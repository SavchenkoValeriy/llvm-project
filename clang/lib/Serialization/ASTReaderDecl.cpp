//===- ASTReaderDecl.cpp - Decl Deserialization ---------------------------===//
//
// Part of the LLVM Project, under the Apache License v2.0 with LLVM Exceptions.
// See https://llvm.org/LICENSE.txt for license information.
// SPDX-License-Identifier: Apache-2.0 WITH LLVM-exception
//
//===----------------------------------------------------------------------===//
//
// This file implements the ASTReader::readDeclRecord method, which is the
// entrypoint for loading a decl.
//
//===----------------------------------------------------------------------===//

#include "ASTCommon.h"
#include "ASTReaderInternals.h"
#include "clang/AST/ASTContext.h"
#include "clang/AST/Attr.h"
#include "clang/AST/AttrIterator.h"
#include "clang/AST/Decl.h"
#include "clang/AST/DeclBase.h"
#include "clang/AST/DeclCXX.h"
#include "clang/AST/DeclFriend.h"
#include "clang/AST/DeclObjC.h"
#include "clang/AST/DeclOpenMP.h"
#include "clang/AST/DeclTemplate.h"
#include "clang/AST/DeclVisitor.h"
#include "clang/AST/DeclarationName.h"
#include "clang/AST/Expr.h"
#include "clang/AST/ExternalASTSource.h"
#include "clang/AST/LambdaCapture.h"
#include "clang/AST/NestedNameSpecifier.h"
#include "clang/AST/OpenMPClause.h"
#include "clang/AST/Redeclarable.h"
#include "clang/AST/Stmt.h"
#include "clang/AST/TemplateBase.h"
#include "clang/AST/Type.h"
#include "clang/AST/UnresolvedSet.h"
#include "clang/Basic/AttrKinds.h"
#include "clang/Basic/ExceptionSpecificationType.h"
#include "clang/Basic/IdentifierTable.h"
#include "clang/Basic/LLVM.h"
#include "clang/Basic/Lambda.h"
#include "clang/Basic/LangOptions.h"
#include "clang/Basic/Linkage.h"
#include "clang/Basic/Module.h"
#include "clang/Basic/PragmaKinds.h"
#include "clang/Basic/SourceLocation.h"
#include "clang/Basic/Specifiers.h"
#include "clang/Sema/IdentifierResolver.h"
#include "clang/Serialization/ASTBitCodes.h"
#include "clang/Serialization/ASTReader.h"
#include "clang/Serialization/ContinuousRangeMap.h"
#include "clang/Serialization/ModuleFile.h"
#include "llvm/ADT/DenseMap.h"
#include "llvm/ADT/FoldingSet.h"
#include "llvm/ADT/STLExtras.h"
#include "llvm/ADT/SmallPtrSet.h"
#include "llvm/ADT/SmallVector.h"
#include "llvm/ADT/iterator_range.h"
#include "llvm/Bitstream/BitstreamReader.h"
#include "llvm/Support/Casting.h"
#include "llvm/Support/ErrorHandling.h"
#include "llvm/Support/SaveAndRestore.h"
#include <algorithm>
#include <cassert>
#include <cstdint>
#include <cstring>
#include <string>
#include <utility>

using namespace clang;
using namespace serialization;

//===----------------------------------------------------------------------===//
// Declaration deserialization
//===----------------------------------------------------------------------===//

namespace clang {

  class ASTDeclReader : public DeclVisitor<ASTDeclReader, void> {
    ASTReader &Reader;
    ASTRecordReader &Record;
    ASTReader::RecordLocation Loc;
    const DeclID ThisDeclID;
    const SourceLocation ThisDeclLoc;

    using RecordData = ASTReader::RecordData;

    TypeID DeferredTypeID = 0;
    unsigned AnonymousDeclNumber;
    GlobalDeclID NamedDeclForTagDecl = 0;
    IdentifierInfo *TypedefNameForLinkage = nullptr;

    bool HasPendingBody = false;

    ///A flag to carry the information for a decl from the entity is
    /// used. We use it to delay the marking of the canonical decl as used until
    /// the entire declaration is deserialized and merged.
    bool IsDeclMarkedUsed = false;

    uint64_t GetCurrentCursorOffset();

    uint64_t ReadLocalOffset() {
      uint64_t LocalOffset = Record.readInt();
      assert(LocalOffset < Loc.Offset && "offset point after current record");
      return LocalOffset ? Loc.Offset - LocalOffset : 0;
    }

    uint64_t ReadGlobalOffset() {
      uint64_t Local = ReadLocalOffset();
      return Local ? Record.getGlobalBitOffset(Local) : 0;
    }

    SourceLocation readSourceLocation() {
      return Record.readSourceLocation();
    }

    SourceRange readSourceRange() {
      return Record.readSourceRange();
    }

    TypeSourceInfo *readTypeSourceInfo() {
      return Record.readTypeSourceInfo();
    }

    serialization::DeclID readDeclID() {
      return Record.readDeclID();
    }

    std::string readString() {
      return Record.readString();
    }

    void readDeclIDList(SmallVectorImpl<DeclID> &IDs) {
      for (unsigned I = 0, Size = Record.readInt(); I != Size; ++I)
        IDs.push_back(readDeclID());
    }

    Decl *readDecl() {
      return Record.readDecl();
    }

    template<typename T>
    T *readDeclAs() {
      return Record.readDeclAs<T>();
    }

    serialization::SubmoduleID readSubmoduleID() {
      if (Record.getIdx() == Record.size())
        return 0;

      return Record.getGlobalSubmoduleID(Record.readInt());
    }

    Module *readModule() {
      return Record.getSubmodule(readSubmoduleID());
    }

    void ReadCXXRecordDefinition(CXXRecordDecl *D, bool Update);
    void ReadCXXDefinitionData(struct CXXRecordDecl::DefinitionData &Data,
                               const CXXRecordDecl *D);
    void MergeDefinitionData(CXXRecordDecl *D,
                             struct CXXRecordDecl::DefinitionData &&NewDD);
    void ReadObjCDefinitionData(struct ObjCInterfaceDecl::DefinitionData &Data);
    void MergeDefinitionData(ObjCInterfaceDecl *D,
                             struct ObjCInterfaceDecl::DefinitionData &&NewDD);
    void ReadObjCDefinitionData(struct ObjCProtocolDecl::DefinitionData &Data);
    void MergeDefinitionData(ObjCProtocolDecl *D,
                             struct ObjCProtocolDecl::DefinitionData &&NewDD);

    static DeclContext *getPrimaryDCForAnonymousDecl(DeclContext *LexicalDC);

    static NamedDecl *getAnonymousDeclForMerging(ASTReader &Reader,
                                                 DeclContext *DC,
                                                 unsigned Index);
    static void setAnonymousDeclForMerging(ASTReader &Reader, DeclContext *DC,
                                           unsigned Index, NamedDecl *D);

    /// Results from loading a RedeclarableDecl.
    class RedeclarableResult {
      Decl *MergeWith;
      GlobalDeclID FirstID;
      bool IsKeyDecl;

    public:
      RedeclarableResult(Decl *MergeWith, GlobalDeclID FirstID, bool IsKeyDecl)
          : MergeWith(MergeWith), FirstID(FirstID), IsKeyDecl(IsKeyDecl) {}

      /// Retrieve the first ID.
      GlobalDeclID getFirstID() const { return FirstID; }

      /// Is this declaration a key declaration?
      bool isKeyDecl() const { return IsKeyDecl; }

      /// Get a known declaration that this should be merged with, if
      /// any.
      Decl *getKnownMergeTarget() const { return MergeWith; }
    };

    /// Class used to capture the result of searching for an existing
    /// declaration of a specific kind and name, along with the ability
    /// to update the place where this result was found (the declaration
    /// chain hanging off an identifier or the DeclContext we searched in)
    /// if requested.
    class FindExistingResult {
      ASTReader &Reader;
      NamedDecl *New = nullptr;
      NamedDecl *Existing = nullptr;
      bool AddResult = false;
      unsigned AnonymousDeclNumber = 0;
      IdentifierInfo *TypedefNameForLinkage = nullptr;

    public:
      FindExistingResult(ASTReader &Reader) : Reader(Reader) {}

      FindExistingResult(ASTReader &Reader, NamedDecl *New, NamedDecl *Existing,
                         unsigned AnonymousDeclNumber,
                         IdentifierInfo *TypedefNameForLinkage)
          : Reader(Reader), New(New), Existing(Existing), AddResult(true),
            AnonymousDeclNumber(AnonymousDeclNumber),
            TypedefNameForLinkage(TypedefNameForLinkage) {}

      FindExistingResult(FindExistingResult &&Other)
          : Reader(Other.Reader), New(Other.New), Existing(Other.Existing),
            AddResult(Other.AddResult),
            AnonymousDeclNumber(Other.AnonymousDeclNumber),
            TypedefNameForLinkage(Other.TypedefNameForLinkage) {
        Other.AddResult = false;
      }

      FindExistingResult &operator=(FindExistingResult &&) = delete;
      ~FindExistingResult();

      /// Suppress the addition of this result into the known set of
      /// names.
      void suppress() { AddResult = false; }

      operator NamedDecl*() const { return Existing; }

      template<typename T>
      operator T*() const { return dyn_cast_or_null<T>(Existing); }
    };

    static DeclContext *getPrimaryContextForMerging(ASTReader &Reader,
                                                    DeclContext *DC);
    FindExistingResult findExisting(NamedDecl *D);

  public:
    ASTDeclReader(ASTReader &Reader, ASTRecordReader &Record,
                  ASTReader::RecordLocation Loc,
                  DeclID thisDeclID, SourceLocation ThisDeclLoc)
        : Reader(Reader), Record(Record), Loc(Loc), ThisDeclID(thisDeclID),
          ThisDeclLoc(ThisDeclLoc) {}

    template <typename T> static
    void AddLazySpecializations(T *D,
                                SmallVectorImpl<serialization::DeclID>& IDs) {
      if (IDs.empty())
        return;

      // FIXME: We should avoid this pattern of getting the ASTContext.
      ASTContext &C = D->getASTContext();

      auto *&LazySpecializations = D->getCommonPtr()->LazySpecializations;

      if (auto &Old = LazySpecializations) {
        IDs.insert(IDs.end(), Old + 1, Old + 1 + Old[0]);
        llvm::sort(IDs);
        IDs.erase(std::unique(IDs.begin(), IDs.end()), IDs.end());
      }

      auto *Result = new (C) serialization::DeclID[1 + IDs.size()];
      *Result = IDs.size();
      std::copy(IDs.begin(), IDs.end(), Result + 1);

      LazySpecializations = Result;
    }

    template <typename DeclT>
    static Decl *getMostRecentDeclImpl(Redeclarable<DeclT> *D);
    static Decl *getMostRecentDeclImpl(...);
    static Decl *getMostRecentDecl(Decl *D);

    template <typename DeclT>
    static void attachPreviousDeclImpl(ASTReader &Reader,
                                       Redeclarable<DeclT> *D, Decl *Previous,
                                       Decl *Canon);
    static void attachPreviousDeclImpl(ASTReader &Reader, ...);
    static void attachPreviousDecl(ASTReader &Reader, Decl *D, Decl *Previous,
                                   Decl *Canon);

    template <typename DeclT>
    static void attachLatestDeclImpl(Redeclarable<DeclT> *D, Decl *Latest);
    static void attachLatestDeclImpl(...);
    static void attachLatestDecl(Decl *D, Decl *latest);

    template <typename DeclT>
    static void markIncompleteDeclChainImpl(Redeclarable<DeclT> *D);
    static void markIncompleteDeclChainImpl(...);

    /// Determine whether this declaration has a pending body.
    bool hasPendingBody() const { return HasPendingBody; }

    void ReadFunctionDefinition(FunctionDecl *FD);
    void Visit(Decl *D);

    void UpdateDecl(Decl *D, SmallVectorImpl<serialization::DeclID> &);

    static void setNextObjCCategory(ObjCCategoryDecl *Cat,
                                    ObjCCategoryDecl *Next) {
      Cat->NextClassCategory = Next;
    }

    void VisitDecl(Decl *D);
    void VisitPragmaCommentDecl(PragmaCommentDecl *D);
    void VisitPragmaDetectMismatchDecl(PragmaDetectMismatchDecl *D);
    void VisitTranslationUnitDecl(TranslationUnitDecl *TU);
    void VisitNamedDecl(NamedDecl *ND);
    void VisitLabelDecl(LabelDecl *LD);
    void VisitNamespaceDecl(NamespaceDecl *D);
    void VisitUsingDirectiveDecl(UsingDirectiveDecl *D);
    void VisitNamespaceAliasDecl(NamespaceAliasDecl *D);
    void VisitTypeDecl(TypeDecl *TD);
    RedeclarableResult VisitTypedefNameDecl(TypedefNameDecl *TD);
    void VisitTypedefDecl(TypedefDecl *TD);
    void VisitTypeAliasDecl(TypeAliasDecl *TD);
    void VisitUnresolvedUsingTypenameDecl(UnresolvedUsingTypenameDecl *D);
    RedeclarableResult VisitTagDecl(TagDecl *TD);
    void VisitEnumDecl(EnumDecl *ED);
    RedeclarableResult VisitRecordDeclImpl(RecordDecl *RD);
    void VisitRecordDecl(RecordDecl *RD) { VisitRecordDeclImpl(RD); }
    RedeclarableResult VisitCXXRecordDeclImpl(CXXRecordDecl *D);
    void VisitCXXRecordDecl(CXXRecordDecl *D) { VisitCXXRecordDeclImpl(D); }
    RedeclarableResult VisitClassTemplateSpecializationDeclImpl(
                                            ClassTemplateSpecializationDecl *D);

    void VisitClassTemplateSpecializationDecl(
        ClassTemplateSpecializationDecl *D) {
      VisitClassTemplateSpecializationDeclImpl(D);
    }

    void VisitClassTemplatePartialSpecializationDecl(
                                     ClassTemplatePartialSpecializationDecl *D);
    void VisitClassScopeFunctionSpecializationDecl(
                                       ClassScopeFunctionSpecializationDecl *D);
    RedeclarableResult
    VisitVarTemplateSpecializationDeclImpl(VarTemplateSpecializationDecl *D);

    void VisitVarTemplateSpecializationDecl(VarTemplateSpecializationDecl *D) {
      VisitVarTemplateSpecializationDeclImpl(D);
    }

    void VisitVarTemplatePartialSpecializationDecl(
        VarTemplatePartialSpecializationDecl *D);
    void VisitTemplateTypeParmDecl(TemplateTypeParmDecl *D);
    void VisitValueDecl(ValueDecl *VD);
    void VisitEnumConstantDecl(EnumConstantDecl *ECD);
    void VisitUnresolvedUsingValueDecl(UnresolvedUsingValueDecl *D);
    void VisitDeclaratorDecl(DeclaratorDecl *DD);
    void VisitFunctionDecl(FunctionDecl *FD);
    void VisitCXXDeductionGuideDecl(CXXDeductionGuideDecl *GD);
    void VisitCXXMethodDecl(CXXMethodDecl *D);
    void VisitCXXConstructorDecl(CXXConstructorDecl *D);
    void VisitCXXDestructorDecl(CXXDestructorDecl *D);
    void VisitCXXConversionDecl(CXXConversionDecl *D);
    void VisitFieldDecl(FieldDecl *FD);
    void VisitMSPropertyDecl(MSPropertyDecl *FD);
    void VisitIndirectFieldDecl(IndirectFieldDecl *FD);
    RedeclarableResult VisitVarDeclImpl(VarDecl *D);
    void VisitVarDecl(VarDecl *VD) { VisitVarDeclImpl(VD); }
    void VisitImplicitParamDecl(ImplicitParamDecl *PD);
    void VisitParmVarDecl(ParmVarDecl *PD);
    void VisitDecompositionDecl(DecompositionDecl *DD);
    void VisitBindingDecl(BindingDecl *BD);
    void VisitNonTypeTemplateParmDecl(NonTypeTemplateParmDecl *D);
    DeclID VisitTemplateDecl(TemplateDecl *D);
    void VisitConceptDecl(ConceptDecl *D);
    RedeclarableResult VisitRedeclarableTemplateDecl(RedeclarableTemplateDecl *D);
    void VisitClassTemplateDecl(ClassTemplateDecl *D);
    void VisitBuiltinTemplateDecl(BuiltinTemplateDecl *D);
    void VisitVarTemplateDecl(VarTemplateDecl *D);
    void VisitFunctionTemplateDecl(FunctionTemplateDecl *D);
    void VisitTemplateTemplateParmDecl(TemplateTemplateParmDecl *D);
    void VisitTypeAliasTemplateDecl(TypeAliasTemplateDecl *D);
    void VisitUsingDecl(UsingDecl *D);
    void VisitUsingPackDecl(UsingPackDecl *D);
    void VisitUsingShadowDecl(UsingShadowDecl *D);
    void VisitConstructorUsingShadowDecl(ConstructorUsingShadowDecl *D);
    void VisitLinkageSpecDecl(LinkageSpecDecl *D);
    void VisitExportDecl(ExportDecl *D);
    void VisitFileScopeAsmDecl(FileScopeAsmDecl *AD);
    void VisitImportDecl(ImportDecl *D);
    void VisitAccessSpecDecl(AccessSpecDecl *D);
    void VisitFriendDecl(FriendDecl *D);
    void VisitFriendTemplateDecl(FriendTemplateDecl *D);
    void VisitStaticAssertDecl(StaticAssertDecl *D);
    void VisitBlockDecl(BlockDecl *BD);
    void VisitCapturedDecl(CapturedDecl *CD);
    void VisitEmptyDecl(EmptyDecl *D);
    void VisitLifetimeExtendedTemporaryDecl(LifetimeExtendedTemporaryDecl *D);

    std::pair<uint64_t, uint64_t> VisitDeclContext(DeclContext *DC);

    template<typename T>
    RedeclarableResult VisitRedeclarable(Redeclarable<T> *D);

    template<typename T>
    void mergeRedeclarable(Redeclarable<T> *D, RedeclarableResult &Redecl,
                           DeclID TemplatePatternID = 0);

    template<typename T>
    void mergeRedeclarable(Redeclarable<T> *D, T *Existing,
                           RedeclarableResult &Redecl,
                           DeclID TemplatePatternID = 0);

    template<typename T>
    void mergeMergeable(Mergeable<T> *D);

    void mergeMergeable(LifetimeExtendedTemporaryDecl *D);

    void mergeTemplatePattern(RedeclarableTemplateDecl *D,
                              RedeclarableTemplateDecl *Existing,
                              DeclID DsID, bool IsKeyDecl);

    ObjCTypeParamList *ReadObjCTypeParamList();

    // FIXME: Reorder according to DeclNodes.td?
    void VisitObjCMethodDecl(ObjCMethodDecl *D);
    void VisitObjCTypeParamDecl(ObjCTypeParamDecl *D);
    void VisitObjCContainerDecl(ObjCContainerDecl *D);
    void VisitObjCInterfaceDecl(ObjCInterfaceDecl *D);
    void VisitObjCIvarDecl(ObjCIvarDecl *D);
    void VisitObjCProtocolDecl(ObjCProtocolDecl *D);
    void VisitObjCAtDefsFieldDecl(ObjCAtDefsFieldDecl *D);
    void VisitObjCCategoryDecl(ObjCCategoryDecl *D);
    void VisitObjCImplDecl(ObjCImplDecl *D);
    void VisitObjCCategoryImplDecl(ObjCCategoryImplDecl *D);
    void VisitObjCImplementationDecl(ObjCImplementationDecl *D);
    void VisitObjCCompatibleAliasDecl(ObjCCompatibleAliasDecl *D);
    void VisitObjCPropertyDecl(ObjCPropertyDecl *D);
    void VisitObjCPropertyImplDecl(ObjCPropertyImplDecl *D);
    void VisitOMPThreadPrivateDecl(OMPThreadPrivateDecl *D);
    void VisitOMPAllocateDecl(OMPAllocateDecl *D);
    void VisitOMPDeclareReductionDecl(OMPDeclareReductionDecl *D);
    void VisitOMPDeclareMapperDecl(OMPDeclareMapperDecl *D);
    void VisitOMPRequiresDecl(OMPRequiresDecl *D);
    void VisitOMPCapturedExprDecl(OMPCapturedExprDecl *D);
  };

} // namespace clang

namespace {

/// Iterator over the redeclarations of a declaration that have already
/// been merged into the same redeclaration chain.
template<typename DeclT>
class MergedRedeclIterator {
  DeclT *Start;
  DeclT *Canonical = nullptr;
  DeclT *Current = nullptr;

public:
  MergedRedeclIterator() = default;
  MergedRedeclIterator(DeclT *Start) : Start(Start), Current(Start) {}

  DeclT *operator*() { return Current; }

  MergedRedeclIterator &operator++() {
    if (Current->isFirstDecl()) {
      Canonical = Current;
      Current = Current->getMostRecentDecl();
    } else
      Current = Current->getPreviousDecl();

    // If we started in the merged portion, we'll reach our start position
    // eventually. Otherwise, we'll never reach it, but the second declaration
    // we reached was the canonical declaration, so stop when we see that one
    // again.
    if (Current == Start || Current == Canonical)
      Current = nullptr;
    return *this;
  }

  friend bool operator!=(const MergedRedeclIterator &A,
                         const MergedRedeclIterator &B) {
    return A.Current != B.Current;
  }
};

} // namespace

template <typename DeclT>
static llvm::iterator_range<MergedRedeclIterator<DeclT>>
merged_redecls(DeclT *D) {
  return llvm::make_range(MergedRedeclIterator<DeclT>(D),
                          MergedRedeclIterator<DeclT>());
}

uint64_t ASTDeclReader::GetCurrentCursorOffset() {
  return Loc.F->DeclsCursor.GetCurrentBitNo() + Loc.F->GlobalBitOffset;
}

void ASTDeclReader::ReadFunctionDefinition(FunctionDecl *FD) {
  if (Record.readInt())
    Reader.DefinitionSource[FD] = Loc.F->Kind == ModuleKind::MK_MainFile;
  if (auto *CD = dyn_cast<CXXConstructorDecl>(FD)) {
    CD->setNumCtorInitializers(Record.readInt());
    if (CD->getNumCtorInitializers())
      CD->CtorInitializers = ReadGlobalOffset();
  }
  // Store the offset of the body so we can lazily load it later.
  Reader.PendingBodies[FD] = GetCurrentCursorOffset();
  HasPendingBody = true;
}

void ASTDeclReader::Visit(Decl *D) {
  DeclVisitor<ASTDeclReader, void>::Visit(D);

  // At this point we have deserialized and merged the decl and it is safe to
  // update its canonical decl to signal that the entire entity is used.
  D->getCanonicalDecl()->Used |= IsDeclMarkedUsed;
  IsDeclMarkedUsed = false;

  if (auto *DD = dyn_cast<DeclaratorDecl>(D)) {
    if (auto *TInfo = DD->getTypeSourceInfo())
      Record.readTypeLoc(TInfo->getTypeLoc());
  }

  if (auto *TD = dyn_cast<TypeDecl>(D)) {
    // We have a fully initialized TypeDecl. Read its type now.
    TD->setTypeForDecl(Reader.GetType(DeferredTypeID).getTypePtrOrNull());

    // If this is a tag declaration with a typedef name for linkage, it's safe
    // to load that typedef now.
    if (NamedDeclForTagDecl)
      cast<TagDecl>(D)->TypedefNameDeclOrQualifier =
          cast<TypedefNameDecl>(Reader.GetDecl(NamedDeclForTagDecl));
  } else if (auto *ID = dyn_cast<ObjCInterfaceDecl>(D)) {
    // if we have a fully initialized TypeDecl, we can safely read its type now.
    ID->TypeForDecl = Reader.GetType(DeferredTypeID).getTypePtrOrNull();
  } else if (auto *FD = dyn_cast<FunctionDecl>(D)) {
    // FunctionDecl's body was written last after all other Stmts/Exprs.
    // We only read it if FD doesn't already have a body (e.g., from another
    // module).
    // FIXME: Can we diagnose ODR violations somehow?
    if (Record.readInt())
      ReadFunctionDefinition(FD);
  }
}

void ASTDeclReader::VisitDecl(Decl *D) {
  if (D->isTemplateParameter() || D->isTemplateParameterPack() ||
      isa<ParmVarDecl>(D)) {
    // We don't want to deserialize the DeclContext of a template
    // parameter or of a parameter of a function template immediately.   These
    // entities might be used in the formulation of its DeclContext (for
    // example, a function parameter can be used in decltype() in trailing
    // return type of the function).  Use the translation unit DeclContext as a
    // placeholder.
    GlobalDeclID SemaDCIDForTemplateParmDecl = readDeclID();
    GlobalDeclID LexicalDCIDForTemplateParmDecl = readDeclID();
    if (!LexicalDCIDForTemplateParmDecl)
      LexicalDCIDForTemplateParmDecl = SemaDCIDForTemplateParmDecl;
    Reader.addPendingDeclContextInfo(D,
                                     SemaDCIDForTemplateParmDecl,
                                     LexicalDCIDForTemplateParmDecl);
    D->setDeclContext(Reader.getContext().getTranslationUnitDecl());
  } else {
    auto *SemaDC = readDeclAs<DeclContext>();
    auto *LexicalDC = readDeclAs<DeclContext>();
    if (!LexicalDC)
      LexicalDC = SemaDC;
    DeclContext *MergedSemaDC = Reader.MergedDeclContexts.lookup(SemaDC);
    // Avoid calling setLexicalDeclContext() directly because it uses
    // Decl::getASTContext() internally which is unsafe during derialization.
    D->setDeclContextsImpl(MergedSemaDC ? MergedSemaDC : SemaDC, LexicalDC,
                           Reader.getContext());
  }
  D->setLocation(ThisDeclLoc);
  D->setInvalidDecl(Record.readInt());
  if (Record.readInt()) { // hasAttrs
    AttrVec Attrs;
    Record.readAttributes(Attrs);
    // Avoid calling setAttrs() directly because it uses Decl::getASTContext()
    // internally which is unsafe during derialization.
    D->setAttrsImpl(Attrs, Reader.getContext());
  }
  D->setImplicit(Record.readInt());
  D->Used = Record.readInt();
  IsDeclMarkedUsed |= D->Used;
  D->setReferenced(Record.readInt());
  D->setTopLevelDeclInObjCContainer(Record.readInt());
  D->setAccess((AccessSpecifier)Record.readInt());
  D->FromASTFile = true;
  bool ModulePrivate = Record.readInt();

  // Determine whether this declaration is part of a (sub)module. If so, it
  // may not yet be visible.
  if (unsigned SubmoduleID = readSubmoduleID()) {
    // Store the owning submodule ID in the declaration.
    D->setModuleOwnershipKind(
        ModulePrivate ? Decl::ModuleOwnershipKind::ModulePrivate
                      : Decl::ModuleOwnershipKind::VisibleWhenImported);
    D->setOwningModuleID(SubmoduleID);

    if (ModulePrivate) {
      // Module-private declarations are never visible, so there is no work to
      // do.
    } else if (Reader.getContext().getLangOpts().ModulesLocalVisibility) {
      // If local visibility is being tracked, this declaration will become
      // hidden and visible as the owning module does.
    } else if (Module *Owner = Reader.getSubmodule(SubmoduleID)) {
      // Mark the declaration as visible when its owning module becomes visible.
      if (Owner->NameVisibility == Module::AllVisible)
        D->setVisibleDespiteOwningModule();
      else
        Reader.HiddenNamesMap[Owner].push_back(D);
    }
  } else if (ModulePrivate) {
    D->setModuleOwnershipKind(Decl::ModuleOwnershipKind::ModulePrivate);
  }
}

void ASTDeclReader::VisitPragmaCommentDecl(PragmaCommentDecl *D) {
  VisitDecl(D);
  D->setLocation(readSourceLocation());
  D->CommentKind = (PragmaMSCommentKind)Record.readInt();
  std::string Arg = readString();
  memcpy(D->getTrailingObjects<char>(), Arg.data(), Arg.size());
  D->getTrailingObjects<char>()[Arg.size()] = '\0';
}

void ASTDeclReader::VisitPragmaDetectMismatchDecl(PragmaDetectMismatchDecl *D) {
  VisitDecl(D);
  D->setLocation(readSourceLocation());
  std::string Name = readString();
  memcpy(D->getTrailingObjects<char>(), Name.data(), Name.size());
  D->getTrailingObjects<char>()[Name.size()] = '\0';

  D->ValueStart = Name.size() + 1;
  std::string Value = readString();
  memcpy(D->getTrailingObjects<char>() + D->ValueStart, Value.data(),
         Value.size());
  D->getTrailingObjects<char>()[D->ValueStart + Value.size()] = '\0';
}

void ASTDeclReader::VisitTranslationUnitDecl(TranslationUnitDecl *TU) {
  llvm_unreachable("Translation units are not serialized");
}

void ASTDeclReader::VisitNamedDecl(NamedDecl *ND) {
  VisitDecl(ND);
  ND->setDeclName(Record.readDeclarationName());
  AnonymousDeclNumber = Record.readInt();
}

void ASTDeclReader::VisitTypeDecl(TypeDecl *TD) {
  VisitNamedDecl(TD);
  TD->setLocStart(readSourceLocation());
  // Delay type reading until after we have fully initialized the decl.
  DeferredTypeID = Record.getGlobalTypeID(Record.readInt());
}

ASTDeclReader::RedeclarableResult
ASTDeclReader::VisitTypedefNameDecl(TypedefNameDecl *TD) {
  RedeclarableResult Redecl = VisitRedeclarable(TD);
  VisitTypeDecl(TD);
  TypeSourceInfo *TInfo = readTypeSourceInfo();
  if (Record.readInt()) { // isModed
    QualType modedT = Record.readType();
    TD->setModedTypeSourceInfo(TInfo, modedT);
  } else
    TD->setTypeSourceInfo(TInfo);
  // Read and discard the declaration for which this is a typedef name for
  // linkage, if it exists. We cannot rely on our type to pull in this decl,
  // because it might have been merged with a type from another module and
  // thus might not refer to our version of the declaration.
  readDecl();
  return Redecl;
}

void ASTDeclReader::VisitTypedefDecl(TypedefDecl *TD) {
  RedeclarableResult Redecl = VisitTypedefNameDecl(TD);
  mergeRedeclarable(TD, Redecl);
}

void ASTDeclReader::VisitTypeAliasDecl(TypeAliasDecl *TD) {
  RedeclarableResult Redecl = VisitTypedefNameDecl(TD);
  if (auto *Template = readDeclAs<TypeAliasTemplateDecl>())
    // Merged when we merge the template.
    TD->setDescribedAliasTemplate(Template);
  else
    mergeRedeclarable(TD, Redecl);
}

ASTDeclReader::RedeclarableResult ASTDeclReader::VisitTagDecl(TagDecl *TD) {
  RedeclarableResult Redecl = VisitRedeclarable(TD);
  VisitTypeDecl(TD);

  TD->IdentifierNamespace = Record.readInt();
  TD->setTagKind((TagDecl::TagKind)Record.readInt());
  if (!isa<CXXRecordDecl>(TD))
    TD->setCompleteDefinition(Record.readInt());
  TD->setEmbeddedInDeclarator(Record.readInt());
  TD->setFreeStanding(Record.readInt());
  TD->setCompleteDefinitionRequired(Record.readInt());
  TD->setBraceRange(readSourceRange());

  switch (Record.readInt()) {
  case 0:
    break;
  case 1: { // ExtInfo
    auto *Info = new (Reader.getContext()) TagDecl::ExtInfo();
    Record.readQualifierInfo(*Info);
    TD->TypedefNameDeclOrQualifier = Info;
    break;
  }
  case 2: // TypedefNameForAnonDecl
    NamedDeclForTagDecl = readDeclID();
    TypedefNameForLinkage = Record.readIdentifier();
    break;
  default:
    llvm_unreachable("unexpected tag info kind");
  }

  if (!isa<CXXRecordDecl>(TD))
    mergeRedeclarable(TD, Redecl);
  return Redecl;
}

void ASTDeclReader::VisitEnumDecl(EnumDecl *ED) {
  VisitTagDecl(ED);
  if (TypeSourceInfo *TI = readTypeSourceInfo())
    ED->setIntegerTypeSourceInfo(TI);
  else
    ED->setIntegerType(Record.readType());
  ED->setPromotionType(Record.readType());
  ED->setNumPositiveBits(Record.readInt());
  ED->setNumNegativeBits(Record.readInt());
  ED->setScoped(Record.readInt());
  ED->setScopedUsingClassTag(Record.readInt());
  ED->setFixed(Record.readInt());

  ED->setHasODRHash(true);
  ED->ODRHash = Record.readInt();

  // If this is a definition subject to the ODR, and we already have a
  // definition, merge this one into it.
  if (ED->isCompleteDefinition() &&
      Reader.getContext().getLangOpts().Modules &&
      Reader.getContext().getLangOpts().CPlusPlus) {
    EnumDecl *&OldDef = Reader.EnumDefinitions[ED->getCanonicalDecl()];
    if (!OldDef) {
      // This is the first time we've seen an imported definition. Look for a
      // local definition before deciding that we are the first definition.
      for (auto *D : merged_redecls(ED->getCanonicalDecl())) {
        if (!D->isFromASTFile() && D->isCompleteDefinition()) {
          OldDef = D;
          break;
        }
      }
    }
    if (OldDef) {
      Reader.MergedDeclContexts.insert(std::make_pair(ED, OldDef));
      ED->setCompleteDefinition(false);
      Reader.mergeDefinitionVisibility(OldDef, ED);
      if (OldDef->getODRHash() != ED->getODRHash())
        Reader.PendingEnumOdrMergeFailures[OldDef].push_back(ED);
    } else {
      OldDef = ED;
    }
  }

  if (auto *InstED = readDeclAs<EnumDecl>()) {
    auto TSK = (TemplateSpecializationKind)Record.readInt();
    SourceLocation POI = readSourceLocation();
    ED->setInstantiationOfMemberEnum(Reader.getContext(), InstED, TSK);
    ED->getMemberSpecializationInfo()->setPointOfInstantiation(POI);
  }
}

ASTDeclReader::RedeclarableResult
ASTDeclReader::VisitRecordDeclImpl(RecordDecl *RD) {
  RedeclarableResult Redecl = VisitTagDecl(RD);
  RD->setHasFlexibleArrayMember(Record.readInt());
  RD->setAnonymousStructOrUnion(Record.readInt());
  RD->setHasObjectMember(Record.readInt());
  RD->setHasVolatileMember(Record.readInt());
  RD->setNonTrivialToPrimitiveDefaultInitialize(Record.readInt());
  RD->setNonTrivialToPrimitiveCopy(Record.readInt());
  RD->setNonTrivialToPrimitiveDestroy(Record.readInt());
  RD->setHasNonTrivialToPrimitiveDefaultInitializeCUnion(Record.readInt());
  RD->setHasNonTrivialToPrimitiveDestructCUnion(Record.readInt());
  RD->setHasNonTrivialToPrimitiveCopyCUnion(Record.readInt());
  RD->setParamDestroyedInCallee(Record.readInt());
  RD->setArgPassingRestrictions((RecordDecl::ArgPassingKind)Record.readInt());
  return Redecl;
}

void ASTDeclReader::VisitValueDecl(ValueDecl *VD) {
  VisitNamedDecl(VD);
  // For function declarations, defer reading the type in case the function has
  // a deduced return type that references an entity declared within the
  // function.
  if (isa<FunctionDecl>(VD))
    DeferredTypeID = Record.getGlobalTypeID(Record.readInt());
  else
    VD->setType(Record.readType());
}

void ASTDeclReader::VisitEnumConstantDecl(EnumConstantDecl *ECD) {
  VisitValueDecl(ECD);
  if (Record.readInt())
    ECD->setInitExpr(Record.readExpr());
  ECD->setInitVal(Record.readAPSInt());
  mergeMergeable(ECD);
}

void ASTDeclReader::VisitDeclaratorDecl(DeclaratorDecl *DD) {
  VisitValueDecl(DD);
  DD->setInnerLocStart(readSourceLocation());
  if (Record.readInt()) { // hasExtInfo
    auto *Info = new (Reader.getContext()) DeclaratorDecl::ExtInfo();
    Record.readQualifierInfo(*Info);
    DD->DeclInfo = Info;
  }
  QualType TSIType = Record.readType();
  DD->setTypeSourceInfo(
      TSIType.isNull() ? nullptr
                       : Reader.getContext().CreateTypeSourceInfo(TSIType));
}

void ASTDeclReader::VisitFunctionDecl(FunctionDecl *FD) {
  RedeclarableResult Redecl = VisitRedeclarable(FD);
  VisitDeclaratorDecl(FD);

  // Attach a type to this function. Use the real type if possible, but fall
  // back to the type as written if it involves a deduced return type.
  if (FD->getTypeSourceInfo() &&
      FD->getTypeSourceInfo()->getType()->castAs<FunctionType>()
                             ->getReturnType()->getContainedAutoType()) {
    // We'll set up the real type in Visit, once we've finished loading the
    // function.
    FD->setType(FD->getTypeSourceInfo()->getType());
    Reader.PendingFunctionTypes.push_back({FD, DeferredTypeID});
  } else {
    FD->setType(Reader.GetType(DeferredTypeID));
  }
  DeferredTypeID = 0;

  FD->DNLoc = Record.readDeclarationNameLoc(FD->getDeclName());
  FD->IdentifierNamespace = Record.readInt();

  // FunctionDecl's body is handled last at ASTDeclReader::Visit,
  // after everything else is read.

  FD->setStorageClass(static_cast<StorageClass>(Record.readInt()));
  FD->setInlineSpecified(Record.readInt());
  FD->setImplicitlyInline(Record.readInt());
  FD->setVirtualAsWritten(Record.readInt());
  FD->setPure(Record.readInt());
  FD->setHasInheritedPrototype(Record.readInt());
  FD->setHasWrittenPrototype(Record.readInt());
  FD->setDeletedAsWritten(Record.readInt());
  FD->setTrivial(Record.readInt());
  FD->setTrivialForCall(Record.readInt());
  FD->setDefaulted(Record.readInt());
  FD->setExplicitlyDefaulted(Record.readInt());
  FD->setHasImplicitReturnZero(Record.readInt());
  FD->setConstexprKind(static_cast<ConstexprSpecKind>(Record.readInt()));
  FD->setUsesSEHTry(Record.readInt());
  FD->setHasSkippedBody(Record.readInt());
  FD->setIsMultiVersion(Record.readInt());
  FD->setLateTemplateParsed(Record.readInt());

  FD->setCachedLinkage(static_cast<Linkage>(Record.readInt()));
  FD->EndRangeLoc = readSourceLocation();

  FD->ODRHash = Record.readInt();
  FD->setHasODRHash(true);
  FD->setUsesFPIntrin(Record.readInt());

  if (FD->isDefaulted()) {
    if (unsigned NumLookups = Record.readInt()) {
      SmallVector<DeclAccessPair, 8> Lookups;
      for (unsigned I = 0; I != NumLookups; ++I) {
        NamedDecl *ND = Record.readDeclAs<NamedDecl>();
        AccessSpecifier AS = (AccessSpecifier)Record.readInt();
        Lookups.push_back(DeclAccessPair::make(ND, AS));
      }
      FD->setDefaultedFunctionInfo(FunctionDecl::DefaultedFunctionInfo::Create(
          Reader.getContext(), Lookups));
    }
  }

  switch ((FunctionDecl::TemplatedKind)Record.readInt()) {
  case FunctionDecl::TK_NonTemplate:
    mergeRedeclarable(FD, Redecl);
    break;
  case FunctionDecl::TK_FunctionTemplate:
    // Merged when we merge the template.
    FD->setDescribedFunctionTemplate(readDeclAs<FunctionTemplateDecl>());
    break;
  case FunctionDecl::TK_MemberSpecialization: {
    auto *InstFD = readDeclAs<FunctionDecl>();
    auto TSK = (TemplateSpecializationKind)Record.readInt();
    SourceLocation POI = readSourceLocation();
    FD->setInstantiationOfMemberFunction(Reader.getContext(), InstFD, TSK);
    FD->getMemberSpecializationInfo()->setPointOfInstantiation(POI);
    mergeRedeclarable(FD, Redecl);
    break;
  }
  case FunctionDecl::TK_FunctionTemplateSpecialization: {
    auto *Template = readDeclAs<FunctionTemplateDecl>();
    auto TSK = (TemplateSpecializationKind)Record.readInt();

    // Template arguments.
    SmallVector<TemplateArgument, 8> TemplArgs;
    Record.readTemplateArgumentList(TemplArgs, /*Canonicalize*/ true);

    // Template args as written.
    SmallVector<TemplateArgumentLoc, 8> TemplArgLocs;
    SourceLocation LAngleLoc, RAngleLoc;
    bool HasTemplateArgumentsAsWritten = Record.readInt();
    if (HasTemplateArgumentsAsWritten) {
      unsigned NumTemplateArgLocs = Record.readInt();
      TemplArgLocs.reserve(NumTemplateArgLocs);
      for (unsigned i = 0; i != NumTemplateArgLocs; ++i)
        TemplArgLocs.push_back(Record.readTemplateArgumentLoc());

      LAngleLoc = readSourceLocation();
      RAngleLoc = readSourceLocation();
    }

    SourceLocation POI = readSourceLocation();

    ASTContext &C = Reader.getContext();
    TemplateArgumentList *TemplArgList
      = TemplateArgumentList::CreateCopy(C, TemplArgs);
    TemplateArgumentListInfo TemplArgsInfo(LAngleLoc, RAngleLoc);
    for (unsigned i = 0, e = TemplArgLocs.size(); i != e; ++i)
      TemplArgsInfo.addArgument(TemplArgLocs[i]);

    MemberSpecializationInfo *MSInfo = nullptr;
    if (Record.readInt()) {
      auto *FD = readDeclAs<FunctionDecl>();
      auto TSK = (TemplateSpecializationKind)Record.readInt();
      SourceLocation POI = readSourceLocation();

      MSInfo = new (C) MemberSpecializationInfo(FD, TSK);
      MSInfo->setPointOfInstantiation(POI);
    }

    FunctionTemplateSpecializationInfo *FTInfo =
        FunctionTemplateSpecializationInfo::Create(
            C, FD, Template, TSK, TemplArgList,
            HasTemplateArgumentsAsWritten ? &TemplArgsInfo : nullptr, POI,
            MSInfo);
    FD->TemplateOrSpecialization = FTInfo;

    if (FD->isCanonicalDecl()) { // if canonical add to template's set.
      // The template that contains the specializations set. It's not safe to
      // use getCanonicalDecl on Template since it may still be initializing.
      auto *CanonTemplate = readDeclAs<FunctionTemplateDecl>();
      // Get the InsertPos by FindNodeOrInsertPos() instead of calling
      // InsertNode(FTInfo) directly to avoid the getASTContext() call in
      // FunctionTemplateSpecializationInfo's Profile().
      // We avoid getASTContext because a decl in the parent hierarchy may
      // be initializing.
      llvm::FoldingSetNodeID ID;
      FunctionTemplateSpecializationInfo::Profile(ID, TemplArgs, C);
      void *InsertPos = nullptr;
      FunctionTemplateDecl::Common *CommonPtr = CanonTemplate->getCommonPtr();
      FunctionTemplateSpecializationInfo *ExistingInfo =
          CommonPtr->Specializations.FindNodeOrInsertPos(ID, InsertPos);
      if (InsertPos)
        CommonPtr->Specializations.InsertNode(FTInfo, InsertPos);
      else {
        assert(Reader.getContext().getLangOpts().Modules &&
               "already deserialized this template specialization");
        mergeRedeclarable(FD, ExistingInfo->getFunction(), Redecl);
      }
    }
    break;
  }
  case FunctionDecl::TK_DependentFunctionTemplateSpecialization: {
    // Templates.
    UnresolvedSet<8> TemplDecls;
    unsigned NumTemplates = Record.readInt();
    while (NumTemplates--)
      TemplDecls.addDecl(readDeclAs<NamedDecl>());

    // Templates args.
    TemplateArgumentListInfo TemplArgs;
    unsigned NumArgs = Record.readInt();
    while (NumArgs--)
      TemplArgs.addArgument(Record.readTemplateArgumentLoc());
    TemplArgs.setLAngleLoc(readSourceLocation());
    TemplArgs.setRAngleLoc(readSourceLocation());

    FD->setDependentTemplateSpecialization(Reader.getContext(),
                                           TemplDecls, TemplArgs);
    // These are not merged; we don't need to merge redeclarations of dependent
    // template friends.
    break;
  }
  }

  // Read in the parameters.
  unsigned NumParams = Record.readInt();
  SmallVector<ParmVarDecl *, 16> Params;
  Params.reserve(NumParams);
  for (unsigned I = 0; I != NumParams; ++I)
    Params.push_back(readDeclAs<ParmVarDecl>());
  FD->setParams(Reader.getContext(), Params);
}

void ASTDeclReader::VisitObjCMethodDecl(ObjCMethodDecl *MD) {
  VisitNamedDecl(MD);
  if (Record.readInt()) {
    // Load the body on-demand. Most clients won't care, because method
    // definitions rarely show up in headers.
    Reader.PendingBodies[MD] = GetCurrentCursorOffset();
    HasPendingBody = true;
  }
  MD->setSelfDecl(readDeclAs<ImplicitParamDecl>());
  MD->setCmdDecl(readDeclAs<ImplicitParamDecl>());
  MD->setInstanceMethod(Record.readInt());
  MD->setVariadic(Record.readInt());
  MD->setPropertyAccessor(Record.readInt());
  MD->setSynthesizedAccessorStub(Record.readInt());
  MD->setDefined(Record.readInt());
  MD->setOverriding(Record.readInt());
  MD->setHasSkippedBody(Record.readInt());

  MD->setIsRedeclaration(Record.readInt());
  MD->setHasRedeclaration(Record.readInt());
  if (MD->hasRedeclaration())
    Reader.getContext().setObjCMethodRedeclaration(MD,
                                       readDeclAs<ObjCMethodDecl>());

  MD->setDeclImplementation((ObjCMethodDecl::ImplementationControl)Record.readInt());
  MD->setObjCDeclQualifier((Decl::ObjCDeclQualifier)Record.readInt());
  MD->setRelatedResultType(Record.readInt());
  MD->setReturnType(Record.readType());
  MD->setReturnTypeSourceInfo(readTypeSourceInfo());
  MD->DeclEndLoc = readSourceLocation();
  unsigned NumParams = Record.readInt();
  SmallVector<ParmVarDecl *, 16> Params;
  Params.reserve(NumParams);
  for (unsigned I = 0; I != NumParams; ++I)
    Params.push_back(readDeclAs<ParmVarDecl>());

  MD->setSelLocsKind((SelectorLocationsKind)Record.readInt());
  unsigned NumStoredSelLocs = Record.readInt();
  SmallVector<SourceLocation, 16> SelLocs;
  SelLocs.reserve(NumStoredSelLocs);
  for (unsigned i = 0; i != NumStoredSelLocs; ++i)
    SelLocs.push_back(readSourceLocation());

  MD->setParamsAndSelLocs(Reader.getContext(), Params, SelLocs);
}

void ASTDeclReader::VisitObjCTypeParamDecl(ObjCTypeParamDecl *D) {
  VisitTypedefNameDecl(D);

  D->Variance = Record.readInt();
  D->Index = Record.readInt();
  D->VarianceLoc = readSourceLocation();
  D->ColonLoc = readSourceLocation();
}

void ASTDeclReader::VisitObjCContainerDecl(ObjCContainerDecl *CD) {
  VisitNamedDecl(CD);
  CD->setAtStartLoc(readSourceLocation());
  CD->setAtEndRange(readSourceRange());
}

ObjCTypeParamList *ASTDeclReader::ReadObjCTypeParamList() {
  unsigned numParams = Record.readInt();
  if (numParams == 0)
    return nullptr;

  SmallVector<ObjCTypeParamDecl *, 4> typeParams;
  typeParams.reserve(numParams);
  for (unsigned i = 0; i != numParams; ++i) {
    auto *typeParam = readDeclAs<ObjCTypeParamDecl>();
    if (!typeParam)
      return nullptr;

    typeParams.push_back(typeParam);
  }

  SourceLocation lAngleLoc = readSourceLocation();
  SourceLocation rAngleLoc = readSourceLocation();

  return ObjCTypeParamList::create(Reader.getContext(), lAngleLoc,
                                   typeParams, rAngleLoc);
}

void ASTDeclReader::ReadObjCDefinitionData(
         struct ObjCInterfaceDecl::DefinitionData &Data) {
  // Read the superclass.
  Data.SuperClassTInfo = readTypeSourceInfo();

  Data.EndLoc = readSourceLocation();
  Data.HasDesignatedInitializers = Record.readInt();

  // Read the directly referenced protocols and their SourceLocations.
  unsigned NumProtocols = Record.readInt();
  SmallVector<ObjCProtocolDecl *, 16> Protocols;
  Protocols.reserve(NumProtocols);
  for (unsigned I = 0; I != NumProtocols; ++I)
    Protocols.push_back(readDeclAs<ObjCProtocolDecl>());
  SmallVector<SourceLocation, 16> ProtoLocs;
  ProtoLocs.reserve(NumProtocols);
  for (unsigned I = 0; I != NumProtocols; ++I)
    ProtoLocs.push_back(readSourceLocation());
  Data.ReferencedProtocols.set(Protocols.data(), NumProtocols, ProtoLocs.data(),
                               Reader.getContext());

  // Read the transitive closure of protocols referenced by this class.
  NumProtocols = Record.readInt();
  Protocols.clear();
  Protocols.reserve(NumProtocols);
  for (unsigned I = 0; I != NumProtocols; ++I)
    Protocols.push_back(readDeclAs<ObjCProtocolDecl>());
  Data.AllReferencedProtocols.set(Protocols.data(), NumProtocols,
                                  Reader.getContext());
}

void ASTDeclReader::MergeDefinitionData(ObjCInterfaceDecl *D,
         struct ObjCInterfaceDecl::DefinitionData &&NewDD) {
  // FIXME: odr checking?
}

void ASTDeclReader::VisitObjCInterfaceDecl(ObjCInterfaceDecl *ID) {
  RedeclarableResult Redecl = VisitRedeclarable(ID);
  VisitObjCContainerDecl(ID);
  DeferredTypeID = Record.getGlobalTypeID(Record.readInt());
  mergeRedeclarable(ID, Redecl);

  ID->TypeParamList = ReadObjCTypeParamList();
  if (Record.readInt()) {
    // Read the definition.
    ID->allocateDefinitionData();

    ReadObjCDefinitionData(ID->data());
    ObjCInterfaceDecl *Canon = ID->getCanonicalDecl();
    if (Canon->Data.getPointer()) {
      // If we already have a definition, keep the definition invariant and
      // merge the data.
      MergeDefinitionData(Canon, std::move(ID->data()));
      ID->Data = Canon->Data;
    } else {
      // Set the definition data of the canonical declaration, so other
      // redeclarations will see it.
      ID->getCanonicalDecl()->Data = ID->Data;

      // We will rebuild this list lazily.
      ID->setIvarList(nullptr);
    }

    // Note that we have deserialized a definition.
    Reader.PendingDefinitions.insert(ID);

    // Note that we've loaded this Objective-C class.
    Reader.ObjCClassesLoaded.push_back(ID);
  } else {
    ID->Data = ID->getCanonicalDecl()->Data;
  }
}

void ASTDeclReader::VisitObjCIvarDecl(ObjCIvarDecl *IVD) {
  VisitFieldDecl(IVD);
  IVD->setAccessControl((ObjCIvarDecl::AccessControl)Record.readInt());
  // This field will be built lazily.
  IVD->setNextIvar(nullptr);
  bool synth = Record.readInt();
  IVD->setSynthesize(synth);
}

void ASTDeclReader::ReadObjCDefinitionData(
         struct ObjCProtocolDecl::DefinitionData &Data) {
    unsigned NumProtoRefs = Record.readInt();
    SmallVector<ObjCProtocolDecl *, 16> ProtoRefs;
    ProtoRefs.reserve(NumProtoRefs);
    for (unsigned I = 0; I != NumProtoRefs; ++I)
      ProtoRefs.push_back(readDeclAs<ObjCProtocolDecl>());
    SmallVector<SourceLocation, 16> ProtoLocs;
    ProtoLocs.reserve(NumProtoRefs);
    for (unsigned I = 0; I != NumProtoRefs; ++I)
      ProtoLocs.push_back(readSourceLocation());
    Data.ReferencedProtocols.set(ProtoRefs.data(), NumProtoRefs,
                                 ProtoLocs.data(), Reader.getContext());
}

void ASTDeclReader::MergeDefinitionData(ObjCProtocolDecl *D,
         struct ObjCProtocolDecl::DefinitionData &&NewDD) {
  // FIXME: odr checking?
}

void ASTDeclReader::VisitObjCProtocolDecl(ObjCProtocolDecl *PD) {
  RedeclarableResult Redecl = VisitRedeclarable(PD);
  VisitObjCContainerDecl(PD);
  mergeRedeclarable(PD, Redecl);

  if (Record.readInt()) {
    // Read the definition.
    PD->allocateDefinitionData();

    ReadObjCDefinitionData(PD->data());

    ObjCProtocolDecl *Canon = PD->getCanonicalDecl();
    if (Canon->Data.getPointer()) {
      // If we already have a definition, keep the definition invariant and
      // merge the data.
      MergeDefinitionData(Canon, std::move(PD->data()));
      PD->Data = Canon->Data;
    } else {
      // Set the definition data of the canonical declaration, so other
      // redeclarations will see it.
      PD->getCanonicalDecl()->Data = PD->Data;
    }
    // Note that we have deserialized a definition.
    Reader.PendingDefinitions.insert(PD);
  } else {
    PD->Data = PD->getCanonicalDecl()->Data;
  }
}

void ASTDeclReader::VisitObjCAtDefsFieldDecl(ObjCAtDefsFieldDecl *FD) {
  VisitFieldDecl(FD);
}

void ASTDeclReader::VisitObjCCategoryDecl(ObjCCategoryDecl *CD) {
  VisitObjCContainerDecl(CD);
  CD->setCategoryNameLoc(readSourceLocation());
  CD->setIvarLBraceLoc(readSourceLocation());
  CD->setIvarRBraceLoc(readSourceLocation());

  // Note that this category has been deserialized. We do this before
  // deserializing the interface declaration, so that it will consider this
  /// category.
  Reader.CategoriesDeserialized.insert(CD);

  CD->ClassInterface = readDeclAs<ObjCInterfaceDecl>();
  CD->TypeParamList = ReadObjCTypeParamList();
  unsigned NumProtoRefs = Record.readInt();
  SmallVector<ObjCProtocolDecl *, 16> ProtoRefs;
  ProtoRefs.reserve(NumProtoRefs);
  for (unsigned I = 0; I != NumProtoRefs; ++I)
    ProtoRefs.push_back(readDeclAs<ObjCProtocolDecl>());
  SmallVector<SourceLocation, 16> ProtoLocs;
  ProtoLocs.reserve(NumProtoRefs);
  for (unsigned I = 0; I != NumProtoRefs; ++I)
    ProtoLocs.push_back(readSourceLocation());
  CD->setProtocolList(ProtoRefs.data(), NumProtoRefs, ProtoLocs.data(),
                      Reader.getContext());

  // Protocols in the class extension belong to the class.
  if (NumProtoRefs > 0 && CD->ClassInterface && CD->IsClassExtension())
    CD->ClassInterface->mergeClassExtensionProtocolList(
        (ObjCProtocolDecl *const *)ProtoRefs.data(), NumProtoRefs,
        Reader.getContext());
}

void ASTDeclReader::VisitObjCCompatibleAliasDecl(ObjCCompatibleAliasDecl *CAD) {
  VisitNamedDecl(CAD);
<<<<<<< HEAD
  CAD->setClassInterface(ReadDeclAs<ObjCInterfaceDecl>());
  CAD->setClassInterfaceLoc(ReadSourceLocation());
  CAD->setAtLoc(ReadSourceLocation());
=======
  CAD->setClassInterface(readDeclAs<ObjCInterfaceDecl>());
>>>>>>> 3ce3d23f
}

void ASTDeclReader::VisitObjCPropertyDecl(ObjCPropertyDecl *D) {
  VisitNamedDecl(D);
  D->setAtLoc(readSourceLocation());
  D->setLParenLoc(readSourceLocation());
  QualType T = Record.readType();
  TypeSourceInfo *TSI = readTypeSourceInfo();
  D->setType(T, TSI);
  D->setPropertyAttributes(
      (ObjCPropertyDecl::PropertyAttributeKind)Record.readInt());
  D->setPropertyAttributesAsWritten(
      (ObjCPropertyDecl::PropertyAttributeKind)Record.readInt());
  D->setPropertyImplementation(
      (ObjCPropertyDecl::PropertyControl)Record.readInt());
  DeclarationName GetterName = Record.readDeclarationName();
  SourceLocation GetterLoc = readSourceLocation();
  D->setGetterName(GetterName.getObjCSelector(), GetterLoc);
  DeclarationName SetterName = Record.readDeclarationName();
  SourceLocation SetterLoc = readSourceLocation();
  D->setSetterName(SetterName.getObjCSelector(), SetterLoc);
  D->setGetterMethodDecl(readDeclAs<ObjCMethodDecl>());
  D->setSetterMethodDecl(readDeclAs<ObjCMethodDecl>());
  D->setPropertyIvarDecl(readDeclAs<ObjCIvarDecl>());
}

void ASTDeclReader::VisitObjCImplDecl(ObjCImplDecl *D) {
  VisitObjCContainerDecl(D);
  D->setClassInterface(readDeclAs<ObjCInterfaceDecl>());
}

void ASTDeclReader::VisitObjCCategoryImplDecl(ObjCCategoryImplDecl *D) {
  VisitObjCImplDecl(D);
  D->CategoryNameLoc = readSourceLocation();
}

void ASTDeclReader::VisitObjCImplementationDecl(ObjCImplementationDecl *D) {
  VisitObjCImplDecl(D);
  D->setSuperClass(readDeclAs<ObjCInterfaceDecl>());
  D->SuperLoc = readSourceLocation();
  D->setIvarLBraceLoc(readSourceLocation());
  D->setIvarRBraceLoc(readSourceLocation());
  D->setHasNonZeroConstructors(Record.readInt());
  D->setHasDestructors(Record.readInt());
  D->NumIvarInitializers = Record.readInt();
  if (D->NumIvarInitializers)
    D->IvarInitializers = ReadGlobalOffset();
}

void ASTDeclReader::VisitObjCPropertyImplDecl(ObjCPropertyImplDecl *D) {
  VisitDecl(D);
  D->setAtLoc(readSourceLocation());
  D->setPropertyDecl(readDeclAs<ObjCPropertyDecl>());
  D->PropertyIvarDecl = readDeclAs<ObjCIvarDecl>();
  D->IvarLoc = readSourceLocation();
  D->setGetterMethodDecl(readDeclAs<ObjCMethodDecl>());
  D->setSetterMethodDecl(readDeclAs<ObjCMethodDecl>());
  D->setGetterCXXConstructor(Record.readExpr());
  D->setSetterCXXAssignment(Record.readExpr());
}

void ASTDeclReader::VisitFieldDecl(FieldDecl *FD) {
  VisitDeclaratorDecl(FD);
  FD->Mutable = Record.readInt();

  if (auto ISK = static_cast<FieldDecl::InitStorageKind>(Record.readInt())) {
    FD->InitStorage.setInt(ISK);
    FD->InitStorage.setPointer(ISK == FieldDecl::ISK_CapturedVLAType
                                   ? Record.readType().getAsOpaquePtr()
                                   : Record.readExpr());
  }

  if (auto *BW = Record.readExpr())
    FD->setBitWidth(BW);

  if (!FD->getDeclName()) {
    if (auto *Tmpl = readDeclAs<FieldDecl>())
      Reader.getContext().setInstantiatedFromUnnamedFieldDecl(FD, Tmpl);
  }
  mergeMergeable(FD);
}

void ASTDeclReader::VisitMSPropertyDecl(MSPropertyDecl *PD) {
  VisitDeclaratorDecl(PD);
  PD->GetterId = Record.readIdentifier();
  PD->SetterId = Record.readIdentifier();
}

void ASTDeclReader::VisitIndirectFieldDecl(IndirectFieldDecl *FD) {
  VisitValueDecl(FD);

  FD->ChainingSize = Record.readInt();
  assert(FD->ChainingSize >= 2 && "Anonymous chaining must be >= 2");
  FD->Chaining = new (Reader.getContext())NamedDecl*[FD->ChainingSize];

  for (unsigned I = 0; I != FD->ChainingSize; ++I)
    FD->Chaining[I] = readDeclAs<NamedDecl>();

  mergeMergeable(FD);
}

ASTDeclReader::RedeclarableResult ASTDeclReader::VisitVarDeclImpl(VarDecl *VD) {
  RedeclarableResult Redecl = VisitRedeclarable(VD);
  VisitDeclaratorDecl(VD);

  VD->VarDeclBits.SClass = (StorageClass)Record.readInt();
  VD->VarDeclBits.TSCSpec = Record.readInt();
  VD->VarDeclBits.InitStyle = Record.readInt();
  VD->VarDeclBits.ARCPseudoStrong = Record.readInt();
  if (!isa<ParmVarDecl>(VD)) {
    VD->NonParmVarDeclBits.IsThisDeclarationADemotedDefinition =
        Record.readInt();
    VD->NonParmVarDeclBits.ExceptionVar = Record.readInt();
    VD->NonParmVarDeclBits.NRVOVariable = Record.readInt();
    VD->NonParmVarDeclBits.CXXForRangeDecl = Record.readInt();
    VD->NonParmVarDeclBits.ObjCForDecl = Record.readInt();
    VD->NonParmVarDeclBits.IsInline = Record.readInt();
    VD->NonParmVarDeclBits.IsInlineSpecified = Record.readInt();
    VD->NonParmVarDeclBits.IsConstexpr = Record.readInt();
    VD->NonParmVarDeclBits.IsInitCapture = Record.readInt();
    VD->NonParmVarDeclBits.PreviousDeclInSameBlockScope = Record.readInt();
    VD->NonParmVarDeclBits.ImplicitParamKind = Record.readInt();
    VD->NonParmVarDeclBits.EscapingByref = Record.readInt();
  }
  auto VarLinkage = Linkage(Record.readInt());
  VD->setCachedLinkage(VarLinkage);

  // Reconstruct the one piece of the IdentifierNamespace that we need.
  if (VD->getStorageClass() == SC_Extern && VarLinkage != NoLinkage &&
      VD->getLexicalDeclContext()->isFunctionOrMethod())
    VD->setLocalExternDecl();

  if (uint64_t Val = Record.readInt()) {
    VD->setInit(Record.readExpr());
    if (Val > 1) {
      EvaluatedStmt *Eval = VD->ensureEvaluatedStmt();
      Eval->CheckedICE = true;
      Eval->IsICE = (Val & 1) != 0;
      Eval->HasConstantDestruction = (Val & 4) != 0;
    }
  }

  if (VD->hasAttr<BlocksAttr>() && VD->getType()->getAsCXXRecordDecl()) {
    Expr *CopyExpr = Record.readExpr();
    if (CopyExpr)
      Reader.getContext().setBlockVarCopyInit(VD, CopyExpr, Record.readInt());
  }

  if (VD->getStorageDuration() == SD_Static && Record.readInt())
    Reader.DefinitionSource[VD] = Loc.F->Kind == ModuleKind::MK_MainFile;

  enum VarKind {
    VarNotTemplate = 0, VarTemplate, StaticDataMemberSpecialization
  };
  switch ((VarKind)Record.readInt()) {
  case VarNotTemplate:
    // Only true variables (not parameters or implicit parameters) can be
    // merged; the other kinds are not really redeclarable at all.
    if (!isa<ParmVarDecl>(VD) && !isa<ImplicitParamDecl>(VD) &&
        !isa<VarTemplateSpecializationDecl>(VD))
      mergeRedeclarable(VD, Redecl);
    break;
  case VarTemplate:
    // Merged when we merge the template.
    VD->setDescribedVarTemplate(readDeclAs<VarTemplateDecl>());
    break;
  case StaticDataMemberSpecialization: { // HasMemberSpecializationInfo.
    auto *Tmpl = readDeclAs<VarDecl>();
    auto TSK = (TemplateSpecializationKind)Record.readInt();
    SourceLocation POI = readSourceLocation();
    Reader.getContext().setInstantiatedFromStaticDataMember(VD, Tmpl, TSK,POI);
    mergeRedeclarable(VD, Redecl);
    break;
  }
  }

  return Redecl;
}

void ASTDeclReader::VisitImplicitParamDecl(ImplicitParamDecl *PD) {
  VisitVarDecl(PD);
}

void ASTDeclReader::VisitParmVarDecl(ParmVarDecl *PD) {
  VisitVarDecl(PD);
  unsigned isObjCMethodParam = Record.readInt();
  unsigned scopeDepth = Record.readInt();
  unsigned scopeIndex = Record.readInt();
  unsigned declQualifier = Record.readInt();
  if (isObjCMethodParam) {
    assert(scopeDepth == 0);
    PD->setObjCMethodScopeInfo(scopeIndex);
    PD->ParmVarDeclBits.ScopeDepthOrObjCQuals = declQualifier;
  } else {
    PD->setScopeInfo(scopeDepth, scopeIndex);
  }
  PD->ParmVarDeclBits.IsKNRPromoted = Record.readInt();
  PD->ParmVarDeclBits.HasInheritedDefaultArg = Record.readInt();
  if (Record.readInt()) // hasUninstantiatedDefaultArg.
    PD->setUninstantiatedDefaultArg(Record.readExpr());

  // FIXME: If this is a redeclaration of a function from another module, handle
  // inheritance of default arguments.
}

void ASTDeclReader::VisitDecompositionDecl(DecompositionDecl *DD) {
  VisitVarDecl(DD);
  auto **BDs = DD->getTrailingObjects<BindingDecl *>();
  for (unsigned I = 0; I != DD->NumBindings; ++I) {
    BDs[I] = readDeclAs<BindingDecl>();
    BDs[I]->setDecomposedDecl(DD);
  }
}

void ASTDeclReader::VisitBindingDecl(BindingDecl *BD) {
  VisitValueDecl(BD);
  BD->Binding = Record.readExpr();
}

void ASTDeclReader::VisitFileScopeAsmDecl(FileScopeAsmDecl *AD) {
  VisitDecl(AD);
  AD->setAsmString(cast<StringLiteral>(Record.readExpr()));
  AD->setRParenLoc(readSourceLocation());
}

void ASTDeclReader::VisitBlockDecl(BlockDecl *BD) {
  VisitDecl(BD);
  BD->setBody(cast_or_null<CompoundStmt>(Record.readStmt()));
  BD->setSignatureAsWritten(readTypeSourceInfo());
  unsigned NumParams = Record.readInt();
  SmallVector<ParmVarDecl *, 16> Params;
  Params.reserve(NumParams);
  for (unsigned I = 0; I != NumParams; ++I)
    Params.push_back(readDeclAs<ParmVarDecl>());
  BD->setParams(Params);

  BD->setIsVariadic(Record.readInt());
  BD->setBlockMissingReturnType(Record.readInt());
  BD->setIsConversionFromLambda(Record.readInt());
  BD->setDoesNotEscape(Record.readInt());
  BD->setCanAvoidCopyToHeap(Record.readInt());

  bool capturesCXXThis = Record.readInt();
  unsigned numCaptures = Record.readInt();
  SmallVector<BlockDecl::Capture, 16> captures;
  captures.reserve(numCaptures);
  for (unsigned i = 0; i != numCaptures; ++i) {
    auto *decl = readDeclAs<VarDecl>();
    unsigned flags = Record.readInt();
    bool byRef = (flags & 1);
    bool nested = (flags & 2);
    Expr *copyExpr = ((flags & 4) ? Record.readExpr() : nullptr);

    captures.push_back(BlockDecl::Capture(decl, byRef, nested, copyExpr));
  }
  BD->setCaptures(Reader.getContext(), captures, capturesCXXThis);
}

void ASTDeclReader::VisitCapturedDecl(CapturedDecl *CD) {
  VisitDecl(CD);
  unsigned ContextParamPos = Record.readInt();
  CD->setNothrow(Record.readInt() != 0);
  // Body is set by VisitCapturedStmt.
  for (unsigned I = 0; I < CD->NumParams; ++I) {
    if (I != ContextParamPos)
      CD->setParam(I, readDeclAs<ImplicitParamDecl>());
    else
      CD->setContextParam(I, readDeclAs<ImplicitParamDecl>());
  }
}

void ASTDeclReader::VisitLinkageSpecDecl(LinkageSpecDecl *D) {
  VisitDecl(D);
  D->setLanguage((LinkageSpecDecl::LanguageIDs)Record.readInt());
  D->setExternLoc(readSourceLocation());
  D->setRBraceLoc(readSourceLocation());
}

void ASTDeclReader::VisitExportDecl(ExportDecl *D) {
  VisitDecl(D);
  D->RBraceLoc = readSourceLocation();
}

void ASTDeclReader::VisitLabelDecl(LabelDecl *D) {
  VisitNamedDecl(D);
  D->setLocStart(readSourceLocation());
}

void ASTDeclReader::VisitNamespaceDecl(NamespaceDecl *D) {
  RedeclarableResult Redecl = VisitRedeclarable(D);
  VisitNamedDecl(D);
  D->setInline(Record.readInt());
  D->LocStart = readSourceLocation();
  D->RBraceLoc = readSourceLocation();

  // Defer loading the anonymous namespace until we've finished merging
  // this namespace; loading it might load a later declaration of the
  // same namespace, and we have an invariant that older declarations
  // get merged before newer ones try to merge.
  GlobalDeclID AnonNamespace = 0;
  if (Redecl.getFirstID() == ThisDeclID) {
    AnonNamespace = readDeclID();
  } else {
    // Link this namespace back to the first declaration, which has already
    // been deserialized.
    D->AnonOrFirstNamespaceAndInline.setPointer(D->getFirstDecl());
  }

  mergeRedeclarable(D, Redecl);

  if (AnonNamespace) {
    // Each module has its own anonymous namespace, which is disjoint from
    // any other module's anonymous namespaces, so don't attach the anonymous
    // namespace at all.
    auto *Anon = cast<NamespaceDecl>(Reader.GetDecl(AnonNamespace));
    if (!Record.isModule())
      D->setAnonymousNamespace(Anon);
  }
}

void ASTDeclReader::VisitNamespaceAliasDecl(NamespaceAliasDecl *D) {
  RedeclarableResult Redecl = VisitRedeclarable(D);
  VisitNamedDecl(D);
  D->NamespaceLoc = readSourceLocation();
  D->IdentLoc = readSourceLocation();
  D->QualifierLoc = Record.readNestedNameSpecifierLoc();
  D->Namespace = readDeclAs<NamedDecl>();
  mergeRedeclarable(D, Redecl);
}

void ASTDeclReader::VisitUsingDecl(UsingDecl *D) {
  VisitNamedDecl(D);
  D->setUsingLoc(readSourceLocation());
  D->QualifierLoc = Record.readNestedNameSpecifierLoc();
  D->DNLoc = Record.readDeclarationNameLoc(D->getDeclName());
  D->FirstUsingShadow.setPointer(readDeclAs<UsingShadowDecl>());
  D->setTypename(Record.readInt());
  if (auto *Pattern = readDeclAs<NamedDecl>())
    Reader.getContext().setInstantiatedFromUsingDecl(D, Pattern);
  mergeMergeable(D);
}

void ASTDeclReader::VisitUsingPackDecl(UsingPackDecl *D) {
  VisitNamedDecl(D);
  D->InstantiatedFrom = readDeclAs<NamedDecl>();
  auto **Expansions = D->getTrailingObjects<NamedDecl *>();
  for (unsigned I = 0; I != D->NumExpansions; ++I)
    Expansions[I] = readDeclAs<NamedDecl>();
  mergeMergeable(D);
}

void ASTDeclReader::VisitUsingShadowDecl(UsingShadowDecl *D) {
  RedeclarableResult Redecl = VisitRedeclarable(D);
  VisitNamedDecl(D);
  D->Underlying = readDeclAs<NamedDecl>();
  D->IdentifierNamespace = Record.readInt();
  D->UsingOrNextShadow = readDeclAs<NamedDecl>();
  auto *Pattern = readDeclAs<UsingShadowDecl>();
  if (Pattern)
    Reader.getContext().setInstantiatedFromUsingShadowDecl(D, Pattern);
  mergeRedeclarable(D, Redecl);
}

void ASTDeclReader::VisitConstructorUsingShadowDecl(
    ConstructorUsingShadowDecl *D) {
  VisitUsingShadowDecl(D);
  D->NominatedBaseClassShadowDecl = readDeclAs<ConstructorUsingShadowDecl>();
  D->ConstructedBaseClassShadowDecl = readDeclAs<ConstructorUsingShadowDecl>();
  D->IsVirtual = Record.readInt();
}

void ASTDeclReader::VisitUsingDirectiveDecl(UsingDirectiveDecl *D) {
  VisitNamedDecl(D);
  D->UsingLoc = readSourceLocation();
  D->NamespaceLoc = readSourceLocation();
  D->QualifierLoc = Record.readNestedNameSpecifierLoc();
  D->NominatedNamespace = readDeclAs<NamedDecl>();
  D->CommonAncestor = readDeclAs<DeclContext>();
}

void ASTDeclReader::VisitUnresolvedUsingValueDecl(UnresolvedUsingValueDecl *D) {
  VisitValueDecl(D);
  D->setUsingLoc(readSourceLocation());
  D->QualifierLoc = Record.readNestedNameSpecifierLoc();
  D->DNLoc = Record.readDeclarationNameLoc(D->getDeclName());
  D->EllipsisLoc = readSourceLocation();
  mergeMergeable(D);
}

void ASTDeclReader::VisitUnresolvedUsingTypenameDecl(
                                               UnresolvedUsingTypenameDecl *D) {
  VisitTypeDecl(D);
  D->TypenameLocation = readSourceLocation();
  D->QualifierLoc = Record.readNestedNameSpecifierLoc();
  D->EllipsisLoc = readSourceLocation();
  mergeMergeable(D);
}

void ASTDeclReader::ReadCXXDefinitionData(
    struct CXXRecordDecl::DefinitionData &Data, const CXXRecordDecl *D) {
  #define FIELD(Name, Width, Merge) \
  Data.Name = Record.readInt();
  #include "clang/AST/CXXRecordDeclDefinitionBits.def"

  // Note: the caller has deserialized the IsLambda bit already.
  Data.ODRHash = Record.readInt();
  Data.HasODRHash = true;

  if (Record.readInt())
    Reader.DefinitionSource[D] = Loc.F->Kind == ModuleKind::MK_MainFile;

  Data.NumBases = Record.readInt();
  if (Data.NumBases)
    Data.Bases = ReadGlobalOffset();
  Data.NumVBases = Record.readInt();
  if (Data.NumVBases)
    Data.VBases = ReadGlobalOffset();

  Record.readUnresolvedSet(Data.Conversions);
  Data.ComputedVisibleConversions = Record.readInt();
  if (Data.ComputedVisibleConversions)
    Record.readUnresolvedSet(Data.VisibleConversions);
  assert(Data.Definition && "Data.Definition should be already set!");
  Data.FirstFriend = readDeclID();

  if (Data.IsLambda) {
    using Capture = LambdaCapture;

    auto &Lambda = static_cast<CXXRecordDecl::LambdaDefinitionData &>(Data);
    Lambda.Dependent = Record.readInt();
    Lambda.IsGenericLambda = Record.readInt();
    Lambda.CaptureDefault = Record.readInt();
    Lambda.NumCaptures = Record.readInt();
    Lambda.NumExplicitCaptures = Record.readInt();
    Lambda.HasKnownInternalLinkage = Record.readInt();
    Lambda.ManglingNumber = Record.readInt();
    Lambda.ContextDecl = readDeclID();
    Lambda.Captures = (Capture *)Reader.getContext().Allocate(
        sizeof(Capture) * Lambda.NumCaptures);
    Capture *ToCapture = Lambda.Captures;
    Lambda.MethodTyInfo = readTypeSourceInfo();
    for (unsigned I = 0, N = Lambda.NumCaptures; I != N; ++I) {
      SourceLocation Loc = readSourceLocation();
      bool IsImplicit = Record.readInt();
      auto Kind = static_cast<LambdaCaptureKind>(Record.readInt());
      switch (Kind) {
      case LCK_StarThis:
      case LCK_This:
      case LCK_VLAType:
        *ToCapture++ = Capture(Loc, IsImplicit, Kind, nullptr,SourceLocation());
        break;
      case LCK_ByCopy:
      case LCK_ByRef:
        auto *Var = readDeclAs<VarDecl>();
        SourceLocation EllipsisLoc = readSourceLocation();
        *ToCapture++ = Capture(Loc, IsImplicit, Kind, Var, EllipsisLoc);
        break;
      }
    }
  }
}

void ASTDeclReader::MergeDefinitionData(
    CXXRecordDecl *D, struct CXXRecordDecl::DefinitionData &&MergeDD) {
  assert(D->DefinitionData &&
         "merging class definition into non-definition");
  auto &DD = *D->DefinitionData;

  if (DD.Definition != MergeDD.Definition) {
    // Track that we merged the definitions.
    Reader.MergedDeclContexts.insert(std::make_pair(MergeDD.Definition,
                                                    DD.Definition));
    Reader.PendingDefinitions.erase(MergeDD.Definition);
    MergeDD.Definition->setCompleteDefinition(false);
    Reader.mergeDefinitionVisibility(DD.Definition, MergeDD.Definition);
    assert(Reader.Lookups.find(MergeDD.Definition) == Reader.Lookups.end() &&
           "already loaded pending lookups for merged definition");
  }

  auto PFDI = Reader.PendingFakeDefinitionData.find(&DD);
  if (PFDI != Reader.PendingFakeDefinitionData.end() &&
      PFDI->second == ASTReader::PendingFakeDefinitionKind::Fake) {
    // We faked up this definition data because we found a class for which we'd
    // not yet loaded the definition. Replace it with the real thing now.
    assert(!DD.IsLambda && !MergeDD.IsLambda && "faked up lambda definition?");
    PFDI->second = ASTReader::PendingFakeDefinitionKind::FakeLoaded;

    // Don't change which declaration is the definition; that is required
    // to be invariant once we select it.
    auto *Def = DD.Definition;
    DD = std::move(MergeDD);
    DD.Definition = Def;
    return;
  }

  bool DetectedOdrViolation = false;

  #define FIELD(Name, Width, Merge) Merge(Name)
  #define MERGE_OR(Field) DD.Field |= MergeDD.Field;
  #define NO_MERGE(Field) \
    DetectedOdrViolation |= DD.Field != MergeDD.Field; \
    MERGE_OR(Field)
  #include "clang/AST/CXXRecordDeclDefinitionBits.def"
  NO_MERGE(IsLambda)
  #undef NO_MERGE
  #undef MERGE_OR

  if (DD.NumBases != MergeDD.NumBases || DD.NumVBases != MergeDD.NumVBases)
    DetectedOdrViolation = true;
  // FIXME: Issue a diagnostic if the base classes don't match when we come
  // to lazily load them.

  // FIXME: Issue a diagnostic if the list of conversion functions doesn't
  // match when we come to lazily load them.
  if (MergeDD.ComputedVisibleConversions && !DD.ComputedVisibleConversions) {
    DD.VisibleConversions = std::move(MergeDD.VisibleConversions);
    DD.ComputedVisibleConversions = true;
  }

  // FIXME: Issue a diagnostic if FirstFriend doesn't match when we come to
  // lazily load it.

  if (DD.IsLambda) {
    // FIXME: ODR-checking for merging lambdas (this happens, for instance,
    // when they occur within the body of a function template specialization).
  }

  if (D->getODRHash() != MergeDD.ODRHash) {
    DetectedOdrViolation = true;
  }

  if (DetectedOdrViolation)
    Reader.PendingOdrMergeFailures[DD.Definition].push_back(
        {MergeDD.Definition, &MergeDD});
}

void ASTDeclReader::ReadCXXRecordDefinition(CXXRecordDecl *D, bool Update) {
  struct CXXRecordDecl::DefinitionData *DD;
  ASTContext &C = Reader.getContext();

  // Determine whether this is a lambda closure type, so that we can
  // allocate the appropriate DefinitionData structure.
  bool IsLambda = Record.readInt();
  if (IsLambda)
    DD = new (C) CXXRecordDecl::LambdaDefinitionData(D, nullptr, false, false,
                                                     LCD_None);
  else
    DD = new (C) struct CXXRecordDecl::DefinitionData(D);

  CXXRecordDecl *Canon = D->getCanonicalDecl();
  // Set decl definition data before reading it, so that during deserialization
  // when we read CXXRecordDecl, it already has definition data and we don't
  // set fake one.
  if (!Canon->DefinitionData)
    Canon->DefinitionData = DD;
  D->DefinitionData = Canon->DefinitionData;
  ReadCXXDefinitionData(*DD, D);

  // We might already have a different definition for this record. This can
  // happen either because we're reading an update record, or because we've
  // already done some merging. Either way, just merge into it.
  if (Canon->DefinitionData != DD) {
    MergeDefinitionData(Canon, std::move(*DD));
    return;
  }

  // Mark this declaration as being a definition.
  D->setCompleteDefinition(true);

  // If this is not the first declaration or is an update record, we can have
  // other redeclarations already. Make a note that we need to propagate the
  // DefinitionData pointer onto them.
  if (Update || Canon != D)
    Reader.PendingDefinitions.insert(D);
}

ASTDeclReader::RedeclarableResult
ASTDeclReader::VisitCXXRecordDeclImpl(CXXRecordDecl *D) {
  RedeclarableResult Redecl = VisitRecordDeclImpl(D);

  ASTContext &C = Reader.getContext();

  enum CXXRecKind {
    CXXRecNotTemplate = 0, CXXRecTemplate, CXXRecMemberSpecialization
  };
  switch ((CXXRecKind)Record.readInt()) {
  case CXXRecNotTemplate:
    // Merged when we merge the folding set entry in the primary template.
    if (!isa<ClassTemplateSpecializationDecl>(D))
      mergeRedeclarable(D, Redecl);
    break;
  case CXXRecTemplate: {
    // Merged when we merge the template.
    auto *Template = readDeclAs<ClassTemplateDecl>();
    D->TemplateOrInstantiation = Template;
    if (!Template->getTemplatedDecl()) {
      // We've not actually loaded the ClassTemplateDecl yet, because we're
      // currently being loaded as its pattern. Rely on it to set up our
      // TypeForDecl (see VisitClassTemplateDecl).
      //
      // Beware: we do not yet know our canonical declaration, and may still
      // get merged once the surrounding class template has got off the ground.
      DeferredTypeID = 0;
    }
    break;
  }
  case CXXRecMemberSpecialization: {
    auto *RD = readDeclAs<CXXRecordDecl>();
    auto TSK = (TemplateSpecializationKind)Record.readInt();
    SourceLocation POI = readSourceLocation();
    MemberSpecializationInfo *MSI = new (C) MemberSpecializationInfo(RD, TSK);
    MSI->setPointOfInstantiation(POI);
    D->TemplateOrInstantiation = MSI;
    mergeRedeclarable(D, Redecl);
    break;
  }
  }

  bool WasDefinition = Record.readInt();
  if (WasDefinition)
    ReadCXXRecordDefinition(D, /*Update*/false);
  else
    // Propagate DefinitionData pointer from the canonical declaration.
    D->DefinitionData = D->getCanonicalDecl()->DefinitionData;

  // Lazily load the key function to avoid deserializing every method so we can
  // compute it.
  if (WasDefinition) {
    DeclID KeyFn = readDeclID();
    if (KeyFn && D->isCompleteDefinition())
      // FIXME: This is wrong for the ARM ABI, where some other module may have
      // made this function no longer be a key function. We need an update
      // record or similar for that case.
      C.KeyFunctions[D] = KeyFn;
  }

  return Redecl;
}

void ASTDeclReader::VisitCXXDeductionGuideDecl(CXXDeductionGuideDecl *D) {
  D->setExplicitSpecifier(Record.readExplicitSpec());
  VisitFunctionDecl(D);
  D->setIsCopyDeductionCandidate(Record.readInt());
}

void ASTDeclReader::VisitCXXMethodDecl(CXXMethodDecl *D) {
  VisitFunctionDecl(D);

  unsigned NumOverridenMethods = Record.readInt();
  if (D->isCanonicalDecl()) {
    while (NumOverridenMethods--) {
      // Avoid invariant checking of CXXMethodDecl::addOverriddenMethod,
      // MD may be initializing.
      if (auto *MD = readDeclAs<CXXMethodDecl>())
        Reader.getContext().addOverriddenMethod(D, MD->getCanonicalDecl());
    }
  } else {
    // We don't care about which declarations this used to override; we get
    // the relevant information from the canonical declaration.
    Record.skipInts(NumOverridenMethods);
  }
}

void ASTDeclReader::VisitCXXConstructorDecl(CXXConstructorDecl *D) {
  // We need the inherited constructor information to merge the declaration,
  // so we have to read it before we call VisitCXXMethodDecl.
  D->setExplicitSpecifier(Record.readExplicitSpec());
  if (D->isInheritingConstructor()) {
    auto *Shadow = readDeclAs<ConstructorUsingShadowDecl>();
    auto *Ctor = readDeclAs<CXXConstructorDecl>();
    *D->getTrailingObjects<InheritedConstructor>() =
        InheritedConstructor(Shadow, Ctor);
  }

  VisitCXXMethodDecl(D);
}

void ASTDeclReader::VisitCXXDestructorDecl(CXXDestructorDecl *D) {
  VisitCXXMethodDecl(D);

  if (auto *OperatorDelete = readDeclAs<FunctionDecl>()) {
    CXXDestructorDecl *Canon = D->getCanonicalDecl();
    auto *ThisArg = Record.readExpr();
    // FIXME: Check consistency if we have an old and new operator delete.
    if (!Canon->OperatorDelete) {
      Canon->OperatorDelete = OperatorDelete;
      Canon->OperatorDeleteThisArg = ThisArg;
    }
  }
}

void ASTDeclReader::VisitCXXConversionDecl(CXXConversionDecl *D) {
  D->setExplicitSpecifier(Record.readExplicitSpec());
  VisitCXXMethodDecl(D);
}

void ASTDeclReader::VisitImportDecl(ImportDecl *D) {
  VisitDecl(D);
  D->ImportedAndComplete.setPointer(readModule());
  D->ImportedAndComplete.setInt(Record.readInt());
  auto *StoredLocs = D->getTrailingObjects<SourceLocation>();
  for (unsigned I = 0, N = Record.back(); I != N; ++I)
    StoredLocs[I] = readSourceLocation();
  Record.skipInts(1); // The number of stored source locations.
}

void ASTDeclReader::VisitAccessSpecDecl(AccessSpecDecl *D) {
  VisitDecl(D);
  D->setColonLoc(readSourceLocation());
}

void ASTDeclReader::VisitFriendDecl(FriendDecl *D) {
  VisitDecl(D);
  if (Record.readInt()) // hasFriendDecl
    D->Friend = readDeclAs<NamedDecl>();
  else
    D->Friend = readTypeSourceInfo();
  for (unsigned i = 0; i != D->NumTPLists; ++i)
    D->getTrailingObjects<TemplateParameterList *>()[i] =
        Record.readTemplateParameterList();
  D->NextFriend = readDeclID();
  D->UnsupportedFriend = (Record.readInt() != 0);
  D->FriendLoc = readSourceLocation();
}

void ASTDeclReader::VisitFriendTemplateDecl(FriendTemplateDecl *D) {
  VisitDecl(D);
  unsigned NumParams = Record.readInt();
  D->NumParams = NumParams;
  D->Params = new TemplateParameterList*[NumParams];
  for (unsigned i = 0; i != NumParams; ++i)
    D->Params[i] = Record.readTemplateParameterList();
  if (Record.readInt()) // HasFriendDecl
    D->Friend = readDeclAs<NamedDecl>();
  else
    D->Friend = readTypeSourceInfo();
  D->FriendLoc = readSourceLocation();
}

DeclID ASTDeclReader::VisitTemplateDecl(TemplateDecl *D) {
  VisitNamedDecl(D);

  DeclID PatternID = readDeclID();
  auto *TemplatedDecl = cast_or_null<NamedDecl>(Reader.GetDecl(PatternID));
  TemplateParameterList *TemplateParams = Record.readTemplateParameterList();
  D->init(TemplatedDecl, TemplateParams);

  return PatternID;
}

void ASTDeclReader::VisitConceptDecl(ConceptDecl *D) {
  VisitTemplateDecl(D);
  D->ConstraintExpr = Record.readExpr();
  mergeMergeable(D);
}

ASTDeclReader::RedeclarableResult
ASTDeclReader::VisitRedeclarableTemplateDecl(RedeclarableTemplateDecl *D) {
  RedeclarableResult Redecl = VisitRedeclarable(D);

  // Make sure we've allocated the Common pointer first. We do this before
  // VisitTemplateDecl so that getCommonPtr() can be used during initialization.
  RedeclarableTemplateDecl *CanonD = D->getCanonicalDecl();
  if (!CanonD->Common) {
    CanonD->Common = CanonD->newCommon(Reader.getContext());
    Reader.PendingDefinitions.insert(CanonD);
  }
  D->Common = CanonD->Common;

  // If this is the first declaration of the template, fill in the information
  // for the 'common' pointer.
  if (ThisDeclID == Redecl.getFirstID()) {
    if (auto *RTD = readDeclAs<RedeclarableTemplateDecl>()) {
      assert(RTD->getKind() == D->getKind() &&
             "InstantiatedFromMemberTemplate kind mismatch");
      D->setInstantiatedFromMemberTemplate(RTD);
      if (Record.readInt())
        D->setMemberSpecialization();
    }
  }

  DeclID PatternID = VisitTemplateDecl(D);
  D->IdentifierNamespace = Record.readInt();

  mergeRedeclarable(D, Redecl, PatternID);

  // If we merged the template with a prior declaration chain, merge the common
  // pointer.
  // FIXME: Actually merge here, don't just overwrite.
  D->Common = D->getCanonicalDecl()->Common;

  return Redecl;
}

void ASTDeclReader::VisitClassTemplateDecl(ClassTemplateDecl *D) {
  RedeclarableResult Redecl = VisitRedeclarableTemplateDecl(D);

  if (ThisDeclID == Redecl.getFirstID()) {
    // This ClassTemplateDecl owns a CommonPtr; read it to keep track of all of
    // the specializations.
    SmallVector<serialization::DeclID, 32> SpecIDs;
    readDeclIDList(SpecIDs);
    ASTDeclReader::AddLazySpecializations(D, SpecIDs);
  }

  if (D->getTemplatedDecl()->TemplateOrInstantiation) {
    // We were loaded before our templated declaration was. We've not set up
    // its corresponding type yet (see VisitCXXRecordDeclImpl), so reconstruct
    // it now.
    Reader.getContext().getInjectedClassNameType(
        D->getTemplatedDecl(), D->getInjectedClassNameSpecialization());
  }
}

void ASTDeclReader::VisitBuiltinTemplateDecl(BuiltinTemplateDecl *D) {
  llvm_unreachable("BuiltinTemplates are not serialized");
}

/// TODO: Unify with ClassTemplateDecl version?
///       May require unifying ClassTemplateDecl and
///        VarTemplateDecl beyond TemplateDecl...
void ASTDeclReader::VisitVarTemplateDecl(VarTemplateDecl *D) {
  RedeclarableResult Redecl = VisitRedeclarableTemplateDecl(D);

  if (ThisDeclID == Redecl.getFirstID()) {
    // This VarTemplateDecl owns a CommonPtr; read it to keep track of all of
    // the specializations.
    SmallVector<serialization::DeclID, 32> SpecIDs;
    readDeclIDList(SpecIDs);
    ASTDeclReader::AddLazySpecializations(D, SpecIDs);
  }
}

ASTDeclReader::RedeclarableResult
ASTDeclReader::VisitClassTemplateSpecializationDeclImpl(
    ClassTemplateSpecializationDecl *D) {
  RedeclarableResult Redecl = VisitCXXRecordDeclImpl(D);

  ASTContext &C = Reader.getContext();
  if (Decl *InstD = readDecl()) {
    if (auto *CTD = dyn_cast<ClassTemplateDecl>(InstD)) {
      D->SpecializedTemplate = CTD;
    } else {
      SmallVector<TemplateArgument, 8> TemplArgs;
      Record.readTemplateArgumentList(TemplArgs);
      TemplateArgumentList *ArgList
        = TemplateArgumentList::CreateCopy(C, TemplArgs);
      auto *PS =
          new (C) ClassTemplateSpecializationDecl::
                                             SpecializedPartialSpecialization();
      PS->PartialSpecialization
          = cast<ClassTemplatePartialSpecializationDecl>(InstD);
      PS->TemplateArgs = ArgList;
      D->SpecializedTemplate = PS;
    }
  }

  SmallVector<TemplateArgument, 8> TemplArgs;
  Record.readTemplateArgumentList(TemplArgs, /*Canonicalize*/ true);
  D->TemplateArgs = TemplateArgumentList::CreateCopy(C, TemplArgs);
  D->PointOfInstantiation = readSourceLocation();
  D->SpecializationKind = (TemplateSpecializationKind)Record.readInt();

  bool writtenAsCanonicalDecl = Record.readInt();
  if (writtenAsCanonicalDecl) {
    auto *CanonPattern = readDeclAs<ClassTemplateDecl>();
    if (D->isCanonicalDecl()) { // It's kept in the folding set.
      // Set this as, or find, the canonical declaration for this specialization
      ClassTemplateSpecializationDecl *CanonSpec;
      if (auto *Partial = dyn_cast<ClassTemplatePartialSpecializationDecl>(D)) {
        CanonSpec = CanonPattern->getCommonPtr()->PartialSpecializations
            .GetOrInsertNode(Partial);
      } else {
        CanonSpec =
            CanonPattern->getCommonPtr()->Specializations.GetOrInsertNode(D);
      }
      // If there was already a canonical specialization, merge into it.
      if (CanonSpec != D) {
        mergeRedeclarable<TagDecl>(D, CanonSpec, Redecl);

        // This declaration might be a definition. Merge with any existing
        // definition.
        if (auto *DDD = D->DefinitionData) {
          if (CanonSpec->DefinitionData)
            MergeDefinitionData(CanonSpec, std::move(*DDD));
          else
            CanonSpec->DefinitionData = D->DefinitionData;
        }
        D->DefinitionData = CanonSpec->DefinitionData;
      }
    }
  }

  // Explicit info.
  if (TypeSourceInfo *TyInfo = readTypeSourceInfo()) {
    auto *ExplicitInfo =
        new (C) ClassTemplateSpecializationDecl::ExplicitSpecializationInfo;
    ExplicitInfo->TypeAsWritten = TyInfo;
    ExplicitInfo->ExternLoc = readSourceLocation();
    ExplicitInfo->TemplateKeywordLoc = readSourceLocation();
    D->ExplicitInfo = ExplicitInfo;
  }

  return Redecl;
}

void ASTDeclReader::VisitClassTemplatePartialSpecializationDecl(
                                    ClassTemplatePartialSpecializationDecl *D) {
  RedeclarableResult Redecl = VisitClassTemplateSpecializationDeclImpl(D);

  TemplateParameterList *Params = Record.readTemplateParameterList();
  D->TemplateParams = Params;
  D->ArgsAsWritten = Record.readASTTemplateArgumentListInfo();

  // These are read/set from/to the first declaration.
  if (ThisDeclID == Redecl.getFirstID()) {
    D->InstantiatedFromMember.setPointer(
      readDeclAs<ClassTemplatePartialSpecializationDecl>());
    D->InstantiatedFromMember.setInt(Record.readInt());
  }
}

void ASTDeclReader::VisitClassScopeFunctionSpecializationDecl(
                                    ClassScopeFunctionSpecializationDecl *D) {
  VisitDecl(D);
  D->Specialization = readDeclAs<CXXMethodDecl>();
  if (Record.readInt())
    D->TemplateArgs = Record.readASTTemplateArgumentListInfo();
}

void ASTDeclReader::VisitFunctionTemplateDecl(FunctionTemplateDecl *D) {
  RedeclarableResult Redecl = VisitRedeclarableTemplateDecl(D);

  if (ThisDeclID == Redecl.getFirstID()) {
    // This FunctionTemplateDecl owns a CommonPtr; read it.
    SmallVector<serialization::DeclID, 32> SpecIDs;
    readDeclIDList(SpecIDs);
    ASTDeclReader::AddLazySpecializations(D, SpecIDs);
  }
}

/// TODO: Unify with ClassTemplateSpecializationDecl version?
///       May require unifying ClassTemplate(Partial)SpecializationDecl and
///        VarTemplate(Partial)SpecializationDecl with a new data
///        structure Template(Partial)SpecializationDecl, and
///        using Template(Partial)SpecializationDecl as input type.
ASTDeclReader::RedeclarableResult
ASTDeclReader::VisitVarTemplateSpecializationDeclImpl(
    VarTemplateSpecializationDecl *D) {
  RedeclarableResult Redecl = VisitVarDeclImpl(D);

  ASTContext &C = Reader.getContext();
  if (Decl *InstD = readDecl()) {
    if (auto *VTD = dyn_cast<VarTemplateDecl>(InstD)) {
      D->SpecializedTemplate = VTD;
    } else {
      SmallVector<TemplateArgument, 8> TemplArgs;
      Record.readTemplateArgumentList(TemplArgs);
      TemplateArgumentList *ArgList = TemplateArgumentList::CreateCopy(
          C, TemplArgs);
      auto *PS =
          new (C)
          VarTemplateSpecializationDecl::SpecializedPartialSpecialization();
      PS->PartialSpecialization =
          cast<VarTemplatePartialSpecializationDecl>(InstD);
      PS->TemplateArgs = ArgList;
      D->SpecializedTemplate = PS;
    }
  }

  // Explicit info.
  if (TypeSourceInfo *TyInfo = readTypeSourceInfo()) {
    auto *ExplicitInfo =
        new (C) VarTemplateSpecializationDecl::ExplicitSpecializationInfo;
    ExplicitInfo->TypeAsWritten = TyInfo;
    ExplicitInfo->ExternLoc = readSourceLocation();
    ExplicitInfo->TemplateKeywordLoc = readSourceLocation();
    D->ExplicitInfo = ExplicitInfo;
  }

  SmallVector<TemplateArgument, 8> TemplArgs;
  Record.readTemplateArgumentList(TemplArgs, /*Canonicalize*/ true);
  D->TemplateArgs = TemplateArgumentList::CreateCopy(C, TemplArgs);
  D->PointOfInstantiation = readSourceLocation();
  D->SpecializationKind = (TemplateSpecializationKind)Record.readInt();
  D->IsCompleteDefinition = Record.readInt();

  bool writtenAsCanonicalDecl = Record.readInt();
  if (writtenAsCanonicalDecl) {
    auto *CanonPattern = readDeclAs<VarTemplateDecl>();
    if (D->isCanonicalDecl()) { // It's kept in the folding set.
      // FIXME: If it's already present, merge it.
      if (auto *Partial = dyn_cast<VarTemplatePartialSpecializationDecl>(D)) {
        CanonPattern->getCommonPtr()->PartialSpecializations
            .GetOrInsertNode(Partial);
      } else {
        CanonPattern->getCommonPtr()->Specializations.GetOrInsertNode(D);
      }
    }
  }

  return Redecl;
}

/// TODO: Unify with ClassTemplatePartialSpecializationDecl version?
///       May require unifying ClassTemplate(Partial)SpecializationDecl and
///        VarTemplate(Partial)SpecializationDecl with a new data
///        structure Template(Partial)SpecializationDecl, and
///        using Template(Partial)SpecializationDecl as input type.
void ASTDeclReader::VisitVarTemplatePartialSpecializationDecl(
    VarTemplatePartialSpecializationDecl *D) {
  RedeclarableResult Redecl = VisitVarTemplateSpecializationDeclImpl(D);

  TemplateParameterList *Params = Record.readTemplateParameterList();
  D->TemplateParams = Params;
  D->ArgsAsWritten = Record.readASTTemplateArgumentListInfo();

  // These are read/set from/to the first declaration.
  if (ThisDeclID == Redecl.getFirstID()) {
    D->InstantiatedFromMember.setPointer(
        readDeclAs<VarTemplatePartialSpecializationDecl>());
    D->InstantiatedFromMember.setInt(Record.readInt());
  }
}

void ASTDeclReader::VisitTemplateTypeParmDecl(TemplateTypeParmDecl *D) {
  VisitTypeDecl(D);

  D->setDeclaredWithTypename(Record.readInt());

  // TODO: Concepts: Immediately introduced constraint
  if (Record.readInt())
    D->setDefaultArgument(readTypeSourceInfo());
}

void ASTDeclReader::VisitNonTypeTemplateParmDecl(NonTypeTemplateParmDecl *D) {
  VisitDeclaratorDecl(D);
  // TemplateParmPosition.
  D->setDepth(Record.readInt());
  D->setPosition(Record.readInt());
  if (D->isExpandedParameterPack()) {
    auto TypesAndInfos =
        D->getTrailingObjects<std::pair<QualType, TypeSourceInfo *>>();
    for (unsigned I = 0, N = D->getNumExpansionTypes(); I != N; ++I) {
      new (&TypesAndInfos[I].first) QualType(Record.readType());
      TypesAndInfos[I].second = readTypeSourceInfo();
    }
  } else {
    // Rest of NonTypeTemplateParmDecl.
    D->ParameterPack = Record.readInt();
    if (Record.readInt())
      D->setDefaultArgument(Record.readExpr());
  }
}

void ASTDeclReader::VisitTemplateTemplateParmDecl(TemplateTemplateParmDecl *D) {
  VisitTemplateDecl(D);
  // TemplateParmPosition.
  D->setDepth(Record.readInt());
  D->setPosition(Record.readInt());
  if (D->isExpandedParameterPack()) {
    auto **Data = D->getTrailingObjects<TemplateParameterList *>();
    for (unsigned I = 0, N = D->getNumExpansionTemplateParameters();
         I != N; ++I)
      Data[I] = Record.readTemplateParameterList();
  } else {
    // Rest of TemplateTemplateParmDecl.
    D->ParameterPack = Record.readInt();
    if (Record.readInt())
      D->setDefaultArgument(Reader.getContext(),
                            Record.readTemplateArgumentLoc());
  }
}

void ASTDeclReader::VisitTypeAliasTemplateDecl(TypeAliasTemplateDecl *D) {
  VisitRedeclarableTemplateDecl(D);
}

void ASTDeclReader::VisitStaticAssertDecl(StaticAssertDecl *D) {
  VisitDecl(D);
  D->AssertExprAndFailed.setPointer(Record.readExpr());
  D->AssertExprAndFailed.setInt(Record.readInt());
  D->Message = cast_or_null<StringLiteral>(Record.readExpr());
  D->RParenLoc = readSourceLocation();
}

void ASTDeclReader::VisitEmptyDecl(EmptyDecl *D) {
  VisitDecl(D);
}

void ASTDeclReader::VisitLifetimeExtendedTemporaryDecl(
    LifetimeExtendedTemporaryDecl *D) {
  VisitDecl(D);
  D->ExtendingDecl = readDeclAs<ValueDecl>();
  D->ExprWithTemporary = Record.readStmt();
  if (Record.readInt())
    D->Value = new (D->getASTContext()) APValue(Record.readAPValue());
  D->ManglingNumber = Record.readInt();
  mergeMergeable(D);
}

std::pair<uint64_t, uint64_t>
ASTDeclReader::VisitDeclContext(DeclContext *DC) {
  uint64_t LexicalOffset = ReadLocalOffset();
  uint64_t VisibleOffset = ReadLocalOffset();
  return std::make_pair(LexicalOffset, VisibleOffset);
}

template <typename T>
ASTDeclReader::RedeclarableResult
ASTDeclReader::VisitRedeclarable(Redeclarable<T> *D) {
  DeclID FirstDeclID = readDeclID();
  Decl *MergeWith = nullptr;

  bool IsKeyDecl = ThisDeclID == FirstDeclID;
  bool IsFirstLocalDecl = false;

  uint64_t RedeclOffset = 0;

  // 0 indicates that this declaration was the only declaration of its entity,
  // and is used for space optimization.
  if (FirstDeclID == 0) {
    FirstDeclID = ThisDeclID;
    IsKeyDecl = true;
    IsFirstLocalDecl = true;
  } else if (unsigned N = Record.readInt()) {
    // This declaration was the first local declaration, but may have imported
    // other declarations.
    IsKeyDecl = N == 1;
    IsFirstLocalDecl = true;

    // We have some declarations that must be before us in our redeclaration
    // chain. Read them now, and remember that we ought to merge with one of
    // them.
    // FIXME: Provide a known merge target to the second and subsequent such
    // declaration.
    for (unsigned I = 0; I != N - 1; ++I)
      MergeWith = readDecl();

    RedeclOffset = ReadLocalOffset();
  } else {
    // This declaration was not the first local declaration. Read the first
    // local declaration now, to trigger the import of other redeclarations.
    (void)readDecl();
  }

  auto *FirstDecl = cast_or_null<T>(Reader.GetDecl(FirstDeclID));
  if (FirstDecl != D) {
    // We delay loading of the redeclaration chain to avoid deeply nested calls.
    // We temporarily set the first (canonical) declaration as the previous one
    // which is the one that matters and mark the real previous DeclID to be
    // loaded & attached later on.
    D->RedeclLink = Redeclarable<T>::PreviousDeclLink(FirstDecl);
    D->First = FirstDecl->getCanonicalDecl();
  }

  auto *DAsT = static_cast<T *>(D);

  // Note that we need to load local redeclarations of this decl and build a
  // decl chain for them. This must happen *after* we perform the preloading
  // above; this ensures that the redeclaration chain is built in the correct
  // order.
  if (IsFirstLocalDecl)
    Reader.PendingDeclChains.push_back(std::make_pair(DAsT, RedeclOffset));

  return RedeclarableResult(MergeWith, FirstDeclID, IsKeyDecl);
}

/// Attempts to merge the given declaration (D) with another declaration
/// of the same entity.
template<typename T>
void ASTDeclReader::mergeRedeclarable(Redeclarable<T> *DBase,
                                      RedeclarableResult &Redecl,
                                      DeclID TemplatePatternID) {
  // If modules are not available, there is no reason to perform this merge.
  if (!Reader.getContext().getLangOpts().Modules)
    return;

  // If we're not the canonical declaration, we don't need to merge.
  if (!DBase->isFirstDecl())
    return;

  auto *D = static_cast<T *>(DBase);

  if (auto *Existing = Redecl.getKnownMergeTarget())
    // We already know of an existing declaration we should merge with.
    mergeRedeclarable(D, cast<T>(Existing), Redecl, TemplatePatternID);
  else if (FindExistingResult ExistingRes = findExisting(D))
    if (T *Existing = ExistingRes)
      mergeRedeclarable(D, Existing, Redecl, TemplatePatternID);
}

/// "Cast" to type T, asserting if we don't have an implicit conversion.
/// We use this to put code in a template that will only be valid for certain
/// instantiations.
template<typename T> static T assert_cast(T t) { return t; }
template<typename T> static T assert_cast(...) {
  llvm_unreachable("bad assert_cast");
}

/// Merge together the pattern declarations from two template
/// declarations.
void ASTDeclReader::mergeTemplatePattern(RedeclarableTemplateDecl *D,
                                         RedeclarableTemplateDecl *Existing,
                                         DeclID DsID, bool IsKeyDecl) {
  auto *DPattern = D->getTemplatedDecl();
  auto *ExistingPattern = Existing->getTemplatedDecl();
  RedeclarableResult Result(/*MergeWith*/ ExistingPattern,
                            DPattern->getCanonicalDecl()->getGlobalID(),
                            IsKeyDecl);

  if (auto *DClass = dyn_cast<CXXRecordDecl>(DPattern)) {
    // Merge with any existing definition.
    // FIXME: This is duplicated in several places. Refactor.
    auto *ExistingClass =
        cast<CXXRecordDecl>(ExistingPattern)->getCanonicalDecl();
    if (auto *DDD = DClass->DefinitionData) {
      if (ExistingClass->DefinitionData) {
        MergeDefinitionData(ExistingClass, std::move(*DDD));
      } else {
        ExistingClass->DefinitionData = DClass->DefinitionData;
        // We may have skipped this before because we thought that DClass
        // was the canonical declaration.
        Reader.PendingDefinitions.insert(DClass);
      }
    }
    DClass->DefinitionData = ExistingClass->DefinitionData;

    return mergeRedeclarable(DClass, cast<TagDecl>(ExistingPattern),
                             Result);
  }
  if (auto *DFunction = dyn_cast<FunctionDecl>(DPattern))
    return mergeRedeclarable(DFunction, cast<FunctionDecl>(ExistingPattern),
                             Result);
  if (auto *DVar = dyn_cast<VarDecl>(DPattern))
    return mergeRedeclarable(DVar, cast<VarDecl>(ExistingPattern), Result);
  if (auto *DAlias = dyn_cast<TypeAliasDecl>(DPattern))
    return mergeRedeclarable(DAlias, cast<TypedefNameDecl>(ExistingPattern),
                             Result);
  llvm_unreachable("merged an unknown kind of redeclarable template");
}

/// Attempts to merge the given declaration (D) with another declaration
/// of the same entity.
template<typename T>
void ASTDeclReader::mergeRedeclarable(Redeclarable<T> *DBase, T *Existing,
                                      RedeclarableResult &Redecl,
                                      DeclID TemplatePatternID) {
  auto *D = static_cast<T *>(DBase);
  T *ExistingCanon = Existing->getCanonicalDecl();
  T *DCanon = D->getCanonicalDecl();
  if (ExistingCanon != DCanon) {
    assert(DCanon->getGlobalID() == Redecl.getFirstID() &&
           "already merged this declaration");

    // Have our redeclaration link point back at the canonical declaration
    // of the existing declaration, so that this declaration has the
    // appropriate canonical declaration.
    D->RedeclLink = Redeclarable<T>::PreviousDeclLink(ExistingCanon);
    D->First = ExistingCanon;
    ExistingCanon->Used |= D->Used;
    D->Used = false;

    // When we merge a namespace, update its pointer to the first namespace.
    // We cannot have loaded any redeclarations of this declaration yet, so
    // there's nothing else that needs to be updated.
    if (auto *Namespace = dyn_cast<NamespaceDecl>(D))
      Namespace->AnonOrFirstNamespaceAndInline.setPointer(
          assert_cast<NamespaceDecl*>(ExistingCanon));

    // When we merge a template, merge its pattern.
    if (auto *DTemplate = dyn_cast<RedeclarableTemplateDecl>(D))
      mergeTemplatePattern(
          DTemplate, assert_cast<RedeclarableTemplateDecl*>(ExistingCanon),
          TemplatePatternID, Redecl.isKeyDecl());

    // If this declaration is a key declaration, make a note of that.
    if (Redecl.isKeyDecl())
      Reader.KeyDecls[ExistingCanon].push_back(Redecl.getFirstID());
  }
}

/// ODR-like semantics for C/ObjC allow us to merge tag types and a structural
/// check in Sema guarantees the types can be merged (see C11 6.2.7/1 or C89
/// 6.1.2.6/1). Although most merging is done in Sema, we need to guarantee
/// that some types are mergeable during deserialization, otherwise name
/// lookup fails. This is the case for EnumConstantDecl.
static bool allowODRLikeMergeInC(NamedDecl *ND) {
  if (!ND)
    return false;
  // TODO: implement merge for other necessary decls.
  if (isa<EnumConstantDecl>(ND))
    return true;
  return false;
}

/// Attempts to merge LifetimeExtendedTemporaryDecl with
/// identical class definitions from two different modules.
void ASTDeclReader::mergeMergeable(LifetimeExtendedTemporaryDecl *D) {
  // If modules are not available, there is no reason to perform this merge.
  if (!Reader.getContext().getLangOpts().Modules)
    return;

  LifetimeExtendedTemporaryDecl *LETDecl = D;

  LifetimeExtendedTemporaryDecl *&LookupResult =
      Reader.LETemporaryForMerging[std::make_pair(
          LETDecl->getExtendingDecl(), LETDecl->getManglingNumber())];
  if (LookupResult)
    Reader.getContext().setPrimaryMergedDecl(LETDecl,
                                             LookupResult->getCanonicalDecl());
  else
    LookupResult = LETDecl;
}

/// Attempts to merge the given declaration (D) with another declaration
/// of the same entity, for the case where the entity is not actually
/// redeclarable. This happens, for instance, when merging the fields of
/// identical class definitions from two different modules.
template<typename T>
void ASTDeclReader::mergeMergeable(Mergeable<T> *D) {
  // If modules are not available, there is no reason to perform this merge.
  if (!Reader.getContext().getLangOpts().Modules)
    return;

  // ODR-based merging is performed in C++ and in some cases (tag types) in C.
  // Note that C identically-named things in different translation units are
  // not redeclarations, but may still have compatible types, where ODR-like
  // semantics may apply.
  if (!Reader.getContext().getLangOpts().CPlusPlus &&
      !allowODRLikeMergeInC(dyn_cast<NamedDecl>(static_cast<T*>(D))))
    return;

  if (FindExistingResult ExistingRes = findExisting(static_cast<T*>(D)))
    if (T *Existing = ExistingRes)
      Reader.getContext().setPrimaryMergedDecl(static_cast<T *>(D),
                                               Existing->getCanonicalDecl());
}

void ASTDeclReader::VisitOMPThreadPrivateDecl(OMPThreadPrivateDecl *D) {
  VisitDecl(D);
  unsigned NumVars = D->varlist_size();
  SmallVector<Expr *, 16> Vars;
  Vars.reserve(NumVars);
  for (unsigned i = 0; i != NumVars; ++i) {
    Vars.push_back(Record.readExpr());
  }
  D->setVars(Vars);
}

void ASTDeclReader::VisitOMPAllocateDecl(OMPAllocateDecl *D) {
  VisitDecl(D);
  unsigned NumVars = D->varlist_size();
  unsigned NumClauses = D->clauselist_size();
  SmallVector<Expr *, 16> Vars;
  Vars.reserve(NumVars);
  for (unsigned i = 0; i != NumVars; ++i) {
    Vars.push_back(Record.readExpr());
  }
  D->setVars(Vars);
  SmallVector<OMPClause *, 8> Clauses;
  Clauses.reserve(NumClauses);
  OMPClauseReader ClauseReader(Record);
  for (unsigned I = 0; I != NumClauses; ++I)
    Clauses.push_back(ClauseReader.readClause());
  D->setClauses(Clauses);
}

void ASTDeclReader::VisitOMPRequiresDecl(OMPRequiresDecl * D) {
  VisitDecl(D);
  unsigned NumClauses = D->clauselist_size();
  SmallVector<OMPClause *, 8> Clauses;
  Clauses.reserve(NumClauses);
  OMPClauseReader ClauseReader(Record);
  for (unsigned I = 0; I != NumClauses; ++I)
    Clauses.push_back(ClauseReader.readClause());
  D->setClauses(Clauses);
}

void ASTDeclReader::VisitOMPDeclareReductionDecl(OMPDeclareReductionDecl *D) {
  VisitValueDecl(D);
  D->setLocation(readSourceLocation());
  Expr *In = Record.readExpr();
  Expr *Out = Record.readExpr();
  D->setCombinerData(In, Out);
  Expr *Combiner = Record.readExpr();
  D->setCombiner(Combiner);
  Expr *Orig = Record.readExpr();
  Expr *Priv = Record.readExpr();
  D->setInitializerData(Orig, Priv);
  Expr *Init = Record.readExpr();
  auto IK = static_cast<OMPDeclareReductionDecl::InitKind>(Record.readInt());
  D->setInitializer(Init, IK);
  D->PrevDeclInScope = readDeclID();
}

void ASTDeclReader::VisitOMPDeclareMapperDecl(OMPDeclareMapperDecl *D) {
  VisitValueDecl(D);
  D->setLocation(readSourceLocation());
  Expr *MapperVarRefE = Record.readExpr();
  D->setMapperVarRef(MapperVarRefE);
  D->VarName = Record.readDeclarationName();
  D->PrevDeclInScope = readDeclID();
  unsigned NumClauses = D->clauselist_size();
  SmallVector<OMPClause *, 8> Clauses;
  Clauses.reserve(NumClauses);
  OMPClauseReader ClauseReader(Record);
  for (unsigned I = 0; I != NumClauses; ++I)
    Clauses.push_back(ClauseReader.readClause());
  D->setClauses(Clauses);
}

void ASTDeclReader::VisitOMPCapturedExprDecl(OMPCapturedExprDecl *D) {
  VisitVarDecl(D);
}

//===----------------------------------------------------------------------===//
// Attribute Reading
//===----------------------------------------------------------------------===//

namespace {
class AttrReader {
  ASTRecordReader &Reader;

public:
  AttrReader(ASTRecordReader &Reader) : Reader(Reader) {}

  uint64_t readInt() {
    return Reader.readInt();
  }

  SourceRange readSourceRange() {
    return Reader.readSourceRange();
  }

  SourceLocation readSourceLocation() {
    return Reader.readSourceLocation();
  }

  Expr *readExpr() { return Reader.readExpr(); }

  Attr *readAttr() { return Reader->ReadAttr(*F, Record, Idx); }

  std::string readString() {
    return Reader.readString();
  }

  TypeSourceInfo *readTypeSourceInfo() {
    return Reader.readTypeSourceInfo();
  }

  IdentifierInfo *readIdentifier() {
    return Reader.readIdentifier();
  }

  VersionTuple readVersionTuple() {
    return Reader.readVersionTuple();
  }

  template <typename T> T *GetLocalDeclAs(uint32_t LocalID) {
    return Reader.GetLocalDeclAs<T>(LocalID);
  }
};
}

Attr *ASTRecordReader::readAttr() {
  AttrReader Record(*this);
  auto V = Record.readInt();
  if (!V)
    return nullptr;

  Attr *New = nullptr;
  // Kind is stored as a 1-based integer because 0 is used to indicate a null
  // Attr pointer.
  auto Kind = static_cast<attr::Kind>(V - 1);
  ASTContext &Context = getContext();

  IdentifierInfo *AttrName = Record.readIdentifier();
  IdentifierInfo *ScopeName = Record.readIdentifier();
  SourceRange AttrRange = Record.readSourceRange();
  SourceLocation ScopeLoc = Record.readSourceLocation();
  unsigned ParsedKind = Record.readInt();
  unsigned Syntax = Record.readInt();
  unsigned SpellingIndex = Record.readInt();

  AttributeCommonInfo Info(AttrName, ScopeName, AttrRange, ScopeLoc,
                           AttributeCommonInfo::Kind(ParsedKind),
                           AttributeCommonInfo::Syntax(Syntax), SpellingIndex);

#include "clang/Serialization/AttrPCHRead.inc"

  assert(New && "Unable to decode attribute?");
  return New;
}

/// Reads attributes from the current stream position.
void ASTRecordReader::readAttributes(AttrVec &Attrs) {
  for (unsigned I = 0, E = readInt(); I != E; ++I)
    Attrs.push_back(readAttr());
}

//===----------------------------------------------------------------------===//
// ASTReader Implementation
//===----------------------------------------------------------------------===//

/// Note that we have loaded the declaration with the given
/// Index.
///
/// This routine notes that this declaration has already been loaded,
/// so that future GetDecl calls will return this declaration rather
/// than trying to load a new declaration.
inline void ASTReader::LoadedDecl(unsigned Index, Decl *D) {
  assert(!DeclsLoaded[Index] && "Decl loaded twice?");
  DeclsLoaded[Index] = D;
}

/// Determine whether the consumer will be interested in seeing
/// this declaration (via HandleTopLevelDecl).
///
/// This routine should return true for anything that might affect
/// code generation, e.g., inline function definitions, Objective-C
/// declarations with metadata, etc.
static bool isConsumerInterestedIn(ASTContext &Ctx, Decl *D, bool HasBody) {
  // An ObjCMethodDecl is never considered as "interesting" because its
  // implementation container always is.

  // An ImportDecl or VarDecl imported from a module map module will get
  // emitted when we import the relevant module.
  if (isPartOfPerModuleInitializer(D)) {
    auto *M = D->getImportedOwningModule();
    if (M && M->Kind == Module::ModuleMapModule &&
        Ctx.DeclMustBeEmitted(D))
      return false;
  }

  if (isa<FileScopeAsmDecl>(D) ||
      isa<ObjCProtocolDecl>(D) ||
      isa<ObjCImplDecl>(D) ||
      isa<ImportDecl>(D) ||
      isa<PragmaCommentDecl>(D) ||
      isa<PragmaDetectMismatchDecl>(D))
    return true;
  if (isa<OMPThreadPrivateDecl>(D) || isa<OMPDeclareReductionDecl>(D) ||
      isa<OMPDeclareMapperDecl>(D) || isa<OMPAllocateDecl>(D))
    return !D->getDeclContext()->isFunctionOrMethod();
  if (const auto *Var = dyn_cast<VarDecl>(D))
    return Var->isFileVarDecl() &&
           (Var->isThisDeclarationADefinition() == VarDecl::Definition ||
            OMPDeclareTargetDeclAttr::isDeclareTargetDeclaration(Var));
  if (const auto *Func = dyn_cast<FunctionDecl>(D))
    return Func->doesThisDeclarationHaveABody() || HasBody;

  if (auto *ES = D->getASTContext().getExternalSource())
    if (ES->hasExternalDefinitions(D) == ExternalASTSource::EK_Never)
      return true;

  return false;
}

/// Get the correct cursor and offset for loading a declaration.
ASTReader::RecordLocation
ASTReader::DeclCursorForID(DeclID ID, SourceLocation &Loc) {
  GlobalDeclMapType::iterator I = GlobalDeclMap.find(ID);
  assert(I != GlobalDeclMap.end() && "Corrupted global declaration map");
  ModuleFile *M = I->second;
  const DeclOffset &DOffs =
      M->DeclOffsets[ID - M->BaseDeclID - NUM_PREDEF_DECL_IDS];
  Loc = TranslateSourceLocation(*M, DOffs.getLocation());
  return RecordLocation(M, DOffs.BitOffset);
}

ASTReader::RecordLocation ASTReader::getLocalBitOffset(uint64_t GlobalOffset) {
  auto I = GlobalBitOffsetsMap.find(GlobalOffset);

  assert(I != GlobalBitOffsetsMap.end() && "Corrupted global bit offsets map");
  return RecordLocation(I->second, GlobalOffset - I->second->GlobalBitOffset);
}

uint64_t ASTReader::getGlobalBitOffset(ModuleFile &M, uint32_t LocalOffset) {
  return LocalOffset + M.GlobalBitOffset;
}

static bool isSameTemplateParameterList(const TemplateParameterList *X,
                                        const TemplateParameterList *Y);

/// Determine whether two template parameters are similar enough
/// that they may be used in declarations of the same template.
static bool isSameTemplateParameter(const NamedDecl *X,
                                    const NamedDecl *Y) {
  if (X->getKind() != Y->getKind())
    return false;

  if (const auto *TX = dyn_cast<TemplateTypeParmDecl>(X)) {
    const auto *TY = cast<TemplateTypeParmDecl>(Y);
    return TX->isParameterPack() == TY->isParameterPack();
  }

  if (const auto *TX = dyn_cast<NonTypeTemplateParmDecl>(X)) {
    const auto *TY = cast<NonTypeTemplateParmDecl>(Y);
    return TX->isParameterPack() == TY->isParameterPack() &&
           TX->getASTContext().hasSameType(TX->getType(), TY->getType());
  }

  const auto *TX = cast<TemplateTemplateParmDecl>(X);
  const auto *TY = cast<TemplateTemplateParmDecl>(Y);
  return TX->isParameterPack() == TY->isParameterPack() &&
         isSameTemplateParameterList(TX->getTemplateParameters(),
                                     TY->getTemplateParameters());
}

static NamespaceDecl *getNamespace(const NestedNameSpecifier *X) {
  if (auto *NS = X->getAsNamespace())
    return NS;
  if (auto *NAS = X->getAsNamespaceAlias())
    return NAS->getNamespace();
  return nullptr;
}

static bool isSameQualifier(const NestedNameSpecifier *X,
                            const NestedNameSpecifier *Y) {
  if (auto *NSX = getNamespace(X)) {
    auto *NSY = getNamespace(Y);
    if (!NSY || NSX->getCanonicalDecl() != NSY->getCanonicalDecl())
      return false;
  } else if (X->getKind() != Y->getKind())
    return false;

  // FIXME: For namespaces and types, we're permitted to check that the entity
  // is named via the same tokens. We should probably do so.
  switch (X->getKind()) {
  case NestedNameSpecifier::Identifier:
    if (X->getAsIdentifier() != Y->getAsIdentifier())
      return false;
    break;
  case NestedNameSpecifier::Namespace:
  case NestedNameSpecifier::NamespaceAlias:
    // We've already checked that we named the same namespace.
    break;
  case NestedNameSpecifier::TypeSpec:
  case NestedNameSpecifier::TypeSpecWithTemplate:
    if (X->getAsType()->getCanonicalTypeInternal() !=
        Y->getAsType()->getCanonicalTypeInternal())
      return false;
    break;
  case NestedNameSpecifier::Global:
  case NestedNameSpecifier::Super:
    return true;
  }

  // Recurse into earlier portion of NNS, if any.
  auto *PX = X->getPrefix();
  auto *PY = Y->getPrefix();
  if (PX && PY)
    return isSameQualifier(PX, PY);
  return !PX && !PY;
}

/// Determine whether two template parameter lists are similar enough
/// that they may be used in declarations of the same template.
static bool isSameTemplateParameterList(const TemplateParameterList *X,
                                        const TemplateParameterList *Y) {
  if (X->size() != Y->size())
    return false;

  for (unsigned I = 0, N = X->size(); I != N; ++I)
    if (!isSameTemplateParameter(X->getParam(I), Y->getParam(I)))
      return false;

  return true;
}

/// Determine whether the attributes we can overload on are identical for A and
/// B. Will ignore any overloadable attrs represented in the type of A and B.
static bool hasSameOverloadableAttrs(const FunctionDecl *A,
                                     const FunctionDecl *B) {
  // Note that pass_object_size attributes are represented in the function's
  // ExtParameterInfo, so we don't need to check them here.

  llvm::FoldingSetNodeID Cand1ID, Cand2ID;
  auto AEnableIfAttrs = A->specific_attrs<EnableIfAttr>();
  auto BEnableIfAttrs = B->specific_attrs<EnableIfAttr>();

  for (auto Pair : zip_longest(AEnableIfAttrs, BEnableIfAttrs)) {
    Optional<EnableIfAttr *> Cand1A = std::get<0>(Pair);
    Optional<EnableIfAttr *> Cand2A = std::get<1>(Pair);

    // Return false if the number of enable_if attributes is different.
    if (!Cand1A || !Cand2A)
      return false;

    Cand1ID.clear();
    Cand2ID.clear();

    (*Cand1A)->getCond()->Profile(Cand1ID, A->getASTContext(), true);
    (*Cand2A)->getCond()->Profile(Cand2ID, B->getASTContext(), true);

    // Return false if any of the enable_if expressions of A and B are
    // different.
    if (Cand1ID != Cand2ID)
      return false;
  }
  return true;
}

/// Determine whether the two declarations refer to the same entity.
static bool isSameEntity(NamedDecl *X, NamedDecl *Y) {
  assert(X->getDeclName() == Y->getDeclName() && "Declaration name mismatch!");

  if (X == Y)
    return true;

  // Must be in the same context.
  //
  // Note that we can't use DeclContext::Equals here, because the DeclContexts
  // could be two different declarations of the same function. (We will fix the
  // semantic DC to refer to the primary definition after merging.)
  if (!declaresSameEntity(cast<Decl>(X->getDeclContext()->getRedeclContext()),
                          cast<Decl>(Y->getDeclContext()->getRedeclContext())))
    return false;

  // Two typedefs refer to the same entity if they have the same underlying
  // type.
  if (const auto *TypedefX = dyn_cast<TypedefNameDecl>(X))
    if (const auto *TypedefY = dyn_cast<TypedefNameDecl>(Y))
      return X->getASTContext().hasSameType(TypedefX->getUnderlyingType(),
                                            TypedefY->getUnderlyingType());

  // Must have the same kind.
  if (X->getKind() != Y->getKind())
    return false;

  // Objective-C classes and protocols with the same name always match.
  if (isa<ObjCInterfaceDecl>(X) || isa<ObjCProtocolDecl>(X))
    return true;

  if (isa<ClassTemplateSpecializationDecl>(X)) {
    // No need to handle these here: we merge them when adding them to the
    // template.
    return false;
  }

  // Compatible tags match.
  if (const auto *TagX = dyn_cast<TagDecl>(X)) {
    const auto *TagY = cast<TagDecl>(Y);
    return (TagX->getTagKind() == TagY->getTagKind()) ||
      ((TagX->getTagKind() == TTK_Struct || TagX->getTagKind() == TTK_Class ||
        TagX->getTagKind() == TTK_Interface) &&
       (TagY->getTagKind() == TTK_Struct || TagY->getTagKind() == TTK_Class ||
        TagY->getTagKind() == TTK_Interface));
  }

  // Functions with the same type and linkage match.
  // FIXME: This needs to cope with merging of prototyped/non-prototyped
  // functions, etc.
  if (const auto *FuncX = dyn_cast<FunctionDecl>(X)) {
    const auto *FuncY = cast<FunctionDecl>(Y);
    if (const auto *CtorX = dyn_cast<CXXConstructorDecl>(X)) {
      const auto *CtorY = cast<CXXConstructorDecl>(Y);
      if (CtorX->getInheritedConstructor() &&
          !isSameEntity(CtorX->getInheritedConstructor().getConstructor(),
                        CtorY->getInheritedConstructor().getConstructor()))
        return false;
    }

    if (FuncX->isMultiVersion() != FuncY->isMultiVersion())
      return false;

    // Multiversioned functions with different feature strings are represented
    // as separate declarations.
    if (FuncX->isMultiVersion()) {
      const auto *TAX = FuncX->getAttr<TargetAttr>();
      const auto *TAY = FuncY->getAttr<TargetAttr>();
      assert(TAX && TAY && "Multiversion Function without target attribute");

      if (TAX->getFeaturesStr() != TAY->getFeaturesStr())
        return false;
    }

    ASTContext &C = FuncX->getASTContext();
    auto GetTypeAsWritten = [](const FunctionDecl *FD) {
      // Map to the first declaration that we've already merged into this one.
      // The TSI of redeclarations might not match (due to calling conventions
      // being inherited onto the type but not the TSI), but the TSI type of
      // the first declaration of the function should match across modules.
      FD = FD->getCanonicalDecl();
      return FD->getTypeSourceInfo() ? FD->getTypeSourceInfo()->getType()
                                     : FD->getType();
    };
    QualType XT = GetTypeAsWritten(FuncX), YT = GetTypeAsWritten(FuncY);
    if (!C.hasSameType(XT, YT)) {
      // We can get functions with different types on the redecl chain in C++17
      // if they have differing exception specifications and at least one of
      // the excpetion specs is unresolved.
      auto *XFPT = XT->getAs<FunctionProtoType>();
      auto *YFPT = YT->getAs<FunctionProtoType>();
      if (C.getLangOpts().CPlusPlus17 && XFPT && YFPT &&
          (isUnresolvedExceptionSpec(XFPT->getExceptionSpecType()) ||
           isUnresolvedExceptionSpec(YFPT->getExceptionSpecType())) &&
          C.hasSameFunctionTypeIgnoringExceptionSpec(XT, YT))
        return true;
      return false;
    }
    return FuncX->getLinkageInternal() == FuncY->getLinkageInternal() &&
           hasSameOverloadableAttrs(FuncX, FuncY);
  }

  // Variables with the same type and linkage match.
  if (const auto *VarX = dyn_cast<VarDecl>(X)) {
    const auto *VarY = cast<VarDecl>(Y);
    if (VarX->getLinkageInternal() == VarY->getLinkageInternal()) {
      ASTContext &C = VarX->getASTContext();
      if (C.hasSameType(VarX->getType(), VarY->getType()))
        return true;

      // We can get decls with different types on the redecl chain. Eg.
      // template <typename T> struct S { static T Var[]; }; // #1
      // template <typename T> T S<T>::Var[sizeof(T)]; // #2
      // Only? happens when completing an incomplete array type. In this case
      // when comparing #1 and #2 we should go through their element type.
      const ArrayType *VarXTy = C.getAsArrayType(VarX->getType());
      const ArrayType *VarYTy = C.getAsArrayType(VarY->getType());
      if (!VarXTy || !VarYTy)
        return false;
      if (VarXTy->isIncompleteArrayType() || VarYTy->isIncompleteArrayType())
        return C.hasSameType(VarXTy->getElementType(), VarYTy->getElementType());
    }
    return false;
  }

  // Namespaces with the same name and inlinedness match.
  if (const auto *NamespaceX = dyn_cast<NamespaceDecl>(X)) {
    const auto *NamespaceY = cast<NamespaceDecl>(Y);
    return NamespaceX->isInline() == NamespaceY->isInline();
  }

  // Identical template names and kinds match if their template parameter lists
  // and patterns match.
  if (const auto *TemplateX = dyn_cast<TemplateDecl>(X)) {
    const auto *TemplateY = cast<TemplateDecl>(Y);
    return isSameEntity(TemplateX->getTemplatedDecl(),
                        TemplateY->getTemplatedDecl()) &&
           isSameTemplateParameterList(TemplateX->getTemplateParameters(),
                                       TemplateY->getTemplateParameters());
  }

  // Fields with the same name and the same type match.
  if (const auto *FDX = dyn_cast<FieldDecl>(X)) {
    const auto *FDY = cast<FieldDecl>(Y);
    // FIXME: Also check the bitwidth is odr-equivalent, if any.
    return X->getASTContext().hasSameType(FDX->getType(), FDY->getType());
  }

  // Indirect fields with the same target field match.
  if (const auto *IFDX = dyn_cast<IndirectFieldDecl>(X)) {
    const auto *IFDY = cast<IndirectFieldDecl>(Y);
    return IFDX->getAnonField()->getCanonicalDecl() ==
           IFDY->getAnonField()->getCanonicalDecl();
  }

  // Enumerators with the same name match.
  if (isa<EnumConstantDecl>(X))
    // FIXME: Also check the value is odr-equivalent.
    return true;

  // Using shadow declarations with the same target match.
  if (const auto *USX = dyn_cast<UsingShadowDecl>(X)) {
    const auto *USY = cast<UsingShadowDecl>(Y);
    return USX->getTargetDecl() == USY->getTargetDecl();
  }

  // Using declarations with the same qualifier match. (We already know that
  // the name matches.)
  if (const auto *UX = dyn_cast<UsingDecl>(X)) {
    const auto *UY = cast<UsingDecl>(Y);
    return isSameQualifier(UX->getQualifier(), UY->getQualifier()) &&
           UX->hasTypename() == UY->hasTypename() &&
           UX->isAccessDeclaration() == UY->isAccessDeclaration();
  }
  if (const auto *UX = dyn_cast<UnresolvedUsingValueDecl>(X)) {
    const auto *UY = cast<UnresolvedUsingValueDecl>(Y);
    return isSameQualifier(UX->getQualifier(), UY->getQualifier()) &&
           UX->isAccessDeclaration() == UY->isAccessDeclaration();
  }
  if (const auto *UX = dyn_cast<UnresolvedUsingTypenameDecl>(X))
    return isSameQualifier(
        UX->getQualifier(),
        cast<UnresolvedUsingTypenameDecl>(Y)->getQualifier());

  // Namespace alias definitions with the same target match.
  if (const auto *NAX = dyn_cast<NamespaceAliasDecl>(X)) {
    const auto *NAY = cast<NamespaceAliasDecl>(Y);
    return NAX->getNamespace()->Equals(NAY->getNamespace());
  }

  return false;
}

/// Find the context in which we should search for previous declarations when
/// looking for declarations to merge.
DeclContext *ASTDeclReader::getPrimaryContextForMerging(ASTReader &Reader,
                                                        DeclContext *DC) {
  if (auto *ND = dyn_cast<NamespaceDecl>(DC))
    return ND->getOriginalNamespace();

  if (auto *RD = dyn_cast<CXXRecordDecl>(DC)) {
    // Try to dig out the definition.
    auto *DD = RD->DefinitionData;
    if (!DD)
      DD = RD->getCanonicalDecl()->DefinitionData;

    // If there's no definition yet, then DC's definition is added by an update
    // record, but we've not yet loaded that update record. In this case, we
    // commit to DC being the canonical definition now, and will fix this when
    // we load the update record.
    if (!DD) {
      DD = new (Reader.getContext()) struct CXXRecordDecl::DefinitionData(RD);
      RD->setCompleteDefinition(true);
      RD->DefinitionData = DD;
      RD->getCanonicalDecl()->DefinitionData = DD;

      // Track that we did this horrible thing so that we can fix it later.
      Reader.PendingFakeDefinitionData.insert(
          std::make_pair(DD, ASTReader::PendingFakeDefinitionKind::Fake));
    }

    return DD->Definition;
  }

  if (auto *ED = dyn_cast<EnumDecl>(DC))
    return ED->getASTContext().getLangOpts().CPlusPlus? ED->getDefinition()
                                                      : nullptr;

  // We can see the TU here only if we have no Sema object. In that case,
  // there's no TU scope to look in, so using the DC alone is sufficient.
  if (auto *TU = dyn_cast<TranslationUnitDecl>(DC))
    return TU;

  return nullptr;
}

ASTDeclReader::FindExistingResult::~FindExistingResult() {
  // Record that we had a typedef name for linkage whether or not we merge
  // with that declaration.
  if (TypedefNameForLinkage) {
    DeclContext *DC = New->getDeclContext()->getRedeclContext();
    Reader.ImportedTypedefNamesForLinkage.insert(
        std::make_pair(std::make_pair(DC, TypedefNameForLinkage), New));
    return;
  }

  if (!AddResult || Existing)
    return;

  DeclarationName Name = New->getDeclName();
  DeclContext *DC = New->getDeclContext()->getRedeclContext();
  if (needsAnonymousDeclarationNumber(New)) {
    setAnonymousDeclForMerging(Reader, New->getLexicalDeclContext(),
                               AnonymousDeclNumber, New);
  } else if (DC->isTranslationUnit() &&
             !Reader.getContext().getLangOpts().CPlusPlus) {
    if (Reader.getIdResolver().tryAddTopLevelDecl(New, Name))
      Reader.PendingFakeLookupResults[Name.getAsIdentifierInfo()]
            .push_back(New);
  } else if (DeclContext *MergeDC = getPrimaryContextForMerging(Reader, DC)) {
    // Add the declaration to its redeclaration context so later merging
    // lookups will find it.
    MergeDC->makeDeclVisibleInContextImpl(New, /*Internal*/true);
  }
}

/// Find the declaration that should be merged into, given the declaration found
/// by name lookup. If we're merging an anonymous declaration within a typedef,
/// we need a matching typedef, and we merge with the type inside it.
static NamedDecl *getDeclForMerging(NamedDecl *Found,
                                    bool IsTypedefNameForLinkage) {
  if (!IsTypedefNameForLinkage)
    return Found;

  // If we found a typedef declaration that gives a name to some other
  // declaration, then we want that inner declaration. Declarations from
  // AST files are handled via ImportedTypedefNamesForLinkage.
  if (Found->isFromASTFile())
    return nullptr;

  if (auto *TND = dyn_cast<TypedefNameDecl>(Found))
    return TND->getAnonDeclWithTypedefName(/*AnyRedecl*/true);

  return nullptr;
}

/// Find the declaration to use to populate the anonymous declaration table
/// for the given lexical DeclContext. We only care about finding local
/// definitions of the context; we'll merge imported ones as we go.
DeclContext *
ASTDeclReader::getPrimaryDCForAnonymousDecl(DeclContext *LexicalDC) {
  // For classes, we track the definition as we merge.
  if (auto *RD = dyn_cast<CXXRecordDecl>(LexicalDC)) {
    auto *DD = RD->getCanonicalDecl()->DefinitionData;
    return DD ? DD->Definition : nullptr;
  }

  // For anything else, walk its merged redeclarations looking for a definition.
  // Note that we can't just call getDefinition here because the redeclaration
  // chain isn't wired up.
  for (auto *D : merged_redecls(cast<Decl>(LexicalDC))) {
    if (auto *FD = dyn_cast<FunctionDecl>(D))
      if (FD->isThisDeclarationADefinition())
        return FD;
    if (auto *MD = dyn_cast<ObjCMethodDecl>(D))
      if (MD->isThisDeclarationADefinition())
        return MD;
  }

  // No merged definition yet.
  return nullptr;
}

NamedDecl *ASTDeclReader::getAnonymousDeclForMerging(ASTReader &Reader,
                                                     DeclContext *DC,
                                                     unsigned Index) {
  // If the lexical context has been merged, look into the now-canonical
  // definition.
  auto *CanonDC = cast<Decl>(DC)->getCanonicalDecl();

  // If we've seen this before, return the canonical declaration.
  auto &Previous = Reader.AnonymousDeclarationsForMerging[CanonDC];
  if (Index < Previous.size() && Previous[Index])
    return Previous[Index];

  // If this is the first time, but we have parsed a declaration of the context,
  // build the anonymous declaration list from the parsed declaration.
  auto *PrimaryDC = getPrimaryDCForAnonymousDecl(DC);
  if (PrimaryDC && !cast<Decl>(PrimaryDC)->isFromASTFile()) {
    numberAnonymousDeclsWithin(PrimaryDC, [&](NamedDecl *ND, unsigned Number) {
      if (Previous.size() == Number)
        Previous.push_back(cast<NamedDecl>(ND->getCanonicalDecl()));
      else
        Previous[Number] = cast<NamedDecl>(ND->getCanonicalDecl());
    });
  }

  return Index < Previous.size() ? Previous[Index] : nullptr;
}

void ASTDeclReader::setAnonymousDeclForMerging(ASTReader &Reader,
                                               DeclContext *DC, unsigned Index,
                                               NamedDecl *D) {
  auto *CanonDC = cast<Decl>(DC)->getCanonicalDecl();

  auto &Previous = Reader.AnonymousDeclarationsForMerging[CanonDC];
  if (Index >= Previous.size())
    Previous.resize(Index + 1);
  if (!Previous[Index])
    Previous[Index] = D;
}

ASTDeclReader::FindExistingResult ASTDeclReader::findExisting(NamedDecl *D) {
  DeclarationName Name = TypedefNameForLinkage ? TypedefNameForLinkage
                                               : D->getDeclName();

  if (!Name && !needsAnonymousDeclarationNumber(D)) {
    // Don't bother trying to find unnamed declarations that are in
    // unmergeable contexts.
    FindExistingResult Result(Reader, D, /*Existing=*/nullptr,
                              AnonymousDeclNumber, TypedefNameForLinkage);
    Result.suppress();
    return Result;
  }

  DeclContext *DC = D->getDeclContext()->getRedeclContext();
  if (TypedefNameForLinkage) {
    auto It = Reader.ImportedTypedefNamesForLinkage.find(
        std::make_pair(DC, TypedefNameForLinkage));
    if (It != Reader.ImportedTypedefNamesForLinkage.end())
      if (isSameEntity(It->second, D))
        return FindExistingResult(Reader, D, It->second, AnonymousDeclNumber,
                                  TypedefNameForLinkage);
    // Go on to check in other places in case an existing typedef name
    // was not imported.
  }

  if (needsAnonymousDeclarationNumber(D)) {
    // This is an anonymous declaration that we may need to merge. Look it up
    // in its context by number.
    if (auto *Existing = getAnonymousDeclForMerging(
            Reader, D->getLexicalDeclContext(), AnonymousDeclNumber))
      if (isSameEntity(Existing, D))
        return FindExistingResult(Reader, D, Existing, AnonymousDeclNumber,
                                  TypedefNameForLinkage);
  } else if (DC->isTranslationUnit() &&
             !Reader.getContext().getLangOpts().CPlusPlus) {
    IdentifierResolver &IdResolver = Reader.getIdResolver();

    // Temporarily consider the identifier to be up-to-date. We don't want to
    // cause additional lookups here.
    class UpToDateIdentifierRAII {
      IdentifierInfo *II;
      bool WasOutToDate = false;

    public:
      explicit UpToDateIdentifierRAII(IdentifierInfo *II) : II(II) {
        if (II) {
          WasOutToDate = II->isOutOfDate();
          if (WasOutToDate)
            II->setOutOfDate(false);
        }
      }

      ~UpToDateIdentifierRAII() {
        if (WasOutToDate)
          II->setOutOfDate(true);
      }
    } UpToDate(Name.getAsIdentifierInfo());

    for (IdentifierResolver::iterator I = IdResolver.begin(Name),
                                   IEnd = IdResolver.end();
         I != IEnd; ++I) {
      if (NamedDecl *Existing = getDeclForMerging(*I, TypedefNameForLinkage))
        if (isSameEntity(Existing, D))
          return FindExistingResult(Reader, D, Existing, AnonymousDeclNumber,
                                    TypedefNameForLinkage);
    }
  } else if (DeclContext *MergeDC = getPrimaryContextForMerging(Reader, DC)) {
    DeclContext::lookup_result R = MergeDC->noload_lookup(Name);
    for (DeclContext::lookup_iterator I = R.begin(), E = R.end(); I != E; ++I) {
      if (NamedDecl *Existing = getDeclForMerging(*I, TypedefNameForLinkage))
        if (isSameEntity(Existing, D))
          return FindExistingResult(Reader, D, Existing, AnonymousDeclNumber,
                                    TypedefNameForLinkage);
    }
  } else {
    // Not in a mergeable context.
    return FindExistingResult(Reader);
  }

  // If this declaration is from a merged context, make a note that we need to
  // check that the canonical definition of that context contains the decl.
  //
  // FIXME: We should do something similar if we merge two definitions of the
  // same template specialization into the same CXXRecordDecl.
  auto MergedDCIt = Reader.MergedDeclContexts.find(D->getLexicalDeclContext());
  if (MergedDCIt != Reader.MergedDeclContexts.end() &&
      MergedDCIt->second == D->getDeclContext())
    Reader.PendingOdrMergeChecks.push_back(D);

  return FindExistingResult(Reader, D, /*Existing=*/nullptr,
                            AnonymousDeclNumber, TypedefNameForLinkage);
}

template<typename DeclT>
Decl *ASTDeclReader::getMostRecentDeclImpl(Redeclarable<DeclT> *D) {
  return D->RedeclLink.getLatestNotUpdated();
}

Decl *ASTDeclReader::getMostRecentDeclImpl(...) {
  llvm_unreachable("getMostRecentDecl on non-redeclarable declaration");
}

Decl *ASTDeclReader::getMostRecentDecl(Decl *D) {
  assert(D);

  switch (D->getKind()) {
#define ABSTRACT_DECL(TYPE)
#define DECL(TYPE, BASE)                               \
  case Decl::TYPE:                                     \
    return getMostRecentDeclImpl(cast<TYPE##Decl>(D));
#include "clang/AST/DeclNodes.inc"
  }
  llvm_unreachable("unknown decl kind");
}

Decl *ASTReader::getMostRecentExistingDecl(Decl *D) {
  return ASTDeclReader::getMostRecentDecl(D->getCanonicalDecl());
}

template<typename DeclT>
void ASTDeclReader::attachPreviousDeclImpl(ASTReader &Reader,
                                           Redeclarable<DeclT> *D,
                                           Decl *Previous, Decl *Canon) {
  D->RedeclLink.setPrevious(cast<DeclT>(Previous));
  D->First = cast<DeclT>(Previous)->First;
}

namespace clang {

template<>
void ASTDeclReader::attachPreviousDeclImpl(ASTReader &Reader,
                                           Redeclarable<VarDecl> *D,
                                           Decl *Previous, Decl *Canon) {
  auto *VD = static_cast<VarDecl *>(D);
  auto *PrevVD = cast<VarDecl>(Previous);
  D->RedeclLink.setPrevious(PrevVD);
  D->First = PrevVD->First;

  // We should keep at most one definition on the chain.
  // FIXME: Cache the definition once we've found it. Building a chain with
  // N definitions currently takes O(N^2) time here.
  if (VD->isThisDeclarationADefinition() == VarDecl::Definition) {
    for (VarDecl *CurD = PrevVD; CurD; CurD = CurD->getPreviousDecl()) {
      if (CurD->isThisDeclarationADefinition() == VarDecl::Definition) {
        Reader.mergeDefinitionVisibility(CurD, VD);
        VD->demoteThisDefinitionToDeclaration();
        break;
      }
    }
  }
}

static bool isUndeducedReturnType(QualType T) {
  auto *DT = T->getContainedDeducedType();
  return DT && !DT->isDeduced();
}

template<>
void ASTDeclReader::attachPreviousDeclImpl(ASTReader &Reader,
                                           Redeclarable<FunctionDecl> *D,
                                           Decl *Previous, Decl *Canon) {
  auto *FD = static_cast<FunctionDecl *>(D);
  auto *PrevFD = cast<FunctionDecl>(Previous);

  FD->RedeclLink.setPrevious(PrevFD);
  FD->First = PrevFD->First;

  // If the previous declaration is an inline function declaration, then this
  // declaration is too.
  if (PrevFD->isInlined() != FD->isInlined()) {
    // FIXME: [dcl.fct.spec]p4:
    //   If a function with external linkage is declared inline in one
    //   translation unit, it shall be declared inline in all translation
    //   units in which it appears.
    //
    // Be careful of this case:
    //
    // module A:
    //   template<typename T> struct X { void f(); };
    //   template<typename T> inline void X<T>::f() {}
    //
    // module B instantiates the declaration of X<int>::f
    // module C instantiates the definition of X<int>::f
    //
    // If module B and C are merged, we do not have a violation of this rule.
    FD->setImplicitlyInline(true);
  }

  auto *FPT = FD->getType()->getAs<FunctionProtoType>();
  auto *PrevFPT = PrevFD->getType()->getAs<FunctionProtoType>();
  if (FPT && PrevFPT) {
    // If we need to propagate an exception specification along the redecl
    // chain, make a note of that so that we can do so later.
    bool IsUnresolved = isUnresolvedExceptionSpec(FPT->getExceptionSpecType());
    bool WasUnresolved =
        isUnresolvedExceptionSpec(PrevFPT->getExceptionSpecType());
    if (IsUnresolved != WasUnresolved)
      Reader.PendingExceptionSpecUpdates.insert(
          {Canon, IsUnresolved ? PrevFD : FD});

    // If we need to propagate a deduced return type along the redecl chain,
    // make a note of that so that we can do it later.
    bool IsUndeduced = isUndeducedReturnType(FPT->getReturnType());
    bool WasUndeduced = isUndeducedReturnType(PrevFPT->getReturnType());
    if (IsUndeduced != WasUndeduced)
      Reader.PendingDeducedTypeUpdates.insert(
          {cast<FunctionDecl>(Canon),
           (IsUndeduced ? PrevFPT : FPT)->getReturnType()});
  }
}

} // namespace clang

void ASTDeclReader::attachPreviousDeclImpl(ASTReader &Reader, ...) {
  llvm_unreachable("attachPreviousDecl on non-redeclarable declaration");
}

/// Inherit the default template argument from \p From to \p To. Returns
/// \c false if there is no default template for \p From.
template <typename ParmDecl>
static bool inheritDefaultTemplateArgument(ASTContext &Context, ParmDecl *From,
                                           Decl *ToD) {
  auto *To = cast<ParmDecl>(ToD);
  if (!From->hasDefaultArgument())
    return false;
  To->setInheritedDefaultArgument(Context, From);
  return true;
}

static void inheritDefaultTemplateArguments(ASTContext &Context,
                                            TemplateDecl *From,
                                            TemplateDecl *To) {
  auto *FromTP = From->getTemplateParameters();
  auto *ToTP = To->getTemplateParameters();
  assert(FromTP->size() == ToTP->size() && "merged mismatched templates?");

  for (unsigned I = 0, N = FromTP->size(); I != N; ++I) {
    NamedDecl *FromParam = FromTP->getParam(I);
    NamedDecl *ToParam = ToTP->getParam(I);

    if (auto *FTTP = dyn_cast<TemplateTypeParmDecl>(FromParam))
      inheritDefaultTemplateArgument(Context, FTTP, ToParam);
    else if (auto *FNTTP = dyn_cast<NonTypeTemplateParmDecl>(FromParam))
      inheritDefaultTemplateArgument(Context, FNTTP, ToParam);
    else
      inheritDefaultTemplateArgument(
              Context, cast<TemplateTemplateParmDecl>(FromParam), ToParam);
  }
}

void ASTDeclReader::attachPreviousDecl(ASTReader &Reader, Decl *D,
                                       Decl *Previous, Decl *Canon) {
  assert(D && Previous);

  switch (D->getKind()) {
#define ABSTRACT_DECL(TYPE)
#define DECL(TYPE, BASE)                                                  \
  case Decl::TYPE:                                                        \
    attachPreviousDeclImpl(Reader, cast<TYPE##Decl>(D), Previous, Canon); \
    break;
#include "clang/AST/DeclNodes.inc"
  }

  // If the declaration was visible in one module, a redeclaration of it in
  // another module remains visible even if it wouldn't be visible by itself.
  //
  // FIXME: In this case, the declaration should only be visible if a module
  //        that makes it visible has been imported.
  D->IdentifierNamespace |=
      Previous->IdentifierNamespace &
      (Decl::IDNS_Ordinary | Decl::IDNS_Tag | Decl::IDNS_Type);

  // If the declaration declares a template, it may inherit default arguments
  // from the previous declaration.
  if (auto *TD = dyn_cast<TemplateDecl>(D))
    inheritDefaultTemplateArguments(Reader.getContext(),
                                    cast<TemplateDecl>(Previous), TD);
}

template<typename DeclT>
void ASTDeclReader::attachLatestDeclImpl(Redeclarable<DeclT> *D, Decl *Latest) {
  D->RedeclLink.setLatest(cast<DeclT>(Latest));
}

void ASTDeclReader::attachLatestDeclImpl(...) {
  llvm_unreachable("attachLatestDecl on non-redeclarable declaration");
}

void ASTDeclReader::attachLatestDecl(Decl *D, Decl *Latest) {
  assert(D && Latest);

  switch (D->getKind()) {
#define ABSTRACT_DECL(TYPE)
#define DECL(TYPE, BASE)                                  \
  case Decl::TYPE:                                        \
    attachLatestDeclImpl(cast<TYPE##Decl>(D), Latest); \
    break;
#include "clang/AST/DeclNodes.inc"
  }
}

template<typename DeclT>
void ASTDeclReader::markIncompleteDeclChainImpl(Redeclarable<DeclT> *D) {
  D->RedeclLink.markIncomplete();
}

void ASTDeclReader::markIncompleteDeclChainImpl(...) {
  llvm_unreachable("markIncompleteDeclChain on non-redeclarable declaration");
}

void ASTReader::markIncompleteDeclChain(Decl *D) {
  switch (D->getKind()) {
#define ABSTRACT_DECL(TYPE)
#define DECL(TYPE, BASE)                                             \
  case Decl::TYPE:                                                   \
    ASTDeclReader::markIncompleteDeclChainImpl(cast<TYPE##Decl>(D)); \
    break;
#include "clang/AST/DeclNodes.inc"
  }
}

/// Read the declaration at the given offset from the AST file.
Decl *ASTReader::ReadDeclRecord(DeclID ID) {
  unsigned Index = ID - NUM_PREDEF_DECL_IDS;
  SourceLocation DeclLoc;
  RecordLocation Loc = DeclCursorForID(ID, DeclLoc);
  llvm::BitstreamCursor &DeclsCursor = Loc.F->DeclsCursor;
  // Keep track of where we are in the stream, then jump back there
  // after reading this declaration.
  SavedStreamPosition SavedPosition(DeclsCursor);

  ReadingKindTracker ReadingKind(Read_Decl, *this);

  // Note that we are loading a declaration record.
  Deserializing ADecl(this);

  auto Fail = [](const char *what, llvm::Error &&Err) {
    llvm::report_fatal_error(Twine("ASTReader::readDeclRecord failed ") + what +
                             ": " + toString(std::move(Err)));
  };

  if (llvm::Error JumpFailed = DeclsCursor.JumpToBit(Loc.Offset))
    Fail("jumping", std::move(JumpFailed));
  ASTRecordReader Record(*this, *Loc.F);
  ASTDeclReader Reader(*this, Record, Loc, ID, DeclLoc);
  Expected<unsigned> MaybeCode = DeclsCursor.ReadCode();
  if (!MaybeCode)
    Fail("reading code", MaybeCode.takeError());
  unsigned Code = MaybeCode.get();

  ASTContext &Context = getContext();
  Decl *D = nullptr;
  Expected<unsigned> MaybeDeclCode = Record.readRecord(DeclsCursor, Code);
  if (!MaybeDeclCode)
    llvm::report_fatal_error(
        "ASTReader::readDeclRecord failed reading decl code: " +
        toString(MaybeDeclCode.takeError()));
  switch ((DeclCode)MaybeDeclCode.get()) {
  case DECL_CONTEXT_LEXICAL:
  case DECL_CONTEXT_VISIBLE:
    llvm_unreachable("Record cannot be de-serialized with readDeclRecord");
  case DECL_TYPEDEF:
    D = TypedefDecl::CreateDeserialized(Context, ID);
    break;
  case DECL_TYPEALIAS:
    D = TypeAliasDecl::CreateDeserialized(Context, ID);
    break;
  case DECL_ENUM:
    D = EnumDecl::CreateDeserialized(Context, ID);
    break;
  case DECL_RECORD:
    D = RecordDecl::CreateDeserialized(Context, ID);
    break;
  case DECL_ENUM_CONSTANT:
    D = EnumConstantDecl::CreateDeserialized(Context, ID);
    break;
  case DECL_FUNCTION:
    D = FunctionDecl::CreateDeserialized(Context, ID);
    break;
  case DECL_LINKAGE_SPEC:
    D = LinkageSpecDecl::CreateDeserialized(Context, ID);
    break;
  case DECL_EXPORT:
    D = ExportDecl::CreateDeserialized(Context, ID);
    break;
  case DECL_LABEL:
    D = LabelDecl::CreateDeserialized(Context, ID);
    break;
  case DECL_NAMESPACE:
    D = NamespaceDecl::CreateDeserialized(Context, ID);
    break;
  case DECL_NAMESPACE_ALIAS:
    D = NamespaceAliasDecl::CreateDeserialized(Context, ID);
    break;
  case DECL_USING:
    D = UsingDecl::CreateDeserialized(Context, ID);
    break;
  case DECL_USING_PACK:
    D = UsingPackDecl::CreateDeserialized(Context, ID, Record.readInt());
    break;
  case DECL_USING_SHADOW:
    D = UsingShadowDecl::CreateDeserialized(Context, ID);
    break;
  case DECL_CONSTRUCTOR_USING_SHADOW:
    D = ConstructorUsingShadowDecl::CreateDeserialized(Context, ID);
    break;
  case DECL_USING_DIRECTIVE:
    D = UsingDirectiveDecl::CreateDeserialized(Context, ID);
    break;
  case DECL_UNRESOLVED_USING_VALUE:
    D = UnresolvedUsingValueDecl::CreateDeserialized(Context, ID);
    break;
  case DECL_UNRESOLVED_USING_TYPENAME:
    D = UnresolvedUsingTypenameDecl::CreateDeserialized(Context, ID);
    break;
  case DECL_CXX_RECORD:
    D = CXXRecordDecl::CreateDeserialized(Context, ID);
    break;
  case DECL_CXX_DEDUCTION_GUIDE:
    D = CXXDeductionGuideDecl::CreateDeserialized(Context, ID);
    break;
  case DECL_CXX_METHOD:
    D = CXXMethodDecl::CreateDeserialized(Context, ID);
    break;
  case DECL_CXX_CONSTRUCTOR:
    D = CXXConstructorDecl::CreateDeserialized(Context, ID, Record.readInt());
    break;
  case DECL_CXX_DESTRUCTOR:
    D = CXXDestructorDecl::CreateDeserialized(Context, ID);
    break;
  case DECL_CXX_CONVERSION:
    D = CXXConversionDecl::CreateDeserialized(Context, ID);
    break;
  case DECL_ACCESS_SPEC:
    D = AccessSpecDecl::CreateDeserialized(Context, ID);
    break;
  case DECL_FRIEND:
    D = FriendDecl::CreateDeserialized(Context, ID, Record.readInt());
    break;
  case DECL_FRIEND_TEMPLATE:
    D = FriendTemplateDecl::CreateDeserialized(Context, ID);
    break;
  case DECL_CLASS_TEMPLATE:
    D = ClassTemplateDecl::CreateDeserialized(Context, ID);
    break;
  case DECL_CLASS_TEMPLATE_SPECIALIZATION:
    D = ClassTemplateSpecializationDecl::CreateDeserialized(Context, ID);
    break;
  case DECL_CLASS_TEMPLATE_PARTIAL_SPECIALIZATION:
    D = ClassTemplatePartialSpecializationDecl::CreateDeserialized(Context, ID);
    break;
  case DECL_VAR_TEMPLATE:
    D = VarTemplateDecl::CreateDeserialized(Context, ID);
    break;
  case DECL_VAR_TEMPLATE_SPECIALIZATION:
    D = VarTemplateSpecializationDecl::CreateDeserialized(Context, ID);
    break;
  case DECL_VAR_TEMPLATE_PARTIAL_SPECIALIZATION:
    D = VarTemplatePartialSpecializationDecl::CreateDeserialized(Context, ID);
    break;
  case DECL_CLASS_SCOPE_FUNCTION_SPECIALIZATION:
    D = ClassScopeFunctionSpecializationDecl::CreateDeserialized(Context, ID);
    break;
  case DECL_FUNCTION_TEMPLATE:
    D = FunctionTemplateDecl::CreateDeserialized(Context, ID);
    break;
  case DECL_TEMPLATE_TYPE_PARM:
    D = TemplateTypeParmDecl::CreateDeserialized(Context, ID);
    break;
  case DECL_NON_TYPE_TEMPLATE_PARM:
    D = NonTypeTemplateParmDecl::CreateDeserialized(Context, ID);
    break;
  case DECL_EXPANDED_NON_TYPE_TEMPLATE_PARM_PACK:
    D = NonTypeTemplateParmDecl::CreateDeserialized(Context, ID,
                                                    Record.readInt());
    break;
  case DECL_TEMPLATE_TEMPLATE_PARM:
    D = TemplateTemplateParmDecl::CreateDeserialized(Context, ID);
    break;
  case DECL_EXPANDED_TEMPLATE_TEMPLATE_PARM_PACK:
    D = TemplateTemplateParmDecl::CreateDeserialized(Context, ID,
                                                     Record.readInt());
    break;
  case DECL_TYPE_ALIAS_TEMPLATE:
    D = TypeAliasTemplateDecl::CreateDeserialized(Context, ID);
    break;
  case DECL_CONCEPT:
    D = ConceptDecl::CreateDeserialized(Context, ID);
    break;
  case DECL_STATIC_ASSERT:
    D = StaticAssertDecl::CreateDeserialized(Context, ID);
    break;
  case DECL_OBJC_METHOD:
    D = ObjCMethodDecl::CreateDeserialized(Context, ID);
    break;
  case DECL_OBJC_INTERFACE:
    D = ObjCInterfaceDecl::CreateDeserialized(Context, ID);
    break;
  case DECL_OBJC_IVAR:
    D = ObjCIvarDecl::CreateDeserialized(Context, ID);
    break;
  case DECL_OBJC_PROTOCOL:
    D = ObjCProtocolDecl::CreateDeserialized(Context, ID);
    break;
  case DECL_OBJC_AT_DEFS_FIELD:
    D = ObjCAtDefsFieldDecl::CreateDeserialized(Context, ID);
    break;
  case DECL_OBJC_CATEGORY:
    D = ObjCCategoryDecl::CreateDeserialized(Context, ID);
    break;
  case DECL_OBJC_CATEGORY_IMPL:
    D = ObjCCategoryImplDecl::CreateDeserialized(Context, ID);
    break;
  case DECL_OBJC_IMPLEMENTATION:
    D = ObjCImplementationDecl::CreateDeserialized(Context, ID);
    break;
  case DECL_OBJC_COMPATIBLE_ALIAS:
    D = ObjCCompatibleAliasDecl::CreateDeserialized(Context, ID);
    break;
  case DECL_OBJC_PROPERTY:
    D = ObjCPropertyDecl::CreateDeserialized(Context, ID);
    break;
  case DECL_OBJC_PROPERTY_IMPL:
    D = ObjCPropertyImplDecl::CreateDeserialized(Context, ID);
    break;
  case DECL_FIELD:
    D = FieldDecl::CreateDeserialized(Context, ID);
    break;
  case DECL_INDIRECTFIELD:
    D = IndirectFieldDecl::CreateDeserialized(Context, ID);
    break;
  case DECL_VAR:
    D = VarDecl::CreateDeserialized(Context, ID);
    break;
  case DECL_IMPLICIT_PARAM:
    D = ImplicitParamDecl::CreateDeserialized(Context, ID);
    break;
  case DECL_PARM_VAR:
    D = ParmVarDecl::CreateDeserialized(Context, ID);
    break;
  case DECL_DECOMPOSITION:
    D = DecompositionDecl::CreateDeserialized(Context, ID, Record.readInt());
    break;
  case DECL_BINDING:
    D = BindingDecl::CreateDeserialized(Context, ID);
    break;
  case DECL_FILE_SCOPE_ASM:
    D = FileScopeAsmDecl::CreateDeserialized(Context, ID);
    break;
  case DECL_BLOCK:
    D = BlockDecl::CreateDeserialized(Context, ID);
    break;
  case DECL_MS_PROPERTY:
    D = MSPropertyDecl::CreateDeserialized(Context, ID);
    break;
  case DECL_CAPTURED:
    D = CapturedDecl::CreateDeserialized(Context, ID, Record.readInt());
    break;
  case DECL_CXX_BASE_SPECIFIERS:
    Error("attempt to read a C++ base-specifier record as a declaration");
    return nullptr;
  case DECL_CXX_CTOR_INITIALIZERS:
    Error("attempt to read a C++ ctor initializer record as a declaration");
    return nullptr;
  case DECL_IMPORT:
    // Note: last entry of the ImportDecl record is the number of stored source
    // locations.
    D = ImportDecl::CreateDeserialized(Context, ID, Record.back());
    break;
  case DECL_OMP_THREADPRIVATE:
    D = OMPThreadPrivateDecl::CreateDeserialized(Context, ID, Record.readInt());
    break;
  case DECL_OMP_ALLOCATE: {
    unsigned NumVars = Record.readInt();
    unsigned NumClauses = Record.readInt();
    D = OMPAllocateDecl::CreateDeserialized(Context, ID, NumVars, NumClauses);
    break;
  }
  case DECL_OMP_REQUIRES:
    D = OMPRequiresDecl::CreateDeserialized(Context, ID, Record.readInt());
    break;
  case DECL_OMP_DECLARE_REDUCTION:
    D = OMPDeclareReductionDecl::CreateDeserialized(Context, ID);
    break;
  case DECL_OMP_DECLARE_MAPPER:
    D = OMPDeclareMapperDecl::CreateDeserialized(Context, ID, Record.readInt());
    break;
  case DECL_OMP_CAPTUREDEXPR:
    D = OMPCapturedExprDecl::CreateDeserialized(Context, ID);
    break;
  case DECL_PRAGMA_COMMENT:
    D = PragmaCommentDecl::CreateDeserialized(Context, ID, Record.readInt());
    break;
  case DECL_PRAGMA_DETECT_MISMATCH:
    D = PragmaDetectMismatchDecl::CreateDeserialized(Context, ID,
                                                     Record.readInt());
    break;
  case DECL_EMPTY:
    D = EmptyDecl::CreateDeserialized(Context, ID);
    break;
  case DECL_LIFETIME_EXTENDED_TEMPORARY:
    D = LifetimeExtendedTemporaryDecl::CreateDeserialized(Context, ID);
    break;
  case DECL_OBJC_TYPE_PARAM:
    D = ObjCTypeParamDecl::CreateDeserialized(Context, ID);
    break;
  }

  assert(D && "Unknown declaration reading AST file");
  LoadedDecl(Index, D);
  // Set the DeclContext before doing any deserialization, to make sure internal
  // calls to Decl::getASTContext() by Decl's methods will find the
  // TranslationUnitDecl without crashing.
  D->setDeclContext(Context.getTranslationUnitDecl());
  Reader.Visit(D);

  // If this declaration is also a declaration context, get the
  // offsets for its tables of lexical and visible declarations.
  if (auto *DC = dyn_cast<DeclContext>(D)) {
    std::pair<uint64_t, uint64_t> Offsets = Reader.VisitDeclContext(DC);
    if (Offsets.first &&
        ReadLexicalDeclContextStorage(*Loc.F, DeclsCursor, Offsets.first, DC))
      return nullptr;
    if (Offsets.second &&
        ReadVisibleDeclContextStorage(*Loc.F, DeclsCursor, Offsets.second, ID))
      return nullptr;
  }
  assert(Record.getIdx() == Record.size());

  // Load any relevant update records.
  PendingUpdateRecords.push_back(
      PendingUpdateRecord(ID, D, /*JustLoaded=*/true));

  // Load the categories after recursive loading is finished.
  if (auto *Class = dyn_cast<ObjCInterfaceDecl>(D))
    // If we already have a definition when deserializing the ObjCInterfaceDecl,
    // we put the Decl in PendingDefinitions so we can pull the categories here.
    if (Class->isThisDeclarationADefinition() ||
        PendingDefinitions.count(Class))
      loadObjCCategories(ID, Class);

  // If we have deserialized a declaration that has a definition the
  // AST consumer might need to know about, queue it.
  // We don't pass it to the consumer immediately because we may be in recursive
  // loading, and some declarations may still be initializing.
  PotentiallyInterestingDecls.push_back(
      InterestingDecl(D, Reader.hasPendingBody()));

  return D;
}

void ASTReader::PassInterestingDeclsToConsumer() {
  assert(Consumer);

  if (PassingDeclsToConsumer)
    return;

  // Guard variable to avoid recursively redoing the process of passing
  // decls to consumer.
  SaveAndRestore<bool> GuardPassingDeclsToConsumer(PassingDeclsToConsumer,
                                                   true);

  // Ensure that we've loaded all potentially-interesting declarations
  // that need to be eagerly loaded.
  for (auto ID : EagerlyDeserializedDecls)
    GetDecl(ID);
  EagerlyDeserializedDecls.clear();

  while (!PotentiallyInterestingDecls.empty()) {
    InterestingDecl D = PotentiallyInterestingDecls.front();
    PotentiallyInterestingDecls.pop_front();
    if (isConsumerInterestedIn(getContext(), D.getDecl(), D.hasPendingBody()))
      PassInterestingDeclToConsumer(D.getDecl());
  }
}

void ASTReader::loadDeclUpdateRecords(PendingUpdateRecord &Record) {
  // The declaration may have been modified by files later in the chain.
  // If this is the case, read the record containing the updates from each file
  // and pass it to ASTDeclReader to make the modifications.
  serialization::GlobalDeclID ID = Record.ID;
  Decl *D = Record.D;
  ProcessingUpdatesRAIIObj ProcessingUpdates(*this);
  DeclUpdateOffsetsMap::iterator UpdI = DeclUpdateOffsets.find(ID);

  SmallVector<serialization::DeclID, 8> PendingLazySpecializationIDs;

  if (UpdI != DeclUpdateOffsets.end()) {
    auto UpdateOffsets = std::move(UpdI->second);
    DeclUpdateOffsets.erase(UpdI);

    // Check if this decl was interesting to the consumer. If we just loaded
    // the declaration, then we know it was interesting and we skip the call
    // to isConsumerInterestedIn because it is unsafe to call in the
    // current ASTReader state.
    bool WasInteresting =
        Record.JustLoaded || isConsumerInterestedIn(getContext(), D, false);
    for (auto &FileAndOffset : UpdateOffsets) {
      ModuleFile *F = FileAndOffset.first;
      uint64_t Offset = FileAndOffset.second;
      llvm::BitstreamCursor &Cursor = F->DeclsCursor;
      SavedStreamPosition SavedPosition(Cursor);
      if (llvm::Error JumpFailed = Cursor.JumpToBit(Offset))
        // FIXME don't do a fatal error.
        llvm::report_fatal_error(
            "ASTReader::loadDeclUpdateRecords failed jumping: " +
            toString(std::move(JumpFailed)));
      Expected<unsigned> MaybeCode = Cursor.ReadCode();
      if (!MaybeCode)
        llvm::report_fatal_error(
            "ASTReader::loadDeclUpdateRecords failed reading code: " +
            toString(MaybeCode.takeError()));
      unsigned Code = MaybeCode.get();
      ASTRecordReader Record(*this, *F);
      if (Expected<unsigned> MaybeRecCode = Record.readRecord(Cursor, Code))
        assert(MaybeRecCode.get() == DECL_UPDATES &&
               "Expected DECL_UPDATES record!");
      else
        llvm::report_fatal_error(
            "ASTReader::loadDeclUpdateRecords failed reading rec code: " +
            toString(MaybeCode.takeError()));

      ASTDeclReader Reader(*this, Record, RecordLocation(F, Offset), ID,
                           SourceLocation());
      Reader.UpdateDecl(D, PendingLazySpecializationIDs);

      // We might have made this declaration interesting. If so, remember that
      // we need to hand it off to the consumer.
      if (!WasInteresting &&
          isConsumerInterestedIn(getContext(), D, Reader.hasPendingBody())) {
        PotentiallyInterestingDecls.push_back(
            InterestingDecl(D, Reader.hasPendingBody()));
        WasInteresting = true;
      }
    }
  }
  // Add the lazy specializations to the template.
  assert((PendingLazySpecializationIDs.empty() || isa<ClassTemplateDecl>(D) ||
          isa<FunctionTemplateDecl>(D) || isa<VarTemplateDecl>(D)) &&
         "Must not have pending specializations");
  if (auto *CTD = dyn_cast<ClassTemplateDecl>(D))
    ASTDeclReader::AddLazySpecializations(CTD, PendingLazySpecializationIDs);
  else if (auto *FTD = dyn_cast<FunctionTemplateDecl>(D))
    ASTDeclReader::AddLazySpecializations(FTD, PendingLazySpecializationIDs);
  else if (auto *VTD = dyn_cast<VarTemplateDecl>(D))
    ASTDeclReader::AddLazySpecializations(VTD, PendingLazySpecializationIDs);
  PendingLazySpecializationIDs.clear();

  // Load the pending visible updates for this decl context, if it has any.
  auto I = PendingVisibleUpdates.find(ID);
  if (I != PendingVisibleUpdates.end()) {
    auto VisibleUpdates = std::move(I->second);
    PendingVisibleUpdates.erase(I);

    auto *DC = cast<DeclContext>(D)->getPrimaryContext();
    for (const auto &Update : VisibleUpdates)
      Lookups[DC].Table.add(
          Update.Mod, Update.Data,
          reader::ASTDeclContextNameLookupTrait(*this, *Update.Mod));
    DC->setHasExternalVisibleStorage(true);
  }
}

void ASTReader::loadPendingDeclChain(Decl *FirstLocal, uint64_t LocalOffset) {
  // Attach FirstLocal to the end of the decl chain.
  Decl *CanonDecl = FirstLocal->getCanonicalDecl();
  if (FirstLocal != CanonDecl) {
    Decl *PrevMostRecent = ASTDeclReader::getMostRecentDecl(CanonDecl);
    ASTDeclReader::attachPreviousDecl(
        *this, FirstLocal, PrevMostRecent ? PrevMostRecent : CanonDecl,
        CanonDecl);
  }

  if (!LocalOffset) {
    ASTDeclReader::attachLatestDecl(CanonDecl, FirstLocal);
    return;
  }

  // Load the list of other redeclarations from this module file.
  ModuleFile *M = getOwningModuleFile(FirstLocal);
  assert(M && "imported decl from no module file");

  llvm::BitstreamCursor &Cursor = M->DeclsCursor;
  SavedStreamPosition SavedPosition(Cursor);
  if (llvm::Error JumpFailed = Cursor.JumpToBit(LocalOffset))
    llvm::report_fatal_error(
        "ASTReader::loadPendingDeclChain failed jumping: " +
        toString(std::move(JumpFailed)));

  RecordData Record;
  Expected<unsigned> MaybeCode = Cursor.ReadCode();
  if (!MaybeCode)
    llvm::report_fatal_error(
        "ASTReader::loadPendingDeclChain failed reading code: " +
        toString(MaybeCode.takeError()));
  unsigned Code = MaybeCode.get();
  if (Expected<unsigned> MaybeRecCode = Cursor.readRecord(Code, Record))
    assert(MaybeRecCode.get() == LOCAL_REDECLARATIONS &&
           "expected LOCAL_REDECLARATIONS record!");
  else
    llvm::report_fatal_error(
        "ASTReader::loadPendingDeclChain failed reading rec code: " +
        toString(MaybeCode.takeError()));

  // FIXME: We have several different dispatches on decl kind here; maybe
  // we should instead generate one loop per kind and dispatch up-front?
  Decl *MostRecent = FirstLocal;
  for (unsigned I = 0, N = Record.size(); I != N; ++I) {
    auto *D = GetLocalDecl(*M, Record[N - I - 1]);
    ASTDeclReader::attachPreviousDecl(*this, D, MostRecent, CanonDecl);
    MostRecent = D;
  }
  ASTDeclReader::attachLatestDecl(CanonDecl, MostRecent);
}

namespace {

  /// Given an ObjC interface, goes through the modules and links to the
  /// interface all the categories for it.
  class ObjCCategoriesVisitor {
    ASTReader &Reader;
    ObjCInterfaceDecl *Interface;
    llvm::SmallPtrSetImpl<ObjCCategoryDecl *> &Deserialized;
    ObjCCategoryDecl *Tail = nullptr;
    llvm::DenseMap<DeclarationName, ObjCCategoryDecl *> NameCategoryMap;
    serialization::GlobalDeclID InterfaceID;
    unsigned PreviousGeneration;

    void add(ObjCCategoryDecl *Cat) {
      // Only process each category once.
      if (!Deserialized.erase(Cat))
        return;

      // Check for duplicate categories.
      if (Cat->getDeclName()) {
        ObjCCategoryDecl *&Existing = NameCategoryMap[Cat->getDeclName()];
        if (Existing &&
            Reader.getOwningModuleFile(Existing)
                                          != Reader.getOwningModuleFile(Cat)) {
          // FIXME: We should not warn for duplicates in diamond:
          //
          //   MT     //
          //  /  \    //
          // ML  MR   //
          //  \  /    //
          //   MB     //
          //
          // If there are duplicates in ML/MR, there will be warning when
          // creating MB *and* when importing MB. We should not warn when
          // importing.
          Reader.Diag(Cat->getLocation(), diag::warn_dup_category_def)
            << Interface->getDeclName() << Cat->getDeclName();
          Reader.Diag(Existing->getLocation(), diag::note_previous_definition);
        } else if (!Existing) {
          // Record this category.
          Existing = Cat;
        }
      }

      // Add this category to the end of the chain.
      if (Tail)
        ASTDeclReader::setNextObjCCategory(Tail, Cat);
      else
        Interface->setCategoryListRaw(Cat);
      Tail = Cat;
    }

  public:
    ObjCCategoriesVisitor(ASTReader &Reader,
                          ObjCInterfaceDecl *Interface,
                          llvm::SmallPtrSetImpl<ObjCCategoryDecl *> &Deserialized,
                          serialization::GlobalDeclID InterfaceID,
                          unsigned PreviousGeneration)
        : Reader(Reader), Interface(Interface), Deserialized(Deserialized),
          InterfaceID(InterfaceID), PreviousGeneration(PreviousGeneration) {
      // Populate the name -> category map with the set of known categories.
      for (auto *Cat : Interface->known_categories()) {
        if (Cat->getDeclName())
          NameCategoryMap[Cat->getDeclName()] = Cat;

        // Keep track of the tail of the category list.
        Tail = Cat;
      }
    }

    bool operator()(ModuleFile &M) {
      // If we've loaded all of the category information we care about from
      // this module file, we're done.
      if (M.Generation <= PreviousGeneration)
        return true;

      // Map global ID of the definition down to the local ID used in this
      // module file. If there is no such mapping, we'll find nothing here
      // (or in any module it imports).
      DeclID LocalID = Reader.mapGlobalIDToModuleFileGlobalID(M, InterfaceID);
      if (!LocalID)
        return true;

      // Perform a binary search to find the local redeclarations for this
      // declaration (if any).
      const ObjCCategoriesInfo Compare = { LocalID, 0 };
      const ObjCCategoriesInfo *Result
        = std::lower_bound(M.ObjCCategoriesMap,
                           M.ObjCCategoriesMap + M.LocalNumObjCCategoriesInMap,
                           Compare);
      if (Result == M.ObjCCategoriesMap + M.LocalNumObjCCategoriesInMap ||
          Result->DefinitionID != LocalID) {
        // We didn't find anything. If the class definition is in this module
        // file, then the module files it depends on cannot have any categories,
        // so suppress further lookup.
        return Reader.isDeclIDFromModule(InterfaceID, M);
      }

      // We found something. Dig out all of the categories.
      unsigned Offset = Result->Offset;
      unsigned N = M.ObjCCategories[Offset];
      M.ObjCCategories[Offset++] = 0; // Don't try to deserialize again
      for (unsigned I = 0; I != N; ++I)
        add(cast_or_null<ObjCCategoryDecl>(
              Reader.GetLocalDecl(M, M.ObjCCategories[Offset++])));
      return true;
    }
  };

} // namespace

void ASTReader::loadObjCCategories(serialization::GlobalDeclID ID,
                                   ObjCInterfaceDecl *D,
                                   unsigned PreviousGeneration) {
  ObjCCategoriesVisitor Visitor(*this, D, CategoriesDeserialized, ID,
                                PreviousGeneration);
  ModuleMgr.visit(Visitor);
}

template<typename DeclT, typename Fn>
static void forAllLaterRedecls(DeclT *D, Fn F) {
  F(D);

  // Check whether we've already merged D into its redeclaration chain.
  // MostRecent may or may not be nullptr if D has not been merged. If
  // not, walk the merged redecl chain and see if it's there.
  auto *MostRecent = D->getMostRecentDecl();
  bool Found = false;
  for (auto *Redecl = MostRecent; Redecl && !Found;
       Redecl = Redecl->getPreviousDecl())
    Found = (Redecl == D);

  // If this declaration is merged, apply the functor to all later decls.
  if (Found) {
    for (auto *Redecl = MostRecent; Redecl != D;
         Redecl = Redecl->getPreviousDecl())
      F(Redecl);
  }
}

void ASTDeclReader::UpdateDecl(Decl *D,
   llvm::SmallVectorImpl<serialization::DeclID> &PendingLazySpecializationIDs) {
  while (Record.getIdx() < Record.size()) {
    switch ((DeclUpdateKind)Record.readInt()) {
    case UPD_CXX_ADDED_IMPLICIT_MEMBER: {
      auto *RD = cast<CXXRecordDecl>(D);
      // FIXME: If we also have an update record for instantiating the
      // definition of D, we need that to happen before we get here.
      Decl *MD = Record.readDecl();
      assert(MD && "couldn't read decl from update record");
      // FIXME: We should call addHiddenDecl instead, to add the member
      // to its DeclContext.
      RD->addedMember(MD);
      break;
    }

    case UPD_CXX_ADDED_TEMPLATE_SPECIALIZATION:
      // It will be added to the template's lazy specialization set.
      PendingLazySpecializationIDs.push_back(readDeclID());
      break;

    case UPD_CXX_ADDED_ANONYMOUS_NAMESPACE: {
      auto *Anon = readDeclAs<NamespaceDecl>();

      // Each module has its own anonymous namespace, which is disjoint from
      // any other module's anonymous namespaces, so don't attach the anonymous
      // namespace at all.
      if (!Record.isModule()) {
        if (auto *TU = dyn_cast<TranslationUnitDecl>(D))
          TU->setAnonymousNamespace(Anon);
        else
          cast<NamespaceDecl>(D)->setAnonymousNamespace(Anon);
      }
      break;
    }

    case UPD_CXX_ADDED_VAR_DEFINITION: {
      auto *VD = cast<VarDecl>(D);
      VD->NonParmVarDeclBits.IsInline = Record.readInt();
      VD->NonParmVarDeclBits.IsInlineSpecified = Record.readInt();
      uint64_t Val = Record.readInt();
      if (Val && !VD->getInit()) {
        VD->setInit(Record.readExpr());
        if (Val > 1) { // IsInitKnownICE = 1, IsInitNotICE = 2, IsInitICE = 3
          EvaluatedStmt *Eval = VD->ensureEvaluatedStmt();
          Eval->CheckedICE = true;
          Eval->IsICE = Val == 3;
        }
      }
      break;
    }

    case UPD_CXX_POINT_OF_INSTANTIATION: {
      SourceLocation POI = Record.readSourceLocation();
      if (auto *VTSD = dyn_cast<VarTemplateSpecializationDecl>(D)) {
        VTSD->setPointOfInstantiation(POI);
      } else if (auto *VD = dyn_cast<VarDecl>(D)) {
        VD->getMemberSpecializationInfo()->setPointOfInstantiation(POI);
      } else {
        auto *FD = cast<FunctionDecl>(D);
        if (auto *FTSInfo = FD->TemplateOrSpecialization
                    .dyn_cast<FunctionTemplateSpecializationInfo *>())
          FTSInfo->setPointOfInstantiation(POI);
        else
          FD->TemplateOrSpecialization.get<MemberSpecializationInfo *>()
              ->setPointOfInstantiation(POI);
      }
      break;
    }

    case UPD_CXX_INSTANTIATED_DEFAULT_ARGUMENT: {
      auto *Param = cast<ParmVarDecl>(D);

      // We have to read the default argument regardless of whether we use it
      // so that hypothetical further update records aren't messed up.
      // TODO: Add a function to skip over the next expr record.
      auto *DefaultArg = Record.readExpr();

      // Only apply the update if the parameter still has an uninstantiated
      // default argument.
      if (Param->hasUninstantiatedDefaultArg())
        Param->setDefaultArg(DefaultArg);
      break;
    }

    case UPD_CXX_INSTANTIATED_DEFAULT_MEMBER_INITIALIZER: {
      auto *FD = cast<FieldDecl>(D);
      auto *DefaultInit = Record.readExpr();

      // Only apply the update if the field still has an uninstantiated
      // default member initializer.
      if (FD->hasInClassInitializer() && !FD->getInClassInitializer()) {
        if (DefaultInit)
          FD->setInClassInitializer(DefaultInit);
        else
          // Instantiation failed. We can get here if we serialized an AST for
          // an invalid program.
          FD->removeInClassInitializer();
      }
      break;
    }

    case UPD_CXX_ADDED_FUNCTION_DEFINITION: {
      auto *FD = cast<FunctionDecl>(D);
      if (Reader.PendingBodies[FD]) {
        // FIXME: Maybe check for ODR violations.
        // It's safe to stop now because this update record is always last.
        return;
      }

      if (Record.readInt()) {
        // Maintain AST consistency: any later redeclarations of this function
        // are inline if this one is. (We might have merged another declaration
        // into this one.)
        forAllLaterRedecls(FD, [](FunctionDecl *FD) {
          FD->setImplicitlyInline();
        });
      }
      FD->setInnerLocStart(readSourceLocation());
      ReadFunctionDefinition(FD);
      assert(Record.getIdx() == Record.size() && "lazy body must be last");
      break;
    }

    case UPD_CXX_INSTANTIATED_CLASS_DEFINITION: {
      auto *RD = cast<CXXRecordDecl>(D);
      auto *OldDD = RD->getCanonicalDecl()->DefinitionData;
      bool HadRealDefinition =
          OldDD && (OldDD->Definition != RD ||
                    !Reader.PendingFakeDefinitionData.count(OldDD));
      RD->setParamDestroyedInCallee(Record.readInt());
      RD->setArgPassingRestrictions(
          (RecordDecl::ArgPassingKind)Record.readInt());
      ReadCXXRecordDefinition(RD, /*Update*/true);

      // Visible update is handled separately.
      uint64_t LexicalOffset = ReadLocalOffset();
      if (!HadRealDefinition && LexicalOffset) {
        Record.readLexicalDeclContextStorage(LexicalOffset, RD);
        Reader.PendingFakeDefinitionData.erase(OldDD);
      }

      auto TSK = (TemplateSpecializationKind)Record.readInt();
      SourceLocation POI = readSourceLocation();
      if (MemberSpecializationInfo *MSInfo =
              RD->getMemberSpecializationInfo()) {
        MSInfo->setTemplateSpecializationKind(TSK);
        MSInfo->setPointOfInstantiation(POI);
      } else {
        auto *Spec = cast<ClassTemplateSpecializationDecl>(RD);
        Spec->setTemplateSpecializationKind(TSK);
        Spec->setPointOfInstantiation(POI);

        if (Record.readInt()) {
          auto *PartialSpec =
              readDeclAs<ClassTemplatePartialSpecializationDecl>();
          SmallVector<TemplateArgument, 8> TemplArgs;
          Record.readTemplateArgumentList(TemplArgs);
          auto *TemplArgList = TemplateArgumentList::CreateCopy(
              Reader.getContext(), TemplArgs);

          // FIXME: If we already have a partial specialization set,
          // check that it matches.
          if (!Spec->getSpecializedTemplateOrPartial()
                   .is<ClassTemplatePartialSpecializationDecl *>())
            Spec->setInstantiationOf(PartialSpec, TemplArgList);
        }
      }

      RD->setTagKind((TagTypeKind)Record.readInt());
      RD->setLocation(readSourceLocation());
      RD->setLocStart(readSourceLocation());
      RD->setBraceRange(readSourceRange());

      if (Record.readInt()) {
        AttrVec Attrs;
        Record.readAttributes(Attrs);
        // If the declaration already has attributes, we assume that some other
        // AST file already loaded them.
        if (!D->hasAttrs())
          D->setAttrsImpl(Attrs, Reader.getContext());
      }
      break;
    }

    case UPD_CXX_RESOLVED_DTOR_DELETE: {
      // Set the 'operator delete' directly to avoid emitting another update
      // record.
      auto *Del = readDeclAs<FunctionDecl>();
      auto *First = cast<CXXDestructorDecl>(D->getCanonicalDecl());
      auto *ThisArg = Record.readExpr();
      // FIXME: Check consistency if we have an old and new operator delete.
      if (!First->OperatorDelete) {
        First->OperatorDelete = Del;
        First->OperatorDeleteThisArg = ThisArg;
      }
      break;
    }

    case UPD_CXX_RESOLVED_EXCEPTION_SPEC: {
      SmallVector<QualType, 8> ExceptionStorage;
      auto ESI = Record.readExceptionSpecInfo(ExceptionStorage);

      // Update this declaration's exception specification, if needed.
      auto *FD = cast<FunctionDecl>(D);
      auto *FPT = FD->getType()->castAs<FunctionProtoType>();
      // FIXME: If the exception specification is already present, check that it
      // matches.
      if (isUnresolvedExceptionSpec(FPT->getExceptionSpecType())) {
        FD->setType(Reader.getContext().getFunctionType(
            FPT->getReturnType(), FPT->getParamTypes(),
            FPT->getExtProtoInfo().withExceptionSpec(ESI)));

        // When we get to the end of deserializing, see if there are other decls
        // that we need to propagate this exception specification onto.
        Reader.PendingExceptionSpecUpdates.insert(
            std::make_pair(FD->getCanonicalDecl(), FD));
      }
      break;
    }

    case UPD_CXX_DEDUCED_RETURN_TYPE: {
      auto *FD = cast<FunctionDecl>(D);
      QualType DeducedResultType = Record.readType();
      Reader.PendingDeducedTypeUpdates.insert(
          {FD->getCanonicalDecl(), DeducedResultType});
      break;
    }

    case UPD_DECL_MARKED_USED:
      // Maintain AST consistency: any later redeclarations are used too.
      D->markUsed(Reader.getContext());
      break;

    case UPD_MANGLING_NUMBER:
      Reader.getContext().setManglingNumber(cast<NamedDecl>(D),
                                            Record.readInt());
      break;

    case UPD_STATIC_LOCAL_NUMBER:
      Reader.getContext().setStaticLocalNumber(cast<VarDecl>(D),
                                               Record.readInt());
      break;

    case UPD_DECL_MARKED_OPENMP_THREADPRIVATE:
      D->addAttr(OMPThreadPrivateDeclAttr::CreateImplicit(
          Reader.getContext(), readSourceRange(),
          AttributeCommonInfo::AS_Pragma));
      break;

    case UPD_DECL_MARKED_OPENMP_ALLOCATE: {
      auto AllocatorKind =
          static_cast<OMPAllocateDeclAttr::AllocatorTypeTy>(Record.readInt());
      Expr *Allocator = Record.readExpr();
      SourceRange SR = readSourceRange();
      D->addAttr(OMPAllocateDeclAttr::CreateImplicit(
          Reader.getContext(), AllocatorKind, Allocator, SR,
          AttributeCommonInfo::AS_Pragma));
      break;
    }

    case UPD_DECL_EXPORTED: {
      unsigned SubmoduleID = readSubmoduleID();
      auto *Exported = cast<NamedDecl>(D);
      Module *Owner = SubmoduleID ? Reader.getSubmodule(SubmoduleID) : nullptr;
      Reader.getContext().mergeDefinitionIntoModule(Exported, Owner);
      Reader.PendingMergedDefinitionsToDeduplicate.insert(Exported);
      break;
    }

    case UPD_DECL_MARKED_OPENMP_DECLARETARGET: {
      OMPDeclareTargetDeclAttr::MapTypeTy MapType =
          static_cast<OMPDeclareTargetDeclAttr::MapTypeTy>(Record.readInt());
      OMPDeclareTargetDeclAttr::DevTypeTy DevType =
          static_cast<OMPDeclareTargetDeclAttr::DevTypeTy>(Record.readInt());
      D->addAttr(OMPDeclareTargetDeclAttr::CreateImplicit(
          Reader.getContext(), MapType, DevType, readSourceRange(),
          AttributeCommonInfo::AS_Pragma));
      break;
    }

    case UPD_ADDED_ATTR_TO_RECORD:
      AttrVec Attrs;
      Record.readAttributes(Attrs);
      assert(Attrs.size() == 1);
      D->addAttr(Attrs[0]);
      break;
    }
  }
}<|MERGE_RESOLUTION|>--- conflicted
+++ resolved
@@ -1267,13 +1267,9 @@
 
 void ASTDeclReader::VisitObjCCompatibleAliasDecl(ObjCCompatibleAliasDecl *CAD) {
   VisitNamedDecl(CAD);
-<<<<<<< HEAD
-  CAD->setClassInterface(ReadDeclAs<ObjCInterfaceDecl>());
-  CAD->setClassInterfaceLoc(ReadSourceLocation());
-  CAD->setAtLoc(ReadSourceLocation());
-=======
   CAD->setClassInterface(readDeclAs<ObjCInterfaceDecl>());
->>>>>>> 3ce3d23f
+  CAD->setClassInterfaceLoc(readSourceLocation());
+  CAD->setAtLoc(readSourceLocation());
 }
 
 void ASTDeclReader::VisitObjCPropertyDecl(ObjCPropertyDecl *D) {
@@ -2715,7 +2711,7 @@
 
   Expr *readExpr() { return Reader.readExpr(); }
 
-  Attr *readAttr() { return Reader->ReadAttr(*F, Record, Idx); }
+  Attr *readAttr() { return Reader.readAttr(); }
 
   std::string readString() {
     return Reader.readString();
