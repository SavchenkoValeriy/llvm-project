--- conflicted
+++ resolved
@@ -1915,12 +1915,8 @@
     // FIXME: This is not always the right filename-as-written, but we're not
     // going to use this information to rebuild the module, so it doesn't make
     // a lot of difference.
-<<<<<<< HEAD
-    Module::Header H = {std::string(key.Filename), "", *FileMgr.getFile(Filename)};
-=======
-    Module::Header H = {std::string(key.Filename),
+    Module::Header H = {std::string(key.Filename), "",
                         *FileMgr.getOptionalFileRef(Filename)};
->>>>>>> 32c501dd
     ModMap.addHeader(Mod, H, HeaderRole, /*Imported*/true);
     HFI.isModuleHeader |= !(HeaderRole & ModuleMap::TextualHeader);
   }
