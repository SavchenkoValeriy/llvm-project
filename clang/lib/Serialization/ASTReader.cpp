//===- ASTReader.cpp - AST File Reader ------------------------------------===//
//
// Part of the LLVM Project, under the Apache License v2.0 with LLVM Exceptions.
// See https://llvm.org/LICENSE.txt for license information.
// SPDX-License-Identifier: Apache-2.0 WITH LLVM-exception
//
//===----------------------------------------------------------------------===//
//
//  This file defines the ASTReader class, which reads AST files.
//
//===----------------------------------------------------------------------===//

#include "clang/Basic/OpenMPKinds.h"
#include "clang/Serialization/ASTRecordReader.h"
#include "ASTCommon.h"
#include "ASTReaderInternals.h"
#include "clang/AST/AbstractTypeReader.h"
#include "clang/AST/ASTConsumer.h"
#include "clang/AST/ASTContext.h"
#include "clang/AST/ASTMutationListener.h"
#include "clang/AST/ASTUnresolvedSet.h"
#include "clang/AST/Decl.h"
#include "clang/AST/DeclBase.h"
#include "clang/AST/DeclCXX.h"
#include "clang/AST/DeclFriend.h"
#include "clang/AST/DeclGroup.h"
#include "clang/AST/DeclObjC.h"
#include "clang/AST/DeclTemplate.h"
#include "clang/AST/DeclarationName.h"
#include "clang/AST/Expr.h"
#include "clang/AST/ExprCXX.h"
#include "clang/AST/ExternalASTSource.h"
#include "clang/AST/NestedNameSpecifier.h"
#include "clang/AST/OpenMPClause.h"
#include "clang/AST/ODRHash.h"
#include "clang/AST/RawCommentList.h"
#include "clang/AST/TemplateBase.h"
#include "clang/AST/TemplateName.h"
#include "clang/AST/Type.h"
#include "clang/AST/TypeLoc.h"
#include "clang/AST/TypeLocVisitor.h"
#include "clang/AST/UnresolvedSet.h"
#include "clang/Basic/CommentOptions.h"
#include "clang/Basic/Diagnostic.h"
#include "clang/Basic/DiagnosticOptions.h"
#include "clang/Basic/ExceptionSpecificationType.h"
#include "clang/Basic/FileManager.h"
#include "clang/Basic/FileSystemOptions.h"
#include "clang/Basic/IdentifierTable.h"
#include "clang/Basic/LLVM.h"
#include "clang/Basic/LangOptions.h"
#include "clang/Basic/Module.h"
#include "clang/Basic/ObjCRuntime.h"
#include "clang/Basic/OperatorKinds.h"
#include "clang/Basic/PragmaKinds.h"
#include "clang/Basic/Sanitizers.h"
#include "clang/Basic/SourceLocation.h"
#include "clang/Basic/SourceManager.h"
#include "clang/Basic/SourceManagerInternals.h"
#include "clang/Basic/Specifiers.h"
#include "clang/Basic/TargetInfo.h"
#include "clang/Basic/TargetOptions.h"
#include "clang/Basic/TokenKinds.h"
#include "clang/Basic/Version.h"
#include "clang/Lex/HeaderSearch.h"
#include "clang/Lex/HeaderSearchOptions.h"
#include "clang/Lex/MacroInfo.h"
#include "clang/Lex/ModuleMap.h"
#include "clang/Lex/PreprocessingRecord.h"
#include "clang/Lex/Preprocessor.h"
#include "clang/Lex/PreprocessorOptions.h"
#include "clang/Lex/Token.h"
#include "clang/Sema/ObjCMethodList.h"
#include "clang/Sema/Scope.h"
#include "clang/Sema/Sema.h"
#include "clang/Sema/Weak.h"
#include "clang/Serialization/ASTBitCodes.h"
#include "clang/Serialization/ASTDeserializationListener.h"
#include "clang/Serialization/ContinuousRangeMap.h"
#include "clang/Serialization/GlobalModuleIndex.h"
#include "clang/Serialization/InMemoryModuleCache.h"
#include "clang/Serialization/ModuleFile.h"
#include "clang/Serialization/ModuleFileExtension.h"
#include "clang/Serialization/ModuleManager.h"
#include "clang/Serialization/PCHContainerOperations.h"
#include "clang/Serialization/SerializationDiagnostic.h"
#include "llvm/ADT/APFloat.h"
#include "llvm/ADT/APInt.h"
#include "llvm/ADT/APSInt.h"
#include "llvm/ADT/ArrayRef.h"
#include "llvm/ADT/DenseMap.h"
#include "llvm/ADT/FloatingPointMode.h"
#include "llvm/ADT/FoldingSet.h"
#include "llvm/ADT/Hashing.h"
#include "llvm/ADT/IntrusiveRefCntPtr.h"
#include "llvm/ADT/None.h"
#include "llvm/ADT/Optional.h"
#include "llvm/ADT/STLExtras.h"
#include "llvm/ADT/ScopeExit.h"
#include "llvm/ADT/SmallPtrSet.h"
#include "llvm/ADT/SmallString.h"
#include "llvm/ADT/SmallVector.h"
#include "llvm/ADT/StringExtras.h"
#include "llvm/ADT/StringMap.h"
#include "llvm/ADT/StringRef.h"
#include "llvm/ADT/Triple.h"
#include "llvm/ADT/iterator_range.h"
#include "llvm/Bitstream/BitstreamReader.h"
#include "llvm/Support/Casting.h"
#include "llvm/Support/Compiler.h"
#include "llvm/Support/Compression.h"
#include "llvm/Support/DJB.h"
#include "llvm/Support/Endian.h"
#include "llvm/Support/Error.h"
#include "llvm/Support/ErrorHandling.h"
#include "llvm/Support/FileSystem.h"
#include "llvm/Support/MemoryBuffer.h"
#include "llvm/Support/Path.h"
#include "llvm/Support/SaveAndRestore.h"
#include "llvm/Support/Timer.h"
#include "llvm/Support/VersionTuple.h"
#include "llvm/Support/raw_ostream.h"
#include <algorithm>
#include <cassert>
#include <cstddef>
#include <cstdint>
#include <cstdio>
#include <ctime>
#include <iterator>
#include <limits>
#include <map>
#include <memory>
#include <string>
#include <system_error>
#include <tuple>
#include <utility>
#include <vector>

using namespace clang;
using namespace clang::serialization;
using namespace clang::serialization::reader;
using llvm::BitstreamCursor;
using llvm::RoundingMode;

//===----------------------------------------------------------------------===//
// ChainedASTReaderListener implementation
//===----------------------------------------------------------------------===//

bool
ChainedASTReaderListener::ReadFullVersionInformation(StringRef FullVersion) {
  return First->ReadFullVersionInformation(FullVersion) ||
         Second->ReadFullVersionInformation(FullVersion);
}

void ChainedASTReaderListener::ReadModuleName(StringRef ModuleName) {
  First->ReadModuleName(ModuleName);
  Second->ReadModuleName(ModuleName);
}

void ChainedASTReaderListener::ReadModuleMapFile(StringRef ModuleMapPath) {
  First->ReadModuleMapFile(ModuleMapPath);
  Second->ReadModuleMapFile(ModuleMapPath);
}

bool
ChainedASTReaderListener::ReadLanguageOptions(const LangOptions &LangOpts,
                                              bool Complain,
                                              bool AllowCompatibleDifferences) {
  return First->ReadLanguageOptions(LangOpts, Complain,
                                    AllowCompatibleDifferences) ||
         Second->ReadLanguageOptions(LangOpts, Complain,
                                     AllowCompatibleDifferences);
}

bool ChainedASTReaderListener::ReadTargetOptions(
    const TargetOptions &TargetOpts, bool Complain,
    bool AllowCompatibleDifferences) {
  return First->ReadTargetOptions(TargetOpts, Complain,
                                  AllowCompatibleDifferences) ||
         Second->ReadTargetOptions(TargetOpts, Complain,
                                   AllowCompatibleDifferences);
}

bool ChainedASTReaderListener::ReadDiagnosticOptions(
    IntrusiveRefCntPtr<DiagnosticOptions> DiagOpts, bool Complain) {
  return First->ReadDiagnosticOptions(DiagOpts, Complain) ||
         Second->ReadDiagnosticOptions(DiagOpts, Complain);
}

bool
ChainedASTReaderListener::ReadFileSystemOptions(const FileSystemOptions &FSOpts,
                                                bool Complain) {
  return First->ReadFileSystemOptions(FSOpts, Complain) ||
         Second->ReadFileSystemOptions(FSOpts, Complain);
}

bool ChainedASTReaderListener::ReadHeaderSearchOptions(
    const HeaderSearchOptions &HSOpts, StringRef SpecificModuleCachePath,
    bool Complain) {
  return First->ReadHeaderSearchOptions(HSOpts, SpecificModuleCachePath,
                                        Complain) ||
         Second->ReadHeaderSearchOptions(HSOpts, SpecificModuleCachePath,
                                         Complain);
}

bool ChainedASTReaderListener::ReadPreprocessorOptions(
    const PreprocessorOptions &PPOpts, bool Complain,
    std::string &SuggestedPredefines) {
  return First->ReadPreprocessorOptions(PPOpts, Complain,
                                        SuggestedPredefines) ||
         Second->ReadPreprocessorOptions(PPOpts, Complain, SuggestedPredefines);
}

void ChainedASTReaderListener::ReadCounter(const serialization::ModuleFile &M,
                                           unsigned Value) {
  First->ReadCounter(M, Value);
  Second->ReadCounter(M, Value);
}

bool ChainedASTReaderListener::needsInputFileVisitation() {
  return First->needsInputFileVisitation() ||
         Second->needsInputFileVisitation();
}

bool ChainedASTReaderListener::needsSystemInputFileVisitation() {
  return First->needsSystemInputFileVisitation() ||
  Second->needsSystemInputFileVisitation();
}

void ChainedASTReaderListener::visitModuleFile(StringRef Filename,
                                               ModuleKind Kind) {
  First->visitModuleFile(Filename, Kind);
  Second->visitModuleFile(Filename, Kind);
}

bool ChainedASTReaderListener::visitInputFile(StringRef Filename,
                                              bool isSystem,
                                              bool isOverridden,
                                              bool isExplicitModule) {
  bool Continue = false;
  if (First->needsInputFileVisitation() &&
      (!isSystem || First->needsSystemInputFileVisitation()))
    Continue |= First->visitInputFile(Filename, isSystem, isOverridden,
                                      isExplicitModule);
  if (Second->needsInputFileVisitation() &&
      (!isSystem || Second->needsSystemInputFileVisitation()))
    Continue |= Second->visitInputFile(Filename, isSystem, isOverridden,
                                       isExplicitModule);
  return Continue;
}

void ChainedASTReaderListener::readModuleFileExtension(
       const ModuleFileExtensionMetadata &Metadata) {
  First->readModuleFileExtension(Metadata);
  Second->readModuleFileExtension(Metadata);
}

//===----------------------------------------------------------------------===//
// PCH validator implementation
//===----------------------------------------------------------------------===//

ASTReaderListener::~ASTReaderListener() = default;

/// Compare the given set of language options against an existing set of
/// language options.
///
/// \param Diags If non-NULL, diagnostics will be emitted via this engine.
/// \param AllowCompatibleDifferences If true, differences between compatible
///        language options will be permitted.
///
/// \returns true if the languagae options mis-match, false otherwise.
static bool checkLanguageOptions(const LangOptions &LangOpts,
                                 const LangOptions &ExistingLangOpts,
                                 DiagnosticsEngine *Diags,
                                 bool AllowCompatibleDifferences = true) {
#define LANGOPT(Name, Bits, Default, Description)                 \
  if (ExistingLangOpts.Name != LangOpts.Name) {                   \
    if (Diags)                                                    \
      Diags->Report(diag::err_pch_langopt_mismatch)               \
        << Description << LangOpts.Name << ExistingLangOpts.Name; \
    return true;                                                  \
  }

#define VALUE_LANGOPT(Name, Bits, Default, Description)   \
  if (ExistingLangOpts.Name != LangOpts.Name) {           \
    if (Diags)                                            \
      Diags->Report(diag::err_pch_langopt_value_mismatch) \
        << Description;                                   \
    return true;                                          \
  }

#define ENUM_LANGOPT(Name, Type, Bits, Default, Description)   \
  if (ExistingLangOpts.get##Name() != LangOpts.get##Name()) {  \
    if (Diags)                                                 \
      Diags->Report(diag::err_pch_langopt_value_mismatch)      \
        << Description;                                        \
    return true;                                               \
  }

#define COMPATIBLE_LANGOPT(Name, Bits, Default, Description)  \
  if (!AllowCompatibleDifferences)                            \
    LANGOPT(Name, Bits, Default, Description)

#define COMPATIBLE_ENUM_LANGOPT(Name, Bits, Default, Description)  \
  if (!AllowCompatibleDifferences)                                 \
    ENUM_LANGOPT(Name, Bits, Default, Description)

#define COMPATIBLE_VALUE_LANGOPT(Name, Bits, Default, Description) \
  if (!AllowCompatibleDifferences)                                 \
    VALUE_LANGOPT(Name, Bits, Default, Description)

#define BENIGN_LANGOPT(Name, Bits, Default, Description)
#define BENIGN_ENUM_LANGOPT(Name, Type, Bits, Default, Description)
#define BENIGN_VALUE_LANGOPT(Name, Type, Bits, Default, Description)
#include "clang/Basic/LangOptions.def"

  if (ExistingLangOpts.ModuleFeatures != LangOpts.ModuleFeatures) {
    if (Diags)
      Diags->Report(diag::err_pch_langopt_value_mismatch) << "module features";
    return true;
  }

  if (ExistingLangOpts.ObjCRuntime != LangOpts.ObjCRuntime) {
    if (Diags)
      Diags->Report(diag::err_pch_langopt_value_mismatch)
      << "target Objective-C runtime";
    return true;
  }

  if (ExistingLangOpts.CommentOpts.BlockCommandNames !=
      LangOpts.CommentOpts.BlockCommandNames) {
    if (Diags)
      Diags->Report(diag::err_pch_langopt_value_mismatch)
        << "block command names";
    return true;
  }

  // Sanitizer feature mismatches are treated as compatible differences. If
  // compatible differences aren't allowed, we still only want to check for
  // mismatches of non-modular sanitizers (the only ones which can affect AST
  // generation).
  if (!AllowCompatibleDifferences) {
    SanitizerMask ModularSanitizers = getPPTransparentSanitizers();
    SanitizerSet ExistingSanitizers = ExistingLangOpts.Sanitize;
    SanitizerSet ImportedSanitizers = LangOpts.Sanitize;
    ExistingSanitizers.clear(ModularSanitizers);
    ImportedSanitizers.clear(ModularSanitizers);
    if (ExistingSanitizers.Mask != ImportedSanitizers.Mask) {
      const std::string Flag = "-fsanitize=";
      if (Diags) {
#define SANITIZER(NAME, ID)                                                    \
  {                                                                            \
    bool InExistingModule = ExistingSanitizers.has(SanitizerKind::ID);         \
    bool InImportedModule = ImportedSanitizers.has(SanitizerKind::ID);         \
    if (InExistingModule != InImportedModule)                                  \
      Diags->Report(diag::err_pch_targetopt_feature_mismatch)                  \
          << InExistingModule << (Flag + NAME);                                \
  }
#include "clang/Basic/Sanitizers.def"
      }
      return true;
    }
  }

  return false;
}

/// Compare the given set of target options against an existing set of
/// target options.
///
/// \param Diags If non-NULL, diagnostics will be emitted via this engine.
///
/// \returns true if the target options mis-match, false otherwise.
static bool checkTargetOptions(const TargetOptions &TargetOpts,
                               const TargetOptions &ExistingTargetOpts,
                               DiagnosticsEngine *Diags,
                               bool AllowCompatibleDifferences = true) {
#define CHECK_TARGET_OPT(Field, Name)                             \
  if (TargetOpts.Field != ExistingTargetOpts.Field) {             \
    if (Diags)                                                    \
      Diags->Report(diag::err_pch_targetopt_mismatch)             \
        << Name << TargetOpts.Field << ExistingTargetOpts.Field;  \
    return true;                                                  \
  }

  // The triple and ABI must match exactly.
  CHECK_TARGET_OPT(Triple, "target");
  CHECK_TARGET_OPT(ABI, "target ABI");

  // We can tolerate different CPUs in many cases, notably when one CPU
  // supports a strict superset of another. When allowing compatible
  // differences skip this check.
  if (!AllowCompatibleDifferences) {
    CHECK_TARGET_OPT(CPU, "target CPU");
    CHECK_TARGET_OPT(TuneCPU, "tune CPU");
  }

#undef CHECK_TARGET_OPT

  // Compare feature sets.
  SmallVector<StringRef, 4> ExistingFeatures(
                                             ExistingTargetOpts.FeaturesAsWritten.begin(),
                                             ExistingTargetOpts.FeaturesAsWritten.end());
  SmallVector<StringRef, 4> ReadFeatures(TargetOpts.FeaturesAsWritten.begin(),
                                         TargetOpts.FeaturesAsWritten.end());
  llvm::sort(ExistingFeatures);
  llvm::sort(ReadFeatures);

  // We compute the set difference in both directions explicitly so that we can
  // diagnose the differences differently.
  SmallVector<StringRef, 4> UnmatchedExistingFeatures, UnmatchedReadFeatures;
  std::set_difference(
      ExistingFeatures.begin(), ExistingFeatures.end(), ReadFeatures.begin(),
      ReadFeatures.end(), std::back_inserter(UnmatchedExistingFeatures));
  std::set_difference(ReadFeatures.begin(), ReadFeatures.end(),
                      ExistingFeatures.begin(), ExistingFeatures.end(),
                      std::back_inserter(UnmatchedReadFeatures));

  // If we are allowing compatible differences and the read feature set is
  // a strict subset of the existing feature set, there is nothing to diagnose.
  if (AllowCompatibleDifferences && UnmatchedReadFeatures.empty())
    return false;

  if (Diags) {
    for (StringRef Feature : UnmatchedReadFeatures)
      Diags->Report(diag::err_pch_targetopt_feature_mismatch)
          << /* is-existing-feature */ false << Feature;
    for (StringRef Feature : UnmatchedExistingFeatures)
      Diags->Report(diag::err_pch_targetopt_feature_mismatch)
          << /* is-existing-feature */ true << Feature;
  }

  return !UnmatchedReadFeatures.empty() || !UnmatchedExistingFeatures.empty();
}

bool
PCHValidator::ReadLanguageOptions(const LangOptions &LangOpts,
                                  bool Complain,
                                  bool AllowCompatibleDifferences) {
  const LangOptions &ExistingLangOpts = PP.getLangOpts();
  return checkLanguageOptions(LangOpts, ExistingLangOpts,
                              Complain ? &Reader.Diags : nullptr,
                              AllowCompatibleDifferences);
}

bool PCHValidator::ReadTargetOptions(const TargetOptions &TargetOpts,
                                     bool Complain,
                                     bool AllowCompatibleDifferences) {
  const TargetOptions &ExistingTargetOpts = PP.getTargetInfo().getTargetOpts();
  return checkTargetOptions(TargetOpts, ExistingTargetOpts,
                            Complain ? &Reader.Diags : nullptr,
                            AllowCompatibleDifferences);
}

namespace {

using MacroDefinitionsMap =
    llvm::StringMap<std::pair<StringRef, bool /*IsUndef*/>>;
using DeclsMap = llvm::DenseMap<DeclarationName, SmallVector<NamedDecl *, 8>>;

} // namespace

static bool checkDiagnosticGroupMappings(DiagnosticsEngine &StoredDiags,
                                         DiagnosticsEngine &Diags,
                                         bool Complain) {
  using Level = DiagnosticsEngine::Level;

  // Check current mappings for new -Werror mappings, and the stored mappings
  // for cases that were explicitly mapped to *not* be errors that are now
  // errors because of options like -Werror.
  DiagnosticsEngine *MappingSources[] = { &Diags, &StoredDiags };

  for (DiagnosticsEngine *MappingSource : MappingSources) {
    for (auto DiagIDMappingPair : MappingSource->getDiagnosticMappings()) {
      diag::kind DiagID = DiagIDMappingPair.first;
      Level CurLevel = Diags.getDiagnosticLevel(DiagID, SourceLocation());
      if (CurLevel < DiagnosticsEngine::Error)
        continue; // not significant
      Level StoredLevel =
          StoredDiags.getDiagnosticLevel(DiagID, SourceLocation());
      if (StoredLevel < DiagnosticsEngine::Error) {
        if (Complain)
          Diags.Report(diag::err_pch_diagopt_mismatch) << "-Werror=" +
              Diags.getDiagnosticIDs()->getWarningOptionForDiag(DiagID).str();
        return true;
      }
    }
  }

  return false;
}

static bool isExtHandlingFromDiagsError(DiagnosticsEngine &Diags) {
  diag::Severity Ext = Diags.getExtensionHandlingBehavior();
  if (Ext == diag::Severity::Warning && Diags.getWarningsAsErrors())
    return true;
  return Ext >= diag::Severity::Error;
}

static bool checkDiagnosticMappings(DiagnosticsEngine &StoredDiags,
                                    DiagnosticsEngine &Diags,
                                    bool IsSystem, bool Complain) {
  // Top-level options
  if (IsSystem) {
    if (Diags.getSuppressSystemWarnings())
      return false;
    // If -Wsystem-headers was not enabled before, be conservative
    if (StoredDiags.getSuppressSystemWarnings()) {
      if (Complain)
        Diags.Report(diag::err_pch_diagopt_mismatch) << "-Wsystem-headers";
      return true;
    }
  }

  if (Diags.getWarningsAsErrors() && !StoredDiags.getWarningsAsErrors()) {
    if (Complain)
      Diags.Report(diag::err_pch_diagopt_mismatch) << "-Werror";
    return true;
  }

  if (Diags.getWarningsAsErrors() && Diags.getEnableAllWarnings() &&
      !StoredDiags.getEnableAllWarnings()) {
    if (Complain)
      Diags.Report(diag::err_pch_diagopt_mismatch) << "-Weverything -Werror";
    return true;
  }

  if (isExtHandlingFromDiagsError(Diags) &&
      !isExtHandlingFromDiagsError(StoredDiags)) {
    if (Complain)
      Diags.Report(diag::err_pch_diagopt_mismatch) << "-pedantic-errors";
    return true;
  }

  return checkDiagnosticGroupMappings(StoredDiags, Diags, Complain);
}

/// Return the top import module if it is implicit, nullptr otherwise.
static Module *getTopImportImplicitModule(ModuleManager &ModuleMgr,
                                          Preprocessor &PP) {
  // If the original import came from a file explicitly generated by the user,
  // don't check the diagnostic mappings.
  // FIXME: currently this is approximated by checking whether this is not a
  // module import of an implicitly-loaded module file.
  // Note: ModuleMgr.rbegin() may not be the current module, but it must be in
  // the transitive closure of its imports, since unrelated modules cannot be
  // imported until after this module finishes validation.
  ModuleFile *TopImport = &*ModuleMgr.rbegin();
  while (!TopImport->ImportedBy.empty())
    TopImport = TopImport->ImportedBy[0];
  if (TopImport->Kind != MK_ImplicitModule)
    return nullptr;

  StringRef ModuleName = TopImport->ModuleName;
  assert(!ModuleName.empty() && "diagnostic options read before module name");

  Module *M = PP.getHeaderSearchInfo().lookupModule(ModuleName);
  assert(M && "missing module");
  return M;
}

bool PCHValidator::ReadDiagnosticOptions(
    IntrusiveRefCntPtr<DiagnosticOptions> DiagOpts, bool Complain) {
  DiagnosticsEngine &ExistingDiags = PP.getDiagnostics();
  IntrusiveRefCntPtr<DiagnosticIDs> DiagIDs(ExistingDiags.getDiagnosticIDs());
  IntrusiveRefCntPtr<DiagnosticsEngine> Diags(
      new DiagnosticsEngine(DiagIDs, DiagOpts.get()));
  // This should never fail, because we would have processed these options
  // before writing them to an ASTFile.
  ProcessWarningOptions(*Diags, *DiagOpts, /*Report*/false);

  ModuleManager &ModuleMgr = Reader.getModuleManager();
  assert(ModuleMgr.size() >= 1 && "what ASTFile is this then");

  Module *TopM = getTopImportImplicitModule(ModuleMgr, PP);
  if (!TopM)
    return false;

  // FIXME: if the diagnostics are incompatible, save a DiagnosticOptions that
  // contains the union of their flags.
  return checkDiagnosticMappings(*Diags, ExistingDiags, TopM->IsSystem,
                                 Complain);
}

/// Collect the macro definitions provided by the given preprocessor
/// options.
static void
collectMacroDefinitions(const PreprocessorOptions &PPOpts,
                        MacroDefinitionsMap &Macros,
                        SmallVectorImpl<StringRef> *MacroNames = nullptr) {
  for (unsigned I = 0, N = PPOpts.Macros.size(); I != N; ++I) {
    StringRef Macro = PPOpts.Macros[I].first;
    bool IsUndef = PPOpts.Macros[I].second;

    std::pair<StringRef, StringRef> MacroPair = Macro.split('=');
    StringRef MacroName = MacroPair.first;
    StringRef MacroBody = MacroPair.second;

    // For an #undef'd macro, we only care about the name.
    if (IsUndef) {
      if (MacroNames && !Macros.count(MacroName))
        MacroNames->push_back(MacroName);

      Macros[MacroName] = std::make_pair("", true);
      continue;
    }

    // For a #define'd macro, figure out the actual definition.
    if (MacroName.size() == Macro.size())
      MacroBody = "1";
    else {
      // Note: GCC drops anything following an end-of-line character.
      StringRef::size_type End = MacroBody.find_first_of("\n\r");
      MacroBody = MacroBody.substr(0, End);
    }

    if (MacroNames && !Macros.count(MacroName))
      MacroNames->push_back(MacroName);
    Macros[MacroName] = std::make_pair(MacroBody, false);
  }
}

/// Check the preprocessor options deserialized from the control block
/// against the preprocessor options in an existing preprocessor.
///
/// \param Diags If non-null, produce diagnostics for any mismatches incurred.
/// \param Validate If true, validate preprocessor options. If false, allow
///        macros defined by \p ExistingPPOpts to override those defined by
///        \p PPOpts in SuggestedPredefines.
static bool checkPreprocessorOptions(const PreprocessorOptions &PPOpts,
                                     const PreprocessorOptions &ExistingPPOpts,
                                     DiagnosticsEngine *Diags,
                                     FileManager &FileMgr,
                                     std::string &SuggestedPredefines,
                                     const LangOptions &LangOpts,
                                     bool Validate = true) {
  // Check macro definitions.
  MacroDefinitionsMap ASTFileMacros;
  collectMacroDefinitions(PPOpts, ASTFileMacros);
  MacroDefinitionsMap ExistingMacros;
  SmallVector<StringRef, 4> ExistingMacroNames;
  collectMacroDefinitions(ExistingPPOpts, ExistingMacros, &ExistingMacroNames);

  for (unsigned I = 0, N = ExistingMacroNames.size(); I != N; ++I) {
    // Dig out the macro definition in the existing preprocessor options.
    StringRef MacroName = ExistingMacroNames[I];
    std::pair<StringRef, bool> Existing = ExistingMacros[MacroName];

    // Check whether we know anything about this macro name or not.
    llvm::StringMap<std::pair<StringRef, bool /*IsUndef*/>>::iterator Known =
        ASTFileMacros.find(MacroName);
    if (!Validate || Known == ASTFileMacros.end()) {
      // FIXME: Check whether this identifier was referenced anywhere in the
      // AST file. If so, we should reject the AST file. Unfortunately, this
      // information isn't in the control block. What shall we do about it?

      if (Existing.second) {
        SuggestedPredefines += "#undef ";
        SuggestedPredefines += MacroName.str();
        SuggestedPredefines += '\n';
      } else {
        SuggestedPredefines += "#define ";
        SuggestedPredefines += MacroName.str();
        SuggestedPredefines += ' ';
        SuggestedPredefines += Existing.first.str();
        SuggestedPredefines += '\n';
      }
      continue;
    }

    // If the macro was defined in one but undef'd in the other, we have a
    // conflict.
    if (Existing.second != Known->second.second) {
      if (Diags) {
        Diags->Report(diag::err_pch_macro_def_undef)
          << MacroName << Known->second.second;
      }
      return true;
    }

    // If the macro was #undef'd in both, or if the macro bodies are identical,
    // it's fine.
    if (Existing.second || Existing.first == Known->second.first)
      continue;

    // The macro bodies differ; complain.
    if (Diags) {
      Diags->Report(diag::err_pch_macro_def_conflict)
        << MacroName << Known->second.first << Existing.first;
    }
    return true;
  }

  // Check whether we're using predefines.
  if (PPOpts.UsePredefines != ExistingPPOpts.UsePredefines && Validate) {
    if (Diags) {
      Diags->Report(diag::err_pch_undef) << ExistingPPOpts.UsePredefines;
    }
    return true;
  }

  // Detailed record is important since it is used for the module cache hash.
  if (LangOpts.Modules &&
      PPOpts.DetailedRecord != ExistingPPOpts.DetailedRecord && Validate) {
    if (Diags) {
      Diags->Report(diag::err_pch_pp_detailed_record) << PPOpts.DetailedRecord;
    }
    return true;
  }

  // Compute the #include and #include_macros lines we need.
  for (unsigned I = 0, N = ExistingPPOpts.Includes.size(); I != N; ++I) {
    StringRef File = ExistingPPOpts.Includes[I];

    if (!ExistingPPOpts.ImplicitPCHInclude.empty() &&
        !ExistingPPOpts.PCHThroughHeader.empty()) {
      // In case the through header is an include, we must add all the includes
      // to the predefines so the start point can be determined.
      SuggestedPredefines += "#include \"";
      SuggestedPredefines += File;
      SuggestedPredefines += "\"\n";
      continue;
    }

    if (File == ExistingPPOpts.ImplicitPCHInclude)
      continue;

    if (std::find(PPOpts.Includes.begin(), PPOpts.Includes.end(), File)
          != PPOpts.Includes.end())
      continue;

    SuggestedPredefines += "#include \"";
    SuggestedPredefines += File;
    SuggestedPredefines += "\"\n";
  }

  for (unsigned I = 0, N = ExistingPPOpts.MacroIncludes.size(); I != N; ++I) {
    StringRef File = ExistingPPOpts.MacroIncludes[I];
    if (std::find(PPOpts.MacroIncludes.begin(), PPOpts.MacroIncludes.end(),
                  File)
        != PPOpts.MacroIncludes.end())
      continue;

    SuggestedPredefines += "#__include_macros \"";
    SuggestedPredefines += File;
    SuggestedPredefines += "\"\n##\n";
  }

  return false;
}

bool PCHValidator::ReadPreprocessorOptions(const PreprocessorOptions &PPOpts,
                                           bool Complain,
                                           std::string &SuggestedPredefines) {
  const PreprocessorOptions &ExistingPPOpts = PP.getPreprocessorOpts();

  return checkPreprocessorOptions(PPOpts, ExistingPPOpts,
                                  Complain? &Reader.Diags : nullptr,
                                  PP.getFileManager(),
                                  SuggestedPredefines,
                                  PP.getLangOpts());
}

bool SimpleASTReaderListener::ReadPreprocessorOptions(
                                  const PreprocessorOptions &PPOpts,
                                  bool Complain,
                                  std::string &SuggestedPredefines) {
  return checkPreprocessorOptions(PPOpts,
                                  PP.getPreprocessorOpts(),
                                  nullptr,
                                  PP.getFileManager(),
                                  SuggestedPredefines,
                                  PP.getLangOpts(),
                                  false);
}

/// Check the header search options deserialized from the control block
/// against the header search options in an existing preprocessor.
///
/// \param Diags If non-null, produce diagnostics for any mismatches incurred.
static bool checkHeaderSearchOptions(const HeaderSearchOptions &HSOpts,
                                     StringRef SpecificModuleCachePath,
                                     StringRef ExistingModuleCachePath,
                                     DiagnosticsEngine *Diags,
                                     const LangOptions &LangOpts) {
  if (LangOpts.Modules) {
    if (SpecificModuleCachePath != ExistingModuleCachePath) {
      if (Diags)
        Diags->Report(diag::err_pch_modulecache_mismatch)
          << SpecificModuleCachePath << ExistingModuleCachePath;
      return true;
    }
  }

  return false;
}

bool PCHValidator::ReadHeaderSearchOptions(const HeaderSearchOptions &HSOpts,
                                           StringRef SpecificModuleCachePath,
                                           bool Complain) {
  return checkHeaderSearchOptions(HSOpts, SpecificModuleCachePath,
                                  PP.getHeaderSearchInfo().getModuleCachePath(),
                                  Complain ? &Reader.Diags : nullptr,
                                  PP.getLangOpts());
}

void PCHValidator::ReadCounter(const ModuleFile &M, unsigned Value) {
  PP.setCounterValue(Value);
}

//===----------------------------------------------------------------------===//
// AST reader implementation
//===----------------------------------------------------------------------===//

void ASTReader::setDeserializationListener(ASTDeserializationListener *Listener,
                                           bool TakeOwnership) {
  DeserializationListener = Listener;
  OwnsDeserializationListener = TakeOwnership;
}

unsigned ASTSelectorLookupTrait::ComputeHash(Selector Sel) {
  return serialization::ComputeHash(Sel);
}

std::pair<unsigned, unsigned>
ASTSelectorLookupTrait::ReadKeyDataLength(const unsigned char*& d) {
  using namespace llvm::support;

  unsigned KeyLen = endian::readNext<uint16_t, little, unaligned>(d);
  unsigned DataLen = endian::readNext<uint16_t, little, unaligned>(d);
  return std::make_pair(KeyLen, DataLen);
}

ASTSelectorLookupTrait::internal_key_type
ASTSelectorLookupTrait::ReadKey(const unsigned char* d, unsigned) {
  using namespace llvm::support;

  SelectorTable &SelTable = Reader.getContext().Selectors;
  unsigned N = endian::readNext<uint16_t, little, unaligned>(d);
  IdentifierInfo *FirstII = Reader.getLocalIdentifier(
      F, endian::readNext<uint32_t, little, unaligned>(d));
  if (N == 0)
    return SelTable.getNullarySelector(FirstII);
  else if (N == 1)
    return SelTable.getUnarySelector(FirstII);

  SmallVector<IdentifierInfo *, 16> Args;
  Args.push_back(FirstII);
  for (unsigned I = 1; I != N; ++I)
    Args.push_back(Reader.getLocalIdentifier(
        F, endian::readNext<uint32_t, little, unaligned>(d)));

  return SelTable.getSelector(N, Args.data());
}

ASTSelectorLookupTrait::data_type
ASTSelectorLookupTrait::ReadData(Selector, const unsigned char* d,
                                 unsigned DataLen) {
  using namespace llvm::support;

  data_type Result;

  Result.ID = Reader.getGlobalSelectorID(
      F, endian::readNext<uint32_t, little, unaligned>(d));
  unsigned FullInstanceBits = endian::readNext<uint16_t, little, unaligned>(d);
  unsigned FullFactoryBits = endian::readNext<uint16_t, little, unaligned>(d);
  Result.InstanceBits = FullInstanceBits & 0x3;
  Result.InstanceHasMoreThanOneDecl = (FullInstanceBits >> 2) & 0x1;
  Result.FactoryBits = FullFactoryBits & 0x3;
  Result.FactoryHasMoreThanOneDecl = (FullFactoryBits >> 2) & 0x1;
  unsigned NumInstanceMethods = FullInstanceBits >> 3;
  unsigned NumFactoryMethods = FullFactoryBits >> 3;

  // Load instance methods
  for (unsigned I = 0; I != NumInstanceMethods; ++I) {
    if (ObjCMethodDecl *Method = Reader.GetLocalDeclAs<ObjCMethodDecl>(
            F, endian::readNext<uint32_t, little, unaligned>(d)))
      Result.Instance.push_back(Method);
  }

  // Load factory methods
  for (unsigned I = 0; I != NumFactoryMethods; ++I) {
    if (ObjCMethodDecl *Method = Reader.GetLocalDeclAs<ObjCMethodDecl>(
            F, endian::readNext<uint32_t, little, unaligned>(d)))
      Result.Factory.push_back(Method);
  }

  return Result;
}

unsigned ASTIdentifierLookupTraitBase::ComputeHash(const internal_key_type& a) {
  return llvm::djbHash(a);
}

std::pair<unsigned, unsigned>
ASTIdentifierLookupTraitBase::ReadKeyDataLength(const unsigned char*& d) {
  using namespace llvm::support;

  unsigned DataLen = endian::readNext<uint16_t, little, unaligned>(d);
  unsigned KeyLen = endian::readNext<uint16_t, little, unaligned>(d);
  return std::make_pair(KeyLen, DataLen);
}

ASTIdentifierLookupTraitBase::internal_key_type
ASTIdentifierLookupTraitBase::ReadKey(const unsigned char* d, unsigned n) {
  assert(n >= 2 && d[n-1] == '\0');
  return StringRef((const char*) d, n-1);
}

/// Whether the given identifier is "interesting".
static bool isInterestingIdentifier(ASTReader &Reader, IdentifierInfo &II,
                                    bool IsModule) {
  return II.hadMacroDefinition() || II.isPoisoned() ||
         (!IsModule && II.getObjCOrBuiltinID()) ||
         II.hasRevertedTokenIDToIdentifier() ||
         (!(IsModule && Reader.getPreprocessor().getLangOpts().CPlusPlus) &&
          II.getFETokenInfo());
}

static bool readBit(unsigned &Bits) {
  bool Value = Bits & 0x1;
  Bits >>= 1;
  return Value;
}

IdentID ASTIdentifierLookupTrait::ReadIdentifierID(const unsigned char *d) {
  using namespace llvm::support;

  unsigned RawID = endian::readNext<uint32_t, little, unaligned>(d);
  return Reader.getGlobalIdentifierID(F, RawID >> 1);
}

static void markIdentifierFromAST(ASTReader &Reader, IdentifierInfo &II) {
  if (!II.isFromAST()) {
    II.setIsFromAST();
    bool IsModule = Reader.getPreprocessor().getCurrentModule() != nullptr;
    if (isInterestingIdentifier(Reader, II, IsModule))
      II.setChangedSinceDeserialization();
  }
}

IdentifierInfo *ASTIdentifierLookupTrait::ReadData(const internal_key_type& k,
                                                   const unsigned char* d,
                                                   unsigned DataLen) {
  using namespace llvm::support;

  unsigned RawID = endian::readNext<uint32_t, little, unaligned>(d);
  bool IsInteresting = RawID & 0x01;

  // Wipe out the "is interesting" bit.
  RawID = RawID >> 1;

  // Build the IdentifierInfo and link the identifier ID with it.
  IdentifierInfo *II = KnownII;
  if (!II) {
    II = &Reader.getIdentifierTable().getOwn(k);
    KnownII = II;
  }
  markIdentifierFromAST(Reader, *II);
  Reader.markIdentifierUpToDate(II);

  IdentID ID = Reader.getGlobalIdentifierID(F, RawID);
  if (!IsInteresting) {
    // For uninteresting identifiers, there's nothing else to do. Just notify
    // the reader that we've finished loading this identifier.
    Reader.SetIdentifierInfo(ID, II);
    return II;
  }

  unsigned ObjCOrBuiltinID = endian::readNext<uint16_t, little, unaligned>(d);
  unsigned Bits = endian::readNext<uint16_t, little, unaligned>(d);
  bool CPlusPlusOperatorKeyword = readBit(Bits);
  bool HasRevertedTokenIDToIdentifier = readBit(Bits);
  bool Poisoned = readBit(Bits);
  bool ExtensionToken = readBit(Bits);
  bool HadMacroDefinition = readBit(Bits);

  assert(Bits == 0 && "Extra bits in the identifier?");
  DataLen -= 8;

  // Set or check the various bits in the IdentifierInfo structure.
  // Token IDs are read-only.
  if (HasRevertedTokenIDToIdentifier && II->getTokenID() != tok::identifier)
    II->revertTokenIDToIdentifier();
  if (!F.isModule())
    II->setObjCOrBuiltinID(ObjCOrBuiltinID);
  assert(II->isExtensionToken() == ExtensionToken &&
         "Incorrect extension token flag");
  (void)ExtensionToken;
  if (Poisoned)
    II->setIsPoisoned(true);
  assert(II->isCPlusPlusOperatorKeyword() == CPlusPlusOperatorKeyword &&
         "Incorrect C++ operator keyword flag");
  (void)CPlusPlusOperatorKeyword;

  // If this identifier is a macro, deserialize the macro
  // definition.
  if (HadMacroDefinition) {
    uint32_t MacroDirectivesOffset =
        endian::readNext<uint32_t, little, unaligned>(d);
    DataLen -= 4;

    Reader.addPendingMacro(II, &F, MacroDirectivesOffset);
  }

  Reader.SetIdentifierInfo(ID, II);

  // Read all of the declarations visible at global scope with this
  // name.
  if (DataLen > 0) {
    SmallVector<uint32_t, 4> DeclIDs;
    for (; DataLen > 0; DataLen -= 4)
      DeclIDs.push_back(Reader.getGlobalDeclID(
          F, endian::readNext<uint32_t, little, unaligned>(d)));
    Reader.SetGloballyVisibleDecls(II, DeclIDs);
  }

  return II;
}

DeclarationNameKey::DeclarationNameKey(DeclarationName Name)
    : Kind(Name.getNameKind()) {
  switch (Kind) {
  case DeclarationName::Identifier:
    Data = (uint64_t)Name.getAsIdentifierInfo();
    break;
  case DeclarationName::ObjCZeroArgSelector:
  case DeclarationName::ObjCOneArgSelector:
  case DeclarationName::ObjCMultiArgSelector:
    Data = (uint64_t)Name.getObjCSelector().getAsOpaquePtr();
    break;
  case DeclarationName::CXXOperatorName:
    Data = Name.getCXXOverloadedOperator();
    break;
  case DeclarationName::CXXLiteralOperatorName:
    Data = (uint64_t)Name.getCXXLiteralIdentifier();
    break;
  case DeclarationName::CXXDeductionGuideName:
    Data = (uint64_t)Name.getCXXDeductionGuideTemplate()
               ->getDeclName().getAsIdentifierInfo();
    break;
  case DeclarationName::CXXConstructorName:
  case DeclarationName::CXXDestructorName:
  case DeclarationName::CXXConversionFunctionName:
  case DeclarationName::CXXUsingDirective:
    Data = 0;
    break;
  }
}

unsigned DeclarationNameKey::getHash() const {
  llvm::FoldingSetNodeID ID;
  ID.AddInteger(Kind);

  switch (Kind) {
  case DeclarationName::Identifier:
  case DeclarationName::CXXLiteralOperatorName:
  case DeclarationName::CXXDeductionGuideName:
    ID.AddString(((IdentifierInfo*)Data)->getName());
    break;
  case DeclarationName::ObjCZeroArgSelector:
  case DeclarationName::ObjCOneArgSelector:
  case DeclarationName::ObjCMultiArgSelector:
    ID.AddInteger(serialization::ComputeHash(Selector(Data)));
    break;
  case DeclarationName::CXXOperatorName:
    ID.AddInteger((OverloadedOperatorKind)Data);
    break;
  case DeclarationName::CXXConstructorName:
  case DeclarationName::CXXDestructorName:
  case DeclarationName::CXXConversionFunctionName:
  case DeclarationName::CXXUsingDirective:
    break;
  }

  return ID.ComputeHash();
}

ModuleFile *
ASTDeclContextNameLookupTrait::ReadFileRef(const unsigned char *&d) {
  using namespace llvm::support;

  uint32_t ModuleFileID = endian::readNext<uint32_t, little, unaligned>(d);
  return Reader.getLocalModuleFile(F, ModuleFileID);
}

std::pair<unsigned, unsigned>
ASTDeclContextNameLookupTrait::ReadKeyDataLength(const unsigned char *&d) {
  using namespace llvm::support;

  unsigned KeyLen = endian::readNext<uint16_t, little, unaligned>(d);
  unsigned DataLen = endian::readNext<uint16_t, little, unaligned>(d);
  return std::make_pair(KeyLen, DataLen);
}

ASTDeclContextNameLookupTrait::internal_key_type
ASTDeclContextNameLookupTrait::ReadKey(const unsigned char *d, unsigned) {
  using namespace llvm::support;

  auto Kind = (DeclarationName::NameKind)*d++;
  uint64_t Data;
  switch (Kind) {
  case DeclarationName::Identifier:
  case DeclarationName::CXXLiteralOperatorName:
  case DeclarationName::CXXDeductionGuideName:
    Data = (uint64_t)Reader.getLocalIdentifier(
        F, endian::readNext<uint32_t, little, unaligned>(d));
    break;
  case DeclarationName::ObjCZeroArgSelector:
  case DeclarationName::ObjCOneArgSelector:
  case DeclarationName::ObjCMultiArgSelector:
    Data =
        (uint64_t)Reader.getLocalSelector(
                             F, endian::readNext<uint32_t, little, unaligned>(
                                    d)).getAsOpaquePtr();
    break;
  case DeclarationName::CXXOperatorName:
    Data = *d++; // OverloadedOperatorKind
    break;
  case DeclarationName::CXXConstructorName:
  case DeclarationName::CXXDestructorName:
  case DeclarationName::CXXConversionFunctionName:
  case DeclarationName::CXXUsingDirective:
    Data = 0;
    break;
  }

  return DeclarationNameKey(Kind, Data);
}

void ASTDeclContextNameLookupTrait::ReadDataInto(internal_key_type,
                                                 const unsigned char *d,
                                                 unsigned DataLen,
                                                 data_type_builder &Val) {
  using namespace llvm::support;

  for (unsigned NumDecls = DataLen / 4; NumDecls; --NumDecls) {
    uint32_t LocalID = endian::readNext<uint32_t, little, unaligned>(d);
    Val.insert(Reader.getGlobalDeclID(F, LocalID));
  }
}

bool ASTReader::ReadLexicalDeclContextStorage(ModuleFile &M,
                                              BitstreamCursor &Cursor,
                                              uint64_t Offset,
                                              DeclContext *DC) {
  assert(Offset != 0);

  SavedStreamPosition SavedPosition(Cursor);
  if (llvm::Error Err = Cursor.JumpToBit(Offset)) {
    Error(std::move(Err));
    return true;
  }

  RecordData Record;
  StringRef Blob;
  Expected<unsigned> MaybeCode = Cursor.ReadCode();
  if (!MaybeCode) {
    Error(MaybeCode.takeError());
    return true;
  }
  unsigned Code = MaybeCode.get();

  Expected<unsigned> MaybeRecCode = Cursor.readRecord(Code, Record, &Blob);
  if (!MaybeRecCode) {
    Error(MaybeRecCode.takeError());
    return true;
  }
  unsigned RecCode = MaybeRecCode.get();
  if (RecCode != DECL_CONTEXT_LEXICAL) {
    Error("Expected lexical block");
    return true;
  }

  assert(!isa<TranslationUnitDecl>(DC) &&
         "expected a TU_UPDATE_LEXICAL record for TU");
  // If we are handling a C++ class template instantiation, we can see multiple
  // lexical updates for the same record. It's important that we select only one
  // of them, so that field numbering works properly. Just pick the first one we
  // see.
  auto &Lex = LexicalDecls[DC];
  if (!Lex.first) {
    Lex = std::make_pair(
        &M, llvm::makeArrayRef(
                reinterpret_cast<const llvm::support::unaligned_uint32_t *>(
                    Blob.data()),
                Blob.size() / 4));
  }
  DC->setHasExternalLexicalStorage(true);
  return false;
}

bool ASTReader::ReadVisibleDeclContextStorage(ModuleFile &M,
                                              BitstreamCursor &Cursor,
                                              uint64_t Offset,
                                              DeclID ID) {
  assert(Offset != 0);

  SavedStreamPosition SavedPosition(Cursor);
  if (llvm::Error Err = Cursor.JumpToBit(Offset)) {
    Error(std::move(Err));
    return true;
  }

  RecordData Record;
  StringRef Blob;
  Expected<unsigned> MaybeCode = Cursor.ReadCode();
  if (!MaybeCode) {
    Error(MaybeCode.takeError());
    return true;
  }
  unsigned Code = MaybeCode.get();

  Expected<unsigned> MaybeRecCode = Cursor.readRecord(Code, Record, &Blob);
  if (!MaybeRecCode) {
    Error(MaybeRecCode.takeError());
    return true;
  }
  unsigned RecCode = MaybeRecCode.get();
  if (RecCode != DECL_CONTEXT_VISIBLE) {
    Error("Expected visible lookup table block");
    return true;
  }

  // We can't safely determine the primary context yet, so delay attaching the
  // lookup table until we're done with recursive deserialization.
  auto *Data = (const unsigned char*)Blob.data();
  PendingVisibleUpdates[ID].push_back(PendingVisibleUpdate{&M, Data});
  return false;
}

void ASTReader::Error(StringRef Msg) const {
  Error(diag::err_fe_pch_malformed, Msg);
  if (PP.getLangOpts().Modules && !Diags.isDiagnosticInFlight() &&
      !PP.getHeaderSearchInfo().getModuleCachePath().empty()) {
    Diag(diag::note_module_cache_path)
      << PP.getHeaderSearchInfo().getModuleCachePath();
  }
}

void ASTReader::Error(unsigned DiagID, StringRef Arg1, StringRef Arg2,
                      StringRef Arg3) const {
  if (Diags.isDiagnosticInFlight())
    Diags.SetDelayedDiagnostic(DiagID, Arg1, Arg2, Arg3);
  else
    Diag(DiagID) << Arg1 << Arg2 << Arg3;
}

void ASTReader::Error(unsigned DiagID, StringRef Arg1, StringRef Arg2,
                      unsigned Select) const {
  if (!Diags.isDiagnosticInFlight())
    Diag(DiagID) << Arg1 << Arg2 << Select;
}

void ASTReader::Error(llvm::Error &&Err) const {
  Error(toString(std::move(Err)));
}

//===----------------------------------------------------------------------===//
// Source Manager Deserialization
//===----------------------------------------------------------------------===//

/// Read the line table in the source manager block.
/// \returns true if there was an error.
bool ASTReader::ParseLineTable(ModuleFile &F,
                               const RecordData &Record) {
  unsigned Idx = 0;
  LineTableInfo &LineTable = SourceMgr.getLineTable();

  // Parse the file names
  std::map<int, int> FileIDs;
  FileIDs[-1] = -1; // For unspecified filenames.
  for (unsigned I = 0; Record[Idx]; ++I) {
    // Extract the file name
    auto Filename = ReadPath(F, Record, Idx);
    FileIDs[I] = LineTable.getLineTableFilenameID(Filename);
  }
  ++Idx;

  // Parse the line entries
  std::vector<LineEntry> Entries;
  while (Idx < Record.size()) {
    int FID = Record[Idx++];
    assert(FID >= 0 && "Serialized line entries for non-local file.");
    // Remap FileID from 1-based old view.
    FID += F.SLocEntryBaseID - 1;

    // Extract the line entries
    unsigned NumEntries = Record[Idx++];
    assert(NumEntries && "no line entries for file ID");
    Entries.clear();
    Entries.reserve(NumEntries);
    for (unsigned I = 0; I != NumEntries; ++I) {
      unsigned FileOffset = Record[Idx++];
      unsigned LineNo = Record[Idx++];
      int FilenameID = FileIDs[Record[Idx++]];
      SrcMgr::CharacteristicKind FileKind
        = (SrcMgr::CharacteristicKind)Record[Idx++];
      unsigned IncludeOffset = Record[Idx++];
      Entries.push_back(LineEntry::get(FileOffset, LineNo, FilenameID,
                                       FileKind, IncludeOffset));
    }
    LineTable.AddEntry(FileID::get(FID), Entries);
  }

  return false;
}

/// Read a source manager block
bool ASTReader::ReadSourceManagerBlock(ModuleFile &F) {
  using namespace SrcMgr;

  BitstreamCursor &SLocEntryCursor = F.SLocEntryCursor;

  // Set the source-location entry cursor to the current position in
  // the stream. This cursor will be used to read the contents of the
  // source manager block initially, and then lazily read
  // source-location entries as needed.
  SLocEntryCursor = F.Stream;

  // The stream itself is going to skip over the source manager block.
  if (llvm::Error Err = F.Stream.SkipBlock()) {
    Error(std::move(Err));
    return true;
  }

  // Enter the source manager block.
  if (llvm::Error Err =
          SLocEntryCursor.EnterSubBlock(SOURCE_MANAGER_BLOCK_ID)) {
    Error(std::move(Err));
    return true;
  }
  F.SourceManagerBlockStartOffset = SLocEntryCursor.GetCurrentBitNo();

  RecordData Record;
  while (true) {
    Expected<llvm::BitstreamEntry> MaybeE =
        SLocEntryCursor.advanceSkippingSubblocks();
    if (!MaybeE) {
      Error(MaybeE.takeError());
      return true;
    }
    llvm::BitstreamEntry E = MaybeE.get();

    switch (E.Kind) {
    case llvm::BitstreamEntry::SubBlock: // Handled for us already.
    case llvm::BitstreamEntry::Error:
      Error("malformed block record in AST file");
      return true;
    case llvm::BitstreamEntry::EndBlock:
      return false;
    case llvm::BitstreamEntry::Record:
      // The interesting case.
      break;
    }

    // Read a record.
    Record.clear();
    StringRef Blob;
    Expected<unsigned> MaybeRecord =
        SLocEntryCursor.readRecord(E.ID, Record, &Blob);
    if (!MaybeRecord) {
      Error(MaybeRecord.takeError());
      return true;
    }
    switch (MaybeRecord.get()) {
    default:  // Default behavior: ignore.
      break;

    case SM_SLOC_FILE_ENTRY:
    case SM_SLOC_BUFFER_ENTRY:
    case SM_SLOC_EXPANSION_ENTRY:
      // Once we hit one of the source location entries, we're done.
      return false;
    }
  }
}

/// If a header file is not found at the path that we expect it to be
/// and the PCH file was moved from its original location, try to resolve the
/// file by assuming that header+PCH were moved together and the header is in
/// the same place relative to the PCH.
static std::string
resolveFileRelativeToOriginalDir(const std::string &Filename,
                                 const std::string &OriginalDir,
                                 const std::string &CurrDir) {
  assert(OriginalDir != CurrDir &&
         "No point trying to resolve the file if the PCH dir didn't change");

  using namespace llvm::sys;

  SmallString<128> filePath(Filename);
  fs::make_absolute(filePath);
  assert(path::is_absolute(OriginalDir));
  SmallString<128> currPCHPath(CurrDir);

  path::const_iterator fileDirI = path::begin(path::parent_path(filePath)),
                       fileDirE = path::end(path::parent_path(filePath));
  path::const_iterator origDirI = path::begin(OriginalDir),
                       origDirE = path::end(OriginalDir);
  // Skip the common path components from filePath and OriginalDir.
  while (fileDirI != fileDirE && origDirI != origDirE &&
         *fileDirI == *origDirI) {
    ++fileDirI;
    ++origDirI;
  }
  for (; origDirI != origDirE; ++origDirI)
    path::append(currPCHPath, "..");
  path::append(currPCHPath, fileDirI, fileDirE);
  path::append(currPCHPath, path::filename(Filename));
  return std::string(currPCHPath.str());
}

bool ASTReader::ReadSLocEntry(int ID) {
  if (ID == 0)
    return false;

  if (unsigned(-ID) - 2 >= getTotalNumSLocs() || ID > 0) {
    Error("source location entry ID out-of-range for AST file");
    return true;
  }

  // Local helper to read the (possibly-compressed) buffer data following the
  // entry record.
  auto ReadBuffer = [this](
      BitstreamCursor &SLocEntryCursor,
      StringRef Name) -> std::unique_ptr<llvm::MemoryBuffer> {
    RecordData Record;
    StringRef Blob;
    Expected<unsigned> MaybeCode = SLocEntryCursor.ReadCode();
    if (!MaybeCode) {
      Error(MaybeCode.takeError());
      return nullptr;
    }
    unsigned Code = MaybeCode.get();

    Expected<unsigned> MaybeRecCode =
        SLocEntryCursor.readRecord(Code, Record, &Blob);
    if (!MaybeRecCode) {
      Error(MaybeRecCode.takeError());
      return nullptr;
    }
    unsigned RecCode = MaybeRecCode.get();

    if (RecCode == SM_SLOC_BUFFER_BLOB_COMPRESSED) {
      if (!llvm::zlib::isAvailable()) {
        Error("zlib is not available");
        return nullptr;
      }
      SmallString<0> Uncompressed;
      if (llvm::Error E =
              llvm::zlib::uncompress(Blob, Uncompressed, Record[0])) {
        Error("could not decompress embedded file contents: " +
              llvm::toString(std::move(E)));
        return nullptr;
      }
      return llvm::MemoryBuffer::getMemBufferCopy(Uncompressed, Name);
    } else if (RecCode == SM_SLOC_BUFFER_BLOB) {
      return llvm::MemoryBuffer::getMemBuffer(Blob.drop_back(1), Name, true);
    } else {
      Error("AST record has invalid code");
      return nullptr;
    }
  };

  ModuleFile *F = GlobalSLocEntryMap.find(-ID)->second;
  if (llvm::Error Err = F->SLocEntryCursor.JumpToBit(
          F->SLocEntryOffsetsBase +
          F->SLocEntryOffsets[ID - F->SLocEntryBaseID])) {
    Error(std::move(Err));
    return true;
  }

  BitstreamCursor &SLocEntryCursor = F->SLocEntryCursor;
  unsigned BaseOffset = F->SLocEntryBaseOffset;

  ++NumSLocEntriesRead;
  Expected<llvm::BitstreamEntry> MaybeEntry = SLocEntryCursor.advance();
  if (!MaybeEntry) {
    Error(MaybeEntry.takeError());
    return true;
  }
  llvm::BitstreamEntry Entry = MaybeEntry.get();

  if (Entry.Kind != llvm::BitstreamEntry::Record) {
    Error("incorrectly-formatted source location entry in AST file");
    return true;
  }

  RecordData Record;
  StringRef Blob;
  Expected<unsigned> MaybeSLOC =
      SLocEntryCursor.readRecord(Entry.ID, Record, &Blob);
  if (!MaybeSLOC) {
    Error(MaybeSLOC.takeError());
    return true;
  }
  switch (MaybeSLOC.get()) {
  default:
    Error("incorrectly-formatted source location entry in AST file");
    return true;

  case SM_SLOC_FILE_ENTRY: {
    // We will detect whether a file changed and return 'Failure' for it, but
    // we will also try to fail gracefully by setting up the SLocEntry.
    unsigned InputID = Record[4];
    InputFile IF = getInputFile(*F, InputID);
    const FileEntry *File = IF.getFile();
    bool OverriddenBuffer = IF.isOverridden();

    // Note that we only check if a File was returned. If it was out-of-date
    // we have complained but we will continue creating a FileID to recover
    // gracefully.
    if (!File)
      return true;

    SourceLocation IncludeLoc = ReadSourceLocation(*F, Record[1]);
    if (IncludeLoc.isInvalid() && F->Kind != MK_MainFile) {
      // This is the module's main file.
      IncludeLoc = getImportLocation(F);
    }
    SrcMgr::CharacteristicKind
      FileCharacter = (SrcMgr::CharacteristicKind)Record[2];
    // FIXME: The FileID should be created from the FileEntryRef.
    FileID FID = SourceMgr.createFileID(File, IncludeLoc, FileCharacter,
                                        ID, BaseOffset + Record[0]);
    SrcMgr::FileInfo &FileInfo =
          const_cast<SrcMgr::FileInfo&>(SourceMgr.getSLocEntry(FID).getFile());
    FileInfo.NumCreatedFIDs = Record[5];
    if (Record[3])
      FileInfo.setHasLineDirectives();

    unsigned NumFileDecls = Record[7];
    if (NumFileDecls && ContextObj) {
      const DeclID *FirstDecl = F->FileSortedDecls + Record[6];
      assert(F->FileSortedDecls && "FILE_SORTED_DECLS not encountered yet ?");
      FileDeclIDs[FID] = FileDeclsInfo(F, llvm::makeArrayRef(FirstDecl,
                                                             NumFileDecls));
    }

    const SrcMgr::ContentCache &ContentCache =
        SourceMgr.getOrCreateContentCache(File, isSystem(FileCharacter));
    if (OverriddenBuffer && !ContentCache.BufferOverridden &&
        ContentCache.ContentsEntry == ContentCache.OrigEntry &&
        !ContentCache.getBufferIfLoaded()) {
      auto Buffer = ReadBuffer(SLocEntryCursor, File->getName());
      if (!Buffer)
        return true;
      SourceMgr.overrideFileContents(File, std::move(Buffer));
    }

    break;
  }

  case SM_SLOC_BUFFER_ENTRY: {
    const char *Name = Blob.data();
    unsigned Offset = Record[0];
    SrcMgr::CharacteristicKind
      FileCharacter = (SrcMgr::CharacteristicKind)Record[2];
    SourceLocation IncludeLoc = ReadSourceLocation(*F, Record[1]);
    if (IncludeLoc.isInvalid() && F->isModule()) {
      IncludeLoc = getImportLocation(F);
    }

    auto Buffer = ReadBuffer(SLocEntryCursor, Name);
    if (!Buffer)
      return true;
    SourceMgr.createFileID(std::move(Buffer), FileCharacter, ID,
                           BaseOffset + Offset, IncludeLoc);
    break;
  }

  case SM_SLOC_EXPANSION_ENTRY: {
    SourceLocation SpellingLoc = ReadSourceLocation(*F, Record[1]);
    SourceMgr.createExpansionLoc(SpellingLoc,
                                     ReadSourceLocation(*F, Record[2]),
                                     ReadSourceLocation(*F, Record[3]),
                                     Record[5],
                                     Record[4],
                                     ID,
                                     BaseOffset + Record[0]);
    break;
  }
  }

  return false;
}

std::pair<SourceLocation, StringRef> ASTReader::getModuleImportLoc(int ID) {
  if (ID == 0)
    return std::make_pair(SourceLocation(), "");

  if (unsigned(-ID) - 2 >= getTotalNumSLocs() || ID > 0) {
    Error("source location entry ID out-of-range for AST file");
    return std::make_pair(SourceLocation(), "");
  }

  // Find which module file this entry lands in.
  ModuleFile *M = GlobalSLocEntryMap.find(-ID)->second;
  if (!M->isModule())
    return std::make_pair(SourceLocation(), "");

  // FIXME: Can we map this down to a particular submodule? That would be
  // ideal.
  return std::make_pair(M->ImportLoc, StringRef(M->ModuleName));
}

/// Find the location where the module F is imported.
SourceLocation ASTReader::getImportLocation(ModuleFile *F) {
  if (F->ImportLoc.isValid())
    return F->ImportLoc;

  // Otherwise we have a PCH. It's considered to be "imported" at the first
  // location of its includer.
  if (F->ImportedBy.empty() || !F->ImportedBy[0]) {
    // Main file is the importer.
    assert(SourceMgr.getMainFileID().isValid() && "missing main file");
    return SourceMgr.getLocForStartOfFile(SourceMgr.getMainFileID());
  }
  return F->ImportedBy[0]->FirstLoc;
}

/// Enter a subblock of the specified BlockID with the specified cursor. Read
/// the abbreviations that are at the top of the block and then leave the cursor
/// pointing into the block.
bool ASTReader::ReadBlockAbbrevs(BitstreamCursor &Cursor, unsigned BlockID,
                                 uint64_t *StartOfBlockOffset) {
  if (llvm::Error Err = Cursor.EnterSubBlock(BlockID)) {
    // FIXME this drops errors on the floor.
    consumeError(std::move(Err));
    return true;
  }

  if (StartOfBlockOffset)
    *StartOfBlockOffset = Cursor.GetCurrentBitNo();

  while (true) {
    uint64_t Offset = Cursor.GetCurrentBitNo();
    Expected<unsigned> MaybeCode = Cursor.ReadCode();
    if (!MaybeCode) {
      // FIXME this drops errors on the floor.
      consumeError(MaybeCode.takeError());
      return true;
    }
    unsigned Code = MaybeCode.get();

    // We expect all abbrevs to be at the start of the block.
    if (Code != llvm::bitc::DEFINE_ABBREV) {
      if (llvm::Error Err = Cursor.JumpToBit(Offset)) {
        // FIXME this drops errors on the floor.
        consumeError(std::move(Err));
        return true;
      }
      return false;
    }
    if (llvm::Error Err = Cursor.ReadAbbrevRecord()) {
      // FIXME this drops errors on the floor.
      consumeError(std::move(Err));
      return true;
    }
  }
}

Token ASTReader::ReadToken(ModuleFile &F, const RecordDataImpl &Record,
                           unsigned &Idx) {
  Token Tok;
  Tok.startToken();
  Tok.setLocation(ReadSourceLocation(F, Record, Idx));
  Tok.setLength(Record[Idx++]);
  if (IdentifierInfo *II = getLocalIdentifier(F, Record[Idx++]))
    Tok.setIdentifierInfo(II);
  Tok.setKind((tok::TokenKind)Record[Idx++]);
  Tok.setFlag((Token::TokenFlags)Record[Idx++]);
  return Tok;
}

MacroInfo *ASTReader::ReadMacroRecord(ModuleFile &F, uint64_t Offset) {
  BitstreamCursor &Stream = F.MacroCursor;

  // Keep track of where we are in the stream, then jump back there
  // after reading this macro.
  SavedStreamPosition SavedPosition(Stream);

  if (llvm::Error Err = Stream.JumpToBit(Offset)) {
    // FIXME this drops errors on the floor.
    consumeError(std::move(Err));
    return nullptr;
  }
  RecordData Record;
  SmallVector<IdentifierInfo*, 16> MacroParams;
  MacroInfo *Macro = nullptr;

  while (true) {
    // Advance to the next record, but if we get to the end of the block, don't
    // pop it (removing all the abbreviations from the cursor) since we want to
    // be able to reseek within the block and read entries.
    unsigned Flags = BitstreamCursor::AF_DontPopBlockAtEnd;
    Expected<llvm::BitstreamEntry> MaybeEntry =
        Stream.advanceSkippingSubblocks(Flags);
    if (!MaybeEntry) {
      Error(MaybeEntry.takeError());
      return Macro;
    }
    llvm::BitstreamEntry Entry = MaybeEntry.get();

    switch (Entry.Kind) {
    case llvm::BitstreamEntry::SubBlock: // Handled for us already.
    case llvm::BitstreamEntry::Error:
      Error("malformed block record in AST file");
      return Macro;
    case llvm::BitstreamEntry::EndBlock:
      return Macro;
    case llvm::BitstreamEntry::Record:
      // The interesting case.
      break;
    }

    // Read a record.
    Record.clear();
    PreprocessorRecordTypes RecType;
    if (Expected<unsigned> MaybeRecType = Stream.readRecord(Entry.ID, Record))
      RecType = (PreprocessorRecordTypes)MaybeRecType.get();
    else {
      Error(MaybeRecType.takeError());
      return Macro;
    }
    switch (RecType) {
    case PP_MODULE_MACRO:
    case PP_MACRO_DIRECTIVE_HISTORY:
      return Macro;

    case PP_MACRO_OBJECT_LIKE:
    case PP_MACRO_FUNCTION_LIKE: {
      // If we already have a macro, that means that we've hit the end
      // of the definition of the macro we were looking for. We're
      // done.
      if (Macro)
        return Macro;

      unsigned NextIndex = 1; // Skip identifier ID.
      SourceLocation Loc = ReadSourceLocation(F, Record, NextIndex);
      MacroInfo *MI = PP.AllocateMacroInfo(Loc);
      MI->setDefinitionEndLoc(ReadSourceLocation(F, Record, NextIndex));
      MI->setIsUsed(Record[NextIndex++]);
      MI->setUsedForHeaderGuard(Record[NextIndex++]);

      if (RecType == PP_MACRO_FUNCTION_LIKE) {
        // Decode function-like macro info.
        bool isC99VarArgs = Record[NextIndex++];
        bool isGNUVarArgs = Record[NextIndex++];
        bool hasCommaPasting = Record[NextIndex++];
        MacroParams.clear();
        unsigned NumArgs = Record[NextIndex++];
        for (unsigned i = 0; i != NumArgs; ++i)
          MacroParams.push_back(getLocalIdentifier(F, Record[NextIndex++]));

        // Install function-like macro info.
        MI->setIsFunctionLike();
        if (isC99VarArgs) MI->setIsC99Varargs();
        if (isGNUVarArgs) MI->setIsGNUVarargs();
        if (hasCommaPasting) MI->setHasCommaPasting();
        MI->setParameterList(MacroParams, PP.getPreprocessorAllocator());
      }

      // Remember that we saw this macro last so that we add the tokens that
      // form its body to it.
      Macro = MI;

      if (NextIndex + 1 == Record.size() && PP.getPreprocessingRecord() &&
          Record[NextIndex]) {
        // We have a macro definition. Register the association
        PreprocessedEntityID
            GlobalID = getGlobalPreprocessedEntityID(F, Record[NextIndex]);
        PreprocessingRecord &PPRec = *PP.getPreprocessingRecord();
        PreprocessingRecord::PPEntityID PPID =
            PPRec.getPPEntityID(GlobalID - 1, /*isLoaded=*/true);
        MacroDefinitionRecord *PPDef = cast_or_null<MacroDefinitionRecord>(
            PPRec.getPreprocessedEntity(PPID));
        if (PPDef)
          PPRec.RegisterMacroDefinition(Macro, PPDef);
      }

      ++NumMacrosRead;
      break;
    }

    case PP_TOKEN: {
      // If we see a TOKEN before a PP_MACRO_*, then the file is
      // erroneous, just pretend we didn't see this.
      if (!Macro) break;

      unsigned Idx = 0;
      Token Tok = ReadToken(F, Record, Idx);
      Macro->AddTokenToBody(Tok);
      break;
    }
    }
  }
}

PreprocessedEntityID
ASTReader::getGlobalPreprocessedEntityID(ModuleFile &M,
                                         unsigned LocalID) const {
  if (!M.ModuleOffsetMap.empty())
    ReadModuleOffsetMap(M);

  ContinuousRangeMap<uint32_t, int, 2>::const_iterator
    I = M.PreprocessedEntityRemap.find(LocalID - NUM_PREDEF_PP_ENTITY_IDS);
  assert(I != M.PreprocessedEntityRemap.end()
         && "Invalid index into preprocessed entity index remap");

  return LocalID + I->second;
}

unsigned HeaderFileInfoTrait::ComputeHash(internal_key_ref ikey) {
  return llvm::hash_combine(ikey.Size, ikey.ModTime);
}

HeaderFileInfoTrait::internal_key_type
HeaderFileInfoTrait::GetInternalKey(const FileEntry *FE) {
  internal_key_type ikey = {FE->getSize(),
                            M.HasTimestamps ? FE->getModificationTime() : 0,
                            FE->getName(), /*Imported*/ false};
  return ikey;
}

bool HeaderFileInfoTrait::EqualKey(internal_key_ref a, internal_key_ref b) {
  if (a.Size != b.Size || (a.ModTime && b.ModTime && a.ModTime != b.ModTime))
    return false;

  if (llvm::sys::path::is_absolute(a.Filename) && a.Filename == b.Filename)
    return true;

  // Determine whether the actual files are equivalent.
  FileManager &FileMgr = Reader.getFileManager();
  auto GetFile = [&](const internal_key_type &Key) -> const FileEntry* {
    if (!Key.Imported) {
      if (auto File = FileMgr.getFile(Key.Filename))
        return *File;
      return nullptr;
    }

    std::string Resolved = std::string(Key.Filename);
    Reader.ResolveImportedPath(M, Resolved);
    if (auto File = FileMgr.getFile(Resolved))
      return *File;
    return nullptr;
  };

  const FileEntry *FEA = GetFile(a);
  const FileEntry *FEB = GetFile(b);
  return FEA && FEA == FEB;
}

std::pair<unsigned, unsigned>
HeaderFileInfoTrait::ReadKeyDataLength(const unsigned char*& d) {
  using namespace llvm::support;

  unsigned KeyLen = (unsigned) endian::readNext<uint16_t, little, unaligned>(d);
  unsigned DataLen = (unsigned) *d++;
  return std::make_pair(KeyLen, DataLen);
}

HeaderFileInfoTrait::internal_key_type
HeaderFileInfoTrait::ReadKey(const unsigned char *d, unsigned) {
  using namespace llvm::support;

  internal_key_type ikey;
  ikey.Size = off_t(endian::readNext<uint64_t, little, unaligned>(d));
  ikey.ModTime = time_t(endian::readNext<uint64_t, little, unaligned>(d));
  ikey.Filename = (const char *)d;
  ikey.Imported = true;
  return ikey;
}

HeaderFileInfoTrait::data_type
HeaderFileInfoTrait::ReadData(internal_key_ref key, const unsigned char *d,
                              unsigned DataLen) {
  using namespace llvm::support;

  const unsigned char *End = d + DataLen;
  HeaderFileInfo HFI;
  unsigned Flags = *d++;
  // FIXME: Refactor with mergeHeaderFileInfo in HeaderSearch.cpp.
  HFI.isImport |= (Flags >> 5) & 0x01;
  HFI.isPragmaOnce |= (Flags >> 4) & 0x01;
  HFI.DirInfo = (Flags >> 1) & 0x07;
  HFI.IndexHeaderMapHeader = Flags & 0x01;
  // FIXME: Find a better way to handle this. Maybe just store a
  // "has been included" flag?
  HFI.NumIncludes = std::max(endian::readNext<uint16_t, little, unaligned>(d),
                             HFI.NumIncludes);
  HFI.ControllingMacroID = Reader.getGlobalIdentifierID(
      M, endian::readNext<uint32_t, little, unaligned>(d));
  if (unsigned FrameworkOffset =
          endian::readNext<uint32_t, little, unaligned>(d)) {
    // The framework offset is 1 greater than the actual offset,
    // since 0 is used as an indicator for "no framework name".
    StringRef FrameworkName(FrameworkStrings + FrameworkOffset - 1);
    HFI.Framework = HS->getUniqueFrameworkName(FrameworkName);
  }

  assert((End - d) % 4 == 0 &&
         "Wrong data length in HeaderFileInfo deserialization");
  while (d != End) {
    uint32_t LocalSMID = endian::readNext<uint32_t, little, unaligned>(d);
    auto HeaderRole = static_cast<ModuleMap::ModuleHeaderRole>(LocalSMID & 3);
    LocalSMID >>= 2;

    // This header is part of a module. Associate it with the module to enable
    // implicit module import.
    SubmoduleID GlobalSMID = Reader.getGlobalSubmoduleID(M, LocalSMID);
    Module *Mod = Reader.getSubmodule(GlobalSMID);
    FileManager &FileMgr = Reader.getFileManager();
    ModuleMap &ModMap =
        Reader.getPreprocessor().getHeaderSearchInfo().getModuleMap();

    std::string Filename = std::string(key.Filename);
    if (key.Imported)
      Reader.ResolveImportedPath(M, Filename);
    // FIXME: This is not always the right filename-as-written, but we're not
    // going to use this information to rebuild the module, so it doesn't make
    // a lot of difference.
    Module::Header H = {std::string(key.Filename), "", *FileMgr.getFile(Filename)};
    ModMap.addHeader(Mod, H, HeaderRole, /*Imported*/true);
    HFI.isModuleHeader |= !(HeaderRole & ModuleMap::TextualHeader);
  }

  // This HeaderFileInfo was externally loaded.
  HFI.External = true;
  HFI.IsValid = true;
  return HFI;
}

void ASTReader::addPendingMacro(IdentifierInfo *II, ModuleFile *M,
                                uint32_t MacroDirectivesOffset) {
  assert(NumCurrentElementsDeserializing > 0 &&"Missing deserialization guard");
  PendingMacroIDs[II].push_back(PendingMacroInfo(M, MacroDirectivesOffset));
}

void ASTReader::ReadDefinedMacros() {
  // Note that we are loading defined macros.
  Deserializing Macros(this);

  for (ModuleFile &I : llvm::reverse(ModuleMgr)) {
    BitstreamCursor &MacroCursor = I.MacroCursor;

    // If there was no preprocessor block, skip this file.
    if (MacroCursor.getBitcodeBytes().empty())
      continue;

    BitstreamCursor Cursor = MacroCursor;
    if (llvm::Error Err = Cursor.JumpToBit(I.MacroStartOffset)) {
      Error(std::move(Err));
      return;
    }

    RecordData Record;
    while (true) {
      Expected<llvm::BitstreamEntry> MaybeE = Cursor.advanceSkippingSubblocks();
      if (!MaybeE) {
        Error(MaybeE.takeError());
        return;
      }
      llvm::BitstreamEntry E = MaybeE.get();

      switch (E.Kind) {
      case llvm::BitstreamEntry::SubBlock: // Handled for us already.
      case llvm::BitstreamEntry::Error:
        Error("malformed block record in AST file");
        return;
      case llvm::BitstreamEntry::EndBlock:
        goto NextCursor;

      case llvm::BitstreamEntry::Record: {
        Record.clear();
        Expected<unsigned> MaybeRecord = Cursor.readRecord(E.ID, Record);
        if (!MaybeRecord) {
          Error(MaybeRecord.takeError());
          return;
        }
        switch (MaybeRecord.get()) {
        default:  // Default behavior: ignore.
          break;

        case PP_MACRO_OBJECT_LIKE:
        case PP_MACRO_FUNCTION_LIKE: {
          IdentifierInfo *II = getLocalIdentifier(I, Record[0]);
          if (II->isOutOfDate())
            updateOutOfDateIdentifier(*II);
          break;
        }

        case PP_TOKEN:
          // Ignore tokens.
          break;
        }
        break;
      }
      }
    }
    NextCursor:  ;
  }
}

namespace {

  /// Visitor class used to look up identifirs in an AST file.
  class IdentifierLookupVisitor {
    StringRef Name;
    unsigned NameHash;
    unsigned PriorGeneration;
    unsigned &NumIdentifierLookups;
    unsigned &NumIdentifierLookupHits;
    IdentifierInfo *Found = nullptr;

  public:
    IdentifierLookupVisitor(StringRef Name, unsigned PriorGeneration,
                            unsigned &NumIdentifierLookups,
                            unsigned &NumIdentifierLookupHits)
      : Name(Name), NameHash(ASTIdentifierLookupTrait::ComputeHash(Name)),
        PriorGeneration(PriorGeneration),
        NumIdentifierLookups(NumIdentifierLookups),
        NumIdentifierLookupHits(NumIdentifierLookupHits) {}

    bool operator()(ModuleFile &M) {
      // If we've already searched this module file, skip it now.
      if (M.Generation <= PriorGeneration)
        return true;

      ASTIdentifierLookupTable *IdTable
        = (ASTIdentifierLookupTable *)M.IdentifierLookupTable;
      if (!IdTable)
        return false;

      ASTIdentifierLookupTrait Trait(IdTable->getInfoObj().getReader(), M,
                                     Found);
      ++NumIdentifierLookups;
      ASTIdentifierLookupTable::iterator Pos =
          IdTable->find_hashed(Name, NameHash, &Trait);
      if (Pos == IdTable->end())
        return false;

      // Dereferencing the iterator has the effect of building the
      // IdentifierInfo node and populating it with the various
      // declarations it needs.
      ++NumIdentifierLookupHits;
      Found = *Pos;
      return true;
    }

    // Retrieve the identifier info found within the module
    // files.
    IdentifierInfo *getIdentifierInfo() const { return Found; }
  };

} // namespace

void ASTReader::updateOutOfDateIdentifier(IdentifierInfo &II) {
  // Note that we are loading an identifier.
  Deserializing AnIdentifier(this);

  unsigned PriorGeneration = 0;
  if (getContext().getLangOpts().Modules)
    PriorGeneration = IdentifierGeneration[&II];

  // If there is a global index, look there first to determine which modules
  // provably do not have any results for this identifier.
  GlobalModuleIndex::HitSet Hits;
  GlobalModuleIndex::HitSet *HitsPtr = nullptr;
  if (!loadGlobalIndex()) {
    if (GlobalIndex->lookupIdentifier(II.getName(), Hits)) {
      HitsPtr = &Hits;
    }
  }

  IdentifierLookupVisitor Visitor(II.getName(), PriorGeneration,
                                  NumIdentifierLookups,
                                  NumIdentifierLookupHits);
  ModuleMgr.visit(Visitor, HitsPtr);
  markIdentifierUpToDate(&II);
}

void ASTReader::markIdentifierUpToDate(IdentifierInfo *II) {
  if (!II)
    return;

  II->setOutOfDate(false);

  // Update the generation for this identifier.
  if (getContext().getLangOpts().Modules)
    IdentifierGeneration[II] = getGeneration();
}

void ASTReader::resolvePendingMacro(IdentifierInfo *II,
                                    const PendingMacroInfo &PMInfo) {
  ModuleFile &M = *PMInfo.M;

  BitstreamCursor &Cursor = M.MacroCursor;
  SavedStreamPosition SavedPosition(Cursor);
  if (llvm::Error Err =
          Cursor.JumpToBit(M.MacroOffsetsBase + PMInfo.MacroDirectivesOffset)) {
    Error(std::move(Err));
    return;
  }

  struct ModuleMacroRecord {
    SubmoduleID SubModID;
    MacroInfo *MI;
    SmallVector<SubmoduleID, 8> Overrides;
  };
  llvm::SmallVector<ModuleMacroRecord, 8> ModuleMacros;

  // We expect to see a sequence of PP_MODULE_MACRO records listing exported
  // macros, followed by a PP_MACRO_DIRECTIVE_HISTORY record with the complete
  // macro histroy.
  RecordData Record;
  while (true) {
    Expected<llvm::BitstreamEntry> MaybeEntry =
        Cursor.advance(BitstreamCursor::AF_DontPopBlockAtEnd);
    if (!MaybeEntry) {
      Error(MaybeEntry.takeError());
      return;
    }
    llvm::BitstreamEntry Entry = MaybeEntry.get();

    if (Entry.Kind != llvm::BitstreamEntry::Record) {
      Error("malformed block record in AST file");
      return;
    }

    Record.clear();
    Expected<unsigned> MaybePP = Cursor.readRecord(Entry.ID, Record);
    if (!MaybePP) {
      Error(MaybePP.takeError());
      return;
    }
    switch ((PreprocessorRecordTypes)MaybePP.get()) {
    case PP_MACRO_DIRECTIVE_HISTORY:
      break;

    case PP_MODULE_MACRO: {
      ModuleMacros.push_back(ModuleMacroRecord());
      auto &Info = ModuleMacros.back();
      Info.SubModID = getGlobalSubmoduleID(M, Record[0]);
      Info.MI = getMacro(getGlobalMacroID(M, Record[1]));
      for (int I = 2, N = Record.size(); I != N; ++I)
        Info.Overrides.push_back(getGlobalSubmoduleID(M, Record[I]));
      continue;
    }

    default:
      Error("malformed block record in AST file");
      return;
    }

    // We found the macro directive history; that's the last record
    // for this macro.
    break;
  }

  // Module macros are listed in reverse dependency order.
  {
    std::reverse(ModuleMacros.begin(), ModuleMacros.end());
    llvm::SmallVector<ModuleMacro*, 8> Overrides;
    for (auto &MMR : ModuleMacros) {
      Overrides.clear();
      for (unsigned ModID : MMR.Overrides) {
        Module *Mod = getSubmodule(ModID);
        auto *Macro = PP.getModuleMacro(Mod, II);
        assert(Macro && "missing definition for overridden macro");
        Overrides.push_back(Macro);
      }

      bool Inserted = false;
      Module *Owner = getSubmodule(MMR.SubModID);
      PP.addModuleMacro(Owner, II, MMR.MI, Overrides, Inserted);
    }
  }

  // Don't read the directive history for a module; we don't have anywhere
  // to put it.
  if (M.isModule())
    return;

  // Deserialize the macro directives history in reverse source-order.
  MacroDirective *Latest = nullptr, *Earliest = nullptr;
  unsigned Idx = 0, N = Record.size();
  while (Idx < N) {
    MacroDirective *MD = nullptr;
    SourceLocation Loc = ReadSourceLocation(M, Record, Idx);
    MacroDirective::Kind K = (MacroDirective::Kind)Record[Idx++];
    switch (K) {
    case MacroDirective::MD_Define: {
      MacroInfo *MI = getMacro(getGlobalMacroID(M, Record[Idx++]));
      MD = PP.AllocateDefMacroDirective(MI, Loc);
      break;
    }
    case MacroDirective::MD_Undefine:
      MD = PP.AllocateUndefMacroDirective(Loc);
      break;
    case MacroDirective::MD_Visibility:
      bool isPublic = Record[Idx++];
      MD = PP.AllocateVisibilityMacroDirective(Loc, isPublic);
      break;
    }

    if (!Latest)
      Latest = MD;
    if (Earliest)
      Earliest->setPrevious(MD);
    Earliest = MD;
  }

  if (Latest)
    PP.setLoadedMacroDirective(II, Earliest, Latest);
}

ASTReader::InputFileInfo
ASTReader::readInputFileInfo(ModuleFile &F, unsigned ID) {
  // Go find this input file.
  BitstreamCursor &Cursor = F.InputFilesCursor;
  SavedStreamPosition SavedPosition(Cursor);
  if (llvm::Error Err = Cursor.JumpToBit(F.InputFileOffsets[ID - 1])) {
    // FIXME this drops errors on the floor.
    consumeError(std::move(Err));
  }

  Expected<unsigned> MaybeCode = Cursor.ReadCode();
  if (!MaybeCode) {
    // FIXME this drops errors on the floor.
    consumeError(MaybeCode.takeError());
  }
  unsigned Code = MaybeCode.get();
  RecordData Record;
  StringRef Blob;

  if (Expected<unsigned> Maybe = Cursor.readRecord(Code, Record, &Blob))
    assert(static_cast<InputFileRecordTypes>(Maybe.get()) == INPUT_FILE &&
           "invalid record type for input file");
  else {
    // FIXME this drops errors on the floor.
    consumeError(Maybe.takeError());
  }

  assert(Record[0] == ID && "Bogus stored ID or offset");
  InputFileInfo R;
  R.StoredSize = static_cast<off_t>(Record[1]);
  R.StoredTime = static_cast<time_t>(Record[2]);
  R.Overridden = static_cast<bool>(Record[3]);
  R.Transient = static_cast<bool>(Record[4]);
  R.TopLevelModuleMap = static_cast<bool>(Record[5]);
  R.Filename = std::string(Blob);
  ResolveImportedPath(F, R.Filename);

  Expected<llvm::BitstreamEntry> MaybeEntry = Cursor.advance();
  if (!MaybeEntry) // FIXME this drops errors on the floor.
    consumeError(MaybeEntry.takeError());
  llvm::BitstreamEntry Entry = MaybeEntry.get();
  assert(Entry.Kind == llvm::BitstreamEntry::Record &&
         "expected record type for input file hash");

  Record.clear();
  if (Expected<unsigned> Maybe = Cursor.readRecord(Entry.ID, Record))
    assert(static_cast<InputFileRecordTypes>(Maybe.get()) == INPUT_FILE_HASH &&
           "invalid record type for input file hash");
  else {
    // FIXME this drops errors on the floor.
    consumeError(Maybe.takeError());
  }
  R.ContentHash = (static_cast<uint64_t>(Record[1]) << 32) |
                  static_cast<uint64_t>(Record[0]);
  return R;
}

static unsigned moduleKindForDiagnostic(ModuleKind Kind);
InputFile ASTReader::getInputFile(ModuleFile &F, unsigned ID, bool Complain) {
  // If this ID is bogus, just return an empty input file.
  if (ID == 0 || ID > F.InputFilesLoaded.size())
    return InputFile();

  // If we've already loaded this input file, return it.
  if (F.InputFilesLoaded[ID-1].getFile())
    return F.InputFilesLoaded[ID-1];

  if (F.InputFilesLoaded[ID-1].isNotFound())
    return InputFile();

  // Go find this input file.
  BitstreamCursor &Cursor = F.InputFilesCursor;
  SavedStreamPosition SavedPosition(Cursor);
  if (llvm::Error Err = Cursor.JumpToBit(F.InputFileOffsets[ID - 1])) {
    // FIXME this drops errors on the floor.
    consumeError(std::move(Err));
  }

  InputFileInfo FI = readInputFileInfo(F, ID);
  off_t StoredSize = FI.StoredSize;
  time_t StoredTime = FI.StoredTime;
  bool Overridden = FI.Overridden;
  bool Transient = FI.Transient;
  StringRef Filename = FI.Filename;
  uint64_t StoredContentHash = FI.ContentHash;

  const FileEntry *File = nullptr;
  if (auto FE = FileMgr.getFile(Filename, /*OpenFile=*/false))
    File = *FE;

  // If we didn't find the file, resolve it relative to the
  // original directory from which this AST file was created.
  if (File == nullptr && !F.OriginalDir.empty() && !F.BaseDirectory.empty() &&
      F.OriginalDir != F.BaseDirectory) {
    std::string Resolved = resolveFileRelativeToOriginalDir(
        std::string(Filename), F.OriginalDir, F.BaseDirectory);
    if (!Resolved.empty())
      if (auto FE = FileMgr.getFile(Resolved))
        File = *FE;
  }

  // For an overridden file, create a virtual file with the stored
  // size/timestamp.
  if ((Overridden || Transient) && File == nullptr)
    File = FileMgr.getVirtualFile(Filename, StoredSize, StoredTime);

  if (File == nullptr) {
    if (Complain) {
      std::string ErrorStr = "could not find file '";
      ErrorStr += Filename;
      ErrorStr += "' referenced by AST file '";
      ErrorStr += F.FileName;
      ErrorStr += "'";
      Error(ErrorStr);
    }
    // Record that we didn't find the file.
    F.InputFilesLoaded[ID-1] = InputFile::getNotFound();
    return InputFile();
  }

  // Check if there was a request to override the contents of the file
  // that was part of the precompiled header. Overriding such a file
  // can lead to problems when lexing using the source locations from the
  // PCH.
  SourceManager &SM = getSourceManager();
  // FIXME: Reject if the overrides are different.
  if ((!Overridden && !Transient) && SM.isFileOverridden(File)) {
    if (Complain)
      Error(diag::err_fe_pch_file_overridden, Filename);

    // After emitting the diagnostic, bypass the overriding file to recover
    // (this creates a separate FileEntry).
    File = SM.bypassFileContentsOverride(*File);
    if (!File) {
      F.InputFilesLoaded[ID - 1] = InputFile::getNotFound();
      return InputFile();
    }
  }

  enum ModificationType {
    Size,
    ModTime,
    Content,
    None,
  };
  auto HasInputFileChanged = [&]() {
    if (StoredSize != File->getSize())
      return ModificationType::Size;
    if (!DisableValidation && StoredTime &&
        StoredTime != File->getModificationTime()) {
      // In case the modification time changes but not the content,
      // accept the cached file as legit.
      if (ValidateASTInputFilesContent &&
          StoredContentHash != static_cast<uint64_t>(llvm::hash_code(-1))) {
        auto MemBuffOrError = FileMgr.getBufferForFile(File);
        if (!MemBuffOrError) {
          if (!Complain)
            return ModificationType::ModTime;
          std::string ErrorStr = "could not get buffer for file '";
          ErrorStr += File->getName();
          ErrorStr += "'";
          Error(ErrorStr);
          return ModificationType::ModTime;
        }

        auto ContentHash = hash_value(MemBuffOrError.get()->getBuffer());
        if (StoredContentHash == static_cast<uint64_t>(ContentHash))
          return ModificationType::None;
        return ModificationType::Content;
      }
      return ModificationType::ModTime;
    }
    return ModificationType::None;
  };

  bool IsOutOfDate = false;
  auto FileChange = HasInputFileChanged();
  // For an overridden file, there is nothing to validate.
  if (!Overridden && FileChange != ModificationType::None) {
    if (Complain) {
      // Build a list of the PCH imports that got us here (in reverse).
      SmallVector<ModuleFile *, 4> ImportStack(1, &F);
      while (!ImportStack.back()->ImportedBy.empty())
        ImportStack.push_back(ImportStack.back()->ImportedBy[0]);

      // The top-level PCH is stale.
      StringRef TopLevelPCHName(ImportStack.back()->FileName);
      unsigned DiagnosticKind =
          moduleKindForDiagnostic(ImportStack.back()->Kind);
      if (DiagnosticKind == 0)
        Error(diag::err_fe_pch_file_modified, Filename, TopLevelPCHName,
              (unsigned)FileChange);
      else if (DiagnosticKind == 1)
        Error(diag::err_fe_module_file_modified, Filename, TopLevelPCHName,
              (unsigned)FileChange);
      else
        Error(diag::err_fe_ast_file_modified, Filename, TopLevelPCHName,
              (unsigned)FileChange);

      // Print the import stack.
      if (ImportStack.size() > 1 && !Diags.isDiagnosticInFlight()) {
        Diag(diag::note_pch_required_by)
          << Filename << ImportStack[0]->FileName;
        for (unsigned I = 1; I < ImportStack.size(); ++I)
          Diag(diag::note_pch_required_by)
            << ImportStack[I-1]->FileName << ImportStack[I]->FileName;
      }

      if (!Diags.isDiagnosticInFlight())
        Diag(diag::note_pch_rebuild_required) << TopLevelPCHName;
    }

    IsOutOfDate = true;
  }
  // FIXME: If the file is overridden and we've already opened it,
  // issue an error (or split it into a separate FileEntry).

  InputFile IF = InputFile(File, Overridden || Transient, IsOutOfDate);

  // Note that we've loaded this input file.
  F.InputFilesLoaded[ID-1] = IF;
  return IF;
}

/// If we are loading a relocatable PCH or module file, and the filename
/// is not an absolute path, add the system or module root to the beginning of
/// the file name.
void ASTReader::ResolveImportedPath(ModuleFile &M, std::string &Filename) {
  // Resolve relative to the base directory, if we have one.
  if (!M.BaseDirectory.empty())
    return ResolveImportedPath(Filename, M.BaseDirectory);
}

void ASTReader::ResolveImportedPath(std::string &Filename, StringRef Prefix) {
  if (Filename.empty() || llvm::sys::path::is_absolute(Filename))
    return;

  SmallString<128> Buffer;
  llvm::sys::path::append(Buffer, Prefix, Filename);
  Filename.assign(Buffer.begin(), Buffer.end());
}

static bool isDiagnosedResult(ASTReader::ASTReadResult ARR, unsigned Caps) {
  switch (ARR) {
  case ASTReader::Failure: return true;
  case ASTReader::Missing: return !(Caps & ASTReader::ARR_Missing);
  case ASTReader::OutOfDate: return !(Caps & ASTReader::ARR_OutOfDate);
  case ASTReader::VersionMismatch: return !(Caps & ASTReader::ARR_VersionMismatch);
  case ASTReader::ConfigurationMismatch:
    return !(Caps & ASTReader::ARR_ConfigurationMismatch);
  case ASTReader::HadErrors: return true;
  case ASTReader::Success: return false;
  }

  llvm_unreachable("unknown ASTReadResult");
}

ASTReader::ASTReadResult ASTReader::ReadOptionsBlock(
    BitstreamCursor &Stream, unsigned ClientLoadCapabilities,
    bool AllowCompatibleConfigurationMismatch, ASTReaderListener &Listener,
    std::string &SuggestedPredefines) {
  if (llvm::Error Err = Stream.EnterSubBlock(OPTIONS_BLOCK_ID)) {
    // FIXME this drops errors on the floor.
    consumeError(std::move(Err));
    return Failure;
  }

  // Read all of the records in the options block.
  RecordData Record;
  ASTReadResult Result = Success;
  while (true) {
    Expected<llvm::BitstreamEntry> MaybeEntry = Stream.advance();
    if (!MaybeEntry) {
      // FIXME this drops errors on the floor.
      consumeError(MaybeEntry.takeError());
      return Failure;
    }
    llvm::BitstreamEntry Entry = MaybeEntry.get();

    switch (Entry.Kind) {
    case llvm::BitstreamEntry::Error:
    case llvm::BitstreamEntry::SubBlock:
      return Failure;

    case llvm::BitstreamEntry::EndBlock:
      return Result;

    case llvm::BitstreamEntry::Record:
      // The interesting case.
      break;
    }

    // Read and process a record.
    Record.clear();
    Expected<unsigned> MaybeRecordType = Stream.readRecord(Entry.ID, Record);
    if (!MaybeRecordType) {
      // FIXME this drops errors on the floor.
      consumeError(MaybeRecordType.takeError());
      return Failure;
    }
    switch ((OptionsRecordTypes)MaybeRecordType.get()) {
    case LANGUAGE_OPTIONS: {
      bool Complain = (ClientLoadCapabilities & ARR_ConfigurationMismatch) == 0;
      if (ParseLanguageOptions(Record, Complain, Listener,
                               AllowCompatibleConfigurationMismatch))
        Result = ConfigurationMismatch;
      break;
    }

    case TARGET_OPTIONS: {
      bool Complain = (ClientLoadCapabilities & ARR_ConfigurationMismatch) == 0;
      if (ParseTargetOptions(Record, Complain, Listener,
                             AllowCompatibleConfigurationMismatch))
        Result = ConfigurationMismatch;
      break;
    }

    case HEADER_SEARCH_OPTIONS: {
      bool Complain = (ClientLoadCapabilities & ARR_ConfigurationMismatch) == 0;
      if (!AllowCompatibleConfigurationMismatch &&
          ParseHeaderSearchOptions(Record, Complain, Listener))
        Result = ConfigurationMismatch;
      break;
    }

    case PREPROCESSOR_OPTIONS:
      bool Complain = (ClientLoadCapabilities & ARR_ConfigurationMismatch) == 0;
      if (!AllowCompatibleConfigurationMismatch &&
          ParsePreprocessorOptions(Record, Complain, Listener,
                                   SuggestedPredefines))
        Result = ConfigurationMismatch;
      break;
    }
  }
}

ASTReader::ASTReadResult
ASTReader::ReadControlBlock(ModuleFile &F,
                            SmallVectorImpl<ImportedModule> &Loaded,
                            const ModuleFile *ImportedBy,
                            unsigned ClientLoadCapabilities) {
  BitstreamCursor &Stream = F.Stream;

  if (llvm::Error Err = Stream.EnterSubBlock(CONTROL_BLOCK_ID)) {
    Error(std::move(Err));
    return Failure;
  }

  // Lambda to read the unhashed control block the first time it's called.
  //
  // For PCM files, the unhashed control block cannot be read until after the
  // MODULE_NAME record.  However, PCH files have no MODULE_NAME, and yet still
  // need to look ahead before reading the IMPORTS record.  For consistency,
  // this block is always read somehow (see BitstreamEntry::EndBlock).
  bool HasReadUnhashedControlBlock = false;
  auto readUnhashedControlBlockOnce = [&]() {
    if (!HasReadUnhashedControlBlock) {
      HasReadUnhashedControlBlock = true;
      if (ASTReadResult Result =
              readUnhashedControlBlock(F, ImportedBy, ClientLoadCapabilities))
        return Result;
    }
    return Success;
  };

  // Read all of the records and blocks in the control block.
  RecordData Record;
  unsigned NumInputs = 0;
  unsigned NumUserInputs = 0;
  StringRef BaseDirectoryAsWritten;
  while (true) {
    Expected<llvm::BitstreamEntry> MaybeEntry = Stream.advance();
    if (!MaybeEntry) {
      Error(MaybeEntry.takeError());
      return Failure;
    }
    llvm::BitstreamEntry Entry = MaybeEntry.get();

    switch (Entry.Kind) {
    case llvm::BitstreamEntry::Error:
      Error("malformed block record in AST file");
      return Failure;
    case llvm::BitstreamEntry::EndBlock: {
      // Validate the module before returning.  This call catches an AST with
      // no module name and no imports.
      if (ASTReadResult Result = readUnhashedControlBlockOnce())
        return Result;

      // Validate input files.
      const HeaderSearchOptions &HSOpts =
          PP.getHeaderSearchInfo().getHeaderSearchOpts();

      // All user input files reside at the index range [0, NumUserInputs), and
      // system input files reside at [NumUserInputs, NumInputs). For explicitly
      // loaded module files, ignore missing inputs.
      if (!DisableValidation && F.Kind != MK_ExplicitModule &&
          F.Kind != MK_PrebuiltModule) {
        bool Complain = (ClientLoadCapabilities & ARR_OutOfDate) == 0;

        // If we are reading a module, we will create a verification timestamp,
        // so we verify all input files.  Otherwise, verify only user input
        // files.

        unsigned N = NumUserInputs;
        if (ValidateSystemInputs ||
            (HSOpts.ModulesValidateOncePerBuildSession &&
             F.InputFilesValidationTimestamp <= HSOpts.BuildSessionTimestamp &&
             F.Kind == MK_ImplicitModule))
          N = NumInputs;

        for (unsigned I = 0; I < N; ++I) {
          InputFile IF = getInputFile(F, I+1, Complain);
          if (!IF.getFile() || IF.isOutOfDate())
            return OutOfDate;
        }
      }

      if (Listener)
        Listener->visitModuleFile(F.FileName, F.Kind);

      if (Listener && Listener->needsInputFileVisitation()) {
        unsigned N = Listener->needsSystemInputFileVisitation() ? NumInputs
                                                                : NumUserInputs;
        for (unsigned I = 0; I < N; ++I) {
          bool IsSystem = I >= NumUserInputs;
          InputFileInfo FI = readInputFileInfo(F, I+1);
          Listener->visitInputFile(FI.Filename, IsSystem, FI.Overridden,
                                   F.Kind == MK_ExplicitModule ||
                                   F.Kind == MK_PrebuiltModule);
        }
      }

      return Success;
    }

    case llvm::BitstreamEntry::SubBlock:
      switch (Entry.ID) {
      case INPUT_FILES_BLOCK_ID:
        F.InputFilesCursor = Stream;
        if (llvm::Error Err = Stream.SkipBlock()) {
          Error(std::move(Err));
          return Failure;
        }
        if (ReadBlockAbbrevs(F.InputFilesCursor, INPUT_FILES_BLOCK_ID)) {
          Error("malformed block record in AST file");
          return Failure;
        }
        continue;

      case OPTIONS_BLOCK_ID:
        // If we're reading the first module for this group, check its options
        // are compatible with ours. For modules it imports, no further checking
        // is required, because we checked them when we built it.
        if (Listener && !ImportedBy) {
          // Should we allow the configuration of the module file to differ from
          // the configuration of the current translation unit in a compatible
          // way?
          //
          // FIXME: Allow this for files explicitly specified with -include-pch.
          bool AllowCompatibleConfigurationMismatch =
              F.Kind == MK_ExplicitModule || F.Kind == MK_PrebuiltModule;

          ASTReadResult Result =
              ReadOptionsBlock(Stream, ClientLoadCapabilities,
                               AllowCompatibleConfigurationMismatch, *Listener,
                               SuggestedPredefines);
          if (Result == Failure) {
            Error("malformed block record in AST file");
            return Result;
          }

          if (DisableValidation ||
              (AllowConfigurationMismatch && Result == ConfigurationMismatch))
            Result = Success;

          // If we can't load the module, exit early since we likely
          // will rebuild the module anyway. The stream may be in the
          // middle of a block.
          if (Result != Success)
            return Result;
        } else if (llvm::Error Err = Stream.SkipBlock()) {
          Error(std::move(Err));
          return Failure;
        }
        continue;

      default:
        if (llvm::Error Err = Stream.SkipBlock()) {
          Error(std::move(Err));
          return Failure;
        }
        continue;
      }

    case llvm::BitstreamEntry::Record:
      // The interesting case.
      break;
    }

    // Read and process a record.
    Record.clear();
    StringRef Blob;
    Expected<unsigned> MaybeRecordType =
        Stream.readRecord(Entry.ID, Record, &Blob);
    if (!MaybeRecordType) {
      Error(MaybeRecordType.takeError());
      return Failure;
    }
    switch ((ControlRecordTypes)MaybeRecordType.get()) {
    case METADATA: {
      if (Record[0] != VERSION_MAJOR && !DisableValidation) {
        if ((ClientLoadCapabilities & ARR_VersionMismatch) == 0)
          Diag(Record[0] < VERSION_MAJOR? diag::err_pch_version_too_old
                                        : diag::err_pch_version_too_new);
        return VersionMismatch;
      }

      bool hasErrors = Record[6];
      if (hasErrors && !DisableValidation && !AllowASTWithCompilerErrors) {
        Diag(diag::err_pch_with_compiler_errors);
        return HadErrors;
      }
      if (hasErrors) {
        Diags.ErrorOccurred = true;
        Diags.UncompilableErrorOccurred = true;
        Diags.UnrecoverableErrorOccurred = true;
      }

      F.RelocatablePCH = Record[4];
      // Relative paths in a relocatable PCH are relative to our sysroot.
      if (F.RelocatablePCH)
        F.BaseDirectory = isysroot.empty() ? "/" : isysroot;

      F.HasTimestamps = Record[5];

      const std::string &CurBranch = getClangFullRepositoryVersion();
      StringRef ASTBranch = Blob;
      if (StringRef(CurBranch) != ASTBranch && !DisableValidation) {
        if ((ClientLoadCapabilities & ARR_VersionMismatch) == 0)
          Diag(diag::err_pch_different_branch) << ASTBranch << CurBranch;
        return VersionMismatch;
      }
      break;
    }

    case IMPORTS: {
      // Validate the AST before processing any imports (otherwise, untangling
      // them can be error-prone and expensive).  A module will have a name and
      // will already have been validated, but this catches the PCH case.
      if (ASTReadResult Result = readUnhashedControlBlockOnce())
        return Result;

      // Load each of the imported PCH files.
      unsigned Idx = 0, N = Record.size();
      while (Idx < N) {
        // Read information about the AST file.
        ModuleKind ImportedKind = (ModuleKind)Record[Idx++];
        // The import location will be the local one for now; we will adjust
        // all import locations of module imports after the global source
        // location info are setup, in ReadAST.
        SourceLocation ImportLoc =
            ReadUntranslatedSourceLocation(Record[Idx++]);
        off_t StoredSize = (off_t)Record[Idx++];
        time_t StoredModTime = (time_t)Record[Idx++];
        auto FirstSignatureByte = Record.begin() + Idx;
        ASTFileSignature StoredSignature = ASTFileSignature::create(
            FirstSignatureByte, FirstSignatureByte + ASTFileSignature::size);
        Idx += ASTFileSignature::size;

        std::string ImportedName = ReadString(Record, Idx);
        std::string ImportedFile;

        // For prebuilt and explicit modules first consult the file map for
        // an override. Note that here we don't search prebuilt module
        // directories, only the explicit name to file mappings. Also, we will
        // still verify the size/signature making sure it is essentially the
        // same file but perhaps in a different location.
        if (ImportedKind == MK_PrebuiltModule || ImportedKind == MK_ExplicitModule)
          ImportedFile = PP.getHeaderSearchInfo().getPrebuiltModuleFileName(
            ImportedName, /*FileMapOnly*/ true);

        if (ImportedFile.empty())
          // Use BaseDirectoryAsWritten to ensure we use the same path in the
          // ModuleCache as when writing.
          ImportedFile = ReadPath(BaseDirectoryAsWritten, Record, Idx);
        else
          SkipPath(Record, Idx);

        // If our client can't cope with us being out of date, we can't cope with
        // our dependency being missing.
        unsigned Capabilities = ClientLoadCapabilities;
        if ((ClientLoadCapabilities & ARR_OutOfDate) == 0)
          Capabilities &= ~ARR_Missing;

        // Load the AST file.
        auto Result = ReadASTCore(ImportedFile, ImportedKind, ImportLoc, &F,
                                  Loaded, StoredSize, StoredModTime,
                                  StoredSignature, Capabilities);

        // If we diagnosed a problem, produce a backtrace.
        if (isDiagnosedResult(Result, Capabilities))
          Diag(diag::note_module_file_imported_by)
              << F.FileName << !F.ModuleName.empty() << F.ModuleName;

        switch (Result) {
        case Failure: return Failure;
          // If we have to ignore the dependency, we'll have to ignore this too.
        case Missing:
        case OutOfDate: return OutOfDate;
        case VersionMismatch: return VersionMismatch;
        case ConfigurationMismatch: return ConfigurationMismatch;
        case HadErrors: return HadErrors;
        case Success: break;
        }
      }
      break;
    }

    case ORIGINAL_FILE:
      F.OriginalSourceFileID = FileID::get(Record[0]);
      F.ActualOriginalSourceFileName = std::string(Blob);
      F.OriginalSourceFileName = F.ActualOriginalSourceFileName;
      ResolveImportedPath(F, F.OriginalSourceFileName);
      break;

    case ORIGINAL_FILE_ID:
      F.OriginalSourceFileID = FileID::get(Record[0]);
      break;

    case ORIGINAL_PCH_DIR:
      F.OriginalDir = std::string(Blob);
      break;

    case MODULE_NAME:
      F.ModuleName = std::string(Blob);
      Diag(diag::remark_module_import)
          << F.ModuleName << F.FileName << (ImportedBy ? true : false)
          << (ImportedBy ? StringRef(ImportedBy->ModuleName) : StringRef());
      if (Listener)
        Listener->ReadModuleName(F.ModuleName);

      // Validate the AST as soon as we have a name so we can exit early on
      // failure.
      if (ASTReadResult Result = readUnhashedControlBlockOnce())
        return Result;

      break;

    case MODULE_DIRECTORY: {
      // Save the BaseDirectory as written in the PCM for computing the module
      // filename for the ModuleCache.
      BaseDirectoryAsWritten = Blob;
      assert(!F.ModuleName.empty() &&
             "MODULE_DIRECTORY found before MODULE_NAME");
      // If we've already loaded a module map file covering this module, we may
      // have a better path for it (relative to the current build).
      Module *M = PP.getHeaderSearchInfo().lookupModule(
          F.ModuleName, /*AllowSearch*/ true,
          /*AllowExtraModuleMapSearch*/ true);
      if (M && M->Directory) {
        // If we're implicitly loading a module, the base directory can't
        // change between the build and use.
        // Don't emit module relocation error if we have -fno-validate-pch
        if (!PP.getPreprocessorOpts().DisablePCHValidation &&
            F.Kind != MK_ExplicitModule && F.Kind != MK_PrebuiltModule) {
          auto BuildDir = PP.getFileManager().getDirectory(Blob);
          if (!BuildDir || *BuildDir != M->Directory) {
            if ((ClientLoadCapabilities & ARR_OutOfDate) == 0)
              Diag(diag::err_imported_module_relocated)
                  << F.ModuleName << Blob << M->Directory->getName();
            return OutOfDate;
          }
        }
        F.BaseDirectory = std::string(M->Directory->getName());
      } else {
        F.BaseDirectory = std::string(Blob);
      }
      break;
    }

    case MODULE_MAP_FILE:
      if (ASTReadResult Result =
              ReadModuleMapFileBlock(Record, F, ImportedBy, ClientLoadCapabilities))
        return Result;
      break;

    case INPUT_FILE_OFFSETS:
      NumInputs = Record[0];
      NumUserInputs = Record[1];
      F.InputFileOffsets =
          (const llvm::support::unaligned_uint64_t *)Blob.data();
      F.InputFilesLoaded.resize(NumInputs);
      F.NumUserInputFiles = NumUserInputs;
      break;
    }
  }
}

ASTReader::ASTReadResult
ASTReader::ReadASTBlock(ModuleFile &F, unsigned ClientLoadCapabilities) {
  BitstreamCursor &Stream = F.Stream;

  if (llvm::Error Err = Stream.EnterSubBlock(AST_BLOCK_ID)) {
    Error(std::move(Err));
    return Failure;
  }
  F.ASTBlockStartOffset = Stream.GetCurrentBitNo();

  // Read all of the records and blocks for the AST file.
  RecordData Record;
  while (true) {
    Expected<llvm::BitstreamEntry> MaybeEntry = Stream.advance();
    if (!MaybeEntry) {
      Error(MaybeEntry.takeError());
      return Failure;
    }
    llvm::BitstreamEntry Entry = MaybeEntry.get();

    switch (Entry.Kind) {
    case llvm::BitstreamEntry::Error:
      Error("error at end of module block in AST file");
      return Failure;
    case llvm::BitstreamEntry::EndBlock:
      // Outside of C++, we do not store a lookup map for the translation unit.
      // Instead, mark it as needing a lookup map to be built if this module
      // contains any declarations lexically within it (which it always does!).
      // This usually has no cost, since we very rarely need the lookup map for
      // the translation unit outside C++.
      if (ASTContext *Ctx = ContextObj) {
        DeclContext *DC = Ctx->getTranslationUnitDecl();
        if (DC->hasExternalLexicalStorage() && !Ctx->getLangOpts().CPlusPlus)
          DC->setMustBuildLookupTable();
      }

      return Success;
    case llvm::BitstreamEntry::SubBlock:
      switch (Entry.ID) {
      case DECLTYPES_BLOCK_ID:
        // We lazily load the decls block, but we want to set up the
        // DeclsCursor cursor to point into it.  Clone our current bitcode
        // cursor to it, enter the block and read the abbrevs in that block.
        // With the main cursor, we just skip over it.
        F.DeclsCursor = Stream;
        if (llvm::Error Err = Stream.SkipBlock()) {
          Error(std::move(Err));
          return Failure;
        }
        if (ReadBlockAbbrevs(F.DeclsCursor, DECLTYPES_BLOCK_ID,
                             &F.DeclsBlockStartOffset)) {
          Error("malformed block record in AST file");
          return Failure;
        }
        break;

      case PREPROCESSOR_BLOCK_ID:
        F.MacroCursor = Stream;
        if (!PP.getExternalSource())
          PP.setExternalSource(this);

        if (llvm::Error Err = Stream.SkipBlock()) {
          Error(std::move(Err));
          return Failure;
        }
        if (ReadBlockAbbrevs(F.MacroCursor, PREPROCESSOR_BLOCK_ID)) {
          Error("malformed block record in AST file");
          return Failure;
        }
        F.MacroStartOffset = F.MacroCursor.GetCurrentBitNo();
        break;

      case PREPROCESSOR_DETAIL_BLOCK_ID:
        F.PreprocessorDetailCursor = Stream;

        if (llvm::Error Err = Stream.SkipBlock()) {
          Error(std::move(Err));
          return Failure;
        }
        if (ReadBlockAbbrevs(F.PreprocessorDetailCursor,
                             PREPROCESSOR_DETAIL_BLOCK_ID)) {
          Error("malformed preprocessor detail record in AST file");
          return Failure;
        }
        F.PreprocessorDetailStartOffset
        = F.PreprocessorDetailCursor.GetCurrentBitNo();

        if (!PP.getPreprocessingRecord())
          PP.createPreprocessingRecord();
        if (!PP.getPreprocessingRecord()->getExternalSource())
          PP.getPreprocessingRecord()->SetExternalSource(*this);
        break;

      case SOURCE_MANAGER_BLOCK_ID:
        if (ReadSourceManagerBlock(F))
          return Failure;
        break;

      case SUBMODULE_BLOCK_ID:
        if (ASTReadResult Result =
                ReadSubmoduleBlock(F, ClientLoadCapabilities))
          return Result;
        break;

      case COMMENTS_BLOCK_ID: {
        BitstreamCursor C = Stream;

        if (llvm::Error Err = Stream.SkipBlock()) {
          Error(std::move(Err));
          return Failure;
        }
        if (ReadBlockAbbrevs(C, COMMENTS_BLOCK_ID)) {
          Error("malformed comments block in AST file");
          return Failure;
        }
        CommentsCursors.push_back(std::make_pair(C, &F));
        break;
      }

      default:
        if (llvm::Error Err = Stream.SkipBlock()) {
          Error(std::move(Err));
          return Failure;
        }
        break;
      }
      continue;

    case llvm::BitstreamEntry::Record:
      // The interesting case.
      break;
    }

    // Read and process a record.
    Record.clear();
    StringRef Blob;
    Expected<unsigned> MaybeRecordType =
        Stream.readRecord(Entry.ID, Record, &Blob);
    if (!MaybeRecordType) {
      Error(MaybeRecordType.takeError());
      return Failure;
    }
    ASTRecordTypes RecordType = (ASTRecordTypes)MaybeRecordType.get();

    // If we're not loading an AST context, we don't care about most records.
    if (!ContextObj) {
      switch (RecordType) {
      case IDENTIFIER_TABLE:
      case IDENTIFIER_OFFSET:
      case INTERESTING_IDENTIFIERS:
      case STATISTICS:
      case PP_CONDITIONAL_STACK:
      case PP_COUNTER_VALUE:
      case SOURCE_LOCATION_OFFSETS:
      case MODULE_OFFSET_MAP:
      case SOURCE_MANAGER_LINE_TABLE:
      case SOURCE_LOCATION_PRELOADS:
      case PPD_ENTITIES_OFFSETS:
      case HEADER_SEARCH_TABLE:
      case IMPORTED_MODULES:
      case MACRO_OFFSET:
        break;
      default:
        continue;
      }
    }

    switch (RecordType) {
    default:  // Default behavior: ignore.
      break;

    case TYPE_OFFSET: {
      if (F.LocalNumTypes != 0) {
        Error("duplicate TYPE_OFFSET record in AST file");
        return Failure;
      }
      F.TypeOffsets = reinterpret_cast<const UnderalignedInt64 *>(Blob.data());
      F.LocalNumTypes = Record[0];
      unsigned LocalBaseTypeIndex = Record[1];
      F.BaseTypeIndex = getTotalNumTypes();

      if (F.LocalNumTypes > 0) {
        // Introduce the global -> local mapping for types within this module.
        GlobalTypeMap.insert(std::make_pair(getTotalNumTypes(), &F));

        // Introduce the local -> global mapping for types within this module.
        F.TypeRemap.insertOrReplace(
          std::make_pair(LocalBaseTypeIndex,
                         F.BaseTypeIndex - LocalBaseTypeIndex));

        TypesLoaded.resize(TypesLoaded.size() + F.LocalNumTypes);
      }
      break;
    }

    case DECL_OFFSET: {
      if (F.LocalNumDecls != 0) {
        Error("duplicate DECL_OFFSET record in AST file");
        return Failure;
      }
      F.DeclOffsets = (const DeclOffset *)Blob.data();
      F.LocalNumDecls = Record[0];
      unsigned LocalBaseDeclID = Record[1];
      F.BaseDeclID = getTotalNumDecls();

      if (F.LocalNumDecls > 0) {
        // Introduce the global -> local mapping for declarations within this
        // module.
        GlobalDeclMap.insert(
          std::make_pair(getTotalNumDecls() + NUM_PREDEF_DECL_IDS, &F));

        // Introduce the local -> global mapping for declarations within this
        // module.
        F.DeclRemap.insertOrReplace(
          std::make_pair(LocalBaseDeclID, F.BaseDeclID - LocalBaseDeclID));

        // Introduce the global -> local mapping for declarations within this
        // module.
        F.GlobalToLocalDeclIDs[&F] = LocalBaseDeclID;

        DeclsLoaded.resize(DeclsLoaded.size() + F.LocalNumDecls);
      }
      break;
    }

    case TU_UPDATE_LEXICAL: {
      DeclContext *TU = ContextObj->getTranslationUnitDecl();
      LexicalContents Contents(
          reinterpret_cast<const llvm::support::unaligned_uint32_t *>(
              Blob.data()),
          static_cast<unsigned int>(Blob.size() / 4));
      TULexicalDecls.push_back(std::make_pair(&F, Contents));
      TU->setHasExternalLexicalStorage(true);
      break;
    }

    case UPDATE_VISIBLE: {
      unsigned Idx = 0;
      serialization::DeclID ID = ReadDeclID(F, Record, Idx);
      auto *Data = (const unsigned char*)Blob.data();
      PendingVisibleUpdates[ID].push_back(PendingVisibleUpdate{&F, Data});
      // If we've already loaded the decl, perform the updates when we finish
      // loading this block.
      if (Decl *D = GetExistingDecl(ID))
        PendingUpdateRecords.push_back(
            PendingUpdateRecord(ID, D, /*JustLoaded=*/false));
      break;
    }

    case IDENTIFIER_TABLE:
      F.IdentifierTableData = Blob.data();
      if (Record[0]) {
        F.IdentifierLookupTable = ASTIdentifierLookupTable::Create(
            (const unsigned char *)F.IdentifierTableData + Record[0],
            (const unsigned char *)F.IdentifierTableData + sizeof(uint32_t),
            (const unsigned char *)F.IdentifierTableData,
            ASTIdentifierLookupTrait(*this, F));

        PP.getIdentifierTable().setExternalIdentifierLookup(this);
      }
      break;

    case IDENTIFIER_OFFSET: {
      if (F.LocalNumIdentifiers != 0) {
        Error("duplicate IDENTIFIER_OFFSET record in AST file");
        return Failure;
      }
      F.IdentifierOffsets = (const uint32_t *)Blob.data();
      F.LocalNumIdentifiers = Record[0];
      unsigned LocalBaseIdentifierID = Record[1];
      F.BaseIdentifierID = getTotalNumIdentifiers();

      if (F.LocalNumIdentifiers > 0) {
        // Introduce the global -> local mapping for identifiers within this
        // module.
        GlobalIdentifierMap.insert(std::make_pair(getTotalNumIdentifiers() + 1,
                                                  &F));

        // Introduce the local -> global mapping for identifiers within this
        // module.
        F.IdentifierRemap.insertOrReplace(
          std::make_pair(LocalBaseIdentifierID,
                         F.BaseIdentifierID - LocalBaseIdentifierID));

        IdentifiersLoaded.resize(IdentifiersLoaded.size()
                                 + F.LocalNumIdentifiers);
      }
      break;
    }

    case INTERESTING_IDENTIFIERS:
      F.PreloadIdentifierOffsets.assign(Record.begin(), Record.end());
      break;

    case EAGERLY_DESERIALIZED_DECLS:
      // FIXME: Skip reading this record if our ASTConsumer doesn't care
      // about "interesting" decls (for instance, if we're building a module).
      for (unsigned I = 0, N = Record.size(); I != N; ++I)
        EagerlyDeserializedDecls.push_back(getGlobalDeclID(F, Record[I]));
      break;

    case MODULAR_CODEGEN_DECLS:
      // FIXME: Skip reading this record if our ASTConsumer doesn't care about
      // them (ie: if we're not codegenerating this module).
      if (F.Kind == MK_MainFile ||
          getContext().getLangOpts().BuildingPCHWithObjectFile)
        for (unsigned I = 0, N = Record.size(); I != N; ++I)
          EagerlyDeserializedDecls.push_back(getGlobalDeclID(F, Record[I]));
      break;

    case SPECIAL_TYPES:
      if (SpecialTypes.empty()) {
        for (unsigned I = 0, N = Record.size(); I != N; ++I)
          SpecialTypes.push_back(getGlobalTypeID(F, Record[I]));
        break;
      }

      if (SpecialTypes.size() != Record.size()) {
        Error("invalid special-types record");
        return Failure;
      }

      for (unsigned I = 0, N = Record.size(); I != N; ++I) {
        serialization::TypeID ID = getGlobalTypeID(F, Record[I]);
        if (!SpecialTypes[I])
          SpecialTypes[I] = ID;
        // FIXME: If ID && SpecialTypes[I] != ID, do we need a separate
        // merge step?
      }
      break;

    case STATISTICS:
      TotalNumStatements += Record[0];
      TotalNumMacros += Record[1];
      TotalLexicalDeclContexts += Record[2];
      TotalVisibleDeclContexts += Record[3];
      break;

    case UNUSED_FILESCOPED_DECLS:
      for (unsigned I = 0, N = Record.size(); I != N; ++I)
        UnusedFileScopedDecls.push_back(getGlobalDeclID(F, Record[I]));
      break;

    case DELEGATING_CTORS:
      for (unsigned I = 0, N = Record.size(); I != N; ++I)
        DelegatingCtorDecls.push_back(getGlobalDeclID(F, Record[I]));
      break;

    case WEAK_UNDECLARED_IDENTIFIERS:
      if (Record.size() % 4 != 0) {
        Error("invalid weak identifiers record");
        return Failure;
      }

      // FIXME: Ignore weak undeclared identifiers from non-original PCH
      // files. This isn't the way to do it :)
      WeakUndeclaredIdentifiers.clear();

      // Translate the weak, undeclared identifiers into global IDs.
      for (unsigned I = 0, N = Record.size(); I < N; /* in loop */) {
        WeakUndeclaredIdentifiers.push_back(
          getGlobalIdentifierID(F, Record[I++]));
        WeakUndeclaredIdentifiers.push_back(
          getGlobalIdentifierID(F, Record[I++]));
        WeakUndeclaredIdentifiers.push_back(
          ReadSourceLocation(F, Record, I).getRawEncoding());
        WeakUndeclaredIdentifiers.push_back(Record[I++]);
      }
      break;

    case SELECTOR_OFFSETS: {
      F.SelectorOffsets = (const uint32_t *)Blob.data();
      F.LocalNumSelectors = Record[0];
      unsigned LocalBaseSelectorID = Record[1];
      F.BaseSelectorID = getTotalNumSelectors();

      if (F.LocalNumSelectors > 0) {
        // Introduce the global -> local mapping for selectors within this
        // module.
        GlobalSelectorMap.insert(std::make_pair(getTotalNumSelectors()+1, &F));

        // Introduce the local -> global mapping for selectors within this
        // module.
        F.SelectorRemap.insertOrReplace(
          std::make_pair(LocalBaseSelectorID,
                         F.BaseSelectorID - LocalBaseSelectorID));

        SelectorsLoaded.resize(SelectorsLoaded.size() + F.LocalNumSelectors);
      }
      break;
    }

    case METHOD_POOL:
      F.SelectorLookupTableData = (const unsigned char *)Blob.data();
      if (Record[0])
        F.SelectorLookupTable
          = ASTSelectorLookupTable::Create(
                        F.SelectorLookupTableData + Record[0],
                        F.SelectorLookupTableData,
                        ASTSelectorLookupTrait(*this, F));
      TotalNumMethodPoolEntries += Record[1];
      break;

    case REFERENCED_SELECTOR_POOL:
      if (!Record.empty()) {
        for (unsigned Idx = 0, N = Record.size() - 1; Idx < N; /* in loop */) {
          ReferencedSelectorsData.push_back(getGlobalSelectorID(F,
                                                                Record[Idx++]));
          ReferencedSelectorsData.push_back(ReadSourceLocation(F, Record, Idx).
                                              getRawEncoding());
        }
      }
      break;

    case PP_CONDITIONAL_STACK:
      if (!Record.empty()) {
        unsigned Idx = 0, End = Record.size() - 1;
        bool ReachedEOFWhileSkipping = Record[Idx++];
        llvm::Optional<Preprocessor::PreambleSkipInfo> SkipInfo;
        if (ReachedEOFWhileSkipping) {
          SourceLocation HashToken = ReadSourceLocation(F, Record, Idx);
          SourceLocation IfTokenLoc = ReadSourceLocation(F, Record, Idx);
          bool FoundNonSkipPortion = Record[Idx++];
          bool FoundElse = Record[Idx++];
          SourceLocation ElseLoc = ReadSourceLocation(F, Record, Idx);
          SkipInfo.emplace(HashToken, IfTokenLoc, FoundNonSkipPortion,
                           FoundElse, ElseLoc);
        }
        SmallVector<PPConditionalInfo, 4> ConditionalStack;
        while (Idx < End) {
          auto Loc = ReadSourceLocation(F, Record, Idx);
          bool WasSkipping = Record[Idx++];
          bool FoundNonSkip = Record[Idx++];
          bool FoundElse = Record[Idx++];
          ConditionalStack.push_back(
              {Loc, WasSkipping, FoundNonSkip, FoundElse});
        }
        PP.setReplayablePreambleConditionalStack(ConditionalStack, SkipInfo);
      }
      break;

    case PP_COUNTER_VALUE:
      if (!Record.empty() && Listener)
        Listener->ReadCounter(F, Record[0]);
      break;

    case FILE_SORTED_DECLS:
      F.FileSortedDecls = (const DeclID *)Blob.data();
      F.NumFileSortedDecls = Record[0];
      break;

    case SOURCE_LOCATION_OFFSETS: {
      F.SLocEntryOffsets = (const uint32_t *)Blob.data();
      F.LocalNumSLocEntries = Record[0];
      unsigned SLocSpaceSize = Record[1];
      F.SLocEntryOffsetsBase = Record[2] + F.SourceManagerBlockStartOffset;
      std::tie(F.SLocEntryBaseID, F.SLocEntryBaseOffset) =
          SourceMgr.AllocateLoadedSLocEntries(F.LocalNumSLocEntries,
                                              SLocSpaceSize);
      if (!F.SLocEntryBaseID) {
        Error("ran out of source locations");
        break;
      }
      // Make our entry in the range map. BaseID is negative and growing, so
      // we invert it. Because we invert it, though, we need the other end of
      // the range.
      unsigned RangeStart =
          unsigned(-F.SLocEntryBaseID) - F.LocalNumSLocEntries + 1;
      GlobalSLocEntryMap.insert(std::make_pair(RangeStart, &F));
      F.FirstLoc = SourceLocation::getFromRawEncoding(F.SLocEntryBaseOffset);

      // SLocEntryBaseOffset is lower than MaxLoadedOffset and decreasing.
      assert((F.SLocEntryBaseOffset & (1U << 31U)) == 0);
      GlobalSLocOffsetMap.insert(
          std::make_pair(SourceManager::MaxLoadedOffset - F.SLocEntryBaseOffset
                           - SLocSpaceSize,&F));

      // Initialize the remapping table.
      // Invalid stays invalid.
      F.SLocRemap.insertOrReplace(std::make_pair(0U, 0));
      // This module. Base was 2 when being compiled.
      F.SLocRemap.insertOrReplace(std::make_pair(2U,
                                  static_cast<int>(F.SLocEntryBaseOffset - 2)));

      TotalNumSLocEntries += F.LocalNumSLocEntries;
      break;
    }

    case MODULE_OFFSET_MAP:
      F.ModuleOffsetMap = Blob;
      break;

    case SOURCE_MANAGER_LINE_TABLE:
      if (ParseLineTable(F, Record)) {
        Error("malformed SOURCE_MANAGER_LINE_TABLE in AST file");
        return Failure;
      }
      break;

    case SOURCE_LOCATION_PRELOADS: {
      // Need to transform from the local view (1-based IDs) to the global view,
      // which is based off F.SLocEntryBaseID.
      if (!F.PreloadSLocEntries.empty()) {
        Error("Multiple SOURCE_LOCATION_PRELOADS records in AST file");
        return Failure;
      }

      F.PreloadSLocEntries.swap(Record);
      break;
    }

    case EXT_VECTOR_DECLS:
      for (unsigned I = 0, N = Record.size(); I != N; ++I)
        ExtVectorDecls.push_back(getGlobalDeclID(F, Record[I]));
      break;

    case VTABLE_USES:
      if (Record.size() % 3 != 0) {
        Error("Invalid VTABLE_USES record");
        return Failure;
      }

      // Later tables overwrite earlier ones.
      // FIXME: Modules will have some trouble with this. This is clearly not
      // the right way to do this.
      VTableUses.clear();

      for (unsigned Idx = 0, N = Record.size(); Idx != N; /* In loop */) {
        VTableUses.push_back(getGlobalDeclID(F, Record[Idx++]));
        VTableUses.push_back(
          ReadSourceLocation(F, Record, Idx).getRawEncoding());
        VTableUses.push_back(Record[Idx++]);
      }
      break;

    case PENDING_IMPLICIT_INSTANTIATIONS:
      if (PendingInstantiations.size() % 2 != 0) {
        Error("Invalid existing PendingInstantiations");
        return Failure;
      }

      if (Record.size() % 2 != 0) {
        Error("Invalid PENDING_IMPLICIT_INSTANTIATIONS block");
        return Failure;
      }

      for (unsigned I = 0, N = Record.size(); I != N; /* in loop */) {
        PendingInstantiations.push_back(getGlobalDeclID(F, Record[I++]));
        PendingInstantiations.push_back(
          ReadSourceLocation(F, Record, I).getRawEncoding());
      }
      break;

    case SEMA_DECL_REFS:
      if (Record.size() != 3) {
        Error("Invalid SEMA_DECL_REFS block");
        return Failure;
      }
      for (unsigned I = 0, N = Record.size(); I != N; ++I)
        SemaDeclRefs.push_back(getGlobalDeclID(F, Record[I]));
      break;

    case PPD_ENTITIES_OFFSETS: {
      F.PreprocessedEntityOffsets = (const PPEntityOffset *)Blob.data();
      assert(Blob.size() % sizeof(PPEntityOffset) == 0);
      F.NumPreprocessedEntities = Blob.size() / sizeof(PPEntityOffset);

      unsigned LocalBasePreprocessedEntityID = Record[0];

      unsigned StartingID;
      if (!PP.getPreprocessingRecord())
        PP.createPreprocessingRecord();
      if (!PP.getPreprocessingRecord()->getExternalSource())
        PP.getPreprocessingRecord()->SetExternalSource(*this);
      StartingID
        = PP.getPreprocessingRecord()
            ->allocateLoadedEntities(F.NumPreprocessedEntities);
      F.BasePreprocessedEntityID = StartingID;

      if (F.NumPreprocessedEntities > 0) {
        // Introduce the global -> local mapping for preprocessed entities in
        // this module.
        GlobalPreprocessedEntityMap.insert(std::make_pair(StartingID, &F));

        // Introduce the local -> global mapping for preprocessed entities in
        // this module.
        F.PreprocessedEntityRemap.insertOrReplace(
          std::make_pair(LocalBasePreprocessedEntityID,
            F.BasePreprocessedEntityID - LocalBasePreprocessedEntityID));
      }

      break;
    }

    case DECL_UPDATE_OFFSETS:
      if (Record.size() % 2 != 0) {
        Error("invalid DECL_UPDATE_OFFSETS block in AST file");
        return Failure;
      }
      for (unsigned I = 0, N = Record.size(); I != N; I += 2) {
        GlobalDeclID ID = getGlobalDeclID(F, Record[I]);
        DeclUpdateOffsets[ID].push_back(std::make_pair(&F, Record[I + 1]));

        // If we've already loaded the decl, perform the updates when we finish
        // loading this block.
        if (Decl *D = GetExistingDecl(ID))
          PendingUpdateRecords.push_back(
              PendingUpdateRecord(ID, D, /*JustLoaded=*/false));
      }
      break;

    case OBJC_CATEGORIES_MAP:
      if (F.LocalNumObjCCategoriesInMap != 0) {
        Error("duplicate OBJC_CATEGORIES_MAP record in AST file");
        return Failure;
      }

      F.LocalNumObjCCategoriesInMap = Record[0];
      F.ObjCCategoriesMap = (const ObjCCategoriesInfo *)Blob.data();
      break;

    case OBJC_CATEGORIES:
      F.ObjCCategories.swap(Record);
      break;

    case CUDA_SPECIAL_DECL_REFS:
      // Later tables overwrite earlier ones.
      // FIXME: Modules will have trouble with this.
      CUDASpecialDeclRefs.clear();
      for (unsigned I = 0, N = Record.size(); I != N; ++I)
        CUDASpecialDeclRefs.push_back(getGlobalDeclID(F, Record[I]));
      break;

    case HEADER_SEARCH_TABLE:
      F.HeaderFileInfoTableData = Blob.data();
      F.LocalNumHeaderFileInfos = Record[1];
      if (Record[0]) {
        F.HeaderFileInfoTable
          = HeaderFileInfoLookupTable::Create(
                   (const unsigned char *)F.HeaderFileInfoTableData + Record[0],
                   (const unsigned char *)F.HeaderFileInfoTableData,
                   HeaderFileInfoTrait(*this, F,
                                       &PP.getHeaderSearchInfo(),
                                       Blob.data() + Record[2]));

        PP.getHeaderSearchInfo().SetExternalSource(this);
        if (!PP.getHeaderSearchInfo().getExternalLookup())
          PP.getHeaderSearchInfo().SetExternalLookup(this);
      }
      break;

    case FP_PRAGMA_OPTIONS:
      // Later tables overwrite earlier ones.
      FPPragmaOptions.swap(Record);
      break;

    case OPENCL_EXTENSIONS:
      for (unsigned I = 0, E = Record.size(); I != E; ) {
        auto Name = ReadString(Record, I);
        auto &Opt = OpenCLExtensions.OptMap[Name];
        Opt.Supported = Record[I++] != 0;
        Opt.Enabled = Record[I++] != 0;
        Opt.Avail = Record[I++];
        Opt.Core = Record[I++];
      }
      break;

    case OPENCL_EXTENSION_TYPES:
      for (unsigned I = 0, E = Record.size(); I != E;) {
        auto TypeID = static_cast<::TypeID>(Record[I++]);
        auto *Type = GetType(TypeID).getTypePtr();
        auto NumExt = static_cast<unsigned>(Record[I++]);
        for (unsigned II = 0; II != NumExt; ++II) {
          auto Ext = ReadString(Record, I);
          OpenCLTypeExtMap[Type].insert(Ext);
        }
      }
      break;

    case OPENCL_EXTENSION_DECLS:
      for (unsigned I = 0, E = Record.size(); I != E;) {
        auto DeclID = static_cast<::DeclID>(Record[I++]);
        auto *Decl = GetDecl(DeclID);
        auto NumExt = static_cast<unsigned>(Record[I++]);
        for (unsigned II = 0; II != NumExt; ++II) {
          auto Ext = ReadString(Record, I);
          OpenCLDeclExtMap[Decl].insert(Ext);
        }
      }
      break;

    case TENTATIVE_DEFINITIONS:
      for (unsigned I = 0, N = Record.size(); I != N; ++I)
        TentativeDefinitions.push_back(getGlobalDeclID(F, Record[I]));
      break;

    case KNOWN_NAMESPACES:
      for (unsigned I = 0, N = Record.size(); I != N; ++I)
        KnownNamespaces.push_back(getGlobalDeclID(F, Record[I]));
      break;

    case UNDEFINED_BUT_USED:
      if (UndefinedButUsed.size() % 2 != 0) {
        Error("Invalid existing UndefinedButUsed");
        return Failure;
      }

      if (Record.size() % 2 != 0) {
        Error("invalid undefined-but-used record");
        return Failure;
      }
      for (unsigned I = 0, N = Record.size(); I != N; /* in loop */) {
        UndefinedButUsed.push_back(getGlobalDeclID(F, Record[I++]));
        UndefinedButUsed.push_back(
            ReadSourceLocation(F, Record, I).getRawEncoding());
      }
      break;

    case DELETE_EXPRS_TO_ANALYZE:
      for (unsigned I = 0, N = Record.size(); I != N;) {
        DelayedDeleteExprs.push_back(getGlobalDeclID(F, Record[I++]));
        const uint64_t Count = Record[I++];
        DelayedDeleteExprs.push_back(Count);
        for (uint64_t C = 0; C < Count; ++C) {
          DelayedDeleteExprs.push_back(ReadSourceLocation(F, Record, I).getRawEncoding());
          bool IsArrayForm = Record[I++] == 1;
          DelayedDeleteExprs.push_back(IsArrayForm);
        }
      }
      break;

    case IMPORTED_MODULES:
      if (!F.isModule()) {
        // If we aren't loading a module (which has its own exports), make
        // all of the imported modules visible.
        // FIXME: Deal with macros-only imports.
        for (unsigned I = 0, N = Record.size(); I != N; /**/) {
          unsigned GlobalID = getGlobalSubmoduleID(F, Record[I++]);
          SourceLocation Loc = ReadSourceLocation(F, Record, I);
          if (GlobalID) {
            ImportedModules.push_back(ImportedSubmodule(GlobalID, Loc));
            if (DeserializationListener)
              DeserializationListener->ModuleImportRead(GlobalID, Loc);
          }
        }
      }
      break;

    case MACRO_OFFSET: {
      if (F.LocalNumMacros != 0) {
        Error("duplicate MACRO_OFFSET record in AST file");
        return Failure;
      }
      F.MacroOffsets = (const uint32_t *)Blob.data();
      F.LocalNumMacros = Record[0];
      unsigned LocalBaseMacroID = Record[1];
      F.MacroOffsetsBase = Record[2] + F.ASTBlockStartOffset;
      F.BaseMacroID = getTotalNumMacros();

      if (F.LocalNumMacros > 0) {
        // Introduce the global -> local mapping for macros within this module.
        GlobalMacroMap.insert(std::make_pair(getTotalNumMacros() + 1, &F));

        // Introduce the local -> global mapping for macros within this module.
        F.MacroRemap.insertOrReplace(
          std::make_pair(LocalBaseMacroID,
                         F.BaseMacroID - LocalBaseMacroID));

        MacrosLoaded.resize(MacrosLoaded.size() + F.LocalNumMacros);
      }
      break;
    }

    case LATE_PARSED_TEMPLATE:
      LateParsedTemplates.emplace_back(
          std::piecewise_construct, std::forward_as_tuple(&F),
          std::forward_as_tuple(Record.begin(), Record.end()));
      break;

    case OPTIMIZE_PRAGMA_OPTIONS:
      if (Record.size() != 1) {
        Error("invalid pragma optimize record");
        return Failure;
      }
      OptimizeOffPragmaLocation = ReadSourceLocation(F, Record[0]);
      break;

    case MSSTRUCT_PRAGMA_OPTIONS:
      if (Record.size() != 1) {
        Error("invalid pragma ms_struct record");
        return Failure;
      }
      PragmaMSStructState = Record[0];
      break;

    case POINTERS_TO_MEMBERS_PRAGMA_OPTIONS:
      if (Record.size() != 2) {
        Error("invalid pragma ms_struct record");
        return Failure;
      }
      PragmaMSPointersToMembersState = Record[0];
      PointersToMembersPragmaLocation = ReadSourceLocation(F, Record[1]);
      break;

    case UNUSED_LOCAL_TYPEDEF_NAME_CANDIDATES:
      for (unsigned I = 0, N = Record.size(); I != N; ++I)
        UnusedLocalTypedefNameCandidates.push_back(
            getGlobalDeclID(F, Record[I]));
      break;

    case CUDA_PRAGMA_FORCE_HOST_DEVICE_DEPTH:
      if (Record.size() != 1) {
        Error("invalid cuda pragma options record");
        return Failure;
      }
      ForceCUDAHostDeviceDepth = Record[0];
      break;

    case PACK_PRAGMA_OPTIONS: {
      if (Record.size() < 3) {
        Error("invalid pragma pack record");
        return Failure;
      }
      PragmaPackCurrentValue = Record[0];
      PragmaPackCurrentLocation = ReadSourceLocation(F, Record[1]);
      unsigned NumStackEntries = Record[2];
      unsigned Idx = 3;
      // Reset the stack when importing a new module.
      PragmaPackStack.clear();
      for (unsigned I = 0; I < NumStackEntries; ++I) {
        PragmaPackStackEntry Entry;
        Entry.Value = Record[Idx++];
        Entry.Location = ReadSourceLocation(F, Record[Idx++]);
        Entry.PushLocation = ReadSourceLocation(F, Record[Idx++]);
        PragmaPackStrings.push_back(ReadString(Record, Idx));
        Entry.SlotLabel = PragmaPackStrings.back();
        PragmaPackStack.push_back(Entry);
      }
      break;
    }

    case FLOAT_CONTROL_PRAGMA_OPTIONS: {
      if (Record.size() < 3) {
        Error("invalid pragma pack record");
        return Failure;
      }
      FpPragmaCurrentValue = FPOptionsOverride::getFromOpaqueInt(Record[0]);
      FpPragmaCurrentLocation = ReadSourceLocation(F, Record[1]);
      unsigned NumStackEntries = Record[2];
      unsigned Idx = 3;
      // Reset the stack when importing a new module.
      FpPragmaStack.clear();
      for (unsigned I = 0; I < NumStackEntries; ++I) {
        FpPragmaStackEntry Entry;
        Entry.Value = FPOptionsOverride::getFromOpaqueInt(Record[Idx++]);
        Entry.Location = ReadSourceLocation(F, Record[Idx++]);
        Entry.PushLocation = ReadSourceLocation(F, Record[Idx++]);
        FpPragmaStrings.push_back(ReadString(Record, Idx));
        Entry.SlotLabel = FpPragmaStrings.back();
        FpPragmaStack.push_back(Entry);
      }
      break;
    }

    case DECLS_TO_CHECK_FOR_DEFERRED_DIAGS:
      for (unsigned I = 0, N = Record.size(); I != N; ++I)
        DeclsToCheckForDeferredDiags.push_back(getGlobalDeclID(F, Record[I]));
      break;
    }
  }
}

void ASTReader::ReadModuleOffsetMap(ModuleFile &F) const {
  assert(!F.ModuleOffsetMap.empty() && "no module offset map to read");

  // Additional remapping information.
  const unsigned char *Data = (const unsigned char*)F.ModuleOffsetMap.data();
  const unsigned char *DataEnd = Data + F.ModuleOffsetMap.size();
  F.ModuleOffsetMap = StringRef();

  // If we see this entry before SOURCE_LOCATION_OFFSETS, add placeholders.
  if (F.SLocRemap.find(0) == F.SLocRemap.end()) {
    F.SLocRemap.insert(std::make_pair(0U, 0));
    F.SLocRemap.insert(std::make_pair(2U, 1));
  }

  // Continuous range maps we may be updating in our module.
  using RemapBuilder = ContinuousRangeMap<uint32_t, int, 2>::Builder;
  RemapBuilder SLocRemap(F.SLocRemap);
  RemapBuilder IdentifierRemap(F.IdentifierRemap);
  RemapBuilder MacroRemap(F.MacroRemap);
  RemapBuilder PreprocessedEntityRemap(F.PreprocessedEntityRemap);
  RemapBuilder SubmoduleRemap(F.SubmoduleRemap);
  RemapBuilder SelectorRemap(F.SelectorRemap);
  RemapBuilder DeclRemap(F.DeclRemap);
  RemapBuilder TypeRemap(F.TypeRemap);

  while (Data < DataEnd) {
    // FIXME: Looking up dependency modules by filename is horrible. Let's
    // start fixing this with prebuilt, explicit and implicit modules and see
    // how it goes...
    using namespace llvm::support;
    ModuleKind Kind = static_cast<ModuleKind>(
      endian::readNext<uint8_t, little, unaligned>(Data));
    uint16_t Len = endian::readNext<uint16_t, little, unaligned>(Data);
    StringRef Name = StringRef((const char*)Data, Len);
    Data += Len;
    ModuleFile *OM = (Kind == MK_PrebuiltModule || Kind == MK_ExplicitModule ||
                              Kind == MK_ImplicitModule
                          ? ModuleMgr.lookupByModuleName(Name)
                          : ModuleMgr.lookupByFileName(Name));
    if (!OM) {
      std::string Msg =
          "SourceLocation remap refers to unknown module, cannot find ";
      Msg.append(std::string(Name));
      Error(Msg);
      return;
    }

    uint32_t SLocOffset =
        endian::readNext<uint32_t, little, unaligned>(Data);
    uint32_t IdentifierIDOffset =
        endian::readNext<uint32_t, little, unaligned>(Data);
    uint32_t MacroIDOffset =
        endian::readNext<uint32_t, little, unaligned>(Data);
    uint32_t PreprocessedEntityIDOffset =
        endian::readNext<uint32_t, little, unaligned>(Data);
    uint32_t SubmoduleIDOffset =
        endian::readNext<uint32_t, little, unaligned>(Data);
    uint32_t SelectorIDOffset =
        endian::readNext<uint32_t, little, unaligned>(Data);
    uint32_t DeclIDOffset =
        endian::readNext<uint32_t, little, unaligned>(Data);
    uint32_t TypeIndexOffset =
        endian::readNext<uint32_t, little, unaligned>(Data);

    uint32_t None = std::numeric_limits<uint32_t>::max();

    auto mapOffset = [&](uint32_t Offset, uint32_t BaseOffset,
                         RemapBuilder &Remap) {
      if (Offset != None)
        Remap.insert(std::make_pair(Offset,
                                    static_cast<int>(BaseOffset - Offset)));
    };
    mapOffset(SLocOffset, OM->SLocEntryBaseOffset, SLocRemap);
    mapOffset(IdentifierIDOffset, OM->BaseIdentifierID, IdentifierRemap);
    mapOffset(MacroIDOffset, OM->BaseMacroID, MacroRemap);
    mapOffset(PreprocessedEntityIDOffset, OM->BasePreprocessedEntityID,
              PreprocessedEntityRemap);
    mapOffset(SubmoduleIDOffset, OM->BaseSubmoduleID, SubmoduleRemap);
    mapOffset(SelectorIDOffset, OM->BaseSelectorID, SelectorRemap);
    mapOffset(DeclIDOffset, OM->BaseDeclID, DeclRemap);
    mapOffset(TypeIndexOffset, OM->BaseTypeIndex, TypeRemap);

    // Global -> local mappings.
    F.GlobalToLocalDeclIDs[OM] = DeclIDOffset;
  }
}

ASTReader::ASTReadResult
ASTReader::ReadModuleMapFileBlock(RecordData &Record, ModuleFile &F,
                                  const ModuleFile *ImportedBy,
                                  unsigned ClientLoadCapabilities) {
  unsigned Idx = 0;
  F.ModuleMapPath = ReadPath(F, Record, Idx);

  // Try to resolve ModuleName in the current header search context and
  // verify that it is found in the same module map file as we saved. If the
  // top-level AST file is a main file, skip this check because there is no
  // usable header search context.
  assert(!F.ModuleName.empty() &&
         "MODULE_NAME should come before MODULE_MAP_FILE");
  if (F.Kind == MK_ImplicitModule && ModuleMgr.begin()->Kind != MK_MainFile) {
    // An implicitly-loaded module file should have its module listed in some
    // module map file that we've already loaded.
    Module *M = PP.getHeaderSearchInfo().lookupModule(F.ModuleName);
    auto &Map = PP.getHeaderSearchInfo().getModuleMap();
    const FileEntry *ModMap = M ? Map.getModuleMapFileForUniquing(M) : nullptr;
    // Don't emit module relocation error if we have -fno-validate-pch
    if (!PP.getPreprocessorOpts().DisablePCHValidation && !ModMap) {
      if ((ClientLoadCapabilities & ARR_OutOfDate) == 0) {
        if (auto ASTFE = M ? M->getASTFile() : None) {
          // This module was defined by an imported (explicit) module.
          Diag(diag::err_module_file_conflict) << F.ModuleName << F.FileName
                                               << ASTFE->getName();
        } else {
          // This module was built with a different module map.
          Diag(diag::err_imported_module_not_found)
              << F.ModuleName << F.FileName
              << (ImportedBy ? ImportedBy->FileName : "") << F.ModuleMapPath
              << !ImportedBy;
          // In case it was imported by a PCH, there's a chance the user is
          // just missing to include the search path to the directory containing
          // the modulemap.
          if (ImportedBy && ImportedBy->Kind == MK_PCH)
            Diag(diag::note_imported_by_pch_module_not_found)
                << llvm::sys::path::parent_path(F.ModuleMapPath);
        }
      }
      return OutOfDate;
    }

    assert(M && M->Name == F.ModuleName && "found module with different name");

    // Check the primary module map file.
    auto StoredModMap = FileMgr.getFile(F.ModuleMapPath);
    if (!StoredModMap || *StoredModMap != ModMap) {
      assert(ModMap && "found module is missing module map file");
      assert((ImportedBy || F.Kind == MK_ImplicitModule) &&
             "top-level import should be verified");
      bool NotImported = F.Kind == MK_ImplicitModule && !ImportedBy;
      if ((ClientLoadCapabilities & ARR_OutOfDate) == 0)
        Diag(diag::err_imported_module_modmap_changed)
            << F.ModuleName << (NotImported ? F.FileName : ImportedBy->FileName)
            << ModMap->getName() << F.ModuleMapPath << NotImported;
      return OutOfDate;
    }

    llvm::SmallPtrSet<const FileEntry *, 1> AdditionalStoredMaps;
    for (unsigned I = 0, N = Record[Idx++]; I < N; ++I) {
      // FIXME: we should use input files rather than storing names.
      std::string Filename = ReadPath(F, Record, Idx);
      auto F = FileMgr.getFile(Filename, false, false);
      if (!F) {
        if ((ClientLoadCapabilities & ARR_OutOfDate) == 0)
          Error("could not find file '" + Filename +"' referenced by AST file");
        return OutOfDate;
      }
      AdditionalStoredMaps.insert(*F);
    }

    // Check any additional module map files (e.g. module.private.modulemap)
    // that are not in the pcm.
    if (auto *AdditionalModuleMaps = Map.getAdditionalModuleMapFiles(M)) {
      for (const FileEntry *ModMap : *AdditionalModuleMaps) {
        // Remove files that match
        // Note: SmallPtrSet::erase is really remove
        if (!AdditionalStoredMaps.erase(ModMap)) {
          if ((ClientLoadCapabilities & ARR_OutOfDate) == 0)
            Diag(diag::err_module_different_modmap)
              << F.ModuleName << /*new*/0 << ModMap->getName();
          return OutOfDate;
        }
      }
    }

    // Check any additional module map files that are in the pcm, but not
    // found in header search. Cases that match are already removed.
    for (const FileEntry *ModMap : AdditionalStoredMaps) {
      if ((ClientLoadCapabilities & ARR_OutOfDate) == 0)
        Diag(diag::err_module_different_modmap)
          << F.ModuleName << /*not new*/1 << ModMap->getName();
      return OutOfDate;
    }
  }

  if (Listener)
    Listener->ReadModuleMapFile(F.ModuleMapPath);
  return Success;
}

/// Move the given method to the back of the global list of methods.
static void moveMethodToBackOfGlobalList(Sema &S, ObjCMethodDecl *Method) {
  // Find the entry for this selector in the method pool.
  Sema::GlobalMethodPool::iterator Known
    = S.MethodPool.find(Method->getSelector());
  if (Known == S.MethodPool.end())
    return;

  // Retrieve the appropriate method list.
  ObjCMethodList &Start = Method->isInstanceMethod()? Known->second.first
                                                    : Known->second.second;
  bool Found = false;
  for (ObjCMethodList *List = &Start; List; List = List->getNext()) {
    if (!Found) {
      if (List->getMethod() == Method) {
        Found = true;
      } else {
        // Keep searching.
        continue;
      }
    }

    if (List->getNext())
      List->setMethod(List->getNext()->getMethod());
    else
      List->setMethod(Method);
  }
}

void ASTReader::makeNamesVisible(const HiddenNames &Names, Module *Owner) {
  assert(Owner->NameVisibility != Module::Hidden && "nothing to make visible?");
  for (Decl *D : Names) {
    bool wasHidden = !D->isUnconditionallyVisible();
    D->setVisibleDespiteOwningModule();

    if (wasHidden && SemaObj) {
      if (ObjCMethodDecl *Method = dyn_cast<ObjCMethodDecl>(D)) {
        moveMethodToBackOfGlobalList(*SemaObj, Method);
      }
    }
  }
}

void ASTReader::makeModuleVisible(Module *Mod,
                                  Module::NameVisibilityKind NameVisibility,
                                  SourceLocation ImportLoc) {
  llvm::SmallPtrSet<Module *, 4> Visited;
  SmallVector<Module *, 4> Stack;
  Stack.push_back(Mod);
  while (!Stack.empty()) {
    Mod = Stack.pop_back_val();

    if (NameVisibility <= Mod->NameVisibility) {
      // This module already has this level of visibility (or greater), so
      // there is nothing more to do.
      continue;
    }

    if (Mod->isUnimportable()) {
      // Modules that aren't importable cannot be made visible.
      continue;
    }

    // Update the module's name visibility.
    Mod->NameVisibility = NameVisibility;

    // If we've already deserialized any names from this module,
    // mark them as visible.
    HiddenNamesMapType::iterator Hidden = HiddenNamesMap.find(Mod);
    if (Hidden != HiddenNamesMap.end()) {
      auto HiddenNames = std::move(*Hidden);
      HiddenNamesMap.erase(Hidden);
      makeNamesVisible(HiddenNames.second, HiddenNames.first);
      assert(HiddenNamesMap.find(Mod) == HiddenNamesMap.end() &&
             "making names visible added hidden names");
    }

    // Push any exported modules onto the stack to be marked as visible.
    SmallVector<Module *, 16> Exports;
    Mod->getExportedModules(Exports);
    for (SmallVectorImpl<Module *>::iterator
           I = Exports.begin(), E = Exports.end(); I != E; ++I) {
      Module *Exported = *I;
      if (Visited.insert(Exported).second)
        Stack.push_back(Exported);
    }
  }
}

/// We've merged the definition \p MergedDef into the existing definition
/// \p Def. Ensure that \p Def is made visible whenever \p MergedDef is made
/// visible.
void ASTReader::mergeDefinitionVisibility(NamedDecl *Def,
                                          NamedDecl *MergedDef) {
  if (!Def->isUnconditionallyVisible()) {
    // If MergedDef is visible or becomes visible, make the definition visible.
    if (MergedDef->isUnconditionallyVisible())
      Def->setVisibleDespiteOwningModule();
    else {
      getContext().mergeDefinitionIntoModule(
          Def, MergedDef->getImportedOwningModule(),
          /*NotifyListeners*/ false);
      PendingMergedDefinitionsToDeduplicate.insert(Def);
    }
  }
}

bool ASTReader::loadGlobalIndex() {
  if (GlobalIndex)
    return false;

  if (TriedLoadingGlobalIndex || !UseGlobalIndex ||
      !PP.getLangOpts().Modules)
    return true;

  // Try to load the global index.
  TriedLoadingGlobalIndex = true;
  StringRef ModuleCachePath
    = getPreprocessor().getHeaderSearchInfo().getModuleCachePath();
  std::pair<GlobalModuleIndex *, llvm::Error> Result =
      GlobalModuleIndex::readIndex(ModuleCachePath);
  if (llvm::Error Err = std::move(Result.second)) {
    assert(!Result.first);
    consumeError(std::move(Err)); // FIXME this drops errors on the floor.
    return true;
  }

  GlobalIndex.reset(Result.first);
  ModuleMgr.setGlobalIndex(GlobalIndex.get());
  return false;
}

bool ASTReader::isGlobalIndexUnavailable() const {
  return PP.getLangOpts().Modules && UseGlobalIndex &&
         !hasGlobalIndex() && TriedLoadingGlobalIndex;
}

static void updateModuleTimestamp(ModuleFile &MF) {
  // Overwrite the timestamp file contents so that file's mtime changes.
  std::string TimestampFilename = MF.getTimestampFilename();
  std::error_code EC;
  llvm::raw_fd_ostream OS(TimestampFilename, EC, llvm::sys::fs::OF_Text);
  if (EC)
    return;
  OS << "Timestamp file\n";
  OS.close();
  OS.clear_error(); // Avoid triggering a fatal error.
}

/// Given a cursor at the start of an AST file, scan ahead and drop the
/// cursor into the start of the given block ID, returning false on success and
/// true on failure.
static bool SkipCursorToBlock(BitstreamCursor &Cursor, unsigned BlockID) {
  while (true) {
    Expected<llvm::BitstreamEntry> MaybeEntry = Cursor.advance();
    if (!MaybeEntry) {
      // FIXME this drops errors on the floor.
      consumeError(MaybeEntry.takeError());
      return true;
    }
    llvm::BitstreamEntry Entry = MaybeEntry.get();

    switch (Entry.Kind) {
    case llvm::BitstreamEntry::Error:
    case llvm::BitstreamEntry::EndBlock:
      return true;

    case llvm::BitstreamEntry::Record:
      // Ignore top-level records.
      if (Expected<unsigned> Skipped = Cursor.skipRecord(Entry.ID))
        break;
      else {
        // FIXME this drops errors on the floor.
        consumeError(Skipped.takeError());
        return true;
      }

    case llvm::BitstreamEntry::SubBlock:
      if (Entry.ID == BlockID) {
        if (llvm::Error Err = Cursor.EnterSubBlock(BlockID)) {
          // FIXME this drops the error on the floor.
          consumeError(std::move(Err));
          return true;
        }
        // Found it!
        return false;
      }

      if (llvm::Error Err = Cursor.SkipBlock()) {
        // FIXME this drops the error on the floor.
        consumeError(std::move(Err));
        return true;
      }
    }
  }
}

ASTReader::ASTReadResult ASTReader::ReadAST(StringRef FileName,
                                            ModuleKind Type,
                                            SourceLocation ImportLoc,
                                            unsigned ClientLoadCapabilities,
                                            SmallVectorImpl<ImportedSubmodule> *Imported) {
  llvm::SaveAndRestore<SourceLocation>
    SetCurImportLocRAII(CurrentImportLoc, ImportLoc);

  // Defer any pending actions until we get to the end of reading the AST file.
  Deserializing AnASTFile(this);

  // Bump the generation number.
  unsigned PreviousGeneration = 0;
  if (ContextObj)
    PreviousGeneration = incrementGeneration(*ContextObj);

  unsigned NumModules = ModuleMgr.size();
  auto removeModulesAndReturn = [&](ASTReadResult ReadResult) {
    assert(ReadResult && "expected to return error");
    ModuleMgr.removeModules(ModuleMgr.begin() + NumModules,
                            PP.getLangOpts().Modules
                                ? &PP.getHeaderSearchInfo().getModuleMap()
                                : nullptr);

    // If we find that any modules are unusable, the global index is going
    // to be out-of-date. Just remove it.
    GlobalIndex.reset();
    ModuleMgr.setGlobalIndex(nullptr);
    return ReadResult;
  };

  SmallVector<ImportedModule, 4> Loaded;
  switch (ASTReadResult ReadResult =
              ReadASTCore(FileName, Type, ImportLoc,
                          /*ImportedBy=*/nullptr, Loaded, 0, 0,
                          ASTFileSignature(), ClientLoadCapabilities)) {
  case Failure:
  case Missing:
  case OutOfDate:
  case VersionMismatch:
  case ConfigurationMismatch:
  case HadErrors:
    return removeModulesAndReturn(ReadResult);
  case Success:
    break;
  }

  // Here comes stuff that we only do once the entire chain is loaded.

  // Load the AST blocks of all of the modules that we loaded.  We can still
  // hit errors parsing the ASTs at this point.
  for (ImportedModule &M : Loaded) {
    ModuleFile &F = *M.Mod;

    // Read the AST block.
    if (ASTReadResult Result = ReadASTBlock(F, ClientLoadCapabilities))
      return removeModulesAndReturn(Result);

    // The AST block should always have a definition for the main module.
    if (F.isModule() && !F.DidReadTopLevelSubmodule) {
      Error(diag::err_module_file_missing_top_level_submodule, F.FileName);
      return removeModulesAndReturn(Failure);
    }

    // Read the extension blocks.
    while (!SkipCursorToBlock(F.Stream, EXTENSION_BLOCK_ID)) {
      if (ASTReadResult Result = ReadExtensionBlock(F))
        return removeModulesAndReturn(Result);
    }

    // Once read, set the ModuleFile bit base offset and update the size in
    // bits of all files we've seen.
    F.GlobalBitOffset = TotalModulesSizeInBits;
    TotalModulesSizeInBits += F.SizeInBits;
    GlobalBitOffsetsMap.insert(std::make_pair(F.GlobalBitOffset, &F));
  }

  // Preload source locations and interesting indentifiers.
  for (ImportedModule &M : Loaded) {
    ModuleFile &F = *M.Mod;

    // Preload SLocEntries.
    for (unsigned I = 0, N = F.PreloadSLocEntries.size(); I != N; ++I) {
      int Index = int(F.PreloadSLocEntries[I] - 1) + F.SLocEntryBaseID;
      // Load it through the SourceManager and don't call ReadSLocEntry()
      // directly because the entry may have already been loaded in which case
      // calling ReadSLocEntry() directly would trigger an assertion in
      // SourceManager.
      SourceMgr.getLoadedSLocEntryByID(Index);
    }

    // Map the original source file ID into the ID space of the current
    // compilation.
    if (F.OriginalSourceFileID.isValid()) {
      F.OriginalSourceFileID = FileID::get(
          F.SLocEntryBaseID + F.OriginalSourceFileID.getOpaqueValue() - 1);
    }

    // Preload all the pending interesting identifiers by marking them out of
    // date.
    for (auto Offset : F.PreloadIdentifierOffsets) {
      const unsigned char *Data = reinterpret_cast<const unsigned char *>(
          F.IdentifierTableData + Offset);

      ASTIdentifierLookupTrait Trait(*this, F);
      auto KeyDataLen = Trait.ReadKeyDataLength(Data);
      auto Key = Trait.ReadKey(Data, KeyDataLen.first);
      auto &II = PP.getIdentifierTable().getOwn(Key);
      II.setOutOfDate(true);

      // Mark this identifier as being from an AST file so that we can track
      // whether we need to serialize it.
      markIdentifierFromAST(*this, II);

      // Associate the ID with the identifier so that the writer can reuse it.
      auto ID = Trait.ReadIdentifierID(Data + KeyDataLen.first);
      SetIdentifierInfo(ID, &II);
    }
  }

  // Setup the import locations and notify the module manager that we've
  // committed to these module files.
  for (ImportedModule &M : Loaded) {
    ModuleFile &F = *M.Mod;

    ModuleMgr.moduleFileAccepted(&F);

    // Set the import location.
    F.DirectImportLoc = ImportLoc;
    // FIXME: We assume that locations from PCH / preamble do not need
    // any translation.
    if (!M.ImportedBy)
      F.ImportLoc = M.ImportLoc;
    else
      F.ImportLoc = TranslateSourceLocation(*M.ImportedBy, M.ImportLoc);
  }

  if (!PP.getLangOpts().CPlusPlus ||
      (Type != MK_ImplicitModule && Type != MK_ExplicitModule &&
       Type != MK_PrebuiltModule)) {
    // Mark all of the identifiers in the identifier table as being out of date,
    // so that various accessors know to check the loaded modules when the
    // identifier is used.
    //
    // For C++ modules, we don't need information on many identifiers (just
    // those that provide macros or are poisoned), so we mark all of
    // the interesting ones via PreloadIdentifierOffsets.
    for (IdentifierTable::iterator Id = PP.getIdentifierTable().begin(),
                                IdEnd = PP.getIdentifierTable().end();
         Id != IdEnd; ++Id)
      Id->second->setOutOfDate(true);
  }
  // Mark selectors as out of date.
  for (auto Sel : SelectorGeneration)
    SelectorOutOfDate[Sel.first] = true;

  // Resolve any unresolved module exports.
  for (unsigned I = 0, N = UnresolvedModuleRefs.size(); I != N; ++I) {
    UnresolvedModuleRef &Unresolved = UnresolvedModuleRefs[I];
    SubmoduleID GlobalID = getGlobalSubmoduleID(*Unresolved.File,Unresolved.ID);
    Module *ResolvedMod = getSubmodule(GlobalID);

    switch (Unresolved.Kind) {
    case UnresolvedModuleRef::Conflict:
      if (ResolvedMod) {
        Module::Conflict Conflict;
        Conflict.Other = ResolvedMod;
        Conflict.Message = Unresolved.String.str();
        Unresolved.Mod->Conflicts.push_back(Conflict);
      }
      continue;

    case UnresolvedModuleRef::Import:
      if (ResolvedMod)
        Unresolved.Mod->Imports.insert(ResolvedMod);
      continue;

    case UnresolvedModuleRef::Export:
      if (ResolvedMod || Unresolved.IsWildcard)
        Unresolved.Mod->Exports.push_back(
          Module::ExportDecl(ResolvedMod, Unresolved.IsWildcard));
      continue;
    }
  }
  UnresolvedModuleRefs.clear();

  if (Imported)
    Imported->append(ImportedModules.begin(),
                     ImportedModules.end());

  // FIXME: How do we load the 'use'd modules? They may not be submodules.
  // Might be unnecessary as use declarations are only used to build the
  // module itself.

  if (ContextObj)
    InitializeContext();

  if (SemaObj)
    UpdateSema();

  if (DeserializationListener)
    DeserializationListener->ReaderInitialized(this);

  ModuleFile &PrimaryModule = ModuleMgr.getPrimaryModule();
  if (PrimaryModule.OriginalSourceFileID.isValid()) {
    // If this AST file is a precompiled preamble, then set the
    // preamble file ID of the source manager to the file source file
    // from which the preamble was built.
    if (Type == MK_Preamble) {
      SourceMgr.setPreambleFileID(PrimaryModule.OriginalSourceFileID);
    } else if (Type == MK_MainFile) {
      SourceMgr.setMainFileID(PrimaryModule.OriginalSourceFileID);
    }
  }

  // For any Objective-C class definitions we have already loaded, make sure
  // that we load any additional categories.
  if (ContextObj) {
    for (unsigned I = 0, N = ObjCClassesLoaded.size(); I != N; ++I) {
      loadObjCCategories(ObjCClassesLoaded[I]->getGlobalID(),
                         ObjCClassesLoaded[I],
                         PreviousGeneration);
    }
  }

  if (PP.getHeaderSearchInfo()
          .getHeaderSearchOpts()
          .ModulesValidateOncePerBuildSession) {
    // Now we are certain that the module and all modules it depends on are
    // up to date.  Create or update timestamp files for modules that are
    // located in the module cache (not for PCH files that could be anywhere
    // in the filesystem).
    for (unsigned I = 0, N = Loaded.size(); I != N; ++I) {
      ImportedModule &M = Loaded[I];
      if (M.Mod->Kind == MK_ImplicitModule) {
        updateModuleTimestamp(*M.Mod);
      }
    }
  }

  return Success;
}

static ASTFileSignature readASTFileSignature(StringRef PCH);

/// Whether \p Stream doesn't start with the AST/PCH file magic number 'CPCH'.
static llvm::Error doesntStartWithASTFileMagic(BitstreamCursor &Stream) {
  // FIXME checking magic headers is done in other places such as
  // SerializedDiagnosticReader and GlobalModuleIndex, but error handling isn't
  // always done the same. Unify it all with a helper.
  if (!Stream.canSkipToPos(4))
    return llvm::createStringError(std::errc::illegal_byte_sequence,
                                   "file too small to contain AST file magic");
  for (unsigned C : {'C', 'P', 'C', 'H'})
    if (Expected<llvm::SimpleBitstreamCursor::word_t> Res = Stream.Read(8)) {
      if (Res.get() != C)
        return llvm::createStringError(
            std::errc::illegal_byte_sequence,
            "file doesn't start with AST file magic");
    } else
      return Res.takeError();
  return llvm::Error::success();
}

static unsigned moduleKindForDiagnostic(ModuleKind Kind) {
  switch (Kind) {
  case MK_PCH:
    return 0; // PCH
  case MK_ImplicitModule:
  case MK_ExplicitModule:
  case MK_PrebuiltModule:
    return 1; // module
  case MK_MainFile:
  case MK_Preamble:
    return 2; // main source file
  }
  llvm_unreachable("unknown module kind");
}

ASTReader::ASTReadResult
ASTReader::ReadASTCore(StringRef FileName,
                       ModuleKind Type,
                       SourceLocation ImportLoc,
                       ModuleFile *ImportedBy,
                       SmallVectorImpl<ImportedModule> &Loaded,
                       off_t ExpectedSize, time_t ExpectedModTime,
                       ASTFileSignature ExpectedSignature,
                       unsigned ClientLoadCapabilities) {
  ModuleFile *M;
  std::string ErrorStr;
  ModuleManager::AddModuleResult AddResult
    = ModuleMgr.addModule(FileName, Type, ImportLoc, ImportedBy,
                          getGeneration(), ExpectedSize, ExpectedModTime,
                          ExpectedSignature, readASTFileSignature,
                          M, ErrorStr);

  switch (AddResult) {
  case ModuleManager::AlreadyLoaded:
    Diag(diag::remark_module_import)
        << M->ModuleName << M->FileName << (ImportedBy ? true : false)
        << (ImportedBy ? StringRef(ImportedBy->ModuleName) : StringRef());
    return Success;

  case ModuleManager::NewlyLoaded:
    // Load module file below.
    break;

  case ModuleManager::Missing:
    // The module file was missing; if the client can handle that, return
    // it.
    if (ClientLoadCapabilities & ARR_Missing)
      return Missing;

    // Otherwise, return an error.
    Diag(diag::err_module_file_not_found) << moduleKindForDiagnostic(Type)
                                          << FileName << !ErrorStr.empty()
                                          << ErrorStr;
    return Failure;

  case ModuleManager::OutOfDate:
    // We couldn't load the module file because it is out-of-date. If the
    // client can handle out-of-date, return it.
    if (ClientLoadCapabilities & ARR_OutOfDate)
      return OutOfDate;

    // Otherwise, return an error.
    Diag(diag::err_module_file_out_of_date) << moduleKindForDiagnostic(Type)
                                            << FileName << !ErrorStr.empty()
                                            << ErrorStr;
    return Failure;
  }

  assert(M && "Missing module file");

  bool ShouldFinalizePCM = false;
  auto FinalizeOrDropPCM = llvm::make_scope_exit([&]() {
    auto &MC = getModuleManager().getModuleCache();
    if (ShouldFinalizePCM)
      MC.finalizePCM(FileName);
    else
      MC.tryToDropPCM(FileName);
  });
  ModuleFile &F = *M;
  BitstreamCursor &Stream = F.Stream;
  Stream = BitstreamCursor(PCHContainerRdr.ExtractPCH(*F.Buffer));
  F.SizeInBits = F.Buffer->getBufferSize() * 8;

  // Sniff for the signature.
  if (llvm::Error Err = doesntStartWithASTFileMagic(Stream)) {
    Diag(diag::err_module_file_invalid)
        << moduleKindForDiagnostic(Type) << FileName << std::move(Err);
    return Failure;
  }

  // This is used for compatibility with older PCH formats.
  bool HaveReadControlBlock = false;
  while (true) {
    Expected<llvm::BitstreamEntry> MaybeEntry = Stream.advance();
    if (!MaybeEntry) {
      Error(MaybeEntry.takeError());
      return Failure;
    }
    llvm::BitstreamEntry Entry = MaybeEntry.get();

    switch (Entry.Kind) {
    case llvm::BitstreamEntry::Error:
    case llvm::BitstreamEntry::Record:
    case llvm::BitstreamEntry::EndBlock:
      Error("invalid record at top-level of AST file");
      return Failure;

    case llvm::BitstreamEntry::SubBlock:
      break;
    }

    switch (Entry.ID) {
    case CONTROL_BLOCK_ID:
      HaveReadControlBlock = true;
      switch (ReadControlBlock(F, Loaded, ImportedBy, ClientLoadCapabilities)) {
      case Success:
        // Check that we didn't try to load a non-module AST file as a module.
        //
        // FIXME: Should we also perform the converse check? Loading a module as
        // a PCH file sort of works, but it's a bit wonky.
        if ((Type == MK_ImplicitModule || Type == MK_ExplicitModule ||
             Type == MK_PrebuiltModule) &&
            F.ModuleName.empty()) {
          auto Result = (Type == MK_ImplicitModule) ? OutOfDate : Failure;
          if (Result != OutOfDate ||
              (ClientLoadCapabilities & ARR_OutOfDate) == 0)
            Diag(diag::err_module_file_not_module) << FileName;
          return Result;
        }
        break;

      case Failure: return Failure;
      case Missing: return Missing;
      case OutOfDate: return OutOfDate;
      case VersionMismatch: return VersionMismatch;
      case ConfigurationMismatch: return ConfigurationMismatch;
      case HadErrors: return HadErrors;
      }
      break;

    case AST_BLOCK_ID:
      if (!HaveReadControlBlock) {
        if ((ClientLoadCapabilities & ARR_VersionMismatch) == 0)
          Diag(diag::err_pch_version_too_old);
        return VersionMismatch;
      }

      // Record that we've loaded this module.
      Loaded.push_back(ImportedModule(M, ImportedBy, ImportLoc));
      ShouldFinalizePCM = true;
      return Success;

    case UNHASHED_CONTROL_BLOCK_ID:
      // This block is handled using look-ahead during ReadControlBlock.  We
      // shouldn't get here!
      Error("malformed block record in AST file");
      return Failure;

    default:
      if (llvm::Error Err = Stream.SkipBlock()) {
        Error(std::move(Err));
        return Failure;
      }
      break;
    }
  }

  llvm_unreachable("unexpected break; expected return");
}

ASTReader::ASTReadResult
ASTReader::readUnhashedControlBlock(ModuleFile &F, bool WasImportedBy,
                                    unsigned ClientLoadCapabilities) {
  const HeaderSearchOptions &HSOpts =
      PP.getHeaderSearchInfo().getHeaderSearchOpts();
  bool AllowCompatibleConfigurationMismatch =
      F.Kind == MK_ExplicitModule || F.Kind == MK_PrebuiltModule;

  ASTReadResult Result = readUnhashedControlBlockImpl(
      &F, F.Data, ClientLoadCapabilities, AllowCompatibleConfigurationMismatch,
      Listener.get(),
      WasImportedBy ? false : HSOpts.ModulesValidateDiagnosticOptions);

  // If F was directly imported by another module, it's implicitly validated by
  // the importing module.
  if (DisableValidation || WasImportedBy ||
      (AllowConfigurationMismatch && Result == ConfigurationMismatch))
    return Success;

  if (Result == Failure) {
    Error("malformed block record in AST file");
    return Failure;
  }

  // FIXME: Should we check the signature even if DisableValidation?
  if (PP.getLangOpts().NeededByPCHOrCompilationUsesPCH || DisableValidation ||
      (AllowConfigurationMismatch && Result == ConfigurationMismatch))
    return Success;

  if (Result == OutOfDate && F.Kind == MK_ImplicitModule) {
    // If this module has already been finalized in the ModuleCache, we're stuck
    // with it; we can only load a single version of each module.
    //
    // This can happen when a module is imported in two contexts: in one, as a
    // user module; in another, as a system module (due to an import from
    // another module marked with the [system] flag).  It usually indicates a
    // bug in the module map: this module should also be marked with [system].
    //
    // If -Wno-system-headers (the default), and the first import is as a
    // system module, then validation will fail during the as-user import,
    // since -Werror flags won't have been validated.  However, it's reasonable
    // to treat this consistently as a system module.
    //
    // If -Wsystem-headers, the PCM on disk was built with
    // -Wno-system-headers, and the first import is as a user module, then
    // validation will fail during the as-system import since the PCM on disk
    // doesn't guarantee that -Werror was respected.  However, the -Werror
    // flags were checked during the initial as-user import.
    if (getModuleManager().getModuleCache().isPCMFinal(F.FileName)) {
      Diag(diag::warn_module_system_bit_conflict) << F.FileName;
      return Success;
    }
  }

  return Result;
}

ASTReader::ASTReadResult ASTReader::readUnhashedControlBlockImpl(
    ModuleFile *F, llvm::StringRef StreamData, unsigned ClientLoadCapabilities,
    bool AllowCompatibleConfigurationMismatch, ASTReaderListener *Listener,
    bool ValidateDiagnosticOptions) {
  // Initialize a stream.
  BitstreamCursor Stream(StreamData);

  // Sniff for the signature.
  if (llvm::Error Err = doesntStartWithASTFileMagic(Stream)) {
    // FIXME this drops the error on the floor.
    consumeError(std::move(Err));
    return Failure;
  }

  // Scan for the UNHASHED_CONTROL_BLOCK_ID block.
  if (SkipCursorToBlock(Stream, UNHASHED_CONTROL_BLOCK_ID))
    return Failure;

  // Read all of the records in the options block.
  RecordData Record;
  ASTReadResult Result = Success;
  while (true) {
    Expected<llvm::BitstreamEntry> MaybeEntry = Stream.advance();
    if (!MaybeEntry) {
      // FIXME this drops the error on the floor.
      consumeError(MaybeEntry.takeError());
      return Failure;
    }
    llvm::BitstreamEntry Entry = MaybeEntry.get();

    switch (Entry.Kind) {
    case llvm::BitstreamEntry::Error:
    case llvm::BitstreamEntry::SubBlock:
      return Failure;

    case llvm::BitstreamEntry::EndBlock:
      return Result;

    case llvm::BitstreamEntry::Record:
      // The interesting case.
      break;
    }

    // Read and process a record.
    Record.clear();
    Expected<unsigned> MaybeRecordType = Stream.readRecord(Entry.ID, Record);
    if (!MaybeRecordType) {
      // FIXME this drops the error.
      return Failure;
    }
    switch ((UnhashedControlBlockRecordTypes)MaybeRecordType.get()) {
    case SIGNATURE:
      if (F)
        F->Signature = ASTFileSignature::create(Record.begin(), Record.end());
      break;
    case AST_BLOCK_HASH:
      if (F)
        F->ASTBlockHash =
            ASTFileSignature::create(Record.begin(), Record.end());
      break;
    case DIAGNOSTIC_OPTIONS: {
      bool Complain = (ClientLoadCapabilities & ARR_OutOfDate) == 0;
      if (Listener && ValidateDiagnosticOptions &&
          !AllowCompatibleConfigurationMismatch &&
          ParseDiagnosticOptions(Record, Complain, *Listener))
        Result = OutOfDate; // Don't return early.  Read the signature.
      break;
    }
    case HEADER_SEARCH_PATHS: {
      bool Complain = (ClientLoadCapabilities & ARR_ConfigurationMismatch) == 0;
      if (!AllowCompatibleConfigurationMismatch &&
          ParseHeaderSearchPaths(Record, Complain, *Listener))
        Result = ConfigurationMismatch;
      break;
    }
    case FILE_SYSTEM_OPTIONS: {
      bool Complain = (ClientLoadCapabilities & ARR_ConfigurationMismatch) == 0;
      if (!AllowCompatibleConfigurationMismatch &&
          ParseFileSystemOptions(Record, Complain, *Listener))
        Result = ConfigurationMismatch;
      break;
    }

    case DIAG_PRAGMA_MAPPINGS:
      if (!F)
        break;
      if (F->PragmaDiagMappings.empty())
        F->PragmaDiagMappings.swap(Record);
      else
        F->PragmaDiagMappings.insert(F->PragmaDiagMappings.end(),
                                     Record.begin(), Record.end());
      break;
    }
  }
}

/// Parse a record and blob containing module file extension metadata.
static bool parseModuleFileExtensionMetadata(
              const SmallVectorImpl<uint64_t> &Record,
              StringRef Blob,
              ModuleFileExtensionMetadata &Metadata) {
  if (Record.size() < 4) return true;

  Metadata.MajorVersion = Record[0];
  Metadata.MinorVersion = Record[1];

  unsigned BlockNameLen = Record[2];
  unsigned UserInfoLen = Record[3];

  if (BlockNameLen + UserInfoLen > Blob.size()) return true;

  Metadata.BlockName = std::string(Blob.data(), Blob.data() + BlockNameLen);
  Metadata.UserInfo = std::string(Blob.data() + BlockNameLen,
                                  Blob.data() + BlockNameLen + UserInfoLen);
  return false;
}

ASTReader::ASTReadResult ASTReader::ReadExtensionBlock(ModuleFile &F) {
  BitstreamCursor &Stream = F.Stream;

  RecordData Record;
  while (true) {
    Expected<llvm::BitstreamEntry> MaybeEntry = Stream.advance();
    if (!MaybeEntry) {
      Error(MaybeEntry.takeError());
      return Failure;
    }
    llvm::BitstreamEntry Entry = MaybeEntry.get();

    switch (Entry.Kind) {
    case llvm::BitstreamEntry::SubBlock:
      if (llvm::Error Err = Stream.SkipBlock()) {
        Error(std::move(Err));
        return Failure;
      }
      continue;

    case llvm::BitstreamEntry::EndBlock:
      return Success;

    case llvm::BitstreamEntry::Error:
      return HadErrors;

    case llvm::BitstreamEntry::Record:
      break;
    }

    Record.clear();
    StringRef Blob;
    Expected<unsigned> MaybeRecCode =
        Stream.readRecord(Entry.ID, Record, &Blob);
    if (!MaybeRecCode) {
      Error(MaybeRecCode.takeError());
      return Failure;
    }
    switch (MaybeRecCode.get()) {
    case EXTENSION_METADATA: {
      ModuleFileExtensionMetadata Metadata;
      if (parseModuleFileExtensionMetadata(Record, Blob, Metadata)) {
        Error("malformed EXTENSION_METADATA in AST file");
        return Failure;
      }

      // Find a module file extension with this block name.
      auto Known = ModuleFileExtensions.find(Metadata.BlockName);
      if (Known == ModuleFileExtensions.end()) break;

      // Form a reader.
      if (auto Reader = Known->second->createExtensionReader(Metadata, *this,
                                                             F, Stream)) {
        F.ExtensionReaders.push_back(std::move(Reader));
      }

      break;
    }
    }
  }

  return Success;
}

void ASTReader::InitializeContext() {
  assert(ContextObj && "no context to initialize");
  ASTContext &Context = *ContextObj;

  // If there's a listener, notify them that we "read" the translation unit.
  if (DeserializationListener)
    DeserializationListener->DeclRead(PREDEF_DECL_TRANSLATION_UNIT_ID,
                                      Context.getTranslationUnitDecl());

  // FIXME: Find a better way to deal with collisions between these
  // built-in types. Right now, we just ignore the problem.

  // Load the special types.
  if (SpecialTypes.size() >= NumSpecialTypeIDs) {
    if (unsigned String = SpecialTypes[SPECIAL_TYPE_CF_CONSTANT_STRING]) {
      if (!Context.CFConstantStringTypeDecl)
        Context.setCFConstantStringType(GetType(String));
    }

    if (unsigned File = SpecialTypes[SPECIAL_TYPE_FILE]) {
      QualType FileType = GetType(File);
      if (FileType.isNull()) {
        Error("FILE type is NULL");
        return;
      }

      if (!Context.FILEDecl) {
        if (const TypedefType *Typedef = FileType->getAs<TypedefType>())
          Context.setFILEDecl(Typedef->getDecl());
        else {
          const TagType *Tag = FileType->getAs<TagType>();
          if (!Tag) {
            Error("Invalid FILE type in AST file");
            return;
          }
          Context.setFILEDecl(Tag->getDecl());
        }
      }
    }

    if (unsigned Jmp_buf = SpecialTypes[SPECIAL_TYPE_JMP_BUF]) {
      QualType Jmp_bufType = GetType(Jmp_buf);
      if (Jmp_bufType.isNull()) {
        Error("jmp_buf type is NULL");
        return;
      }

      if (!Context.jmp_bufDecl) {
        if (const TypedefType *Typedef = Jmp_bufType->getAs<TypedefType>())
          Context.setjmp_bufDecl(Typedef->getDecl());
        else {
          const TagType *Tag = Jmp_bufType->getAs<TagType>();
          if (!Tag) {
            Error("Invalid jmp_buf type in AST file");
            return;
          }
          Context.setjmp_bufDecl(Tag->getDecl());
        }
      }
    }

    if (unsigned Sigjmp_buf = SpecialTypes[SPECIAL_TYPE_SIGJMP_BUF]) {
      QualType Sigjmp_bufType = GetType(Sigjmp_buf);
      if (Sigjmp_bufType.isNull()) {
        Error("sigjmp_buf type is NULL");
        return;
      }

      if (!Context.sigjmp_bufDecl) {
        if (const TypedefType *Typedef = Sigjmp_bufType->getAs<TypedefType>())
          Context.setsigjmp_bufDecl(Typedef->getDecl());
        else {
          const TagType *Tag = Sigjmp_bufType->getAs<TagType>();
          assert(Tag && "Invalid sigjmp_buf type in AST file");
          Context.setsigjmp_bufDecl(Tag->getDecl());
        }
      }
    }

    if (unsigned ObjCIdRedef
          = SpecialTypes[SPECIAL_TYPE_OBJC_ID_REDEFINITION]) {
      if (Context.ObjCIdRedefinitionType.isNull())
        Context.ObjCIdRedefinitionType = GetType(ObjCIdRedef);
    }

    if (unsigned ObjCClassRedef
          = SpecialTypes[SPECIAL_TYPE_OBJC_CLASS_REDEFINITION]) {
      if (Context.ObjCClassRedefinitionType.isNull())
        Context.ObjCClassRedefinitionType = GetType(ObjCClassRedef);
    }

    if (unsigned ObjCSelRedef
          = SpecialTypes[SPECIAL_TYPE_OBJC_SEL_REDEFINITION]) {
      if (Context.ObjCSelRedefinitionType.isNull())
        Context.ObjCSelRedefinitionType = GetType(ObjCSelRedef);
    }

    if (unsigned Ucontext_t = SpecialTypes[SPECIAL_TYPE_UCONTEXT_T]) {
      QualType Ucontext_tType = GetType(Ucontext_t);
      if (Ucontext_tType.isNull()) {
        Error("ucontext_t type is NULL");
        return;
      }

      if (!Context.ucontext_tDecl) {
        if (const TypedefType *Typedef = Ucontext_tType->getAs<TypedefType>())
          Context.setucontext_tDecl(Typedef->getDecl());
        else {
          const TagType *Tag = Ucontext_tType->getAs<TagType>();
          assert(Tag && "Invalid ucontext_t type in AST file");
          Context.setucontext_tDecl(Tag->getDecl());
        }
      }
    }
  }

  ReadPragmaDiagnosticMappings(Context.getDiagnostics());

  // If there were any CUDA special declarations, deserialize them.
  if (!CUDASpecialDeclRefs.empty()) {
    assert(CUDASpecialDeclRefs.size() == 1 && "More decl refs than expected!");
    Context.setcudaConfigureCallDecl(
                           cast<FunctionDecl>(GetDecl(CUDASpecialDeclRefs[0])));
  }

  // Re-export any modules that were imported by a non-module AST file.
  // FIXME: This does not make macro-only imports visible again.
  for (auto &Import : ImportedModules) {
    if (Module *Imported = getSubmodule(Import.ID)) {
      makeModuleVisible(Imported, Module::AllVisible,
                        /*ImportLoc=*/Import.ImportLoc);
      if (Import.ImportLoc.isValid())
        PP.makeModuleVisible(Imported, Import.ImportLoc);
      // This updates visibility for Preprocessor only. For Sema, which can be
      // nullptr here, we do the same later, in UpdateSema().
    }
  }
}

void ASTReader::finalizeForWriting() {
  // Nothing to do for now.
}

/// Reads and return the signature record from \p PCH's control block, or
/// else returns 0.
static ASTFileSignature readASTFileSignature(StringRef PCH) {
  BitstreamCursor Stream(PCH);
  if (llvm::Error Err = doesntStartWithASTFileMagic(Stream)) {
    // FIXME this drops the error on the floor.
    consumeError(std::move(Err));
    return ASTFileSignature();
  }

  // Scan for the UNHASHED_CONTROL_BLOCK_ID block.
  if (SkipCursorToBlock(Stream, UNHASHED_CONTROL_BLOCK_ID))
    return ASTFileSignature();

  // Scan for SIGNATURE inside the diagnostic options block.
  ASTReader::RecordData Record;
  while (true) {
    Expected<llvm::BitstreamEntry> MaybeEntry =
        Stream.advanceSkippingSubblocks();
    if (!MaybeEntry) {
      // FIXME this drops the error on the floor.
      consumeError(MaybeEntry.takeError());
      return ASTFileSignature();
    }
    llvm::BitstreamEntry Entry = MaybeEntry.get();

    if (Entry.Kind != llvm::BitstreamEntry::Record)
      return ASTFileSignature();

    Record.clear();
    StringRef Blob;
    Expected<unsigned> MaybeRecord = Stream.readRecord(Entry.ID, Record, &Blob);
    if (!MaybeRecord) {
      // FIXME this drops the error on the floor.
      consumeError(MaybeRecord.takeError());
      return ASTFileSignature();
    }
    if (SIGNATURE == MaybeRecord.get())
      return ASTFileSignature::create(Record.begin(),
                                      Record.begin() + ASTFileSignature::size);
  }
}

/// Retrieve the name of the original source file name
/// directly from the AST file, without actually loading the AST
/// file.
std::string ASTReader::getOriginalSourceFile(
    const std::string &ASTFileName, FileManager &FileMgr,
    const PCHContainerReader &PCHContainerRdr, DiagnosticsEngine &Diags) {
  // Open the AST file.
  auto Buffer = FileMgr.getBufferForFile(ASTFileName);
  if (!Buffer) {
    Diags.Report(diag::err_fe_unable_to_read_pch_file)
        << ASTFileName << Buffer.getError().message();
    return std::string();
  }

  // Initialize the stream
  BitstreamCursor Stream(PCHContainerRdr.ExtractPCH(**Buffer));

  // Sniff for the signature.
  if (llvm::Error Err = doesntStartWithASTFileMagic(Stream)) {
    Diags.Report(diag::err_fe_not_a_pch_file) << ASTFileName << std::move(Err);
    return std::string();
  }

  // Scan for the CONTROL_BLOCK_ID block.
  if (SkipCursorToBlock(Stream, CONTROL_BLOCK_ID)) {
    Diags.Report(diag::err_fe_pch_malformed_block) << ASTFileName;
    return std::string();
  }

  // Scan for ORIGINAL_FILE inside the control block.
  RecordData Record;
  while (true) {
    Expected<llvm::BitstreamEntry> MaybeEntry =
        Stream.advanceSkippingSubblocks();
    if (!MaybeEntry) {
      // FIXME this drops errors on the floor.
      consumeError(MaybeEntry.takeError());
      return std::string();
    }
    llvm::BitstreamEntry Entry = MaybeEntry.get();

    if (Entry.Kind == llvm::BitstreamEntry::EndBlock)
      return std::string();

    if (Entry.Kind != llvm::BitstreamEntry::Record) {
      Diags.Report(diag::err_fe_pch_malformed_block) << ASTFileName;
      return std::string();
    }

    Record.clear();
    StringRef Blob;
    Expected<unsigned> MaybeRecord = Stream.readRecord(Entry.ID, Record, &Blob);
    if (!MaybeRecord) {
      // FIXME this drops the errors on the floor.
      consumeError(MaybeRecord.takeError());
      return std::string();
    }
    if (ORIGINAL_FILE == MaybeRecord.get())
      return Blob.str();
  }
}

namespace {

  class SimplePCHValidator : public ASTReaderListener {
    const LangOptions &ExistingLangOpts;
    const TargetOptions &ExistingTargetOpts;
    const PreprocessorOptions &ExistingPPOpts;
    std::string ExistingModuleCachePath;
    FileManager &FileMgr;

  public:
    SimplePCHValidator(const LangOptions &ExistingLangOpts,
                       const TargetOptions &ExistingTargetOpts,
                       const PreprocessorOptions &ExistingPPOpts,
                       StringRef ExistingModuleCachePath, FileManager &FileMgr)
        : ExistingLangOpts(ExistingLangOpts),
          ExistingTargetOpts(ExistingTargetOpts),
          ExistingPPOpts(ExistingPPOpts),
          ExistingModuleCachePath(ExistingModuleCachePath), FileMgr(FileMgr) {}

    bool ReadLanguageOptions(const LangOptions &LangOpts, bool Complain,
                             bool AllowCompatibleDifferences) override {
      return checkLanguageOptions(ExistingLangOpts, LangOpts, nullptr,
                                  AllowCompatibleDifferences);
    }

    bool ReadTargetOptions(const TargetOptions &TargetOpts, bool Complain,
                           bool AllowCompatibleDifferences) override {
      return checkTargetOptions(ExistingTargetOpts, TargetOpts, nullptr,
                                AllowCompatibleDifferences);
    }

    bool ReadHeaderSearchOptions(const HeaderSearchOptions &HSOpts,
                                 StringRef SpecificModuleCachePath,
                                 bool Complain) override {
      return checkHeaderSearchOptions(HSOpts, SpecificModuleCachePath,
                                      ExistingModuleCachePath,
                                      nullptr, ExistingLangOpts);
    }

    bool ReadPreprocessorOptions(const PreprocessorOptions &PPOpts,
                                 bool Complain,
                                 std::string &SuggestedPredefines) override {
      return checkPreprocessorOptions(ExistingPPOpts, PPOpts, nullptr, FileMgr,
                                      SuggestedPredefines, ExistingLangOpts);
    }
  };

} // namespace

bool ASTReader::readASTFileControlBlock(
    StringRef Filename, FileManager &FileMgr,
    const PCHContainerReader &PCHContainerRdr,
    bool FindModuleFileExtensions,
    ASTReaderListener &Listener, bool ValidateDiagnosticOptions) {
  // Open the AST file.
  // FIXME: This allows use of the VFS; we do not allow use of the
  // VFS when actually loading a module.
  auto Buffer = FileMgr.getBufferForFile(Filename);
  if (!Buffer) {
    return true;
  }

  // Initialize the stream
  StringRef Bytes = PCHContainerRdr.ExtractPCH(**Buffer);
  BitstreamCursor Stream(Bytes);

  // Sniff for the signature.
  if (llvm::Error Err = doesntStartWithASTFileMagic(Stream)) {
    consumeError(std::move(Err)); // FIXME this drops errors on the floor.
    return true;
  }

  // Scan for the CONTROL_BLOCK_ID block.
  if (SkipCursorToBlock(Stream, CONTROL_BLOCK_ID))
    return true;

  bool NeedsInputFiles = Listener.needsInputFileVisitation();
  bool NeedsSystemInputFiles = Listener.needsSystemInputFileVisitation();
  bool NeedsImports = Listener.needsImportVisitation();
  BitstreamCursor InputFilesCursor;

  RecordData Record;
  std::string ModuleDir;
  bool DoneWithControlBlock = false;
  while (!DoneWithControlBlock) {
    Expected<llvm::BitstreamEntry> MaybeEntry = Stream.advance();
    if (!MaybeEntry) {
      // FIXME this drops the error on the floor.
      consumeError(MaybeEntry.takeError());
      return true;
    }
    llvm::BitstreamEntry Entry = MaybeEntry.get();

    switch (Entry.Kind) {
    case llvm::BitstreamEntry::SubBlock: {
      switch (Entry.ID) {
      case OPTIONS_BLOCK_ID: {
        std::string IgnoredSuggestedPredefines;
        if (ReadOptionsBlock(Stream, ARR_ConfigurationMismatch | ARR_OutOfDate,
                             /*AllowCompatibleConfigurationMismatch*/ false,
                             Listener, IgnoredSuggestedPredefines) != Success)
          return true;
        break;
      }

      case INPUT_FILES_BLOCK_ID:
        InputFilesCursor = Stream;
        if (llvm::Error Err = Stream.SkipBlock()) {
          // FIXME this drops the error on the floor.
          consumeError(std::move(Err));
          return true;
        }
        if (NeedsInputFiles &&
            ReadBlockAbbrevs(InputFilesCursor, INPUT_FILES_BLOCK_ID))
          return true;
        break;

      default:
        if (llvm::Error Err = Stream.SkipBlock()) {
          // FIXME this drops the error on the floor.
          consumeError(std::move(Err));
          return true;
        }
        break;
      }

      continue;
    }

    case llvm::BitstreamEntry::EndBlock:
      DoneWithControlBlock = true;
      break;

    case llvm::BitstreamEntry::Error:
      return true;

    case llvm::BitstreamEntry::Record:
      break;
    }

    if (DoneWithControlBlock) break;

    Record.clear();
    StringRef Blob;
    Expected<unsigned> MaybeRecCode =
        Stream.readRecord(Entry.ID, Record, &Blob);
    if (!MaybeRecCode) {
      // FIXME this drops the error.
      return Failure;
    }
    switch ((ControlRecordTypes)MaybeRecCode.get()) {
    case METADATA:
      if (Record[0] != VERSION_MAJOR)
        return true;
      if (Listener.ReadFullVersionInformation(Blob))
        return true;
      break;
    case MODULE_NAME:
      Listener.ReadModuleName(Blob);
      break;
    case MODULE_DIRECTORY:
      ModuleDir = std::string(Blob);
      break;
    case MODULE_MAP_FILE: {
      unsigned Idx = 0;
      auto Path = ReadString(Record, Idx);
      ResolveImportedPath(Path, ModuleDir);
      Listener.ReadModuleMapFile(Path);
      break;
    }
    case INPUT_FILE_OFFSETS: {
      if (!NeedsInputFiles)
        break;

      unsigned NumInputFiles = Record[0];
      unsigned NumUserFiles = Record[1];
      const llvm::support::unaligned_uint64_t *InputFileOffs =
          (const llvm::support::unaligned_uint64_t *)Blob.data();
      for (unsigned I = 0; I != NumInputFiles; ++I) {
        // Go find this input file.
        bool isSystemFile = I >= NumUserFiles;

        if (isSystemFile && !NeedsSystemInputFiles)
          break; // the rest are system input files

        BitstreamCursor &Cursor = InputFilesCursor;
        SavedStreamPosition SavedPosition(Cursor);
        if (llvm::Error Err = Cursor.JumpToBit(InputFileOffs[I])) {
          // FIXME this drops errors on the floor.
          consumeError(std::move(Err));
        }

        Expected<unsigned> MaybeCode = Cursor.ReadCode();
        if (!MaybeCode) {
          // FIXME this drops errors on the floor.
          consumeError(MaybeCode.takeError());
        }
        unsigned Code = MaybeCode.get();

        RecordData Record;
        StringRef Blob;
        bool shouldContinue = false;
        Expected<unsigned> MaybeRecordType =
            Cursor.readRecord(Code, Record, &Blob);
        if (!MaybeRecordType) {
          // FIXME this drops errors on the floor.
          consumeError(MaybeRecordType.takeError());
        }
        switch ((InputFileRecordTypes)MaybeRecordType.get()) {
        case INPUT_FILE_HASH:
          break;
        case INPUT_FILE:
          bool Overridden = static_cast<bool>(Record[3]);
          std::string Filename = std::string(Blob);
          ResolveImportedPath(Filename, ModuleDir);
          shouldContinue = Listener.visitInputFile(
              Filename, isSystemFile, Overridden, /*IsExplicitModule*/false);
          break;
        }
        if (!shouldContinue)
          break;
      }
      break;
    }

    case IMPORTS: {
      if (!NeedsImports)
        break;

      unsigned Idx = 0, N = Record.size();
      while (Idx < N) {
        // Read information about the AST file.
        Idx +=
            1 + 1 + 1 + 1 +
            ASTFileSignature::size; // Kind, ImportLoc, Size, ModTime, Signature
        std::string ModuleName = ReadString(Record, Idx);
        std::string Filename = ReadString(Record, Idx);
        ResolveImportedPath(Filename, ModuleDir);
        Listener.visitImport(ModuleName, Filename);
      }
      break;
    }

    default:
      // No other validation to perform.
      break;
    }
  }

  // Look for module file extension blocks, if requested.
  if (FindModuleFileExtensions) {
    BitstreamCursor SavedStream = Stream;
    while (!SkipCursorToBlock(Stream, EXTENSION_BLOCK_ID)) {
      bool DoneWithExtensionBlock = false;
      while (!DoneWithExtensionBlock) {
        Expected<llvm::BitstreamEntry> MaybeEntry = Stream.advance();
        if (!MaybeEntry) {
          // FIXME this drops the error.
          return true;
        }
        llvm::BitstreamEntry Entry = MaybeEntry.get();

        switch (Entry.Kind) {
        case llvm::BitstreamEntry::SubBlock:
          if (llvm::Error Err = Stream.SkipBlock()) {
            // FIXME this drops the error on the floor.
            consumeError(std::move(Err));
            return true;
          }
          continue;

        case llvm::BitstreamEntry::EndBlock:
          DoneWithExtensionBlock = true;
          continue;

        case llvm::BitstreamEntry::Error:
          return true;

        case llvm::BitstreamEntry::Record:
          break;
        }

       Record.clear();
       StringRef Blob;
       Expected<unsigned> MaybeRecCode =
           Stream.readRecord(Entry.ID, Record, &Blob);
       if (!MaybeRecCode) {
         // FIXME this drops the error.
         return true;
       }
       switch (MaybeRecCode.get()) {
       case EXTENSION_METADATA: {
         ModuleFileExtensionMetadata Metadata;
         if (parseModuleFileExtensionMetadata(Record, Blob, Metadata))
           return true;

         Listener.readModuleFileExtension(Metadata);
         break;
       }
       }
      }
    }
    Stream = SavedStream;
  }

  // Scan for the UNHASHED_CONTROL_BLOCK_ID block.
  if (readUnhashedControlBlockImpl(
          nullptr, Bytes, ARR_ConfigurationMismatch | ARR_OutOfDate,
          /*AllowCompatibleConfigurationMismatch*/ false, &Listener,
          ValidateDiagnosticOptions) != Success)
    return true;

  return false;
}

bool ASTReader::isAcceptableASTFile(StringRef Filename, FileManager &FileMgr,
                                    const PCHContainerReader &PCHContainerRdr,
                                    const LangOptions &LangOpts,
                                    const TargetOptions &TargetOpts,
                                    const PreprocessorOptions &PPOpts,
                                    StringRef ExistingModuleCachePath) {
  SimplePCHValidator validator(LangOpts, TargetOpts, PPOpts,
                               ExistingModuleCachePath, FileMgr);
  return !readASTFileControlBlock(Filename, FileMgr, PCHContainerRdr,
                                  /*FindModuleFileExtensions=*/false,
                                  validator,
                                  /*ValidateDiagnosticOptions=*/true);
}

ASTReader::ASTReadResult
ASTReader::ReadSubmoduleBlock(ModuleFile &F, unsigned ClientLoadCapabilities) {
  // Enter the submodule block.
  if (llvm::Error Err = F.Stream.EnterSubBlock(SUBMODULE_BLOCK_ID)) {
    Error(std::move(Err));
    return Failure;
  }

  ModuleMap &ModMap = PP.getHeaderSearchInfo().getModuleMap();
  bool First = true;
  Module *CurrentModule = nullptr;
  RecordData Record;
  while (true) {
    Expected<llvm::BitstreamEntry> MaybeEntry =
        F.Stream.advanceSkippingSubblocks();
    if (!MaybeEntry) {
      Error(MaybeEntry.takeError());
      return Failure;
    }
    llvm::BitstreamEntry Entry = MaybeEntry.get();

    switch (Entry.Kind) {
    case llvm::BitstreamEntry::SubBlock: // Handled for us already.
    case llvm::BitstreamEntry::Error:
      Error("malformed block record in AST file");
      return Failure;
    case llvm::BitstreamEntry::EndBlock:
      return Success;
    case llvm::BitstreamEntry::Record:
      // The interesting case.
      break;
    }

    // Read a record.
    StringRef Blob;
    Record.clear();
    Expected<unsigned> MaybeKind = F.Stream.readRecord(Entry.ID, Record, &Blob);
    if (!MaybeKind) {
      Error(MaybeKind.takeError());
      return Failure;
    }
    unsigned Kind = MaybeKind.get();

    if ((Kind == SUBMODULE_METADATA) != First) {
      Error("submodule metadata record should be at beginning of block");
      return Failure;
    }
    First = false;

    // Submodule information is only valid if we have a current module.
    // FIXME: Should we error on these cases?
    if (!CurrentModule && Kind != SUBMODULE_METADATA &&
        Kind != SUBMODULE_DEFINITION)
      continue;

    switch (Kind) {
    default:  // Default behavior: ignore.
      break;

    case SUBMODULE_DEFINITION: {
      // Factor this out into a separate constant to make it easier to resolve
      // merge conflicts.
      static const unsigned NUM_SWIFT_SPECIFIC_FIELDS = 1;
      if (Record.size() < 12 + NUM_SWIFT_SPECIFIC_FIELDS) {
        Error("malformed module definition");
        return Failure;
      }

      StringRef Name = Blob;
      unsigned Idx = 0;
      SubmoduleID GlobalID = getGlobalSubmoduleID(F, Record[Idx++]);
      SubmoduleID Parent = getGlobalSubmoduleID(F, Record[Idx++]);
      Module::ModuleKind Kind = (Module::ModuleKind)Record[Idx++];

      // SWIFT-SPECIFIC FIELDS HERE. Handling them separately helps avoid merge
      // conflicts. See also NUM_SWIFT_SPECIFIC_FIELDS above.
      bool IsSwiftInferImportAsMember = Record[Idx++];

      bool IsFramework = Record[Idx++];
      bool IsExplicit = Record[Idx++];
      bool IsSystem = Record[Idx++];
      bool IsExternC = Record[Idx++];
      bool InferSubmodules = Record[Idx++];
      bool InferExplicitSubmodules = Record[Idx++];
      bool InferExportWildcard = Record[Idx++];
      bool ConfigMacrosExhaustive = Record[Idx++];
      bool ModuleMapIsPrivate = Record[Idx++];

      Module *ParentModule = nullptr;
      if (Parent)
        ParentModule = getSubmodule(Parent);

      // Retrieve this (sub)module from the module map, creating it if
      // necessary.
      CurrentModule =
          ModMap.findOrCreateModule(Name, ParentModule, IsFramework, IsExplicit)
              .first;

      // FIXME: set the definition loc for CurrentModule, or call
      // ModMap.setInferredModuleAllowedBy()

      SubmoduleID GlobalIndex = GlobalID - NUM_PREDEF_SUBMODULE_IDS;
      if (GlobalIndex >= SubmodulesLoaded.size() ||
          SubmodulesLoaded[GlobalIndex]) {
        Error("too many submodules");
        return Failure;
      }

      if (!ParentModule) {
        if (const FileEntry *CurFile = CurrentModule->getASTFile()) {
          // Don't emit module relocation error if we have -fno-validate-pch
          if (!PP.getPreprocessorOpts().DisablePCHValidation &&
              CurFile != F.File) {
            Error(diag::err_module_file_conflict,
                  CurrentModule->getTopLevelModuleName(), CurFile->getName(),
                  F.File->getName());
            return Failure;
          }
        }

        F.DidReadTopLevelSubmodule = true;
        CurrentModule->setASTFile(F.File);
        CurrentModule->PresumedModuleMapFile = F.ModuleMapPath;
      }

      CurrentModule->Kind = Kind;
      CurrentModule->Signature = F.Signature;
      CurrentModule->IsFromModuleFile = true;
      CurrentModule->IsSystem = IsSystem || CurrentModule->IsSystem;
      CurrentModule->IsExternC = IsExternC;
      CurrentModule->InferSubmodules = InferSubmodules;
      CurrentModule->InferExplicitSubmodules = InferExplicitSubmodules;
      CurrentModule->InferExportWildcard = InferExportWildcard;
      CurrentModule->ConfigMacrosExhaustive = ConfigMacrosExhaustive;
      CurrentModule->ModuleMapIsPrivate = ModuleMapIsPrivate;

      // SWIFT-SPECIFIC FIELDS HERE. Putting them last helps avoid merge
      // conflicts.
      CurrentModule->IsSwiftInferImportAsMember = IsSwiftInferImportAsMember;

      if (DeserializationListener)
        DeserializationListener->ModuleRead(GlobalID, CurrentModule);

      SubmodulesLoaded[GlobalIndex] = CurrentModule;

      // Clear out data that will be replaced by what is in the module file.
      CurrentModule->LinkLibraries.clear();
      CurrentModule->ConfigMacros.clear();
      CurrentModule->UnresolvedConflicts.clear();
      CurrentModule->Conflicts.clear();

      // The module is available unless it's missing a requirement; relevant
      // requirements will be (re-)added by SUBMODULE_REQUIRES records.
      // Missing headers that were present when the module was built do not
      // make it unavailable -- if we got this far, this must be an explicitly
      // imported module file.
      CurrentModule->Requirements.clear();
      CurrentModule->MissingHeaders.clear();
      CurrentModule->IsUnimportable =
          ParentModule && ParentModule->IsUnimportable;
      CurrentModule->IsAvailable = !CurrentModule->IsUnimportable;
      break;
    }

    case SUBMODULE_UMBRELLA_HEADER: {
      std::string Filename = std::string(Blob);
      ResolveImportedPath(F, Filename);
      if (auto Umbrella = PP.getFileManager().getFile(Filename)) {
        if (!CurrentModule->getUmbrellaHeader())
          // FIXME: NameAsWritten
          ModMap.setUmbrellaHeader(CurrentModule, *Umbrella, Blob, "");
        else if (CurrentModule->getUmbrellaHeader().Entry != *Umbrella) {
          if ((ClientLoadCapabilities & ARR_OutOfDate) == 0)
            Error("mismatched umbrella headers in submodule");
          return OutOfDate;
        }
      }
      break;
    }

    case SUBMODULE_HEADER:
    case SUBMODULE_EXCLUDED_HEADER:
    case SUBMODULE_PRIVATE_HEADER:
      // We lazily associate headers with their modules via the HeaderInfo table.
      // FIXME: Re-evaluate this section; maybe only store InputFile IDs instead
      // of complete filenames or remove it entirely.
      break;

    case SUBMODULE_TEXTUAL_HEADER:
    case SUBMODULE_PRIVATE_TEXTUAL_HEADER:
      // FIXME: Textual headers are not marked in the HeaderInfo table. Load
      // them here.
      break;

    case SUBMODULE_TOPHEADER:
      CurrentModule->addTopHeaderFilename(Blob);
      break;

    case SUBMODULE_UMBRELLA_DIR: {
      std::string Dirname = std::string(Blob);
      ResolveImportedPath(F, Dirname);
      if (auto Umbrella = PP.getFileManager().getDirectory(Dirname)) {
        if (!CurrentModule->getUmbrellaDir())
          // FIXME: NameAsWritten
          ModMap.setUmbrellaDir(CurrentModule, *Umbrella, Blob, "");
        else if (CurrentModule->getUmbrellaDir().Entry != *Umbrella) {
          if ((ClientLoadCapabilities & ARR_OutOfDate) == 0)
            Error("mismatched umbrella directories in submodule");
          return OutOfDate;
        }
      }
      break;
    }

    case SUBMODULE_METADATA: {
      F.BaseSubmoduleID = getTotalNumSubmodules();
      F.LocalNumSubmodules = Record[0];
      unsigned LocalBaseSubmoduleID = Record[1];
      if (F.LocalNumSubmodules > 0) {
        // Introduce the global -> local mapping for submodules within this
        // module.
        GlobalSubmoduleMap.insert(std::make_pair(getTotalNumSubmodules()+1,&F));

        // Introduce the local -> global mapping for submodules within this
        // module.
        F.SubmoduleRemap.insertOrReplace(
          std::make_pair(LocalBaseSubmoduleID,
                         F.BaseSubmoduleID - LocalBaseSubmoduleID));

        SubmodulesLoaded.resize(SubmodulesLoaded.size() + F.LocalNumSubmodules);
      }
      break;
    }

    case SUBMODULE_IMPORTS:
      for (unsigned Idx = 0; Idx != Record.size(); ++Idx) {
        UnresolvedModuleRef Unresolved;
        Unresolved.File = &F;
        Unresolved.Mod = CurrentModule;
        Unresolved.ID = Record[Idx];
        Unresolved.Kind = UnresolvedModuleRef::Import;
        Unresolved.IsWildcard = false;
        UnresolvedModuleRefs.push_back(Unresolved);
      }
      break;

    case SUBMODULE_EXPORTS:
      for (unsigned Idx = 0; Idx + 1 < Record.size(); Idx += 2) {
        UnresolvedModuleRef Unresolved;
        Unresolved.File = &F;
        Unresolved.Mod = CurrentModule;
        Unresolved.ID = Record[Idx];
        Unresolved.Kind = UnresolvedModuleRef::Export;
        Unresolved.IsWildcard = Record[Idx + 1];
        UnresolvedModuleRefs.push_back(Unresolved);
      }

      // Once we've loaded the set of exports, there's no reason to keep
      // the parsed, unresolved exports around.
      CurrentModule->UnresolvedExports.clear();
      break;

    case SUBMODULE_REQUIRES:
      CurrentModule->addRequirement(Blob, Record[0], PP.getLangOpts(),
                                    PP.getTargetInfo());
      break;

    case SUBMODULE_LINK_LIBRARY:
      ModMap.resolveLinkAsDependencies(CurrentModule);
      CurrentModule->LinkLibraries.push_back(
          Module::LinkLibrary(std::string(Blob), Record[0]));
      break;

    case SUBMODULE_CONFIG_MACRO:
      CurrentModule->ConfigMacros.push_back(Blob.str());
      break;

    case SUBMODULE_CONFLICT: {
      UnresolvedModuleRef Unresolved;
      Unresolved.File = &F;
      Unresolved.Mod = CurrentModule;
      Unresolved.ID = Record[0];
      Unresolved.Kind = UnresolvedModuleRef::Conflict;
      Unresolved.IsWildcard = false;
      Unresolved.String = Blob;
      UnresolvedModuleRefs.push_back(Unresolved);
      break;
    }

    case SUBMODULE_INITIALIZERS: {
      if (!ContextObj)
        break;
      SmallVector<uint32_t, 16> Inits;
      for (auto &ID : Record)
        Inits.push_back(getGlobalDeclID(F, ID));
      ContextObj->addLazyModuleInitializers(CurrentModule, Inits);
      break;
    }

    case SUBMODULE_EXPORT_AS:
      CurrentModule->ExportAsModule = Blob.str();
      ModMap.addLinkAsDependency(CurrentModule);
      break;
    }
  }
}

/// Parse the record that corresponds to a LangOptions data
/// structure.
///
/// This routine parses the language options from the AST file and then gives
/// them to the AST listener if one is set.
///
/// \returns true if the listener deems the file unacceptable, false otherwise.
bool ASTReader::ParseLanguageOptions(const RecordData &Record,
                                     bool Complain,
                                     ASTReaderListener &Listener,
                                     bool AllowCompatibleDifferences) {
  LangOptions LangOpts;
  unsigned Idx = 0;
#define LANGOPT(Name, Bits, Default, Description) \
  LangOpts.Name = Record[Idx++];
#define ENUM_LANGOPT(Name, Type, Bits, Default, Description) \
  LangOpts.set##Name(static_cast<LangOptions::Type>(Record[Idx++]));
#include "clang/Basic/LangOptions.def"
#define SANITIZER(NAME, ID)                                                    \
  LangOpts.Sanitize.set(SanitizerKind::ID, Record[Idx++]);
#include "clang/Basic/Sanitizers.def"

  for (unsigned N = Record[Idx++]; N; --N)
    LangOpts.ModuleFeatures.push_back(ReadString(Record, Idx));

  ObjCRuntime::Kind runtimeKind = (ObjCRuntime::Kind) Record[Idx++];
  VersionTuple runtimeVersion = ReadVersionTuple(Record, Idx);
  LangOpts.ObjCRuntime = ObjCRuntime(runtimeKind, runtimeVersion);

  LangOpts.CurrentModule = ReadString(Record, Idx);

  // Comment options.
  for (unsigned N = Record[Idx++]; N; --N) {
    LangOpts.CommentOpts.BlockCommandNames.push_back(
      ReadString(Record, Idx));
  }
  LangOpts.CommentOpts.ParseAllComments = Record[Idx++];

  // OpenMP offloading options.
  for (unsigned N = Record[Idx++]; N; --N) {
    LangOpts.OMPTargetTriples.push_back(llvm::Triple(ReadString(Record, Idx)));
  }

  LangOpts.OMPHostIRFile = ReadString(Record, Idx);

  return Listener.ReadLanguageOptions(LangOpts, Complain,
                                      AllowCompatibleDifferences);
}

bool ASTReader::ParseTargetOptions(const RecordData &Record, bool Complain,
                                   ASTReaderListener &Listener,
                                   bool AllowCompatibleDifferences) {
  unsigned Idx = 0;
  TargetOptions TargetOpts;
  TargetOpts.Triple = ReadString(Record, Idx);
  TargetOpts.CPU = ReadString(Record, Idx);
  TargetOpts.TuneCPU = ReadString(Record, Idx);
  TargetOpts.ABI = ReadString(Record, Idx);
  for (unsigned N = Record[Idx++]; N; --N) {
    TargetOpts.FeaturesAsWritten.push_back(ReadString(Record, Idx));
  }
  for (unsigned N = Record[Idx++]; N; --N) {
    TargetOpts.Features.push_back(ReadString(Record, Idx));
  }

  return Listener.ReadTargetOptions(TargetOpts, Complain,
                                    AllowCompatibleDifferences);
}

bool ASTReader::ParseDiagnosticOptions(const RecordData &Record, bool Complain,
                                       ASTReaderListener &Listener) {
  IntrusiveRefCntPtr<DiagnosticOptions> DiagOpts(new DiagnosticOptions);
  unsigned Idx = 0;
#define DIAGOPT(Name, Bits, Default) DiagOpts->Name = Record[Idx++];
#define ENUM_DIAGOPT(Name, Type, Bits, Default) \
  DiagOpts->set##Name(static_cast<Type>(Record[Idx++]));
#include "clang/Basic/DiagnosticOptions.def"

  for (unsigned N = Record[Idx++]; N; --N)
    DiagOpts->Warnings.push_back(ReadString(Record, Idx));
  for (unsigned N = Record[Idx++]; N; --N)
    DiagOpts->Remarks.push_back(ReadString(Record, Idx));

  return Listener.ReadDiagnosticOptions(DiagOpts, Complain);
}

bool ASTReader::ParseFileSystemOptions(const RecordData &Record, bool Complain,
                                       ASTReaderListener &Listener) {
  FileSystemOptions FSOpts;
  unsigned Idx = 0;
  FSOpts.WorkingDir = ReadString(Record, Idx);
  return Listener.ReadFileSystemOptions(FSOpts, Complain);
}

bool ASTReader::ParseHeaderSearchOptions(const RecordData &Record,
                                         bool Complain,
                                         ASTReaderListener &Listener) {
  HeaderSearchOptions HSOpts;
  unsigned Idx = 0;
  HSOpts.Sysroot = ReadString(Record, Idx);
  HSOpts.ResourceDir = ReadString(Record, Idx);
  HSOpts.ModuleCachePath = ReadString(Record, Idx);
  HSOpts.ModuleUserBuildPath = ReadString(Record, Idx);
  HSOpts.DisableModuleHash = Record[Idx++];
  HSOpts.ImplicitModuleMaps = Record[Idx++];
  HSOpts.ModuleMapFileHomeIsCwd = Record[Idx++];
<<<<<<< HEAD
=======
  HSOpts.EnablePrebuiltImplicitModules = Record[Idx++];
>>>>>>> 00d54bb0
  HSOpts.UseBuiltinIncludes = Record[Idx++];
  HSOpts.UseStandardSystemIncludes = Record[Idx++];
  HSOpts.UseStandardCXXIncludes = Record[Idx++];
  HSOpts.UseLibcxx = Record[Idx++];
  std::string SpecificModuleCachePath = ReadString(Record, Idx);

  return Listener.ReadHeaderSearchOptions(HSOpts, SpecificModuleCachePath,
                                          Complain);
}

bool ASTReader::ParseHeaderSearchPaths(const RecordData &Record,
                                       bool Complain,
                                       ASTReaderListener &Listener) {
  HeaderSearchOptions HSOpts;
  unsigned Idx = 0;

  // Include entries.
  for (unsigned N = Record[Idx++]; N; --N) {
    std::string Path = ReadString(Record, Idx);
    frontend::IncludeDirGroup Group
      = static_cast<frontend::IncludeDirGroup>(Record[Idx++]);
    bool IsFramework = Record[Idx++];
    bool IgnoreSysRoot = Record[Idx++];
    HSOpts.UserEntries.emplace_back(std::move(Path), Group, IsFramework,
                                    IgnoreSysRoot);
  }

  // System header prefixes.
  for (unsigned N = Record[Idx++]; N; --N) {
    std::string Prefix = ReadString(Record, Idx);
    bool IsSystemHeader = Record[Idx++];
    HSOpts.SystemHeaderPrefixes.emplace_back(std::move(Prefix), IsSystemHeader);
  }

  // TODO: implement checking and warnings for path mismatches.
  return false;
}

bool ASTReader::ParsePreprocessorOptions(const RecordData &Record,
                                         bool Complain,
                                         ASTReaderListener &Listener,
                                         std::string &SuggestedPredefines) {
  PreprocessorOptions PPOpts;
  unsigned Idx = 0;

  // Macro definitions/undefs
  for (unsigned N = Record[Idx++]; N; --N) {
    std::string Macro = ReadString(Record, Idx);
    bool IsUndef = Record[Idx++];
    PPOpts.Macros.push_back(std::make_pair(Macro, IsUndef));
  }

  // Includes
  for (unsigned N = Record[Idx++]; N; --N) {
    PPOpts.Includes.push_back(ReadString(Record, Idx));
  }

  // Macro Includes
  for (unsigned N = Record[Idx++]; N; --N) {
    PPOpts.MacroIncludes.push_back(ReadString(Record, Idx));
  }

  PPOpts.UsePredefines = Record[Idx++];
  PPOpts.DetailedRecord = Record[Idx++];
  PPOpts.ImplicitPCHInclude = ReadString(Record, Idx);
  PPOpts.ObjCXXARCStandardLibrary =
    static_cast<ObjCXXARCStandardLibraryKind>(Record[Idx++]);
  SuggestedPredefines.clear();
  return Listener.ReadPreprocessorOptions(PPOpts, Complain,
                                          SuggestedPredefines);
}

std::pair<ModuleFile *, unsigned>
ASTReader::getModulePreprocessedEntity(unsigned GlobalIndex) {
  GlobalPreprocessedEntityMapType::iterator
  I = GlobalPreprocessedEntityMap.find(GlobalIndex);
  assert(I != GlobalPreprocessedEntityMap.end() &&
         "Corrupted global preprocessed entity map");
  ModuleFile *M = I->second;
  unsigned LocalIndex = GlobalIndex - M->BasePreprocessedEntityID;
  return std::make_pair(M, LocalIndex);
}

llvm::iterator_range<PreprocessingRecord::iterator>
ASTReader::getModulePreprocessedEntities(ModuleFile &Mod) const {
  if (PreprocessingRecord *PPRec = PP.getPreprocessingRecord())
    return PPRec->getIteratorsForLoadedRange(Mod.BasePreprocessedEntityID,
                                             Mod.NumPreprocessedEntities);

  return llvm::make_range(PreprocessingRecord::iterator(),
                          PreprocessingRecord::iterator());
}

llvm::iterator_range<ASTReader::ModuleDeclIterator>
ASTReader::getModuleFileLevelDecls(ModuleFile &Mod) {
  return llvm::make_range(
      ModuleDeclIterator(this, &Mod, Mod.FileSortedDecls),
      ModuleDeclIterator(this, &Mod,
                         Mod.FileSortedDecls + Mod.NumFileSortedDecls));
}

PreprocessedEntity *ASTReader::ReadPreprocessedEntity(unsigned Index) {
  PreprocessedEntityID PPID = Index+1;
  std::pair<ModuleFile *, unsigned> PPInfo = getModulePreprocessedEntity(Index);
  ModuleFile &M = *PPInfo.first;
  unsigned LocalIndex = PPInfo.second;
  const PPEntityOffset &PPOffs = M.PreprocessedEntityOffsets[LocalIndex];

  if (!PP.getPreprocessingRecord()) {
    Error("no preprocessing record");
    return nullptr;
  }

  SavedStreamPosition SavedPosition(M.PreprocessorDetailCursor);
  if (llvm::Error Err = M.PreprocessorDetailCursor.JumpToBit(
          M.MacroOffsetsBase + PPOffs.BitOffset)) {
    Error(std::move(Err));
    return nullptr;
  }

  Expected<llvm::BitstreamEntry> MaybeEntry =
      M.PreprocessorDetailCursor.advance(BitstreamCursor::AF_DontPopBlockAtEnd);
  if (!MaybeEntry) {
    Error(MaybeEntry.takeError());
    return nullptr;
  }
  llvm::BitstreamEntry Entry = MaybeEntry.get();

  if (Entry.Kind != llvm::BitstreamEntry::Record)
    return nullptr;

  // Read the record.
  SourceRange Range(TranslateSourceLocation(M, PPOffs.getBegin()),
                    TranslateSourceLocation(M, PPOffs.getEnd()));
  PreprocessingRecord &PPRec = *PP.getPreprocessingRecord();
  StringRef Blob;
  RecordData Record;
  Expected<unsigned> MaybeRecType =
      M.PreprocessorDetailCursor.readRecord(Entry.ID, Record, &Blob);
  if (!MaybeRecType) {
    Error(MaybeRecType.takeError());
    return nullptr;
  }
  switch ((PreprocessorDetailRecordTypes)MaybeRecType.get()) {
  case PPD_MACRO_EXPANSION: {
    bool isBuiltin = Record[0];
    IdentifierInfo *Name = nullptr;
    MacroDefinitionRecord *Def = nullptr;
    if (isBuiltin)
      Name = getLocalIdentifier(M, Record[1]);
    else {
      PreprocessedEntityID GlobalID =
          getGlobalPreprocessedEntityID(M, Record[1]);
      Def = cast<MacroDefinitionRecord>(
          PPRec.getLoadedPreprocessedEntity(GlobalID - 1));
    }

    MacroExpansion *ME;
    if (isBuiltin)
      ME = new (PPRec) MacroExpansion(Name, Range);
    else
      ME = new (PPRec) MacroExpansion(Def, Range);

    return ME;
  }

  case PPD_MACRO_DEFINITION: {
    // Decode the identifier info and then check again; if the macro is
    // still defined and associated with the identifier,
    IdentifierInfo *II = getLocalIdentifier(M, Record[0]);
    MacroDefinitionRecord *MD = new (PPRec) MacroDefinitionRecord(II, Range);

    if (DeserializationListener)
      DeserializationListener->MacroDefinitionRead(PPID, MD);

    return MD;
  }

  case PPD_INCLUSION_DIRECTIVE: {
    const char *FullFileNameStart = Blob.data() + Record[0];
    StringRef FullFileName(FullFileNameStart, Blob.size() - Record[0]);
    const FileEntry *File = nullptr;
    if (!FullFileName.empty())
      if (auto FE = PP.getFileManager().getFile(FullFileName))
        File = *FE;

    // FIXME: Stable encoding
    InclusionDirective::InclusionKind Kind
      = static_cast<InclusionDirective::InclusionKind>(Record[2]);
    InclusionDirective *ID
      = new (PPRec) InclusionDirective(PPRec, Kind,
                                       StringRef(Blob.data(), Record[0]),
                                       Record[1], Record[3],
                                       File,
                                       Range);
    return ID;
  }
  }

  llvm_unreachable("Invalid PreprocessorDetailRecordTypes");
}

/// Find the next module that contains entities and return the ID
/// of the first entry.
///
/// \param SLocMapI points at a chunk of a module that contains no
/// preprocessed entities or the entities it contains are not the ones we are
/// looking for.
PreprocessedEntityID ASTReader::findNextPreprocessedEntity(
                       GlobalSLocOffsetMapType::const_iterator SLocMapI) const {
  ++SLocMapI;
  for (GlobalSLocOffsetMapType::const_iterator
         EndI = GlobalSLocOffsetMap.end(); SLocMapI != EndI; ++SLocMapI) {
    ModuleFile &M = *SLocMapI->second;
    if (M.NumPreprocessedEntities)
      return M.BasePreprocessedEntityID;
  }

  return getTotalNumPreprocessedEntities();
}

namespace {

struct PPEntityComp {
  const ASTReader &Reader;
  ModuleFile &M;

  PPEntityComp(const ASTReader &Reader, ModuleFile &M) : Reader(Reader), M(M) {}

  bool operator()(const PPEntityOffset &L, const PPEntityOffset &R) const {
    SourceLocation LHS = getLoc(L);
    SourceLocation RHS = getLoc(R);
    return Reader.getSourceManager().isBeforeInTranslationUnit(LHS, RHS);
  }

  bool operator()(const PPEntityOffset &L, SourceLocation RHS) const {
    SourceLocation LHS = getLoc(L);
    return Reader.getSourceManager().isBeforeInTranslationUnit(LHS, RHS);
  }

  bool operator()(SourceLocation LHS, const PPEntityOffset &R) const {
    SourceLocation RHS = getLoc(R);
    return Reader.getSourceManager().isBeforeInTranslationUnit(LHS, RHS);
  }

  SourceLocation getLoc(const PPEntityOffset &PPE) const {
    return Reader.TranslateSourceLocation(M, PPE.getBegin());
  }
};

} // namespace

PreprocessedEntityID ASTReader::findPreprocessedEntity(SourceLocation Loc,
                                                       bool EndsAfter) const {
  if (SourceMgr.isLocalSourceLocation(Loc))
    return getTotalNumPreprocessedEntities();

  GlobalSLocOffsetMapType::const_iterator SLocMapI = GlobalSLocOffsetMap.find(
      SourceManager::MaxLoadedOffset - Loc.getOffset() - 1);
  assert(SLocMapI != GlobalSLocOffsetMap.end() &&
         "Corrupted global sloc offset map");

  if (SLocMapI->second->NumPreprocessedEntities == 0)
    return findNextPreprocessedEntity(SLocMapI);

  ModuleFile &M = *SLocMapI->second;

  using pp_iterator = const PPEntityOffset *;

  pp_iterator pp_begin = M.PreprocessedEntityOffsets;
  pp_iterator pp_end = pp_begin + M.NumPreprocessedEntities;

  size_t Count = M.NumPreprocessedEntities;
  size_t Half;
  pp_iterator First = pp_begin;
  pp_iterator PPI;

  if (EndsAfter) {
    PPI = std::upper_bound(pp_begin, pp_end, Loc,
                           PPEntityComp(*this, M));
  } else {
    // Do a binary search manually instead of using std::lower_bound because
    // The end locations of entities may be unordered (when a macro expansion
    // is inside another macro argument), but for this case it is not important
    // whether we get the first macro expansion or its containing macro.
    while (Count > 0) {
      Half = Count / 2;
      PPI = First;
      std::advance(PPI, Half);
      if (SourceMgr.isBeforeInTranslationUnit(
              TranslateSourceLocation(M, PPI->getEnd()), Loc)) {
        First = PPI;
        ++First;
        Count = Count - Half - 1;
      } else
        Count = Half;
    }
  }

  if (PPI == pp_end)
    return findNextPreprocessedEntity(SLocMapI);

  return M.BasePreprocessedEntityID + (PPI - pp_begin);
}

/// Returns a pair of [Begin, End) indices of preallocated
/// preprocessed entities that \arg Range encompasses.
std::pair<unsigned, unsigned>
    ASTReader::findPreprocessedEntitiesInRange(SourceRange Range) {
  if (Range.isInvalid())
    return std::make_pair(0,0);
  assert(!SourceMgr.isBeforeInTranslationUnit(Range.getEnd(),Range.getBegin()));

  PreprocessedEntityID BeginID =
      findPreprocessedEntity(Range.getBegin(), false);
  PreprocessedEntityID EndID = findPreprocessedEntity(Range.getEnd(), true);
  return std::make_pair(BeginID, EndID);
}

/// Optionally returns true or false if the preallocated preprocessed
/// entity with index \arg Index came from file \arg FID.
Optional<bool> ASTReader::isPreprocessedEntityInFileID(unsigned Index,
                                                             FileID FID) {
  if (FID.isInvalid())
    return false;

  std::pair<ModuleFile *, unsigned> PPInfo = getModulePreprocessedEntity(Index);
  ModuleFile &M = *PPInfo.first;
  unsigned LocalIndex = PPInfo.second;
  const PPEntityOffset &PPOffs = M.PreprocessedEntityOffsets[LocalIndex];

  SourceLocation Loc = TranslateSourceLocation(M, PPOffs.getBegin());
  if (Loc.isInvalid())
    return false;

  if (SourceMgr.isInFileID(SourceMgr.getFileLoc(Loc), FID))
    return true;
  else
    return false;
}

namespace {

  /// Visitor used to search for information about a header file.
  class HeaderFileInfoVisitor {
    const FileEntry *FE;
    Optional<HeaderFileInfo> HFI;

  public:
    explicit HeaderFileInfoVisitor(const FileEntry *FE) : FE(FE) {}

    bool operator()(ModuleFile &M) {
      HeaderFileInfoLookupTable *Table
        = static_cast<HeaderFileInfoLookupTable *>(M.HeaderFileInfoTable);
      if (!Table)
        return false;

      // Look in the on-disk hash table for an entry for this file name.
      HeaderFileInfoLookupTable::iterator Pos = Table->find(FE);
      if (Pos == Table->end())
        return false;

      HFI = *Pos;
      return true;
    }

    Optional<HeaderFileInfo> getHeaderFileInfo() const { return HFI; }
  };

} // namespace

HeaderFileInfo ASTReader::GetHeaderFileInfo(const FileEntry *FE) {
  HeaderFileInfoVisitor Visitor(FE);
  ModuleMgr.visit(Visitor);
  if (Optional<HeaderFileInfo> HFI = Visitor.getHeaderFileInfo())
    return *HFI;

  return HeaderFileInfo();
}

void ASTReader::ReadPragmaDiagnosticMappings(DiagnosticsEngine &Diag) {
  using DiagState = DiagnosticsEngine::DiagState;
  SmallVector<DiagState *, 32> DiagStates;

  for (ModuleFile &F : ModuleMgr) {
    unsigned Idx = 0;
    auto &Record = F.PragmaDiagMappings;
    if (Record.empty())
      continue;

    DiagStates.clear();

    auto ReadDiagState =
        [&](const DiagState &BasedOn, SourceLocation Loc,
            bool IncludeNonPragmaStates) -> DiagnosticsEngine::DiagState * {
      unsigned BackrefID = Record[Idx++];
      if (BackrefID != 0)
        return DiagStates[BackrefID - 1];

      // A new DiagState was created here.
      Diag.DiagStates.push_back(BasedOn);
      DiagState *NewState = &Diag.DiagStates.back();
      DiagStates.push_back(NewState);
      unsigned Size = Record[Idx++];
      assert(Idx + Size * 2 <= Record.size() &&
             "Invalid data, not enough diag/map pairs");
      while (Size--) {
        unsigned DiagID = Record[Idx++];
        DiagnosticMapping NewMapping =
            DiagnosticMapping::deserialize(Record[Idx++]);
        if (!NewMapping.isPragma() && !IncludeNonPragmaStates)
          continue;

        DiagnosticMapping &Mapping = NewState->getOrAddMapping(DiagID);

        // If this mapping was specified as a warning but the severity was
        // upgraded due to diagnostic settings, simulate the current diagnostic
        // settings (and use a warning).
        if (NewMapping.wasUpgradedFromWarning() && !Mapping.isErrorOrFatal()) {
          NewMapping.setSeverity(diag::Severity::Warning);
          NewMapping.setUpgradedFromWarning(false);
        }

        Mapping = NewMapping;
      }
      return NewState;
    };

    // Read the first state.
    DiagState *FirstState;
    if (F.Kind == MK_ImplicitModule) {
      // Implicitly-built modules are reused with different diagnostic
      // settings.  Use the initial diagnostic state from Diag to simulate this
      // compilation's diagnostic settings.
      FirstState = Diag.DiagStatesByLoc.FirstDiagState;
      DiagStates.push_back(FirstState);

      // Skip the initial diagnostic state from the serialized module.
      assert(Record[1] == 0 &&
             "Invalid data, unexpected backref in initial state");
      Idx = 3 + Record[2] * 2;
      assert(Idx < Record.size() &&
             "Invalid data, not enough state change pairs in initial state");
    } else if (F.isModule()) {
      // For an explicit module, preserve the flags from the module build
      // command line (-w, -Weverything, -Werror, ...) along with any explicit
      // -Wblah flags.
      unsigned Flags = Record[Idx++];
      DiagState Initial;
      Initial.SuppressSystemWarnings = Flags & 1; Flags >>= 1;
      Initial.ErrorsAsFatal = Flags & 1; Flags >>= 1;
      Initial.WarningsAsErrors = Flags & 1; Flags >>= 1;
      Initial.EnableAllWarnings = Flags & 1; Flags >>= 1;
      Initial.IgnoreAllWarnings = Flags & 1; Flags >>= 1;
      Initial.ExtBehavior = (diag::Severity)Flags;
      FirstState = ReadDiagState(Initial, SourceLocation(), true);

      assert(F.OriginalSourceFileID.isValid());

      // Set up the root buffer of the module to start with the initial
      // diagnostic state of the module itself, to cover files that contain no
      // explicit transitions (for which we did not serialize anything).
      Diag.DiagStatesByLoc.Files[F.OriginalSourceFileID]
          .StateTransitions.push_back({FirstState, 0});
    } else {
      // For prefix ASTs, start with whatever the user configured on the
      // command line.
      Idx++; // Skip flags.
      FirstState = ReadDiagState(*Diag.DiagStatesByLoc.CurDiagState,
                                 SourceLocation(), false);
    }

    // Read the state transitions.
    unsigned NumLocations = Record[Idx++];
    while (NumLocations--) {
      assert(Idx < Record.size() &&
             "Invalid data, missing pragma diagnostic states");
      SourceLocation Loc = ReadSourceLocation(F, Record[Idx++]);
      auto IDAndOffset = SourceMgr.getDecomposedLoc(Loc);
      assert(IDAndOffset.first.isValid() && "invalid FileID for transition");
      assert(IDAndOffset.second == 0 && "not a start location for a FileID");
      unsigned Transitions = Record[Idx++];

      // Note that we don't need to set up Parent/ParentOffset here, because
      // we won't be changing the diagnostic state within imported FileIDs
      // (other than perhaps appending to the main source file, which has no
      // parent).
      auto &F = Diag.DiagStatesByLoc.Files[IDAndOffset.first];
      F.StateTransitions.reserve(F.StateTransitions.size() + Transitions);
      for (unsigned I = 0; I != Transitions; ++I) {
        unsigned Offset = Record[Idx++];
        auto *State =
            ReadDiagState(*FirstState, Loc.getLocWithOffset(Offset), false);
        F.StateTransitions.push_back({State, Offset});
      }
    }

    // Read the final state.
    assert(Idx < Record.size() &&
           "Invalid data, missing final pragma diagnostic state");
    SourceLocation CurStateLoc =
        ReadSourceLocation(F, F.PragmaDiagMappings[Idx++]);
    auto *CurState = ReadDiagState(*FirstState, CurStateLoc, false);

    if (!F.isModule()) {
      Diag.DiagStatesByLoc.CurDiagState = CurState;
      Diag.DiagStatesByLoc.CurDiagStateLoc = CurStateLoc;

      // Preserve the property that the imaginary root file describes the
      // current state.
      FileID NullFile;
      auto &T = Diag.DiagStatesByLoc.Files[NullFile].StateTransitions;
      if (T.empty())
        T.push_back({CurState, 0});
      else
        T[0].State = CurState;
    }

    // Don't try to read these mappings again.
    Record.clear();
  }
}

/// Get the correct cursor and offset for loading a type.
ASTReader::RecordLocation ASTReader::TypeCursorForIndex(unsigned Index) {
  GlobalTypeMapType::iterator I = GlobalTypeMap.find(Index);
  assert(I != GlobalTypeMap.end() && "Corrupted global type map");
  ModuleFile *M = I->second;
  return RecordLocation(
      M, M->TypeOffsets[Index - M->BaseTypeIndex].getBitOffset() +
             M->DeclsBlockStartOffset);
}

static llvm::Optional<Type::TypeClass> getTypeClassForCode(TypeCode code) {
  switch (code) {
#define TYPE_BIT_CODE(CLASS_ID, CODE_ID, CODE_VALUE) \
  case TYPE_##CODE_ID: return Type::CLASS_ID;
#include "clang/Serialization/TypeBitCodes.def"
  default: return llvm::None;
  }
}

/// Read and return the type with the given index..
///
/// The index is the type ID, shifted and minus the number of predefs. This
/// routine actually reads the record corresponding to the type at the given
/// location. It is a helper routine for GetType, which deals with reading type
/// IDs.
QualType ASTReader::readTypeRecord(unsigned Index) {
  assert(ContextObj && "reading type with no AST context");
  ASTContext &Context = *ContextObj;
  RecordLocation Loc = TypeCursorForIndex(Index);
  BitstreamCursor &DeclsCursor = Loc.F->DeclsCursor;

  // Keep track of where we are in the stream, then jump back there
  // after reading this type.
  SavedStreamPosition SavedPosition(DeclsCursor);

  ReadingKindTracker ReadingKind(Read_Type, *this);

  // Note that we are loading a type record.
  Deserializing AType(this);

  if (llvm::Error Err = DeclsCursor.JumpToBit(Loc.Offset)) {
    Error(std::move(Err));
    return QualType();
  }
  Expected<unsigned> RawCode = DeclsCursor.ReadCode();
  if (!RawCode) {
    Error(RawCode.takeError());
    return QualType();
  }

  ASTRecordReader Record(*this, *Loc.F);
  Expected<unsigned> Code = Record.readRecord(DeclsCursor, RawCode.get());
  if (!Code) {
    Error(Code.takeError());
    return QualType();
  }
  if (Code.get() == TYPE_EXT_QUAL) {
    QualType baseType = Record.readQualType();
    Qualifiers quals = Record.readQualifiers();
    return Context.getQualifiedType(baseType, quals);
  }

  auto maybeClass = getTypeClassForCode((TypeCode) Code.get());
  if (!maybeClass) {
    Error("Unexpected code for type");
    return QualType();
  }

  serialization::AbstractTypeReader<ASTRecordReader> TypeReader(Record);
  return TypeReader.read(*maybeClass);
}

namespace clang {

class TypeLocReader : public TypeLocVisitor<TypeLocReader> {
  ASTRecordReader &Reader;

  SourceLocation readSourceLocation() {
    return Reader.readSourceLocation();
  }

  TypeSourceInfo *GetTypeSourceInfo() {
    return Reader.readTypeSourceInfo();
  }

  NestedNameSpecifierLoc ReadNestedNameSpecifierLoc() {
    return Reader.readNestedNameSpecifierLoc();
  }

  Attr *ReadAttr() {
    return Reader.readAttr();
  }

public:
  TypeLocReader(ASTRecordReader &Reader) : Reader(Reader) {}

  // We want compile-time assurance that we've enumerated all of
  // these, so unfortunately we have to declare them first, then
  // define them out-of-line.
#define ABSTRACT_TYPELOC(CLASS, PARENT)
#define TYPELOC(CLASS, PARENT) \
  void Visit##CLASS##TypeLoc(CLASS##TypeLoc TyLoc);
#include "clang/AST/TypeLocNodes.def"

  void VisitFunctionTypeLoc(FunctionTypeLoc);
  void VisitArrayTypeLoc(ArrayTypeLoc);
};

} // namespace clang

void TypeLocReader::VisitQualifiedTypeLoc(QualifiedTypeLoc TL) {
  // nothing to do
}

void TypeLocReader::VisitBuiltinTypeLoc(BuiltinTypeLoc TL) {
  TL.setBuiltinLoc(readSourceLocation());
  if (TL.needsExtraLocalData()) {
    TL.setWrittenTypeSpec(static_cast<DeclSpec::TST>(Reader.readInt()));
    TL.setWrittenSignSpec(static_cast<DeclSpec::TSS>(Reader.readInt()));
    TL.setWrittenWidthSpec(static_cast<DeclSpec::TSW>(Reader.readInt()));
    TL.setModeAttr(Reader.readInt());
  }
}

void TypeLocReader::VisitComplexTypeLoc(ComplexTypeLoc TL) {
  TL.setNameLoc(readSourceLocation());
}

void TypeLocReader::VisitPointerTypeLoc(PointerTypeLoc TL) {
  TL.setStarLoc(readSourceLocation());
}

void TypeLocReader::VisitDecayedTypeLoc(DecayedTypeLoc TL) {
  // nothing to do
}

void TypeLocReader::VisitAdjustedTypeLoc(AdjustedTypeLoc TL) {
  // nothing to do
}

void TypeLocReader::VisitMacroQualifiedTypeLoc(MacroQualifiedTypeLoc TL) {
  TL.setExpansionLoc(readSourceLocation());
}

void TypeLocReader::VisitBlockPointerTypeLoc(BlockPointerTypeLoc TL) {
  TL.setCaretLoc(readSourceLocation());
}

void TypeLocReader::VisitLValueReferenceTypeLoc(LValueReferenceTypeLoc TL) {
  TL.setAmpLoc(readSourceLocation());
}

void TypeLocReader::VisitRValueReferenceTypeLoc(RValueReferenceTypeLoc TL) {
  TL.setAmpAmpLoc(readSourceLocation());
}

void TypeLocReader::VisitMemberPointerTypeLoc(MemberPointerTypeLoc TL) {
  TL.setStarLoc(readSourceLocation());
  TL.setClassTInfo(GetTypeSourceInfo());
}

void TypeLocReader::VisitArrayTypeLoc(ArrayTypeLoc TL) {
  TL.setLBracketLoc(readSourceLocation());
  TL.setRBracketLoc(readSourceLocation());
  if (Reader.readBool())
    TL.setSizeExpr(Reader.readExpr());
  else
    TL.setSizeExpr(nullptr);
}

void TypeLocReader::VisitConstantArrayTypeLoc(ConstantArrayTypeLoc TL) {
  VisitArrayTypeLoc(TL);
}

void TypeLocReader::VisitIncompleteArrayTypeLoc(IncompleteArrayTypeLoc TL) {
  VisitArrayTypeLoc(TL);
}

void TypeLocReader::VisitVariableArrayTypeLoc(VariableArrayTypeLoc TL) {
  VisitArrayTypeLoc(TL);
}

void TypeLocReader::VisitDependentSizedArrayTypeLoc(
                                            DependentSizedArrayTypeLoc TL) {
  VisitArrayTypeLoc(TL);
}

void TypeLocReader::VisitDependentAddressSpaceTypeLoc(
    DependentAddressSpaceTypeLoc TL) {

    TL.setAttrNameLoc(readSourceLocation());
    TL.setAttrOperandParensRange(Reader.readSourceRange());
    TL.setAttrExprOperand(Reader.readExpr());
}

void TypeLocReader::VisitDependentSizedExtVectorTypeLoc(
                                        DependentSizedExtVectorTypeLoc TL) {
  TL.setNameLoc(readSourceLocation());
}

void TypeLocReader::VisitVectorTypeLoc(VectorTypeLoc TL) {
  TL.setNameLoc(readSourceLocation());
}

void TypeLocReader::VisitDependentVectorTypeLoc(
    DependentVectorTypeLoc TL) {
  TL.setNameLoc(readSourceLocation());
}

void TypeLocReader::VisitExtVectorTypeLoc(ExtVectorTypeLoc TL) {
  TL.setNameLoc(readSourceLocation());
}

void TypeLocReader::VisitConstantMatrixTypeLoc(ConstantMatrixTypeLoc TL) {
  TL.setAttrNameLoc(readSourceLocation());
  TL.setAttrOperandParensRange(Reader.readSourceRange());
  TL.setAttrRowOperand(Reader.readExpr());
  TL.setAttrColumnOperand(Reader.readExpr());
}

void TypeLocReader::VisitDependentSizedMatrixTypeLoc(
    DependentSizedMatrixTypeLoc TL) {
  TL.setAttrNameLoc(readSourceLocation());
  TL.setAttrOperandParensRange(Reader.readSourceRange());
  TL.setAttrRowOperand(Reader.readExpr());
  TL.setAttrColumnOperand(Reader.readExpr());
}

void TypeLocReader::VisitFunctionTypeLoc(FunctionTypeLoc TL) {
  TL.setLocalRangeBegin(readSourceLocation());
  TL.setLParenLoc(readSourceLocation());
  TL.setRParenLoc(readSourceLocation());
  TL.setExceptionSpecRange(Reader.readSourceRange());
  TL.setLocalRangeEnd(readSourceLocation());
  for (unsigned i = 0, e = TL.getNumParams(); i != e; ++i) {
    TL.setParam(i, Reader.readDeclAs<ParmVarDecl>());
  }
}

void TypeLocReader::VisitFunctionProtoTypeLoc(FunctionProtoTypeLoc TL) {
  VisitFunctionTypeLoc(TL);
}

void TypeLocReader::VisitFunctionNoProtoTypeLoc(FunctionNoProtoTypeLoc TL) {
  VisitFunctionTypeLoc(TL);
}

void TypeLocReader::VisitUnresolvedUsingTypeLoc(UnresolvedUsingTypeLoc TL) {
  TL.setNameLoc(readSourceLocation());
}

void TypeLocReader::VisitTypedefTypeLoc(TypedefTypeLoc TL) {
  TL.setNameLoc(readSourceLocation());
}

void TypeLocReader::VisitTypeOfExprTypeLoc(TypeOfExprTypeLoc TL) {
  TL.setTypeofLoc(readSourceLocation());
  TL.setLParenLoc(readSourceLocation());
  TL.setRParenLoc(readSourceLocation());
}

void TypeLocReader::VisitTypeOfTypeLoc(TypeOfTypeLoc TL) {
  TL.setTypeofLoc(readSourceLocation());
  TL.setLParenLoc(readSourceLocation());
  TL.setRParenLoc(readSourceLocation());
  TL.setUnderlyingTInfo(GetTypeSourceInfo());
}

void TypeLocReader::VisitDecltypeTypeLoc(DecltypeTypeLoc TL) {
  TL.setNameLoc(readSourceLocation());
}

void TypeLocReader::VisitUnaryTransformTypeLoc(UnaryTransformTypeLoc TL) {
  TL.setKWLoc(readSourceLocation());
  TL.setLParenLoc(readSourceLocation());
  TL.setRParenLoc(readSourceLocation());
  TL.setUnderlyingTInfo(GetTypeSourceInfo());
}

void TypeLocReader::VisitAutoTypeLoc(AutoTypeLoc TL) {
  TL.setNameLoc(readSourceLocation());
  if (Reader.readBool()) {
    TL.setNestedNameSpecifierLoc(ReadNestedNameSpecifierLoc());
    TL.setTemplateKWLoc(readSourceLocation());
    TL.setConceptNameLoc(readSourceLocation());
    TL.setFoundDecl(Reader.readDeclAs<NamedDecl>());
    TL.setLAngleLoc(readSourceLocation());
    TL.setRAngleLoc(readSourceLocation());
    for (unsigned i = 0, e = TL.getNumArgs(); i != e; ++i)
      TL.setArgLocInfo(i, Reader.readTemplateArgumentLocInfo(
                              TL.getTypePtr()->getArg(i).getKind()));
  }
}

void TypeLocReader::VisitDeducedTemplateSpecializationTypeLoc(
    DeducedTemplateSpecializationTypeLoc TL) {
  TL.setTemplateNameLoc(readSourceLocation());
}

void TypeLocReader::VisitRecordTypeLoc(RecordTypeLoc TL) {
  TL.setNameLoc(readSourceLocation());
}

void TypeLocReader::VisitEnumTypeLoc(EnumTypeLoc TL) {
  TL.setNameLoc(readSourceLocation());
}

void TypeLocReader::VisitAttributedTypeLoc(AttributedTypeLoc TL) {
  TL.setAttr(ReadAttr());
}

void TypeLocReader::VisitTemplateTypeParmTypeLoc(TemplateTypeParmTypeLoc TL) {
  TL.setNameLoc(readSourceLocation());
}

void TypeLocReader::VisitSubstTemplateTypeParmTypeLoc(
                                            SubstTemplateTypeParmTypeLoc TL) {
  TL.setNameLoc(readSourceLocation());
}

void TypeLocReader::VisitSubstTemplateTypeParmPackTypeLoc(
                                          SubstTemplateTypeParmPackTypeLoc TL) {
  TL.setNameLoc(readSourceLocation());
}

void TypeLocReader::VisitTemplateSpecializationTypeLoc(
                                           TemplateSpecializationTypeLoc TL) {
  TL.setTemplateKeywordLoc(readSourceLocation());
  TL.setTemplateNameLoc(readSourceLocation());
  TL.setLAngleLoc(readSourceLocation());
  TL.setRAngleLoc(readSourceLocation());
  for (unsigned i = 0, e = TL.getNumArgs(); i != e; ++i)
    TL.setArgLocInfo(
        i,
        Reader.readTemplateArgumentLocInfo(
          TL.getTypePtr()->getArg(i).getKind()));
}

void TypeLocReader::VisitParenTypeLoc(ParenTypeLoc TL) {
  TL.setLParenLoc(readSourceLocation());
  TL.setRParenLoc(readSourceLocation());
}

void TypeLocReader::VisitElaboratedTypeLoc(ElaboratedTypeLoc TL) {
  TL.setElaboratedKeywordLoc(readSourceLocation());
  TL.setQualifierLoc(ReadNestedNameSpecifierLoc());
}

void TypeLocReader::VisitInjectedClassNameTypeLoc(InjectedClassNameTypeLoc TL) {
  TL.setNameLoc(readSourceLocation());
}

void TypeLocReader::VisitDependentNameTypeLoc(DependentNameTypeLoc TL) {
  TL.setElaboratedKeywordLoc(readSourceLocation());
  TL.setQualifierLoc(ReadNestedNameSpecifierLoc());
  TL.setNameLoc(readSourceLocation());
}

void TypeLocReader::VisitDependentTemplateSpecializationTypeLoc(
       DependentTemplateSpecializationTypeLoc TL) {
  TL.setElaboratedKeywordLoc(readSourceLocation());
  TL.setQualifierLoc(ReadNestedNameSpecifierLoc());
  TL.setTemplateKeywordLoc(readSourceLocation());
  TL.setTemplateNameLoc(readSourceLocation());
  TL.setLAngleLoc(readSourceLocation());
  TL.setRAngleLoc(readSourceLocation());
  for (unsigned I = 0, E = TL.getNumArgs(); I != E; ++I)
    TL.setArgLocInfo(
        I,
        Reader.readTemplateArgumentLocInfo(
            TL.getTypePtr()->getArg(I).getKind()));
}

void TypeLocReader::VisitPackExpansionTypeLoc(PackExpansionTypeLoc TL) {
  TL.setEllipsisLoc(readSourceLocation());
}

void TypeLocReader::VisitObjCInterfaceTypeLoc(ObjCInterfaceTypeLoc TL) {
  TL.setNameLoc(readSourceLocation());
}

void TypeLocReader::VisitObjCTypeParamTypeLoc(ObjCTypeParamTypeLoc TL) {
  if (TL.getNumProtocols()) {
    TL.setProtocolLAngleLoc(readSourceLocation());
    TL.setProtocolRAngleLoc(readSourceLocation());
  }
  for (unsigned i = 0, e = TL.getNumProtocols(); i != e; ++i)
    TL.setProtocolLoc(i, readSourceLocation());
}

void TypeLocReader::VisitObjCObjectTypeLoc(ObjCObjectTypeLoc TL) {
  TL.setHasBaseTypeAsWritten(Reader.readBool());
  TL.setTypeArgsLAngleLoc(readSourceLocation());
  TL.setTypeArgsRAngleLoc(readSourceLocation());
  for (unsigned i = 0, e = TL.getNumTypeArgs(); i != e; ++i)
    TL.setTypeArgTInfo(i, GetTypeSourceInfo());
  TL.setProtocolLAngleLoc(readSourceLocation());
  TL.setProtocolRAngleLoc(readSourceLocation());
  for (unsigned i = 0, e = TL.getNumProtocols(); i != e; ++i)
    TL.setProtocolLoc(i, readSourceLocation());
}

void TypeLocReader::VisitObjCObjectPointerTypeLoc(ObjCObjectPointerTypeLoc TL) {
  TL.setStarLoc(readSourceLocation());
}

void TypeLocReader::VisitAtomicTypeLoc(AtomicTypeLoc TL) {
  TL.setKWLoc(readSourceLocation());
  TL.setLParenLoc(readSourceLocation());
  TL.setRParenLoc(readSourceLocation());
}

void TypeLocReader::VisitPipeTypeLoc(PipeTypeLoc TL) {
  TL.setKWLoc(readSourceLocation());
}

void TypeLocReader::VisitExtIntTypeLoc(clang::ExtIntTypeLoc TL) {
  TL.setNameLoc(readSourceLocation());
}
void TypeLocReader::VisitDependentExtIntTypeLoc(
    clang::DependentExtIntTypeLoc TL) {
  TL.setNameLoc(readSourceLocation());
}


void ASTRecordReader::readTypeLoc(TypeLoc TL) {
  TypeLocReader TLR(*this);
  for (; !TL.isNull(); TL = TL.getNextTypeLoc())
    TLR.Visit(TL);
}

TypeSourceInfo *ASTRecordReader::readTypeSourceInfo() {
  QualType InfoTy = readType();
  if (InfoTy.isNull())
    return nullptr;

  TypeSourceInfo *TInfo = getContext().CreateTypeSourceInfo(InfoTy);
  readTypeLoc(TInfo->getTypeLoc());
  return TInfo;
}

QualType ASTReader::GetType(TypeID ID) {
  assert(ContextObj && "reading type with no AST context");
  ASTContext &Context = *ContextObj;

  unsigned FastQuals = ID & Qualifiers::FastMask;
  unsigned Index = ID >> Qualifiers::FastWidth;

  if (Index < NUM_PREDEF_TYPE_IDS) {
    QualType T;
    switch ((PredefinedTypeIDs)Index) {
    case PREDEF_TYPE_NULL_ID:
      return QualType();
    case PREDEF_TYPE_VOID_ID:
      T = Context.VoidTy;
      break;
    case PREDEF_TYPE_BOOL_ID:
      T = Context.BoolTy;
      break;
    case PREDEF_TYPE_CHAR_U_ID:
    case PREDEF_TYPE_CHAR_S_ID:
      // FIXME: Check that the signedness of CharTy is correct!
      T = Context.CharTy;
      break;
    case PREDEF_TYPE_UCHAR_ID:
      T = Context.UnsignedCharTy;
      break;
    case PREDEF_TYPE_USHORT_ID:
      T = Context.UnsignedShortTy;
      break;
    case PREDEF_TYPE_UINT_ID:
      T = Context.UnsignedIntTy;
      break;
    case PREDEF_TYPE_ULONG_ID:
      T = Context.UnsignedLongTy;
      break;
    case PREDEF_TYPE_ULONGLONG_ID:
      T = Context.UnsignedLongLongTy;
      break;
    case PREDEF_TYPE_UINT128_ID:
      T = Context.UnsignedInt128Ty;
      break;
    case PREDEF_TYPE_SCHAR_ID:
      T = Context.SignedCharTy;
      break;
    case PREDEF_TYPE_WCHAR_ID:
      T = Context.WCharTy;
      break;
    case PREDEF_TYPE_SHORT_ID:
      T = Context.ShortTy;
      break;
    case PREDEF_TYPE_INT_ID:
      T = Context.IntTy;
      break;
    case PREDEF_TYPE_LONG_ID:
      T = Context.LongTy;
      break;
    case PREDEF_TYPE_LONGLONG_ID:
      T = Context.LongLongTy;
      break;
    case PREDEF_TYPE_INT128_ID:
      T = Context.Int128Ty;
      break;
    case PREDEF_TYPE_BFLOAT16_ID:
      T = Context.BFloat16Ty;
      break;
    case PREDEF_TYPE_HALF_ID:
      T = Context.HalfTy;
      break;
    case PREDEF_TYPE_FLOAT_ID:
      T = Context.FloatTy;
      break;
    case PREDEF_TYPE_DOUBLE_ID:
      T = Context.DoubleTy;
      break;
    case PREDEF_TYPE_LONGDOUBLE_ID:
      T = Context.LongDoubleTy;
      break;
    case PREDEF_TYPE_SHORT_ACCUM_ID:
      T = Context.ShortAccumTy;
      break;
    case PREDEF_TYPE_ACCUM_ID:
      T = Context.AccumTy;
      break;
    case PREDEF_TYPE_LONG_ACCUM_ID:
      T = Context.LongAccumTy;
      break;
    case PREDEF_TYPE_USHORT_ACCUM_ID:
      T = Context.UnsignedShortAccumTy;
      break;
    case PREDEF_TYPE_UACCUM_ID:
      T = Context.UnsignedAccumTy;
      break;
    case PREDEF_TYPE_ULONG_ACCUM_ID:
      T = Context.UnsignedLongAccumTy;
      break;
    case PREDEF_TYPE_SHORT_FRACT_ID:
      T = Context.ShortFractTy;
      break;
    case PREDEF_TYPE_FRACT_ID:
      T = Context.FractTy;
      break;
    case PREDEF_TYPE_LONG_FRACT_ID:
      T = Context.LongFractTy;
      break;
    case PREDEF_TYPE_USHORT_FRACT_ID:
      T = Context.UnsignedShortFractTy;
      break;
    case PREDEF_TYPE_UFRACT_ID:
      T = Context.UnsignedFractTy;
      break;
    case PREDEF_TYPE_ULONG_FRACT_ID:
      T = Context.UnsignedLongFractTy;
      break;
    case PREDEF_TYPE_SAT_SHORT_ACCUM_ID:
      T = Context.SatShortAccumTy;
      break;
    case PREDEF_TYPE_SAT_ACCUM_ID:
      T = Context.SatAccumTy;
      break;
    case PREDEF_TYPE_SAT_LONG_ACCUM_ID:
      T = Context.SatLongAccumTy;
      break;
    case PREDEF_TYPE_SAT_USHORT_ACCUM_ID:
      T = Context.SatUnsignedShortAccumTy;
      break;
    case PREDEF_TYPE_SAT_UACCUM_ID:
      T = Context.SatUnsignedAccumTy;
      break;
    case PREDEF_TYPE_SAT_ULONG_ACCUM_ID:
      T = Context.SatUnsignedLongAccumTy;
      break;
    case PREDEF_TYPE_SAT_SHORT_FRACT_ID:
      T = Context.SatShortFractTy;
      break;
    case PREDEF_TYPE_SAT_FRACT_ID:
      T = Context.SatFractTy;
      break;
    case PREDEF_TYPE_SAT_LONG_FRACT_ID:
      T = Context.SatLongFractTy;
      break;
    case PREDEF_TYPE_SAT_USHORT_FRACT_ID:
      T = Context.SatUnsignedShortFractTy;
      break;
    case PREDEF_TYPE_SAT_UFRACT_ID:
      T = Context.SatUnsignedFractTy;
      break;
    case PREDEF_TYPE_SAT_ULONG_FRACT_ID:
      T = Context.SatUnsignedLongFractTy;
      break;
    case PREDEF_TYPE_FLOAT16_ID:
      T = Context.Float16Ty;
      break;
    case PREDEF_TYPE_FLOAT128_ID:
      T = Context.Float128Ty;
      break;
    case PREDEF_TYPE_OVERLOAD_ID:
      T = Context.OverloadTy;
      break;
    case PREDEF_TYPE_BOUND_MEMBER:
      T = Context.BoundMemberTy;
      break;
    case PREDEF_TYPE_PSEUDO_OBJECT:
      T = Context.PseudoObjectTy;
      break;
    case PREDEF_TYPE_DEPENDENT_ID:
      T = Context.DependentTy;
      break;
    case PREDEF_TYPE_UNKNOWN_ANY:
      T = Context.UnknownAnyTy;
      break;
    case PREDEF_TYPE_NULLPTR_ID:
      T = Context.NullPtrTy;
      break;
    case PREDEF_TYPE_CHAR8_ID:
      T = Context.Char8Ty;
      break;
    case PREDEF_TYPE_CHAR16_ID:
      T = Context.Char16Ty;
      break;
    case PREDEF_TYPE_CHAR32_ID:
      T = Context.Char32Ty;
      break;
    case PREDEF_TYPE_OBJC_ID:
      T = Context.ObjCBuiltinIdTy;
      break;
    case PREDEF_TYPE_OBJC_CLASS:
      T = Context.ObjCBuiltinClassTy;
      break;
    case PREDEF_TYPE_OBJC_SEL:
      T = Context.ObjCBuiltinSelTy;
      break;
#define IMAGE_TYPE(ImgType, Id, SingletonId, Access, Suffix) \
    case PREDEF_TYPE_##Id##_ID: \
      T = Context.SingletonId; \
      break;
#include "clang/Basic/OpenCLImageTypes.def"
#define EXT_OPAQUE_TYPE(ExtType, Id, Ext) \
    case PREDEF_TYPE_##Id##_ID: \
      T = Context.Id##Ty; \
      break;
#include "clang/Basic/OpenCLExtensionTypes.def"
    case PREDEF_TYPE_SAMPLER_ID:
      T = Context.OCLSamplerTy;
      break;
    case PREDEF_TYPE_EVENT_ID:
      T = Context.OCLEventTy;
      break;
    case PREDEF_TYPE_CLK_EVENT_ID:
      T = Context.OCLClkEventTy;
      break;
    case PREDEF_TYPE_QUEUE_ID:
      T = Context.OCLQueueTy;
      break;
    case PREDEF_TYPE_RESERVE_ID_ID:
      T = Context.OCLReserveIDTy;
      break;
    case PREDEF_TYPE_AUTO_DEDUCT:
      T = Context.getAutoDeductType();
      break;
    case PREDEF_TYPE_AUTO_RREF_DEDUCT:
      T = Context.getAutoRRefDeductType();
      break;
    case PREDEF_TYPE_ARC_UNBRIDGED_CAST:
      T = Context.ARCUnbridgedCastTy;
      break;
    case PREDEF_TYPE_BUILTIN_FN:
      T = Context.BuiltinFnTy;
      break;
    case PREDEF_TYPE_INCOMPLETE_MATRIX_IDX:
      T = Context.IncompleteMatrixIdxTy;
      break;
    case PREDEF_TYPE_OMP_ARRAY_SECTION:
      T = Context.OMPArraySectionTy;
      break;
    case PREDEF_TYPE_OMP_ARRAY_SHAPING:
      T = Context.OMPArraySectionTy;
      break;
    case PREDEF_TYPE_OMP_ITERATOR:
      T = Context.OMPIteratorTy;
      break;
#define SVE_TYPE(Name, Id, SingletonId) \
    case PREDEF_TYPE_##Id##_ID: \
      T = Context.SingletonId; \
      break;
#include "clang/Basic/AArch64SVEACLETypes.def"
#define PPC_MMA_VECTOR_TYPE(Name, Id, Size) \
    case PREDEF_TYPE_##Id##_ID: \
      T = Context.Id##Ty; \
      break;
#include "clang/Basic/PPCTypes.def"
    }

    assert(!T.isNull() && "Unknown predefined type");
    return T.withFastQualifiers(FastQuals);
  }

  Index -= NUM_PREDEF_TYPE_IDS;
  assert(Index < TypesLoaded.size() && "Type index out-of-range");
  if (TypesLoaded[Index].isNull()) {
    TypesLoaded[Index] = readTypeRecord(Index);
    if (TypesLoaded[Index].isNull())
      return QualType();

    TypesLoaded[Index]->setFromAST();
    if (DeserializationListener)
      DeserializationListener->TypeRead(TypeIdx::fromTypeID(ID),
                                        TypesLoaded[Index]);
  }

  return TypesLoaded[Index].withFastQualifiers(FastQuals);
}

QualType ASTReader::getLocalType(ModuleFile &F, unsigned LocalID) {
  return GetType(getGlobalTypeID(F, LocalID));
}

serialization::TypeID
ASTReader::getGlobalTypeID(ModuleFile &F, unsigned LocalID) const {
  unsigned FastQuals = LocalID & Qualifiers::FastMask;
  unsigned LocalIndex = LocalID >> Qualifiers::FastWidth;

  if (LocalIndex < NUM_PREDEF_TYPE_IDS)
    return LocalID;

  if (!F.ModuleOffsetMap.empty())
    ReadModuleOffsetMap(F);

  ContinuousRangeMap<uint32_t, int, 2>::iterator I
    = F.TypeRemap.find(LocalIndex - NUM_PREDEF_TYPE_IDS);
  assert(I != F.TypeRemap.end() && "Invalid index into type index remap");

  unsigned GlobalIndex = LocalIndex + I->second;
  return (GlobalIndex << Qualifiers::FastWidth) | FastQuals;
}

TemplateArgumentLocInfo
ASTRecordReader::readTemplateArgumentLocInfo(TemplateArgument::ArgKind Kind) {
  switch (Kind) {
  case TemplateArgument::Expression:
    return readExpr();
  case TemplateArgument::Type:
    return readTypeSourceInfo();
  case TemplateArgument::Template: {
    NestedNameSpecifierLoc QualifierLoc =
      readNestedNameSpecifierLoc();
    SourceLocation TemplateNameLoc = readSourceLocation();
    return TemplateArgumentLocInfo(getASTContext(), QualifierLoc,
                                   TemplateNameLoc, SourceLocation());
  }
  case TemplateArgument::TemplateExpansion: {
    NestedNameSpecifierLoc QualifierLoc = readNestedNameSpecifierLoc();
    SourceLocation TemplateNameLoc = readSourceLocation();
    SourceLocation EllipsisLoc = readSourceLocation();
    return TemplateArgumentLocInfo(getASTContext(), QualifierLoc,
                                   TemplateNameLoc, EllipsisLoc);
  }
  case TemplateArgument::Null:
  case TemplateArgument::Integral:
  case TemplateArgument::Declaration:
  case TemplateArgument::NullPtr:
  case TemplateArgument::Pack:
    // FIXME: Is this right?
    return TemplateArgumentLocInfo();
  }
  llvm_unreachable("unexpected template argument loc");
}

TemplateArgumentLoc ASTRecordReader::readTemplateArgumentLoc() {
  TemplateArgument Arg = readTemplateArgument();

  if (Arg.getKind() == TemplateArgument::Expression) {
    if (readBool()) // bool InfoHasSameExpr.
      return TemplateArgumentLoc(Arg, TemplateArgumentLocInfo(Arg.getAsExpr()));
  }
  return TemplateArgumentLoc(Arg, readTemplateArgumentLocInfo(Arg.getKind()));
}

const ASTTemplateArgumentListInfo *
ASTRecordReader::readASTTemplateArgumentListInfo() {
  SourceLocation LAngleLoc = readSourceLocation();
  SourceLocation RAngleLoc = readSourceLocation();
  unsigned NumArgsAsWritten = readInt();
  TemplateArgumentListInfo TemplArgsInfo(LAngleLoc, RAngleLoc);
  for (unsigned i = 0; i != NumArgsAsWritten; ++i)
    TemplArgsInfo.addArgument(readTemplateArgumentLoc());
  return ASTTemplateArgumentListInfo::Create(getContext(), TemplArgsInfo);
}

Decl *ASTReader::GetExternalDecl(uint32_t ID) {
  return GetDecl(ID);
}

void ASTReader::CompleteRedeclChain(const Decl *D) {
  if (NumCurrentElementsDeserializing) {
    // We arrange to not care about the complete redeclaration chain while we're
    // deserializing. Just remember that the AST has marked this one as complete
    // but that it's not actually complete yet, so we know we still need to
    // complete it later.
    PendingIncompleteDeclChains.push_back(const_cast<Decl*>(D));
    return;
  }

  const DeclContext *DC = D->getDeclContext()->getRedeclContext();

  // If this is a named declaration, complete it by looking it up
  // within its context.
  //
  // FIXME: Merging a function definition should merge
  // all mergeable entities within it.
  if (isa<TranslationUnitDecl>(DC) || isa<NamespaceDecl>(DC) ||
      isa<CXXRecordDecl>(DC) || isa<EnumDecl>(DC)) {
    if (DeclarationName Name = cast<NamedDecl>(D)->getDeclName()) {
      if (!getContext().getLangOpts().CPlusPlus &&
          isa<TranslationUnitDecl>(DC)) {
        // Outside of C++, we don't have a lookup table for the TU, so update
        // the identifier instead. (For C++ modules, we don't store decls
        // in the serialized identifier table, so we do the lookup in the TU.)
        auto *II = Name.getAsIdentifierInfo();
        assert(II && "non-identifier name in C?");
        if (II->isOutOfDate())
          updateOutOfDateIdentifier(*II);
      } else
        DC->lookup(Name);
    } else if (needsAnonymousDeclarationNumber(cast<NamedDecl>(D))) {
      // Find all declarations of this kind from the relevant context.
      for (auto *DCDecl : cast<Decl>(D->getLexicalDeclContext())->redecls()) {
        auto *DC = cast<DeclContext>(DCDecl);
        SmallVector<Decl*, 8> Decls;
        FindExternalLexicalDecls(
            DC, [&](Decl::Kind K) { return K == D->getKind(); }, Decls);
      }
    }
  }

  if (auto *CTSD = dyn_cast<ClassTemplateSpecializationDecl>(D))
    CTSD->getSpecializedTemplate()->LoadLazySpecializations();
  if (auto *VTSD = dyn_cast<VarTemplateSpecializationDecl>(D))
    VTSD->getSpecializedTemplate()->LoadLazySpecializations();
  if (auto *FD = dyn_cast<FunctionDecl>(D)) {
    if (auto *Template = FD->getPrimaryTemplate())
      Template->LoadLazySpecializations();
  }
}

CXXCtorInitializer **
ASTReader::GetExternalCXXCtorInitializers(uint64_t Offset) {
  RecordLocation Loc = getLocalBitOffset(Offset);
  BitstreamCursor &Cursor = Loc.F->DeclsCursor;
  SavedStreamPosition SavedPosition(Cursor);
  if (llvm::Error Err = Cursor.JumpToBit(Loc.Offset)) {
    Error(std::move(Err));
    return nullptr;
  }
  ReadingKindTracker ReadingKind(Read_Decl, *this);

  Expected<unsigned> MaybeCode = Cursor.ReadCode();
  if (!MaybeCode) {
    Error(MaybeCode.takeError());
    return nullptr;
  }
  unsigned Code = MaybeCode.get();

  ASTRecordReader Record(*this, *Loc.F);
  Expected<unsigned> MaybeRecCode = Record.readRecord(Cursor, Code);
  if (!MaybeRecCode) {
    Error(MaybeRecCode.takeError());
    return nullptr;
  }
  if (MaybeRecCode.get() != DECL_CXX_CTOR_INITIALIZERS) {
    Error("malformed AST file: missing C++ ctor initializers");
    return nullptr;
  }

  return Record.readCXXCtorInitializers();
}

CXXBaseSpecifier *ASTReader::GetExternalCXXBaseSpecifiers(uint64_t Offset) {
  assert(ContextObj && "reading base specifiers with no AST context");
  ASTContext &Context = *ContextObj;

  RecordLocation Loc = getLocalBitOffset(Offset);
  BitstreamCursor &Cursor = Loc.F->DeclsCursor;
  SavedStreamPosition SavedPosition(Cursor);
  if (llvm::Error Err = Cursor.JumpToBit(Loc.Offset)) {
    Error(std::move(Err));
    return nullptr;
  }
  ReadingKindTracker ReadingKind(Read_Decl, *this);

  Expected<unsigned> MaybeCode = Cursor.ReadCode();
  if (!MaybeCode) {
    Error(MaybeCode.takeError());
    return nullptr;
  }
  unsigned Code = MaybeCode.get();

  ASTRecordReader Record(*this, *Loc.F);
  Expected<unsigned> MaybeRecCode = Record.readRecord(Cursor, Code);
  if (!MaybeRecCode) {
    Error(MaybeCode.takeError());
    return nullptr;
  }
  unsigned RecCode = MaybeRecCode.get();

  if (RecCode != DECL_CXX_BASE_SPECIFIERS) {
    Error("malformed AST file: missing C++ base specifiers");
    return nullptr;
  }

  unsigned NumBases = Record.readInt();
  void *Mem = Context.Allocate(sizeof(CXXBaseSpecifier) * NumBases);
  CXXBaseSpecifier *Bases = new (Mem) CXXBaseSpecifier [NumBases];
  for (unsigned I = 0; I != NumBases; ++I)
    Bases[I] = Record.readCXXBaseSpecifier();
  return Bases;
}

serialization::DeclID
ASTReader::getGlobalDeclID(ModuleFile &F, LocalDeclID LocalID) const {
  if (LocalID < NUM_PREDEF_DECL_IDS)
    return LocalID;

  if (!F.ModuleOffsetMap.empty())
    ReadModuleOffsetMap(F);

  ContinuousRangeMap<uint32_t, int, 2>::iterator I
    = F.DeclRemap.find(LocalID - NUM_PREDEF_DECL_IDS);
  assert(I != F.DeclRemap.end() && "Invalid index into decl index remap");

  return LocalID + I->second;
}

bool ASTReader::isDeclIDFromModule(serialization::GlobalDeclID ID,
                                   ModuleFile &M) const {
  // Predefined decls aren't from any module.
  if (ID < NUM_PREDEF_DECL_IDS)
    return false;

  return ID - NUM_PREDEF_DECL_IDS >= M.BaseDeclID &&
         ID - NUM_PREDEF_DECL_IDS < M.BaseDeclID + M.LocalNumDecls;
}

ModuleFile *ASTReader::getOwningModuleFile(const Decl *D) {
  if (!D->isFromASTFile())
    return nullptr;
  GlobalDeclMapType::const_iterator I = GlobalDeclMap.find(D->getGlobalID());
  assert(I != GlobalDeclMap.end() && "Corrupted global declaration map");
  return I->second;
}

SourceLocation ASTReader::getSourceLocationForDeclID(GlobalDeclID ID) {
  if (ID < NUM_PREDEF_DECL_IDS)
    return SourceLocation();

  unsigned Index = ID - NUM_PREDEF_DECL_IDS;

  if (Index > DeclsLoaded.size()) {
    Error("declaration ID out-of-range for AST file");
    return SourceLocation();
  }

  if (Decl *D = DeclsLoaded[Index])
    return D->getLocation();

  SourceLocation Loc;
  DeclCursorForID(ID, Loc);
  return Loc;
}

static Decl *getPredefinedDecl(ASTContext &Context, PredefinedDeclIDs ID) {
  switch (ID) {
  case PREDEF_DECL_NULL_ID:
    return nullptr;

  case PREDEF_DECL_TRANSLATION_UNIT_ID:
    return Context.getTranslationUnitDecl();

  case PREDEF_DECL_OBJC_ID_ID:
    return Context.getObjCIdDecl();

  case PREDEF_DECL_OBJC_SEL_ID:
    return Context.getObjCSelDecl();

  case PREDEF_DECL_OBJC_CLASS_ID:
    return Context.getObjCClassDecl();

  case PREDEF_DECL_OBJC_PROTOCOL_ID:
    return Context.getObjCProtocolDecl();

  case PREDEF_DECL_INT_128_ID:
    return Context.getInt128Decl();

  case PREDEF_DECL_UNSIGNED_INT_128_ID:
    return Context.getUInt128Decl();

  case PREDEF_DECL_OBJC_INSTANCETYPE_ID:
    return Context.getObjCInstanceTypeDecl();

  case PREDEF_DECL_BUILTIN_VA_LIST_ID:
    return Context.getBuiltinVaListDecl();

  case PREDEF_DECL_VA_LIST_TAG:
    return Context.getVaListTagDecl();

  case PREDEF_DECL_BUILTIN_MS_VA_LIST_ID:
    return Context.getBuiltinMSVaListDecl();

  case PREDEF_DECL_BUILTIN_MS_GUID_ID:
    return Context.getMSGuidTagDecl();

  case PREDEF_DECL_EXTERN_C_CONTEXT_ID:
    return Context.getExternCContextDecl();

  case PREDEF_DECL_MAKE_INTEGER_SEQ_ID:
    return Context.getMakeIntegerSeqDecl();

  case PREDEF_DECL_CF_CONSTANT_STRING_ID:
    return Context.getCFConstantStringDecl();

  case PREDEF_DECL_CF_CONSTANT_STRING_TAG_ID:
    return Context.getCFConstantStringTagDecl();

  case PREDEF_DECL_TYPE_PACK_ELEMENT_ID:
    return Context.getTypePackElementDecl();
  }
  llvm_unreachable("PredefinedDeclIDs unknown enum value");
}

Decl *ASTReader::GetExistingDecl(DeclID ID) {
  assert(ContextObj && "reading decl with no AST context");
  if (ID < NUM_PREDEF_DECL_IDS) {
    Decl *D = getPredefinedDecl(*ContextObj, (PredefinedDeclIDs)ID);
    if (D) {
      // Track that we have merged the declaration with ID \p ID into the
      // pre-existing predefined declaration \p D.
      auto &Merged = KeyDecls[D->getCanonicalDecl()];
      if (Merged.empty())
        Merged.push_back(ID);
    }
    return D;
  }

  unsigned Index = ID - NUM_PREDEF_DECL_IDS;

  if (Index >= DeclsLoaded.size()) {
    assert(0 && "declaration ID out-of-range for AST file");
    Error("declaration ID out-of-range for AST file");
    return nullptr;
  }

  return DeclsLoaded[Index];
}

Decl *ASTReader::GetDecl(DeclID ID) {
  if (ID < NUM_PREDEF_DECL_IDS)
    return GetExistingDecl(ID);

  unsigned Index = ID - NUM_PREDEF_DECL_IDS;

  if (Index >= DeclsLoaded.size()) {
    assert(0 && "declaration ID out-of-range for AST file");
    Error("declaration ID out-of-range for AST file");
    return nullptr;
  }

  if (!DeclsLoaded[Index]) {
    ReadDeclRecord(ID);
    if (DeserializationListener)
      DeserializationListener->DeclRead(ID, DeclsLoaded[Index]);
  }

  return DeclsLoaded[Index];
}

DeclID ASTReader::mapGlobalIDToModuleFileGlobalID(ModuleFile &M,
                                                  DeclID GlobalID) {
  if (GlobalID < NUM_PREDEF_DECL_IDS)
    return GlobalID;

  GlobalDeclMapType::const_iterator I = GlobalDeclMap.find(GlobalID);
  assert(I != GlobalDeclMap.end() && "Corrupted global declaration map");
  ModuleFile *Owner = I->second;

  llvm::DenseMap<ModuleFile *, serialization::DeclID>::iterator Pos
    = M.GlobalToLocalDeclIDs.find(Owner);
  if (Pos == M.GlobalToLocalDeclIDs.end())
    return 0;

  return GlobalID - Owner->BaseDeclID + Pos->second;
}

serialization::DeclID ASTReader::ReadDeclID(ModuleFile &F,
                                            const RecordData &Record,
                                            unsigned &Idx) {
  if (Idx >= Record.size()) {
    Error("Corrupted AST file");
    return 0;
  }

  return getGlobalDeclID(F, Record[Idx++]);
}

/// Resolve the offset of a statement into a statement.
///
/// This operation will read a new statement from the external
/// source each time it is called, and is meant to be used via a
/// LazyOffsetPtr (which is used by Decls for the body of functions, etc).
Stmt *ASTReader::GetExternalDeclStmt(uint64_t Offset) {
  // Switch case IDs are per Decl.
  ClearSwitchCaseIDs();

  // Offset here is a global offset across the entire chain.
  RecordLocation Loc = getLocalBitOffset(Offset);
  if (llvm::Error Err = Loc.F->DeclsCursor.JumpToBit(Loc.Offset)) {
    Error(std::move(Err));
    return nullptr;
  }
  assert(NumCurrentElementsDeserializing == 0 &&
         "should not be called while already deserializing");
  Deserializing D(this);
  return ReadStmtFromStream(*Loc.F);
}

void ASTReader::FindExternalLexicalDecls(
    const DeclContext *DC, llvm::function_ref<bool(Decl::Kind)> IsKindWeWant,
    SmallVectorImpl<Decl *> &Decls) {
  bool PredefsVisited[NUM_PREDEF_DECL_IDS] = {};

  auto Visit = [&] (ModuleFile *M, LexicalContents LexicalDecls) {
    assert(LexicalDecls.size() % 2 == 0 && "expected an even number of entries");
    for (int I = 0, N = LexicalDecls.size(); I != N; I += 2) {
      auto K = (Decl::Kind)+LexicalDecls[I];
      if (!IsKindWeWant(K))
        continue;

      auto ID = (serialization::DeclID)+LexicalDecls[I + 1];

      // Don't add predefined declarations to the lexical context more
      // than once.
      if (ID < NUM_PREDEF_DECL_IDS) {
        if (PredefsVisited[ID])
          continue;

        PredefsVisited[ID] = true;
      }

      if (Decl *D = GetLocalDecl(*M, ID)) {
        assert(D->getKind() == K && "wrong kind for lexical decl");
        if (!DC->isDeclInLexicalTraversal(D))
          Decls.push_back(D);
      }
    }
  };

  if (isa<TranslationUnitDecl>(DC)) {
    for (auto Lexical : TULexicalDecls)
      Visit(Lexical.first, Lexical.second);
  } else {
    auto I = LexicalDecls.find(DC);
    if (I != LexicalDecls.end())
      Visit(I->second.first, I->second.second);
  }

  ++NumLexicalDeclContextsRead;
}

namespace {

class DeclIDComp {
  ASTReader &Reader;
  ModuleFile &Mod;

public:
  DeclIDComp(ASTReader &Reader, ModuleFile &M) : Reader(Reader), Mod(M) {}

  bool operator()(LocalDeclID L, LocalDeclID R) const {
    SourceLocation LHS = getLocation(L);
    SourceLocation RHS = getLocation(R);
    return Reader.getSourceManager().isBeforeInTranslationUnit(LHS, RHS);
  }

  bool operator()(SourceLocation LHS, LocalDeclID R) const {
    SourceLocation RHS = getLocation(R);
    return Reader.getSourceManager().isBeforeInTranslationUnit(LHS, RHS);
  }

  bool operator()(LocalDeclID L, SourceLocation RHS) const {
    SourceLocation LHS = getLocation(L);
    return Reader.getSourceManager().isBeforeInTranslationUnit(LHS, RHS);
  }

  SourceLocation getLocation(LocalDeclID ID) const {
    return Reader.getSourceManager().getFileLoc(
            Reader.getSourceLocationForDeclID(Reader.getGlobalDeclID(Mod, ID)));
  }
};

} // namespace

void ASTReader::FindFileRegionDecls(FileID File,
                                    unsigned Offset, unsigned Length,
                                    SmallVectorImpl<Decl *> &Decls) {
  SourceManager &SM = getSourceManager();

  llvm::DenseMap<FileID, FileDeclsInfo>::iterator I = FileDeclIDs.find(File);
  if (I == FileDeclIDs.end())
    return;

  FileDeclsInfo &DInfo = I->second;
  if (DInfo.Decls.empty())
    return;

  SourceLocation
    BeginLoc = SM.getLocForStartOfFile(File).getLocWithOffset(Offset);
  SourceLocation EndLoc = BeginLoc.getLocWithOffset(Length);

  DeclIDComp DIDComp(*this, *DInfo.Mod);
  ArrayRef<serialization::LocalDeclID>::iterator BeginIt =
      llvm::lower_bound(DInfo.Decls, BeginLoc, DIDComp);
  if (BeginIt != DInfo.Decls.begin())
    --BeginIt;

  // If we are pointing at a top-level decl inside an objc container, we need
  // to backtrack until we find it otherwise we will fail to report that the
  // region overlaps with an objc container.
  while (BeginIt != DInfo.Decls.begin() &&
         GetDecl(getGlobalDeclID(*DInfo.Mod, *BeginIt))
             ->isTopLevelDeclInObjCContainer())
    --BeginIt;

  ArrayRef<serialization::LocalDeclID>::iterator EndIt =
      llvm::upper_bound(DInfo.Decls, EndLoc, DIDComp);
  if (EndIt != DInfo.Decls.end())
    ++EndIt;

  for (ArrayRef<serialization::LocalDeclID>::iterator
         DIt = BeginIt; DIt != EndIt; ++DIt)
    Decls.push_back(GetDecl(getGlobalDeclID(*DInfo.Mod, *DIt)));
}

bool
ASTReader::FindExternalVisibleDeclsByName(const DeclContext *DC,
                                          DeclarationName Name) {
  assert(DC->hasExternalVisibleStorage() && DC == DC->getPrimaryContext() &&
         "DeclContext has no visible decls in storage");
  if (!Name)
    return false;

  auto It = Lookups.find(DC);
  if (It == Lookups.end())
    return false;

  Deserializing LookupResults(this);

  // Load the list of declarations.
  SmallVector<NamedDecl *, 64> Decls;
  for (DeclID ID : It->second.Table.find(Name)) {
    NamedDecl *ND = cast<NamedDecl>(GetDecl(ID));
    if (ND->getDeclName() == Name)
      Decls.push_back(ND);
  }

  ++NumVisibleDeclContextsRead;
  SetExternalVisibleDeclsForName(DC, Name, Decls);
  return !Decls.empty();
}

void ASTReader::completeVisibleDeclsMap(const DeclContext *DC) {
  if (!DC->hasExternalVisibleStorage())
    return;

  auto It = Lookups.find(DC);
  assert(It != Lookups.end() &&
         "have external visible storage but no lookup tables");

  DeclsMap Decls;

  for (DeclID ID : It->second.Table.findAll()) {
    NamedDecl *ND = cast<NamedDecl>(GetDecl(ID));
    Decls[ND->getDeclName()].push_back(ND);
  }

  ++NumVisibleDeclContextsRead;

  for (DeclsMap::iterator I = Decls.begin(), E = Decls.end(); I != E; ++I) {
    SetExternalVisibleDeclsForName(DC, I->first, I->second);
  }
  const_cast<DeclContext *>(DC)->setHasExternalVisibleStorage(false);
}

const serialization::reader::DeclContextLookupTable *
ASTReader::getLoadedLookupTables(DeclContext *Primary) const {
  auto I = Lookups.find(Primary);
  return I == Lookups.end() ? nullptr : &I->second;
}

/// Under non-PCH compilation the consumer receives the objc methods
/// before receiving the implementation, and codegen depends on this.
/// We simulate this by deserializing and passing to consumer the methods of the
/// implementation before passing the deserialized implementation decl.
static void PassObjCImplDeclToConsumer(ObjCImplDecl *ImplD,
                                       ASTConsumer *Consumer) {
  assert(ImplD && Consumer);

  for (auto *I : ImplD->methods())
    Consumer->HandleInterestingDecl(DeclGroupRef(I));

  Consumer->HandleInterestingDecl(DeclGroupRef(ImplD));
}

void ASTReader::PassInterestingDeclToConsumer(Decl *D) {
  if (ObjCImplDecl *ImplD = dyn_cast<ObjCImplDecl>(D))
    PassObjCImplDeclToConsumer(ImplD, Consumer);
  else
    Consumer->HandleInterestingDecl(DeclGroupRef(D));
}

void ASTReader::StartTranslationUnit(ASTConsumer *Consumer) {
  this->Consumer = Consumer;

  if (Consumer)
    PassInterestingDeclsToConsumer();

  if (DeserializationListener)
    DeserializationListener->ReaderInitialized(this);
}

void ASTReader::PrintStats() {
  std::fprintf(stderr, "*** AST File Statistics:\n");

  unsigned NumTypesLoaded
    = TypesLoaded.size() - std::count(TypesLoaded.begin(), TypesLoaded.end(),
                                      QualType());
  unsigned NumDeclsLoaded
    = DeclsLoaded.size() - std::count(DeclsLoaded.begin(), DeclsLoaded.end(),
                                      (Decl *)nullptr);
  unsigned NumIdentifiersLoaded
    = IdentifiersLoaded.size() - std::count(IdentifiersLoaded.begin(),
                                            IdentifiersLoaded.end(),
                                            (IdentifierInfo *)nullptr);
  unsigned NumMacrosLoaded
    = MacrosLoaded.size() - std::count(MacrosLoaded.begin(),
                                       MacrosLoaded.end(),
                                       (MacroInfo *)nullptr);
  unsigned NumSelectorsLoaded
    = SelectorsLoaded.size() - std::count(SelectorsLoaded.begin(),
                                          SelectorsLoaded.end(),
                                          Selector());

  if (unsigned TotalNumSLocEntries = getTotalNumSLocs())
    std::fprintf(stderr, "  %u/%u source location entries read (%f%%)\n",
                 NumSLocEntriesRead, TotalNumSLocEntries,
                 ((float)NumSLocEntriesRead/TotalNumSLocEntries * 100));
  if (!TypesLoaded.empty())
    std::fprintf(stderr, "  %u/%u types read (%f%%)\n",
                 NumTypesLoaded, (unsigned)TypesLoaded.size(),
                 ((float)NumTypesLoaded/TypesLoaded.size() * 100));
  if (!DeclsLoaded.empty())
    std::fprintf(stderr, "  %u/%u declarations read (%f%%)\n",
                 NumDeclsLoaded, (unsigned)DeclsLoaded.size(),
                 ((float)NumDeclsLoaded/DeclsLoaded.size() * 100));
  if (!IdentifiersLoaded.empty())
    std::fprintf(stderr, "  %u/%u identifiers read (%f%%)\n",
                 NumIdentifiersLoaded, (unsigned)IdentifiersLoaded.size(),
                 ((float)NumIdentifiersLoaded/IdentifiersLoaded.size() * 100));
  if (!MacrosLoaded.empty())
    std::fprintf(stderr, "  %u/%u macros read (%f%%)\n",
                 NumMacrosLoaded, (unsigned)MacrosLoaded.size(),
                 ((float)NumMacrosLoaded/MacrosLoaded.size() * 100));
  if (!SelectorsLoaded.empty())
    std::fprintf(stderr, "  %u/%u selectors read (%f%%)\n",
                 NumSelectorsLoaded, (unsigned)SelectorsLoaded.size(),
                 ((float)NumSelectorsLoaded/SelectorsLoaded.size() * 100));
  if (TotalNumStatements)
    std::fprintf(stderr, "  %u/%u statements read (%f%%)\n",
                 NumStatementsRead, TotalNumStatements,
                 ((float)NumStatementsRead/TotalNumStatements * 100));
  if (TotalNumMacros)
    std::fprintf(stderr, "  %u/%u macros read (%f%%)\n",
                 NumMacrosRead, TotalNumMacros,
                 ((float)NumMacrosRead/TotalNumMacros * 100));
  if (TotalLexicalDeclContexts)
    std::fprintf(stderr, "  %u/%u lexical declcontexts read (%f%%)\n",
                 NumLexicalDeclContextsRead, TotalLexicalDeclContexts,
                 ((float)NumLexicalDeclContextsRead/TotalLexicalDeclContexts
                  * 100));
  if (TotalVisibleDeclContexts)
    std::fprintf(stderr, "  %u/%u visible declcontexts read (%f%%)\n",
                 NumVisibleDeclContextsRead, TotalVisibleDeclContexts,
                 ((float)NumVisibleDeclContextsRead/TotalVisibleDeclContexts
                  * 100));
  if (TotalNumMethodPoolEntries)
    std::fprintf(stderr, "  %u/%u method pool entries read (%f%%)\n",
                 NumMethodPoolEntriesRead, TotalNumMethodPoolEntries,
                 ((float)NumMethodPoolEntriesRead/TotalNumMethodPoolEntries
                  * 100));
  if (NumMethodPoolLookups)
    std::fprintf(stderr, "  %u/%u method pool lookups succeeded (%f%%)\n",
                 NumMethodPoolHits, NumMethodPoolLookups,
                 ((float)NumMethodPoolHits/NumMethodPoolLookups * 100.0));
  if (NumMethodPoolTableLookups)
    std::fprintf(stderr, "  %u/%u method pool table lookups succeeded (%f%%)\n",
                 NumMethodPoolTableHits, NumMethodPoolTableLookups,
                 ((float)NumMethodPoolTableHits/NumMethodPoolTableLookups
                  * 100.0));
  if (NumIdentifierLookupHits)
    std::fprintf(stderr,
                 "  %u / %u identifier table lookups succeeded (%f%%)\n",
                 NumIdentifierLookupHits, NumIdentifierLookups,
                 (double)NumIdentifierLookupHits*100.0/NumIdentifierLookups);

  if (GlobalIndex) {
    std::fprintf(stderr, "\n");
    GlobalIndex->printStats();
  }

  std::fprintf(stderr, "\n");
  dump();
  std::fprintf(stderr, "\n");
}

template<typename Key, typename ModuleFile, unsigned InitialCapacity>
LLVM_DUMP_METHOD static void
dumpModuleIDMap(StringRef Name,
                const ContinuousRangeMap<Key, ModuleFile *,
                                         InitialCapacity> &Map) {
  if (Map.begin() == Map.end())
    return;

  using MapType = ContinuousRangeMap<Key, ModuleFile *, InitialCapacity>;

  llvm::errs() << Name << ":\n";
  for (typename MapType::const_iterator I = Map.begin(), IEnd = Map.end();
       I != IEnd; ++I) {
    llvm::errs() << "  " << I->first << " -> " << I->second->FileName
      << "\n";
  }
}

LLVM_DUMP_METHOD void ASTReader::dump() {
  llvm::errs() << "*** PCH/ModuleFile Remappings:\n";
  dumpModuleIDMap("Global bit offset map", GlobalBitOffsetsMap);
  dumpModuleIDMap("Global source location entry map", GlobalSLocEntryMap);
  dumpModuleIDMap("Global type map", GlobalTypeMap);
  dumpModuleIDMap("Global declaration map", GlobalDeclMap);
  dumpModuleIDMap("Global identifier map", GlobalIdentifierMap);
  dumpModuleIDMap("Global macro map", GlobalMacroMap);
  dumpModuleIDMap("Global submodule map", GlobalSubmoduleMap);
  dumpModuleIDMap("Global selector map", GlobalSelectorMap);
  dumpModuleIDMap("Global preprocessed entity map",
                  GlobalPreprocessedEntityMap);

  llvm::errs() << "\n*** PCH/Modules Loaded:";
  for (ModuleFile &M : ModuleMgr)
    M.dump();
}

/// Return the amount of memory used by memory buffers, breaking down
/// by heap-backed versus mmap'ed memory.
void ASTReader::getMemoryBufferSizes(MemoryBufferSizes &sizes) const {
  for (ModuleFile &I : ModuleMgr) {
    if (llvm::MemoryBuffer *buf = I.Buffer) {
      size_t bytes = buf->getBufferSize();
      switch (buf->getBufferKind()) {
        case llvm::MemoryBuffer::MemoryBuffer_Malloc:
          sizes.malloc_bytes += bytes;
          break;
        case llvm::MemoryBuffer::MemoryBuffer_MMap:
          sizes.mmap_bytes += bytes;
          break;
      }
    }
  }
}

void ASTReader::InitializeSema(Sema &S) {
  SemaObj = &S;
  S.addExternalSource(this);

  // Makes sure any declarations that were deserialized "too early"
  // still get added to the identifier's declaration chains.
  for (uint64_t ID : PreloadedDeclIDs) {
    NamedDecl *D = cast<NamedDecl>(GetDecl(ID));
    pushExternalDeclIntoScope(D, D->getDeclName());
  }
  PreloadedDeclIDs.clear();

  // FIXME: What happens if these are changed by a module import?
  if (!FPPragmaOptions.empty()) {
    assert(FPPragmaOptions.size() == 1 && "Wrong number of FP_PRAGMA_OPTIONS");
    FPOptionsOverride NewOverrides =
        FPOptionsOverride::getFromOpaqueInt(FPPragmaOptions[0]);
    SemaObj->CurFPFeatures =
        NewOverrides.applyOverrides(SemaObj->getLangOpts());
  }

  SemaObj->OpenCLFeatures.copy(OpenCLExtensions);
  SemaObj->OpenCLTypeExtMap = OpenCLTypeExtMap;
  SemaObj->OpenCLDeclExtMap = OpenCLDeclExtMap;

  UpdateSema();
}

void ASTReader::UpdateSema() {
  assert(SemaObj && "no Sema to update");

  // Load the offsets of the declarations that Sema references.
  // They will be lazily deserialized when needed.
  if (!SemaDeclRefs.empty()) {
    assert(SemaDeclRefs.size() % 3 == 0);
    for (unsigned I = 0; I != SemaDeclRefs.size(); I += 3) {
      if (!SemaObj->StdNamespace)
        SemaObj->StdNamespace = SemaDeclRefs[I];
      if (!SemaObj->StdBadAlloc)
        SemaObj->StdBadAlloc = SemaDeclRefs[I+1];
      if (!SemaObj->StdAlignValT)
        SemaObj->StdAlignValT = SemaDeclRefs[I+2];
    }
    SemaDeclRefs.clear();
  }

  // Update the state of pragmas. Use the same API as if we had encountered the
  // pragma in the source.
  if(OptimizeOffPragmaLocation.isValid())
    SemaObj->ActOnPragmaOptimize(/* On = */ false, OptimizeOffPragmaLocation);
  if (PragmaMSStructState != -1)
    SemaObj->ActOnPragmaMSStruct((PragmaMSStructKind)PragmaMSStructState);
  if (PointersToMembersPragmaLocation.isValid()) {
    SemaObj->ActOnPragmaMSPointersToMembers(
        (LangOptions::PragmaMSPointersToMembersKind)
            PragmaMSPointersToMembersState,
        PointersToMembersPragmaLocation);
  }
  SemaObj->ForceCUDAHostDeviceDepth = ForceCUDAHostDeviceDepth;

  if (PragmaPackCurrentValue) {
    // The bottom of the stack might have a default value. It must be adjusted
    // to the current value to ensure that the packing state is preserved after
    // popping entries that were included/imported from a PCH/module.
    bool DropFirst = false;
    if (!PragmaPackStack.empty() &&
        PragmaPackStack.front().Location.isInvalid()) {
      assert(PragmaPackStack.front().Value == SemaObj->PackStack.DefaultValue &&
             "Expected a default alignment value");
      SemaObj->PackStack.Stack.emplace_back(
          PragmaPackStack.front().SlotLabel, SemaObj->PackStack.CurrentValue,
          SemaObj->PackStack.CurrentPragmaLocation,
          PragmaPackStack.front().PushLocation);
      DropFirst = true;
    }
    for (const auto &Entry :
         llvm::makeArrayRef(PragmaPackStack).drop_front(DropFirst ? 1 : 0))
      SemaObj->PackStack.Stack.emplace_back(Entry.SlotLabel, Entry.Value,
                                            Entry.Location, Entry.PushLocation);
    if (PragmaPackCurrentLocation.isInvalid()) {
      assert(*PragmaPackCurrentValue == SemaObj->PackStack.DefaultValue &&
             "Expected a default alignment value");
      // Keep the current values.
    } else {
      SemaObj->PackStack.CurrentValue = *PragmaPackCurrentValue;
      SemaObj->PackStack.CurrentPragmaLocation = PragmaPackCurrentLocation;
    }
  }
  if (FpPragmaCurrentValue) {
    // The bottom of the stack might have a default value. It must be adjusted
    // to the current value to ensure that fp-pragma state is preserved after
    // popping entries that were included/imported from a PCH/module.
    bool DropFirst = false;
    if (!FpPragmaStack.empty() && FpPragmaStack.front().Location.isInvalid()) {
      assert(FpPragmaStack.front().Value ==
                 SemaObj->FpPragmaStack.DefaultValue &&
             "Expected a default pragma float_control value");
      SemaObj->FpPragmaStack.Stack.emplace_back(
          FpPragmaStack.front().SlotLabel, SemaObj->FpPragmaStack.CurrentValue,
          SemaObj->FpPragmaStack.CurrentPragmaLocation,
          FpPragmaStack.front().PushLocation);
      DropFirst = true;
    }
    for (const auto &Entry :
         llvm::makeArrayRef(FpPragmaStack).drop_front(DropFirst ? 1 : 0))
      SemaObj->FpPragmaStack.Stack.emplace_back(
          Entry.SlotLabel, Entry.Value, Entry.Location, Entry.PushLocation);
    if (FpPragmaCurrentLocation.isInvalid()) {
      assert(*FpPragmaCurrentValue == SemaObj->FpPragmaStack.DefaultValue &&
             "Expected a default pragma float_control value");
      // Keep the current values.
    } else {
      SemaObj->FpPragmaStack.CurrentValue = *FpPragmaCurrentValue;
      SemaObj->FpPragmaStack.CurrentPragmaLocation = FpPragmaCurrentLocation;
    }
  }

  // For non-modular AST files, restore visiblity of modules.
  for (auto &Import : ImportedModules) {
    if (Import.ImportLoc.isInvalid())
      continue;
    if (Module *Imported = getSubmodule(Import.ID)) {
      SemaObj->makeModuleVisible(Imported, Import.ImportLoc);
    }
  }
}

IdentifierInfo *ASTReader::get(StringRef Name) {
  // Note that we are loading an identifier.
  Deserializing AnIdentifier(this);

  IdentifierLookupVisitor Visitor(Name, /*PriorGeneration=*/0,
                                  NumIdentifierLookups,
                                  NumIdentifierLookupHits);

  // We don't need to do identifier table lookups in C++ modules (we preload
  // all interesting declarations, and don't need to use the scope for name
  // lookups). Perform the lookup in PCH files, though, since we don't build
  // a complete initial identifier table if we're carrying on from a PCH.
  if (PP.getLangOpts().CPlusPlus) {
    for (auto F : ModuleMgr.pch_modules())
      if (Visitor(*F))
        break;
  } else {
    // If there is a global index, look there first to determine which modules
    // provably do not have any results for this identifier.
    GlobalModuleIndex::HitSet Hits;
    GlobalModuleIndex::HitSet *HitsPtr = nullptr;
    if (!loadGlobalIndex()) {
      if (GlobalIndex->lookupIdentifier(Name, Hits)) {
        HitsPtr = &Hits;
      }
    }

    ModuleMgr.visit(Visitor, HitsPtr);
  }

  IdentifierInfo *II = Visitor.getIdentifierInfo();
  markIdentifierUpToDate(II);
  return II;
}

namespace clang {

  /// An identifier-lookup iterator that enumerates all of the
  /// identifiers stored within a set of AST files.
  class ASTIdentifierIterator : public IdentifierIterator {
    /// The AST reader whose identifiers are being enumerated.
    const ASTReader &Reader;

    /// The current index into the chain of AST files stored in
    /// the AST reader.
    unsigned Index;

    /// The current position within the identifier lookup table
    /// of the current AST file.
    ASTIdentifierLookupTable::key_iterator Current;

    /// The end position within the identifier lookup table of
    /// the current AST file.
    ASTIdentifierLookupTable::key_iterator End;

    /// Whether to skip any modules in the ASTReader.
    bool SkipModules;

  public:
    explicit ASTIdentifierIterator(const ASTReader &Reader,
                                   bool SkipModules = false);

    StringRef Next() override;
  };

} // namespace clang

ASTIdentifierIterator::ASTIdentifierIterator(const ASTReader &Reader,
                                             bool SkipModules)
    : Reader(Reader), Index(Reader.ModuleMgr.size()), SkipModules(SkipModules) {
}

StringRef ASTIdentifierIterator::Next() {
  while (Current == End) {
    // If we have exhausted all of our AST files, we're done.
    if (Index == 0)
      return StringRef();

    --Index;
    ModuleFile &F = Reader.ModuleMgr[Index];
    if (SkipModules && F.isModule())
      continue;

    ASTIdentifierLookupTable *IdTable =
        (ASTIdentifierLookupTable *)F.IdentifierLookupTable;
    Current = IdTable->key_begin();
    End = IdTable->key_end();
  }

  // We have any identifiers remaining in the current AST file; return
  // the next one.
  StringRef Result = *Current;
  ++Current;
  return Result;
}

namespace {

/// A utility for appending two IdentifierIterators.
class ChainedIdentifierIterator : public IdentifierIterator {
  std::unique_ptr<IdentifierIterator> Current;
  std::unique_ptr<IdentifierIterator> Queued;

public:
  ChainedIdentifierIterator(std::unique_ptr<IdentifierIterator> First,
                            std::unique_ptr<IdentifierIterator> Second)
      : Current(std::move(First)), Queued(std::move(Second)) {}

  StringRef Next() override {
    if (!Current)
      return StringRef();

    StringRef result = Current->Next();
    if (!result.empty())
      return result;

    // Try the queued iterator, which may itself be empty.
    Current.reset();
    std::swap(Current, Queued);
    return Next();
  }
};

} // namespace

IdentifierIterator *ASTReader::getIdentifiers() {
  if (!loadGlobalIndex()) {
    std::unique_ptr<IdentifierIterator> ReaderIter(
        new ASTIdentifierIterator(*this, /*SkipModules=*/true));
    std::unique_ptr<IdentifierIterator> ModulesIter(
        GlobalIndex->createIdentifierIterator());
    return new ChainedIdentifierIterator(std::move(ReaderIter),
                                         std::move(ModulesIter));
  }

  return new ASTIdentifierIterator(*this);
}

namespace clang {
namespace serialization {

  class ReadMethodPoolVisitor {
    ASTReader &Reader;
    Selector Sel;
    unsigned PriorGeneration;
    unsigned InstanceBits = 0;
    unsigned FactoryBits = 0;
    bool InstanceHasMoreThanOneDecl = false;
    bool FactoryHasMoreThanOneDecl = false;
    SmallVector<ObjCMethodDecl *, 4> InstanceMethods;
    SmallVector<ObjCMethodDecl *, 4> FactoryMethods;

  public:
    ReadMethodPoolVisitor(ASTReader &Reader, Selector Sel,
                          unsigned PriorGeneration)
        : Reader(Reader), Sel(Sel), PriorGeneration(PriorGeneration) {}

    bool operator()(ModuleFile &M) {
      if (!M.SelectorLookupTable)
        return false;

      // If we've already searched this module file, skip it now.
      if (M.Generation <= PriorGeneration)
        return true;

      ++Reader.NumMethodPoolTableLookups;
      ASTSelectorLookupTable *PoolTable
        = (ASTSelectorLookupTable*)M.SelectorLookupTable;
      ASTSelectorLookupTable::iterator Pos = PoolTable->find(Sel);
      if (Pos == PoolTable->end())
        return false;

      ++Reader.NumMethodPoolTableHits;
      ++Reader.NumSelectorsRead;
      // FIXME: Not quite happy with the statistics here. We probably should
      // disable this tracking when called via LoadSelector.
      // Also, should entries without methods count as misses?
      ++Reader.NumMethodPoolEntriesRead;
      ASTSelectorLookupTrait::data_type Data = *Pos;
      if (Reader.DeserializationListener)
        Reader.DeserializationListener->SelectorRead(Data.ID, Sel);

      InstanceMethods.append(Data.Instance.begin(), Data.Instance.end());
      FactoryMethods.append(Data.Factory.begin(), Data.Factory.end());
      InstanceBits = Data.InstanceBits;
      FactoryBits = Data.FactoryBits;
      InstanceHasMoreThanOneDecl = Data.InstanceHasMoreThanOneDecl;
      FactoryHasMoreThanOneDecl = Data.FactoryHasMoreThanOneDecl;
      return true;
    }

    /// Retrieve the instance methods found by this visitor.
    ArrayRef<ObjCMethodDecl *> getInstanceMethods() const {
      return InstanceMethods;
    }

    /// Retrieve the instance methods found by this visitor.
    ArrayRef<ObjCMethodDecl *> getFactoryMethods() const {
      return FactoryMethods;
    }

    unsigned getInstanceBits() const { return InstanceBits; }
    unsigned getFactoryBits() const { return FactoryBits; }

    bool instanceHasMoreThanOneDecl() const {
      return InstanceHasMoreThanOneDecl;
    }

    bool factoryHasMoreThanOneDecl() const { return FactoryHasMoreThanOneDecl; }
  };

} // namespace serialization
} // namespace clang

/// Add the given set of methods to the method list.
static void addMethodsToPool(Sema &S, ArrayRef<ObjCMethodDecl *> Methods,
                             ObjCMethodList &List) {
  for (unsigned I = 0, N = Methods.size(); I != N; ++I) {
    S.addMethodToGlobalList(&List, Methods[I]);
  }
}

void ASTReader::ReadMethodPool(Selector Sel) {
  // Get the selector generation and update it to the current generation.
  unsigned &Generation = SelectorGeneration[Sel];
  unsigned PriorGeneration = Generation;
  Generation = getGeneration();
  SelectorOutOfDate[Sel] = false;

  // Search for methods defined with this selector.
  ++NumMethodPoolLookups;
  ReadMethodPoolVisitor Visitor(*this, Sel, PriorGeneration);
  ModuleMgr.visit(Visitor);

  if (Visitor.getInstanceMethods().empty() &&
      Visitor.getFactoryMethods().empty())
    return;

  ++NumMethodPoolHits;

  if (!getSema())
    return;

  Sema &S = *getSema();
  Sema::GlobalMethodPool::iterator Pos
    = S.MethodPool.insert(std::make_pair(Sel, Sema::GlobalMethods())).first;

  Pos->second.first.setBits(Visitor.getInstanceBits());
  Pos->second.first.setHasMoreThanOneDecl(Visitor.instanceHasMoreThanOneDecl());
  Pos->second.second.setBits(Visitor.getFactoryBits());
  Pos->second.second.setHasMoreThanOneDecl(Visitor.factoryHasMoreThanOneDecl());

  // Add methods to the global pool *after* setting hasMoreThanOneDecl, since
  // when building a module we keep every method individually and may need to
  // update hasMoreThanOneDecl as we add the methods.
  addMethodsToPool(S, Visitor.getInstanceMethods(), Pos->second.first);
  addMethodsToPool(S, Visitor.getFactoryMethods(), Pos->second.second);
}

void ASTReader::updateOutOfDateSelector(Selector Sel) {
  if (SelectorOutOfDate[Sel])
    ReadMethodPool(Sel);
}

void ASTReader::ReadKnownNamespaces(
                          SmallVectorImpl<NamespaceDecl *> &Namespaces) {
  Namespaces.clear();

  for (unsigned I = 0, N = KnownNamespaces.size(); I != N; ++I) {
    if (NamespaceDecl *Namespace
                = dyn_cast_or_null<NamespaceDecl>(GetDecl(KnownNamespaces[I])))
      Namespaces.push_back(Namespace);
  }
}

void ASTReader::ReadUndefinedButUsed(
    llvm::MapVector<NamedDecl *, SourceLocation> &Undefined) {
  for (unsigned Idx = 0, N = UndefinedButUsed.size(); Idx != N;) {
    NamedDecl *D = cast<NamedDecl>(GetDecl(UndefinedButUsed[Idx++]));
    SourceLocation Loc =
        SourceLocation::getFromRawEncoding(UndefinedButUsed[Idx++]);
    Undefined.insert(std::make_pair(D, Loc));
  }
}

void ASTReader::ReadMismatchingDeleteExpressions(llvm::MapVector<
    FieldDecl *, llvm::SmallVector<std::pair<SourceLocation, bool>, 4>> &
                                                     Exprs) {
  for (unsigned Idx = 0, N = DelayedDeleteExprs.size(); Idx != N;) {
    FieldDecl *FD = cast<FieldDecl>(GetDecl(DelayedDeleteExprs[Idx++]));
    uint64_t Count = DelayedDeleteExprs[Idx++];
    for (uint64_t C = 0; C < Count; ++C) {
      SourceLocation DeleteLoc =
          SourceLocation::getFromRawEncoding(DelayedDeleteExprs[Idx++]);
      const bool IsArrayForm = DelayedDeleteExprs[Idx++];
      Exprs[FD].push_back(std::make_pair(DeleteLoc, IsArrayForm));
    }
  }
}

void ASTReader::ReadTentativeDefinitions(
                  SmallVectorImpl<VarDecl *> &TentativeDefs) {
  for (unsigned I = 0, N = TentativeDefinitions.size(); I != N; ++I) {
    VarDecl *Var = dyn_cast_or_null<VarDecl>(GetDecl(TentativeDefinitions[I]));
    if (Var)
      TentativeDefs.push_back(Var);
  }
  TentativeDefinitions.clear();
}

void ASTReader::ReadUnusedFileScopedDecls(
                               SmallVectorImpl<const DeclaratorDecl *> &Decls) {
  for (unsigned I = 0, N = UnusedFileScopedDecls.size(); I != N; ++I) {
    DeclaratorDecl *D
      = dyn_cast_or_null<DeclaratorDecl>(GetDecl(UnusedFileScopedDecls[I]));
    if (D)
      Decls.push_back(D);
  }
  UnusedFileScopedDecls.clear();
}

void ASTReader::ReadDelegatingConstructors(
                                 SmallVectorImpl<CXXConstructorDecl *> &Decls) {
  for (unsigned I = 0, N = DelegatingCtorDecls.size(); I != N; ++I) {
    CXXConstructorDecl *D
      = dyn_cast_or_null<CXXConstructorDecl>(GetDecl(DelegatingCtorDecls[I]));
    if (D)
      Decls.push_back(D);
  }
  DelegatingCtorDecls.clear();
}

void ASTReader::ReadExtVectorDecls(SmallVectorImpl<TypedefNameDecl *> &Decls) {
  for (unsigned I = 0, N = ExtVectorDecls.size(); I != N; ++I) {
    TypedefNameDecl *D
      = dyn_cast_or_null<TypedefNameDecl>(GetDecl(ExtVectorDecls[I]));
    if (D)
      Decls.push_back(D);
  }
  ExtVectorDecls.clear();
}

void ASTReader::ReadUnusedLocalTypedefNameCandidates(
    llvm::SmallSetVector<const TypedefNameDecl *, 4> &Decls) {
  for (unsigned I = 0, N = UnusedLocalTypedefNameCandidates.size(); I != N;
       ++I) {
    TypedefNameDecl *D = dyn_cast_or_null<TypedefNameDecl>(
        GetDecl(UnusedLocalTypedefNameCandidates[I]));
    if (D)
      Decls.insert(D);
  }
  UnusedLocalTypedefNameCandidates.clear();
}

void ASTReader::ReadDeclsToCheckForDeferredDiags(
    llvm::SmallVector<Decl *, 4> &Decls) {
  for (unsigned I = 0, N = DeclsToCheckForDeferredDiags.size(); I != N;
       ++I) {
    auto *D = dyn_cast_or_null<Decl>(
        GetDecl(DeclsToCheckForDeferredDiags[I]));
    if (D)
      Decls.push_back(D);
  }
  DeclsToCheckForDeferredDiags.clear();
}


void ASTReader::ReadReferencedSelectors(
       SmallVectorImpl<std::pair<Selector, SourceLocation>> &Sels) {
  if (ReferencedSelectorsData.empty())
    return;

  // If there are @selector references added them to its pool. This is for
  // implementation of -Wselector.
  unsigned int DataSize = ReferencedSelectorsData.size()-1;
  unsigned I = 0;
  while (I < DataSize) {
    Selector Sel = DecodeSelector(ReferencedSelectorsData[I++]);
    SourceLocation SelLoc
      = SourceLocation::getFromRawEncoding(ReferencedSelectorsData[I++]);
    Sels.push_back(std::make_pair(Sel, SelLoc));
  }
  ReferencedSelectorsData.clear();
}

void ASTReader::ReadWeakUndeclaredIdentifiers(
       SmallVectorImpl<std::pair<IdentifierInfo *, WeakInfo>> &WeakIDs) {
  if (WeakUndeclaredIdentifiers.empty())
    return;

  for (unsigned I = 0, N = WeakUndeclaredIdentifiers.size(); I < N; /*none*/) {
    IdentifierInfo *WeakId
      = DecodeIdentifierInfo(WeakUndeclaredIdentifiers[I++]);
    IdentifierInfo *AliasId
      = DecodeIdentifierInfo(WeakUndeclaredIdentifiers[I++]);
    SourceLocation Loc
      = SourceLocation::getFromRawEncoding(WeakUndeclaredIdentifiers[I++]);
    bool Used = WeakUndeclaredIdentifiers[I++];
    WeakInfo WI(AliasId, Loc);
    WI.setUsed(Used);
    WeakIDs.push_back(std::make_pair(WeakId, WI));
  }
  WeakUndeclaredIdentifiers.clear();
}

void ASTReader::ReadUsedVTables(SmallVectorImpl<ExternalVTableUse> &VTables) {
  for (unsigned Idx = 0, N = VTableUses.size(); Idx < N; /* In loop */) {
    ExternalVTableUse VT;
    VT.Record = dyn_cast_or_null<CXXRecordDecl>(GetDecl(VTableUses[Idx++]));
    VT.Location = SourceLocation::getFromRawEncoding(VTableUses[Idx++]);
    VT.DefinitionRequired = VTableUses[Idx++];
    VTables.push_back(VT);
  }

  VTableUses.clear();
}

void ASTReader::ReadPendingInstantiations(
       SmallVectorImpl<std::pair<ValueDecl *, SourceLocation>> &Pending) {
  for (unsigned Idx = 0, N = PendingInstantiations.size(); Idx < N;) {
    ValueDecl *D = cast<ValueDecl>(GetDecl(PendingInstantiations[Idx++]));
    SourceLocation Loc
      = SourceLocation::getFromRawEncoding(PendingInstantiations[Idx++]);

    Pending.push_back(std::make_pair(D, Loc));
  }
  PendingInstantiations.clear();
}

void ASTReader::ReadLateParsedTemplates(
    llvm::MapVector<const FunctionDecl *, std::unique_ptr<LateParsedTemplate>>
        &LPTMap) {
  for (auto &LPT : LateParsedTemplates) {
    ModuleFile *FMod = LPT.first;
    RecordDataImpl &LateParsed = LPT.second;
    for (unsigned Idx = 0, N = LateParsed.size(); Idx < N;
         /* In loop */) {
      FunctionDecl *FD =
          cast<FunctionDecl>(GetLocalDecl(*FMod, LateParsed[Idx++]));

      auto LT = std::make_unique<LateParsedTemplate>();
      LT->D = GetLocalDecl(*FMod, LateParsed[Idx++]);

      ModuleFile *F = getOwningModuleFile(LT->D);
      assert(F && "No module");

      unsigned TokN = LateParsed[Idx++];
      LT->Toks.reserve(TokN);
      for (unsigned T = 0; T < TokN; ++T)
        LT->Toks.push_back(ReadToken(*F, LateParsed, Idx));

      LPTMap.insert(std::make_pair(FD, std::move(LT)));
    }
  }
}

void ASTReader::LoadSelector(Selector Sel) {
  // It would be complicated to avoid reading the methods anyway. So don't.
  ReadMethodPool(Sel);
}

void ASTReader::SetIdentifierInfo(IdentifierID ID, IdentifierInfo *II) {
  assert(ID && "Non-zero identifier ID required");
  assert(ID <= IdentifiersLoaded.size() && "identifier ID out of range");
  IdentifiersLoaded[ID - 1] = II;
  if (DeserializationListener)
    DeserializationListener->IdentifierRead(ID, II);
}

/// Set the globally-visible declarations associated with the given
/// identifier.
///
/// If the AST reader is currently in a state where the given declaration IDs
/// cannot safely be resolved, they are queued until it is safe to resolve
/// them.
///
/// \param II an IdentifierInfo that refers to one or more globally-visible
/// declarations.
///
/// \param DeclIDs the set of declaration IDs with the name @p II that are
/// visible at global scope.
///
/// \param Decls if non-null, this vector will be populated with the set of
/// deserialized declarations. These declarations will not be pushed into
/// scope.
void
ASTReader::SetGloballyVisibleDecls(IdentifierInfo *II,
                              const SmallVectorImpl<uint32_t> &DeclIDs,
                                   SmallVectorImpl<Decl *> *Decls) {
  if (NumCurrentElementsDeserializing && !Decls) {
    PendingIdentifierInfos[II].append(DeclIDs.begin(), DeclIDs.end());
    return;
  }

  for (unsigned I = 0, N = DeclIDs.size(); I != N; ++I) {
    if (!SemaObj) {
      // Queue this declaration so that it will be added to the
      // translation unit scope and identifier's declaration chain
      // once a Sema object is known.
      PreloadedDeclIDs.push_back(DeclIDs[I]);
      continue;
    }

    NamedDecl *D = cast<NamedDecl>(GetDecl(DeclIDs[I]));

    // If we're simply supposed to record the declarations, do so now.
    if (Decls) {
      Decls->push_back(D);
      continue;
    }

    // Introduce this declaration into the translation-unit scope
    // and add it to the declaration chain for this identifier, so
    // that (unqualified) name lookup will find it.
    pushExternalDeclIntoScope(D, II);
  }
}

IdentifierInfo *ASTReader::DecodeIdentifierInfo(IdentifierID ID) {
  if (ID == 0)
    return nullptr;

  if (IdentifiersLoaded.empty()) {
    Error("no identifier table in AST file");
    return nullptr;
  }

  ID -= 1;
  if (!IdentifiersLoaded[ID]) {
    GlobalIdentifierMapType::iterator I = GlobalIdentifierMap.find(ID + 1);
    assert(I != GlobalIdentifierMap.end() && "Corrupted global identifier map");
    ModuleFile *M = I->second;
    unsigned Index = ID - M->BaseIdentifierID;
    const char *Str = M->IdentifierTableData + M->IdentifierOffsets[Index];

    // All of the strings in the AST file are preceded by a 16-bit length.
    // Extract that 16-bit length to avoid having to execute strlen().
    // NOTE: 'StrLenPtr' is an 'unsigned char*' so that we load bytes as
    //  unsigned integers.  This is important to avoid integer overflow when
    //  we cast them to 'unsigned'.
    const unsigned char *StrLenPtr = (const unsigned char*) Str - 2;
    unsigned StrLen = (((unsigned) StrLenPtr[0])
                       | (((unsigned) StrLenPtr[1]) << 8)) - 1;
    auto &II = PP.getIdentifierTable().get(StringRef(Str, StrLen));
    IdentifiersLoaded[ID] = &II;
    markIdentifierFromAST(*this,  II);
    if (DeserializationListener)
      DeserializationListener->IdentifierRead(ID + 1, &II);
  }

  return IdentifiersLoaded[ID];
}

IdentifierInfo *ASTReader::getLocalIdentifier(ModuleFile &M, unsigned LocalID) {
  return DecodeIdentifierInfo(getGlobalIdentifierID(M, LocalID));
}

IdentifierID ASTReader::getGlobalIdentifierID(ModuleFile &M, unsigned LocalID) {
  if (LocalID < NUM_PREDEF_IDENT_IDS)
    return LocalID;

  if (!M.ModuleOffsetMap.empty())
    ReadModuleOffsetMap(M);

  ContinuousRangeMap<uint32_t, int, 2>::iterator I
    = M.IdentifierRemap.find(LocalID - NUM_PREDEF_IDENT_IDS);
  assert(I != M.IdentifierRemap.end()
         && "Invalid index into identifier index remap");

  return LocalID + I->second;
}

MacroInfo *ASTReader::getMacro(MacroID ID) {
  if (ID == 0)
    return nullptr;

  if (MacrosLoaded.empty()) {
    Error("no macro table in AST file");
    return nullptr;
  }

  ID -= NUM_PREDEF_MACRO_IDS;
  if (!MacrosLoaded[ID]) {
    GlobalMacroMapType::iterator I
      = GlobalMacroMap.find(ID + NUM_PREDEF_MACRO_IDS);
    assert(I != GlobalMacroMap.end() && "Corrupted global macro map");
    ModuleFile *M = I->second;
    unsigned Index = ID - M->BaseMacroID;
    MacrosLoaded[ID] =
        ReadMacroRecord(*M, M->MacroOffsetsBase + M->MacroOffsets[Index]);

    if (DeserializationListener)
      DeserializationListener->MacroRead(ID + NUM_PREDEF_MACRO_IDS,
                                         MacrosLoaded[ID]);
  }

  return MacrosLoaded[ID];
}

MacroID ASTReader::getGlobalMacroID(ModuleFile &M, unsigned LocalID) {
  if (LocalID < NUM_PREDEF_MACRO_IDS)
    return LocalID;

  if (!M.ModuleOffsetMap.empty())
    ReadModuleOffsetMap(M);

  ContinuousRangeMap<uint32_t, int, 2>::iterator I
    = M.MacroRemap.find(LocalID - NUM_PREDEF_MACRO_IDS);
  assert(I != M.MacroRemap.end() && "Invalid index into macro index remap");

  return LocalID + I->second;
}

serialization::SubmoduleID
ASTReader::getGlobalSubmoduleID(ModuleFile &M, unsigned LocalID) {
  if (LocalID < NUM_PREDEF_SUBMODULE_IDS)
    return LocalID;

  if (!M.ModuleOffsetMap.empty())
    ReadModuleOffsetMap(M);

  ContinuousRangeMap<uint32_t, int, 2>::iterator I
    = M.SubmoduleRemap.find(LocalID - NUM_PREDEF_SUBMODULE_IDS);
  assert(I != M.SubmoduleRemap.end()
         && "Invalid index into submodule index remap");

  return LocalID + I->second;
}

Module *ASTReader::getSubmodule(SubmoduleID GlobalID) {
  if (GlobalID < NUM_PREDEF_SUBMODULE_IDS) {
    assert(GlobalID == 0 && "Unhandled global submodule ID");
    return nullptr;
  }

  if (GlobalID > SubmodulesLoaded.size()) {
    Error("submodule ID out of range in AST file");
    return nullptr;
  }

  return SubmodulesLoaded[GlobalID - NUM_PREDEF_SUBMODULE_IDS];
}

Module *ASTReader::getModule(unsigned ID) {
  return getSubmodule(ID);
}

ModuleFile *ASTReader::getLocalModuleFile(ModuleFile &F, unsigned ID) {
  if (ID & 1) {
    // It's a module, look it up by submodule ID.
    auto I = GlobalSubmoduleMap.find(getGlobalSubmoduleID(F, ID >> 1));
    return I == GlobalSubmoduleMap.end() ? nullptr : I->second;
  } else {
    // It's a prefix (preamble, PCH, ...). Look it up by index.
    unsigned IndexFromEnd = ID >> 1;
    assert(IndexFromEnd && "got reference to unknown module file");
    return getModuleManager().pch_modules().end()[-IndexFromEnd];
  }
}

unsigned ASTReader::getModuleFileID(ModuleFile *F) {
  if (!F)
    return 1;

  // For a file representing a module, use the submodule ID of the top-level
  // module as the file ID. For any other kind of file, the number of such
  // files loaded beforehand will be the same on reload.
  // FIXME: Is this true even if we have an explicit module file and a PCH?
  if (F->isModule())
    return ((F->BaseSubmoduleID + NUM_PREDEF_SUBMODULE_IDS) << 1) | 1;

  auto PCHModules = getModuleManager().pch_modules();
  auto I = llvm::find(PCHModules, F);
  assert(I != PCHModules.end() && "emitting reference to unknown file");
  return (I - PCHModules.end()) << 1;
}

llvm::Optional<ASTSourceDescriptor>
ASTReader::getSourceDescriptor(unsigned ID) {
  if (Module *M = getSubmodule(ID))
    return ASTSourceDescriptor(*M);

  // If there is only a single PCH, return it instead.
  // Chained PCH are not supported.
  const auto &PCHChain = ModuleMgr.pch_modules();
  if (std::distance(std::begin(PCHChain), std::end(PCHChain))) {
    ModuleFile &MF = ModuleMgr.getPrimaryModule();
    StringRef ModuleName = llvm::sys::path::filename(MF.OriginalSourceFileName);
    StringRef FileName = llvm::sys::path::filename(MF.FileName);
    return ASTSourceDescriptor(ModuleName, MF.OriginalDir, FileName,
                               MF.Signature);
  }
  return None;
}

ExternalASTSource::ExtKind ASTReader::hasExternalDefinitions(const Decl *FD) {
  auto I = DefinitionSource.find(FD);
  if (I == DefinitionSource.end())
    return EK_ReplyHazy;
  return I->second ? EK_Never : EK_Always;
}

Selector ASTReader::getLocalSelector(ModuleFile &M, unsigned LocalID) {
  return DecodeSelector(getGlobalSelectorID(M, LocalID));
}

Selector ASTReader::DecodeSelector(serialization::SelectorID ID) {
  if (ID == 0)
    return Selector();

  if (ID > SelectorsLoaded.size()) {
    Error("selector ID out of range in AST file");
    return Selector();
  }

  if (SelectorsLoaded[ID - 1].getAsOpaquePtr() == nullptr) {
    // Load this selector from the selector table.
    GlobalSelectorMapType::iterator I = GlobalSelectorMap.find(ID);
    assert(I != GlobalSelectorMap.end() && "Corrupted global selector map");
    ModuleFile &M = *I->second;
    ASTSelectorLookupTrait Trait(*this, M);
    unsigned Idx = ID - M.BaseSelectorID - NUM_PREDEF_SELECTOR_IDS;
    SelectorsLoaded[ID - 1] =
      Trait.ReadKey(M.SelectorLookupTableData + M.SelectorOffsets[Idx], 0);
    if (DeserializationListener)
      DeserializationListener->SelectorRead(ID, SelectorsLoaded[ID - 1]);
  }

  return SelectorsLoaded[ID - 1];
}

Selector ASTReader::GetExternalSelector(serialization::SelectorID ID) {
  return DecodeSelector(ID);
}

uint32_t ASTReader::GetNumExternalSelectors() {
  // ID 0 (the null selector) is considered an external selector.
  return getTotalNumSelectors() + 1;
}

serialization::SelectorID
ASTReader::getGlobalSelectorID(ModuleFile &M, unsigned LocalID) const {
  if (LocalID < NUM_PREDEF_SELECTOR_IDS)
    return LocalID;

  if (!M.ModuleOffsetMap.empty())
    ReadModuleOffsetMap(M);

  ContinuousRangeMap<uint32_t, int, 2>::iterator I
    = M.SelectorRemap.find(LocalID - NUM_PREDEF_SELECTOR_IDS);
  assert(I != M.SelectorRemap.end()
         && "Invalid index into selector index remap");

  return LocalID + I->second;
}

DeclarationNameLoc
ASTRecordReader::readDeclarationNameLoc(DeclarationName Name) {
  DeclarationNameLoc DNLoc;
  switch (Name.getNameKind()) {
  case DeclarationName::CXXConstructorName:
  case DeclarationName::CXXDestructorName:
  case DeclarationName::CXXConversionFunctionName:
    DNLoc.NamedType.TInfo = readTypeSourceInfo();
    break;

  case DeclarationName::CXXOperatorName:
    DNLoc.CXXOperatorName.BeginOpNameLoc
      = readSourceLocation().getRawEncoding();
    DNLoc.CXXOperatorName.EndOpNameLoc
      = readSourceLocation().getRawEncoding();
    break;

  case DeclarationName::CXXLiteralOperatorName:
    DNLoc.CXXLiteralOperatorName.OpNameLoc
      = readSourceLocation().getRawEncoding();
    break;

  case DeclarationName::Identifier:
  case DeclarationName::ObjCZeroArgSelector:
  case DeclarationName::ObjCOneArgSelector:
  case DeclarationName::ObjCMultiArgSelector:
  case DeclarationName::CXXUsingDirective:
  case DeclarationName::CXXDeductionGuideName:
    break;
  }
  return DNLoc;
}

DeclarationNameInfo ASTRecordReader::readDeclarationNameInfo() {
  DeclarationNameInfo NameInfo;
  NameInfo.setName(readDeclarationName());
  NameInfo.setLoc(readSourceLocation());
  NameInfo.setInfo(readDeclarationNameLoc(NameInfo.getName()));
  return NameInfo;
}

void ASTRecordReader::readQualifierInfo(QualifierInfo &Info) {
  Info.QualifierLoc = readNestedNameSpecifierLoc();
  unsigned NumTPLists = readInt();
  Info.NumTemplParamLists = NumTPLists;
  if (NumTPLists) {
    Info.TemplParamLists =
        new (getContext()) TemplateParameterList *[NumTPLists];
    for (unsigned i = 0; i != NumTPLists; ++i)
      Info.TemplParamLists[i] = readTemplateParameterList();
  }
}

TemplateParameterList *
ASTRecordReader::readTemplateParameterList() {
  SourceLocation TemplateLoc = readSourceLocation();
  SourceLocation LAngleLoc = readSourceLocation();
  SourceLocation RAngleLoc = readSourceLocation();

  unsigned NumParams = readInt();
  SmallVector<NamedDecl *, 16> Params;
  Params.reserve(NumParams);
  while (NumParams--)
    Params.push_back(readDeclAs<NamedDecl>());

  bool HasRequiresClause = readBool();
  Expr *RequiresClause = HasRequiresClause ? readExpr() : nullptr;

  TemplateParameterList *TemplateParams = TemplateParameterList::Create(
      getContext(), TemplateLoc, LAngleLoc, Params, RAngleLoc, RequiresClause);
  return TemplateParams;
}

void ASTRecordReader::readTemplateArgumentList(
                        SmallVectorImpl<TemplateArgument> &TemplArgs,
                        bool Canonicalize) {
  unsigned NumTemplateArgs = readInt();
  TemplArgs.reserve(NumTemplateArgs);
  while (NumTemplateArgs--)
    TemplArgs.push_back(readTemplateArgument(Canonicalize));
}

/// Read a UnresolvedSet structure.
void ASTRecordReader::readUnresolvedSet(LazyASTUnresolvedSet &Set) {
  unsigned NumDecls = readInt();
  Set.reserve(getContext(), NumDecls);
  while (NumDecls--) {
    DeclID ID = readDeclID();
    AccessSpecifier AS = (AccessSpecifier) readInt();
    Set.addLazyDecl(getContext(), ID, AS);
  }
}

CXXBaseSpecifier
ASTRecordReader::readCXXBaseSpecifier() {
  bool isVirtual = readBool();
  bool isBaseOfClass = readBool();
  AccessSpecifier AS = static_cast<AccessSpecifier>(readInt());
  bool inheritConstructors = readBool();
  TypeSourceInfo *TInfo = readTypeSourceInfo();
  SourceRange Range = readSourceRange();
  SourceLocation EllipsisLoc = readSourceLocation();
  CXXBaseSpecifier Result(Range, isVirtual, isBaseOfClass, AS, TInfo,
                          EllipsisLoc);
  Result.setInheritConstructors(inheritConstructors);
  return Result;
}

CXXCtorInitializer **
ASTRecordReader::readCXXCtorInitializers() {
  ASTContext &Context = getContext();
  unsigned NumInitializers = readInt();
  assert(NumInitializers && "wrote ctor initializers but have no inits");
  auto **CtorInitializers = new (Context) CXXCtorInitializer*[NumInitializers];
  for (unsigned i = 0; i != NumInitializers; ++i) {
    TypeSourceInfo *TInfo = nullptr;
    bool IsBaseVirtual = false;
    FieldDecl *Member = nullptr;
    IndirectFieldDecl *IndirectMember = nullptr;

    CtorInitializerType Type = (CtorInitializerType) readInt();
    switch (Type) {
    case CTOR_INITIALIZER_BASE:
      TInfo = readTypeSourceInfo();
      IsBaseVirtual = readBool();
      break;

    case CTOR_INITIALIZER_DELEGATING:
      TInfo = readTypeSourceInfo();
      break;

     case CTOR_INITIALIZER_MEMBER:
      Member = readDeclAs<FieldDecl>();
      break;

     case CTOR_INITIALIZER_INDIRECT_MEMBER:
      IndirectMember = readDeclAs<IndirectFieldDecl>();
      break;
    }

    SourceLocation MemberOrEllipsisLoc = readSourceLocation();
    Expr *Init = readExpr();
    SourceLocation LParenLoc = readSourceLocation();
    SourceLocation RParenLoc = readSourceLocation();

    CXXCtorInitializer *BOMInit;
    if (Type == CTOR_INITIALIZER_BASE)
      BOMInit = new (Context)
          CXXCtorInitializer(Context, TInfo, IsBaseVirtual, LParenLoc, Init,
                             RParenLoc, MemberOrEllipsisLoc);
    else if (Type == CTOR_INITIALIZER_DELEGATING)
      BOMInit = new (Context)
          CXXCtorInitializer(Context, TInfo, LParenLoc, Init, RParenLoc);
    else if (Member)
      BOMInit = new (Context)
          CXXCtorInitializer(Context, Member, MemberOrEllipsisLoc, LParenLoc,
                             Init, RParenLoc);
    else
      BOMInit = new (Context)
          CXXCtorInitializer(Context, IndirectMember, MemberOrEllipsisLoc,
                             LParenLoc, Init, RParenLoc);

    if (/*IsWritten*/readBool()) {
      unsigned SourceOrder = readInt();
      BOMInit->setSourceOrder(SourceOrder);
    }

    CtorInitializers[i] = BOMInit;
  }

  return CtorInitializers;
}

NestedNameSpecifierLoc
ASTRecordReader::readNestedNameSpecifierLoc() {
  ASTContext &Context = getContext();
  unsigned N = readInt();
  NestedNameSpecifierLocBuilder Builder;
  for (unsigned I = 0; I != N; ++I) {
    auto Kind = readNestedNameSpecifierKind();
    switch (Kind) {
    case NestedNameSpecifier::Identifier: {
      IdentifierInfo *II = readIdentifier();
      SourceRange Range = readSourceRange();
      Builder.Extend(Context, II, Range.getBegin(), Range.getEnd());
      break;
    }

    case NestedNameSpecifier::Namespace: {
      NamespaceDecl *NS = readDeclAs<NamespaceDecl>();
      SourceRange Range = readSourceRange();
      Builder.Extend(Context, NS, Range.getBegin(), Range.getEnd());
      break;
    }

    case NestedNameSpecifier::NamespaceAlias: {
      NamespaceAliasDecl *Alias = readDeclAs<NamespaceAliasDecl>();
      SourceRange Range = readSourceRange();
      Builder.Extend(Context, Alias, Range.getBegin(), Range.getEnd());
      break;
    }

    case NestedNameSpecifier::TypeSpec:
    case NestedNameSpecifier::TypeSpecWithTemplate: {
      bool Template = readBool();
      TypeSourceInfo *T = readTypeSourceInfo();
      if (!T)
        return NestedNameSpecifierLoc();
      SourceLocation ColonColonLoc = readSourceLocation();

      // FIXME: 'template' keyword location not saved anywhere, so we fake it.
      Builder.Extend(Context,
                     Template? T->getTypeLoc().getBeginLoc() : SourceLocation(),
                     T->getTypeLoc(), ColonColonLoc);
      break;
    }

    case NestedNameSpecifier::Global: {
      SourceLocation ColonColonLoc = readSourceLocation();
      Builder.MakeGlobal(Context, ColonColonLoc);
      break;
    }

    case NestedNameSpecifier::Super: {
      CXXRecordDecl *RD = readDeclAs<CXXRecordDecl>();
      SourceRange Range = readSourceRange();
      Builder.MakeSuper(Context, RD, Range.getBegin(), Range.getEnd());
      break;
    }
    }
  }

  return Builder.getWithLocInContext(Context);
}

SourceRange
ASTReader::ReadSourceRange(ModuleFile &F, const RecordData &Record,
                           unsigned &Idx) {
  SourceLocation beg = ReadSourceLocation(F, Record, Idx);
  SourceLocation end = ReadSourceLocation(F, Record, Idx);
  return SourceRange(beg, end);
}

static llvm::FixedPointSemantics
ReadFixedPointSemantics(const SmallVectorImpl<uint64_t> &Record,
                        unsigned &Idx) {
  unsigned Width = Record[Idx++];
  unsigned Scale = Record[Idx++];
  uint64_t Tmp = Record[Idx++];
  bool IsSigned = Tmp & 0x1;
  bool IsSaturated = Tmp & 0x2;
  bool HasUnsignedPadding = Tmp & 0x4;
  return llvm::FixedPointSemantics(Width, Scale, IsSigned, IsSaturated,
                                   HasUnsignedPadding);
}

APValue ASTRecordReader::readAPValue() {
  auto Kind = static_cast<APValue::ValueKind>(asImpl().readUInt32());
  switch (Kind) {
  case APValue::None:
    return APValue();
  case APValue::Indeterminate:
    return APValue::IndeterminateValue();
  case APValue::Int:
    return APValue(asImpl().readAPSInt());
  case APValue::Float: {
    const llvm::fltSemantics &FloatSema = llvm::APFloatBase::EnumToSemantics(
        static_cast<llvm::APFloatBase::Semantics>(asImpl().readUInt32()));
    return APValue(asImpl().readAPFloat(FloatSema));
  }
  case APValue::FixedPoint: {
    llvm::FixedPointSemantics FPSema = ReadFixedPointSemantics(Record, Idx);
    return APValue(llvm::APFixedPoint(readAPInt(), FPSema));
  }
  case APValue::ComplexInt: {
    llvm::APSInt First = asImpl().readAPSInt();
    return APValue(std::move(First), asImpl().readAPSInt());
  }
  case APValue::ComplexFloat: {
    const llvm::fltSemantics &FloatSema = llvm::APFloatBase::EnumToSemantics(
        static_cast<llvm::APFloatBase::Semantics>(asImpl().readUInt32()));
    llvm::APFloat First = readAPFloat(FloatSema);
    return APValue(std::move(First), asImpl().readAPFloat(FloatSema));
  }
  case APValue::Vector: {
    APValue Result;
    Result.MakeVector();
    unsigned Length = asImpl().readUInt32();
    (void)Result.setVectorUninit(Length);
    for (unsigned LoopIdx = 0; LoopIdx < Length; LoopIdx++)
      Result.getVectorElt(LoopIdx) = asImpl().readAPValue();
    return Result;
  }
  case APValue::Array: {
    APValue Result;
    unsigned InitLength = asImpl().readUInt32();
    unsigned TotalLength = asImpl().readUInt32();
    Result.MakeArray(InitLength, TotalLength);
    for (unsigned LoopIdx = 0; LoopIdx < InitLength; LoopIdx++)
      Result.getArrayInitializedElt(LoopIdx) = asImpl().readAPValue();
    if (Result.hasArrayFiller())
      Result.getArrayFiller() = asImpl().readAPValue();
    return Result;
  }
  case APValue::Struct: {
    APValue Result;
    unsigned BasesLength = asImpl().readUInt32();
    unsigned FieldsLength = asImpl().readUInt32();
    Result.MakeStruct(BasesLength, FieldsLength);
    for (unsigned LoopIdx = 0; LoopIdx < BasesLength; LoopIdx++)
      Result.getStructBase(LoopIdx) = asImpl().readAPValue();
    for (unsigned LoopIdx = 0; LoopIdx < FieldsLength; LoopIdx++)
      Result.getStructField(LoopIdx) = asImpl().readAPValue();
    return Result;
  }
  case APValue::Union: {
    auto *FDecl = asImpl().readDeclAs<FieldDecl>();
    APValue Value = asImpl().readAPValue();
    return APValue(FDecl, std::move(Value));
  }
  case APValue::AddrLabelDiff: {
    auto *LHS = cast<AddrLabelExpr>(asImpl().readExpr());
    auto *RHS = cast<AddrLabelExpr>(asImpl().readExpr());
    return APValue(LHS, RHS);
  }
  case APValue::MemberPointer: {
    APValue Result;
    bool IsDerived = asImpl().readUInt32();
    auto *Member = asImpl().readDeclAs<ValueDecl>();
    unsigned PathSize = asImpl().readUInt32();
    const CXXRecordDecl **PathArray =
        Result.setMemberPointerUninit(Member, IsDerived, PathSize).data();
    for (unsigned LoopIdx = 0; LoopIdx < PathSize; LoopIdx++)
      PathArray[LoopIdx] =
          asImpl().readDeclAs<const CXXRecordDecl>()->getCanonicalDecl();
    return Result;
  }
  case APValue::LValue: {
    uint64_t Bits = asImpl().readUInt32();
    bool HasLValuePath = Bits & 0x1;
    bool IsLValueOnePastTheEnd = Bits & 0x2;
    bool IsExpr = Bits & 0x4;
    bool IsTypeInfo = Bits & 0x8;
    bool IsNullPtr = Bits & 0x10;
    bool HasBase = Bits & 0x20;
    APValue::LValueBase Base;
    QualType ElemTy;
    assert((!IsExpr || !IsTypeInfo) && "LValueBase cannot be both");
    if (HasBase) {
      if (!IsTypeInfo) {
        unsigned CallIndex = asImpl().readUInt32();
        unsigned Version = asImpl().readUInt32();
        if (IsExpr) {
          Base = APValue::LValueBase(asImpl().readExpr(), CallIndex, Version);
          ElemTy = Base.get<const Expr *>()->getType();
        } else {
          Base = APValue::LValueBase(asImpl().readDeclAs<const ValueDecl>(),
                                     CallIndex, Version);
          ElemTy = Base.get<const ValueDecl *>()->getType();
        }
      } else {
        QualType TypeInfo = asImpl().readType();
        QualType Type = asImpl().readType();
        Base = APValue::LValueBase::getTypeInfo(
            TypeInfoLValue(TypeInfo.getTypePtr()), Type);
        Base.getTypeInfoType();
      }
    }
    CharUnits Offset = CharUnits::fromQuantity(asImpl().readUInt32());
    unsigned PathLength = asImpl().readUInt32();
    APValue Result;
    Result.MakeLValue();
    if (HasLValuePath) {
      APValue::LValuePathEntry *Path =
          Result
              .setLValueUninit(Base, Offset, PathLength, IsLValueOnePastTheEnd,
                               IsNullPtr)
              .data();
      for (unsigned LoopIdx = 0; LoopIdx < PathLength; LoopIdx++) {
        if (ElemTy->getAs<RecordType>()) {
          unsigned Int = asImpl().readUInt32();
          Decl *D = asImpl().readDeclAs<Decl>();
          if (auto *RD = dyn_cast<CXXRecordDecl>(D))
            ElemTy = getASTContext().getRecordType(RD);
          else
            ElemTy = cast<ValueDecl>(D)->getType();
          Path[LoopIdx] =
              APValue::LValuePathEntry(APValue::BaseOrMemberType(D, Int));
        } else {
          ElemTy = getASTContext().getAsArrayType(ElemTy)->getElementType();
          Path[LoopIdx] =
              APValue::LValuePathEntry::ArrayIndex(asImpl().readUInt32());
        }
      }
    } else
      Result.setLValue(Base, Offset, APValue::NoLValuePath{}, IsNullPtr);
    return Result;
  }
  }
  llvm_unreachable("Invalid APValue::ValueKind");
}

/// Read a floating-point value
llvm::APFloat ASTRecordReader::readAPFloat(const llvm::fltSemantics &Sem) {
  return llvm::APFloat(Sem, readAPInt());
}

// Read a string
std::string ASTReader::ReadString(const RecordData &Record, unsigned &Idx) {
  unsigned Len = Record[Idx++];
  std::string Result(Record.data() + Idx, Record.data() + Idx + Len);
  Idx += Len;
  return Result;
}

std::string ASTReader::ReadPath(ModuleFile &F, const RecordData &Record,
                                unsigned &Idx) {
  std::string Filename = ReadString(Record, Idx);
  ResolveImportedPath(F, Filename);
  return Filename;
}

std::string ASTReader::ReadPath(StringRef BaseDirectory,
                                const RecordData &Record, unsigned &Idx) {
  std::string Filename = ReadString(Record, Idx);
  if (!BaseDirectory.empty())
    ResolveImportedPath(Filename, BaseDirectory);
  return Filename;
}

VersionTuple ASTReader::ReadVersionTuple(const RecordData &Record,
                                         unsigned &Idx) {
  unsigned Major = Record[Idx++];
  unsigned Minor = Record[Idx++];
  unsigned Subminor = Record[Idx++];
  if (Minor == 0)
    return VersionTuple(Major);
  if (Subminor == 0)
    return VersionTuple(Major, Minor - 1);
  return VersionTuple(Major, Minor - 1, Subminor - 1);
}

CXXTemporary *ASTReader::ReadCXXTemporary(ModuleFile &F,
                                          const RecordData &Record,
                                          unsigned &Idx) {
  CXXDestructorDecl *Decl = ReadDeclAs<CXXDestructorDecl>(F, Record, Idx);
  return CXXTemporary::Create(getContext(), Decl);
}

DiagnosticBuilder ASTReader::Diag(unsigned DiagID) const {
  return Diag(CurrentImportLoc, DiagID);
}

DiagnosticBuilder ASTReader::Diag(SourceLocation Loc, unsigned DiagID) const {
  return Diags.Report(Loc, DiagID);
}

/// Retrieve the identifier table associated with the
/// preprocessor.
IdentifierTable &ASTReader::getIdentifierTable() {
  return PP.getIdentifierTable();
}

/// Record that the given ID maps to the given switch-case
/// statement.
void ASTReader::RecordSwitchCaseID(SwitchCase *SC, unsigned ID) {
  assert((*CurrSwitchCaseStmts)[ID] == nullptr &&
         "Already have a SwitchCase with this ID");
  (*CurrSwitchCaseStmts)[ID] = SC;
}

/// Retrieve the switch-case statement with the given ID.
SwitchCase *ASTReader::getSwitchCaseWithID(unsigned ID) {
  assert((*CurrSwitchCaseStmts)[ID] != nullptr && "No SwitchCase with this ID");
  return (*CurrSwitchCaseStmts)[ID];
}

void ASTReader::ClearSwitchCaseIDs() {
  CurrSwitchCaseStmts->clear();
}

void ASTReader::ReadComments() {
  ASTContext &Context = getContext();
  std::vector<RawComment *> Comments;
  for (SmallVectorImpl<std::pair<BitstreamCursor,
                                 serialization::ModuleFile *>>::iterator
       I = CommentsCursors.begin(),
       E = CommentsCursors.end();
       I != E; ++I) {
    Comments.clear();
    BitstreamCursor &Cursor = I->first;
    serialization::ModuleFile &F = *I->second;
    SavedStreamPosition SavedPosition(Cursor);

    RecordData Record;
    while (true) {
      Expected<llvm::BitstreamEntry> MaybeEntry =
          Cursor.advanceSkippingSubblocks(
              BitstreamCursor::AF_DontPopBlockAtEnd);
      if (!MaybeEntry) {
        Error(MaybeEntry.takeError());
        return;
      }
      llvm::BitstreamEntry Entry = MaybeEntry.get();

      switch (Entry.Kind) {
      case llvm::BitstreamEntry::SubBlock: // Handled for us already.
      case llvm::BitstreamEntry::Error:
        Error("malformed block record in AST file");
        return;
      case llvm::BitstreamEntry::EndBlock:
        goto NextCursor;
      case llvm::BitstreamEntry::Record:
        // The interesting case.
        break;
      }

      // Read a record.
      Record.clear();
      Expected<unsigned> MaybeComment = Cursor.readRecord(Entry.ID, Record);
      if (!MaybeComment) {
        Error(MaybeComment.takeError());
        return;
      }
      switch ((CommentRecordTypes)MaybeComment.get()) {
      case COMMENTS_RAW_COMMENT: {
        unsigned Idx = 0;
        SourceRange SR = ReadSourceRange(F, Record, Idx);
        RawComment::CommentKind Kind =
            (RawComment::CommentKind) Record[Idx++];
        bool IsTrailingComment = Record[Idx++];
        bool IsAlmostTrailingComment = Record[Idx++];
        Comments.push_back(new (Context) RawComment(
            SR, Kind, IsTrailingComment, IsAlmostTrailingComment));
        break;
      }
      }
    }
  NextCursor:
    llvm::DenseMap<FileID, std::map<unsigned, RawComment *>>
        FileToOffsetToComment;
    for (RawComment *C : Comments) {
      SourceLocation CommentLoc = C->getBeginLoc();
      if (CommentLoc.isValid()) {
        std::pair<FileID, unsigned> Loc =
            SourceMgr.getDecomposedLoc(CommentLoc);
        if (Loc.first.isValid())
          Context.Comments.OrderedComments[Loc.first].emplace(Loc.second, C);
      }
    }
  }
}

void ASTReader::visitInputFiles(serialization::ModuleFile &MF,
                                bool IncludeSystem, bool Complain,
                    llvm::function_ref<void(const serialization::InputFile &IF,
                                            bool isSystem)> Visitor) {
  unsigned NumUserInputs = MF.NumUserInputFiles;
  unsigned NumInputs = MF.InputFilesLoaded.size();
  assert(NumUserInputs <= NumInputs);
  unsigned N = IncludeSystem ? NumInputs : NumUserInputs;
  for (unsigned I = 0; I < N; ++I) {
    bool IsSystem = I >= NumUserInputs;
    InputFile IF = getInputFile(MF, I+1, Complain);
    Visitor(IF, IsSystem);
  }
}

void ASTReader::visitTopLevelModuleMaps(
    serialization::ModuleFile &MF,
    llvm::function_ref<void(const FileEntry *FE)> Visitor) {
  unsigned NumInputs = MF.InputFilesLoaded.size();
  for (unsigned I = 0; I < NumInputs; ++I) {
    InputFileInfo IFI = readInputFileInfo(MF, I + 1);
    if (IFI.TopLevelModuleMap)
      // FIXME: This unnecessarily re-reads the InputFileInfo.
      if (auto *FE = getInputFile(MF, I + 1).getFile())
        Visitor(FE);
  }
}

std::string ASTReader::getOwningModuleNameForDiagnostic(const Decl *D) {
  // If we know the owning module, use it.
  if (Module *M = D->getImportedOwningModule())
    return M->getFullModuleName();

  // Otherwise, use the name of the top-level module the decl is within.
  if (ModuleFile *M = getOwningModuleFile(D))
    return M->ModuleName;

  // Not from a module.
  return {};
}

void ASTReader::finishPendingActions() {
  while (!PendingIdentifierInfos.empty() || !PendingFunctionTypes.empty() ||
         !PendingIncompleteDeclChains.empty() || !PendingDeclChains.empty() ||
         !PendingMacroIDs.empty() || !PendingDeclContextInfos.empty() ||
         !PendingUpdateRecords.empty()) {
    // If any identifiers with corresponding top-level declarations have
    // been loaded, load those declarations now.
    using TopLevelDeclsMap =
        llvm::DenseMap<IdentifierInfo *, SmallVector<Decl *, 2>>;
    TopLevelDeclsMap TopLevelDecls;

    while (!PendingIdentifierInfos.empty()) {
      IdentifierInfo *II = PendingIdentifierInfos.back().first;
      SmallVector<uint32_t, 4> DeclIDs =
          std::move(PendingIdentifierInfos.back().second);
      PendingIdentifierInfos.pop_back();

      SetGloballyVisibleDecls(II, DeclIDs, &TopLevelDecls[II]);
    }

    // Load each function type that we deferred loading because it was a
    // deduced type that might refer to a local type declared within itself.
    for (unsigned I = 0; I != PendingFunctionTypes.size(); ++I) {
      auto *FD = PendingFunctionTypes[I].first;
      FD->setType(GetType(PendingFunctionTypes[I].second));

      // If we gave a function a deduced return type, remember that we need to
      // propagate that along the redeclaration chain.
      auto *DT = FD->getReturnType()->getContainedDeducedType();
      if (DT && DT->isDeduced())
        PendingDeducedTypeUpdates.insert(
            {FD->getCanonicalDecl(), FD->getReturnType()});
    }
    PendingFunctionTypes.clear();

    // For each decl chain that we wanted to complete while deserializing, mark
    // it as "still needs to be completed".
    for (unsigned I = 0; I != PendingIncompleteDeclChains.size(); ++I) {
      markIncompleteDeclChain(PendingIncompleteDeclChains[I]);
    }
    PendingIncompleteDeclChains.clear();

    // Load pending declaration chains.
    for (unsigned I = 0; I != PendingDeclChains.size(); ++I)
      loadPendingDeclChain(PendingDeclChains[I].first,
                           PendingDeclChains[I].second);
    PendingDeclChains.clear();

    // Make the most recent of the top-level declarations visible.
    for (TopLevelDeclsMap::iterator TLD = TopLevelDecls.begin(),
           TLDEnd = TopLevelDecls.end(); TLD != TLDEnd; ++TLD) {
      IdentifierInfo *II = TLD->first;
      for (unsigned I = 0, N = TLD->second.size(); I != N; ++I) {
        pushExternalDeclIntoScope(cast<NamedDecl>(TLD->second[I]), II);
      }
    }

    // Load any pending macro definitions.
    for (unsigned I = 0; I != PendingMacroIDs.size(); ++I) {
      IdentifierInfo *II = PendingMacroIDs.begin()[I].first;
      SmallVector<PendingMacroInfo, 2> GlobalIDs;
      GlobalIDs.swap(PendingMacroIDs.begin()[I].second);
      // Initialize the macro history from chained-PCHs ahead of module imports.
      for (unsigned IDIdx = 0, NumIDs = GlobalIDs.size(); IDIdx != NumIDs;
           ++IDIdx) {
        const PendingMacroInfo &Info = GlobalIDs[IDIdx];
        if (!Info.M->isModule())
          resolvePendingMacro(II, Info);
      }
      // Handle module imports.
      for (unsigned IDIdx = 0, NumIDs = GlobalIDs.size(); IDIdx != NumIDs;
           ++IDIdx) {
        const PendingMacroInfo &Info = GlobalIDs[IDIdx];
        if (Info.M->isModule())
          resolvePendingMacro(II, Info);
      }
    }
    PendingMacroIDs.clear();

    // Wire up the DeclContexts for Decls that we delayed setting until
    // recursive loading is completed.
    while (!PendingDeclContextInfos.empty()) {
      PendingDeclContextInfo Info = PendingDeclContextInfos.front();
      PendingDeclContextInfos.pop_front();
      DeclContext *SemaDC = cast<DeclContext>(GetDecl(Info.SemaDC));
      DeclContext *LexicalDC = cast<DeclContext>(GetDecl(Info.LexicalDC));
      Info.D->setDeclContextsImpl(SemaDC, LexicalDC, getContext());
    }

    // Perform any pending declaration updates.
    while (!PendingUpdateRecords.empty()) {
      auto Update = PendingUpdateRecords.pop_back_val();
      ReadingKindTracker ReadingKind(Read_Decl, *this);
      loadDeclUpdateRecords(Update);
    }
  }

  // At this point, all update records for loaded decls are in place, so any
  // fake class definitions should have become real.
  assert(PendingFakeDefinitionData.empty() &&
         "faked up a class definition but never saw the real one");

  // If we deserialized any C++ or Objective-C class definitions, any
  // Objective-C protocol definitions, or any redeclarable templates, make sure
  // that all redeclarations point to the definitions. Note that this can only
  // happen now, after the redeclaration chains have been fully wired.
  for (Decl *D : PendingDefinitions) {
    if (TagDecl *TD = dyn_cast<TagDecl>(D)) {
      if (const TagType *TagT = dyn_cast<TagType>(TD->getTypeForDecl())) {
        // Make sure that the TagType points at the definition.
        const_cast<TagType*>(TagT)->decl = TD;
      }

      if (auto RD = dyn_cast<CXXRecordDecl>(D)) {
        for (auto *R = getMostRecentExistingDecl(RD); R;
             R = R->getPreviousDecl()) {
          assert((R == D) ==
                     cast<CXXRecordDecl>(R)->isThisDeclarationADefinition() &&
                 "declaration thinks it's the definition but it isn't");
          cast<CXXRecordDecl>(R)->DefinitionData = RD->DefinitionData;
        }
      }

      continue;
    }

    if (auto ID = dyn_cast<ObjCInterfaceDecl>(D)) {
      // Make sure that the ObjCInterfaceType points at the definition.
      const_cast<ObjCInterfaceType *>(cast<ObjCInterfaceType>(ID->TypeForDecl))
        ->Decl = ID;

      for (auto *R = getMostRecentExistingDecl(ID); R; R = R->getPreviousDecl())
        cast<ObjCInterfaceDecl>(R)->Data = ID->Data;

      continue;
    }

    if (auto PD = dyn_cast<ObjCProtocolDecl>(D)) {
      for (auto *R = getMostRecentExistingDecl(PD); R; R = R->getPreviousDecl())
        cast<ObjCProtocolDecl>(R)->Data = PD->Data;

      continue;
    }

    auto RTD = cast<RedeclarableTemplateDecl>(D)->getCanonicalDecl();
    for (auto *R = getMostRecentExistingDecl(RTD); R; R = R->getPreviousDecl())
      cast<RedeclarableTemplateDecl>(R)->Common = RTD->Common;
  }
  PendingDefinitions.clear();

  // Load the bodies of any functions or methods we've encountered. We do
  // this now (delayed) so that we can be sure that the declaration chains
  // have been fully wired up (hasBody relies on this).
  // FIXME: We shouldn't require complete redeclaration chains here.
  for (PendingBodiesMap::iterator PB = PendingBodies.begin(),
                               PBEnd = PendingBodies.end();
       PB != PBEnd; ++PB) {
    if (FunctionDecl *FD = dyn_cast<FunctionDecl>(PB->first)) {
      // For a function defined inline within a class template, force the
      // canonical definition to be the one inside the canonical definition of
      // the template. This ensures that we instantiate from a correct view
      // of the template.
      //
      // Sadly we can't do this more generally: we can't be sure that all
      // copies of an arbitrary class definition will have the same members
      // defined (eg, some member functions may not be instantiated, and some
      // special members may or may not have been implicitly defined).
      if (auto *RD = dyn_cast<CXXRecordDecl>(FD->getLexicalParent()))
        if (RD->isDependentContext() && !RD->isThisDeclarationADefinition())
          continue;

      // FIXME: Check for =delete/=default?
      // FIXME: Complain about ODR violations here?
      const FunctionDecl *Defn = nullptr;
      if (!getContext().getLangOpts().Modules || !FD->hasBody(Defn)) {
        FD->setLazyBody(PB->second);
      } else {
        auto *NonConstDefn = const_cast<FunctionDecl*>(Defn);
        mergeDefinitionVisibility(NonConstDefn, FD);

        if (!FD->isLateTemplateParsed() &&
            !NonConstDefn->isLateTemplateParsed() &&
            FD->getODRHash() != NonConstDefn->getODRHash()) {
          if (!isa<CXXMethodDecl>(FD)) {
            PendingFunctionOdrMergeFailures[FD].push_back(NonConstDefn);
          } else if (FD->getLexicalParent()->isFileContext() &&
                     NonConstDefn->getLexicalParent()->isFileContext()) {
            // Only diagnose out-of-line method definitions.  If they are
            // in class definitions, then an error will be generated when
            // processing the class bodies.
            PendingFunctionOdrMergeFailures[FD].push_back(NonConstDefn);
          }
        }
      }
      continue;
    }

    ObjCMethodDecl *MD = cast<ObjCMethodDecl>(PB->first);
    if (!getContext().getLangOpts().Modules || !MD->hasBody())
      MD->setLazyBody(PB->second);
  }
  PendingBodies.clear();

  // Do some cleanup.
  for (auto *ND : PendingMergedDefinitionsToDeduplicate)
    getContext().deduplicateMergedDefinitonsFor(ND);
  PendingMergedDefinitionsToDeduplicate.clear();
}

void ASTReader::diagnoseOdrViolations() {
  if (PendingOdrMergeFailures.empty() && PendingOdrMergeChecks.empty() &&
      PendingFunctionOdrMergeFailures.empty() &&
      PendingEnumOdrMergeFailures.empty())
    return;

  // Trigger the import of the full definition of each class that had any
  // odr-merging problems, so we can produce better diagnostics for them.
  // These updates may in turn find and diagnose some ODR failures, so take
  // ownership of the set first.
  auto OdrMergeFailures = std::move(PendingOdrMergeFailures);
  PendingOdrMergeFailures.clear();
  for (auto &Merge : OdrMergeFailures) {
    Merge.first->buildLookup();
    Merge.first->decls_begin();
    Merge.first->bases_begin();
    Merge.first->vbases_begin();
    for (auto &RecordPair : Merge.second) {
      auto *RD = RecordPair.first;
      RD->decls_begin();
      RD->bases_begin();
      RD->vbases_begin();
    }
  }

  // Trigger the import of functions.
  auto FunctionOdrMergeFailures = std::move(PendingFunctionOdrMergeFailures);
  PendingFunctionOdrMergeFailures.clear();
  for (auto &Merge : FunctionOdrMergeFailures) {
    Merge.first->buildLookup();
    Merge.first->decls_begin();
    Merge.first->getBody();
    for (auto &FD : Merge.second) {
      FD->buildLookup();
      FD->decls_begin();
      FD->getBody();
    }
  }

  // Trigger the import of enums.
  auto EnumOdrMergeFailures = std::move(PendingEnumOdrMergeFailures);
  PendingEnumOdrMergeFailures.clear();
  for (auto &Merge : EnumOdrMergeFailures) {
    Merge.first->decls_begin();
    for (auto &Enum : Merge.second) {
      Enum->decls_begin();
    }
  }

  // For each declaration from a merged context, check that the canonical
  // definition of that context also contains a declaration of the same
  // entity.
  //
  // Caution: this loop does things that might invalidate iterators into
  // PendingOdrMergeChecks. Don't turn this into a range-based for loop!
  while (!PendingOdrMergeChecks.empty()) {
    NamedDecl *D = PendingOdrMergeChecks.pop_back_val();

    // FIXME: Skip over implicit declarations for now. This matters for things
    // like implicitly-declared special member functions. This isn't entirely
    // correct; we can end up with multiple unmerged declarations of the same
    // implicit entity.
    if (D->isImplicit())
      continue;

    DeclContext *CanonDef = D->getDeclContext();

    bool Found = false;
    const Decl *DCanon = D->getCanonicalDecl();

    for (auto RI : D->redecls()) {
      if (RI->getLexicalDeclContext() == CanonDef) {
        Found = true;
        break;
      }
    }
    if (Found)
      continue;

    // Quick check failed, time to do the slow thing. Note, we can't just
    // look up the name of D in CanonDef here, because the member that is
    // in CanonDef might not be found by name lookup (it might have been
    // replaced by a more recent declaration in the lookup table), and we
    // can't necessarily find it in the redeclaration chain because it might
    // be merely mergeable, not redeclarable.
    llvm::SmallVector<const NamedDecl*, 4> Candidates;
    for (auto *CanonMember : CanonDef->decls()) {
      if (CanonMember->getCanonicalDecl() == DCanon) {
        // This can happen if the declaration is merely mergeable and not
        // actually redeclarable (we looked for redeclarations earlier).
        //
        // FIXME: We should be able to detect this more efficiently, without
        // pulling in all of the members of CanonDef.
        Found = true;
        break;
      }
      if (auto *ND = dyn_cast<NamedDecl>(CanonMember))
        if (ND->getDeclName() == D->getDeclName())
          Candidates.push_back(ND);
    }

    if (!Found) {
      // The AST doesn't like TagDecls becoming invalid after they've been
      // completed. We only really need to mark FieldDecls as invalid here.
      if (!isa<TagDecl>(D))
        D->setInvalidDecl();

      // Ensure we don't accidentally recursively enter deserialization while
      // we're producing our diagnostic.
      Deserializing RecursionGuard(this);

      std::string CanonDefModule =
          getOwningModuleNameForDiagnostic(cast<Decl>(CanonDef));
      Diag(D->getLocation(), diag::err_module_odr_violation_missing_decl)
        << D << getOwningModuleNameForDiagnostic(D)
        << CanonDef << CanonDefModule.empty() << CanonDefModule;

      if (Candidates.empty())
        Diag(cast<Decl>(CanonDef)->getLocation(),
             diag::note_module_odr_violation_no_possible_decls) << D;
      else {
        for (unsigned I = 0, N = Candidates.size(); I != N; ++I)
          Diag(Candidates[I]->getLocation(),
               diag::note_module_odr_violation_possible_decl)
            << Candidates[I];
      }

      DiagnosedOdrMergeFailures.insert(CanonDef);
    }
  }

  if (OdrMergeFailures.empty() && FunctionOdrMergeFailures.empty() &&
      EnumOdrMergeFailures.empty())
    return;

  // Ensure we don't accidentally recursively enter deserialization while
  // we're producing our diagnostics.
  Deserializing RecursionGuard(this);

  // Common code for hashing helpers.
  ODRHash Hash;
  auto ComputeQualTypeODRHash = [&Hash](QualType Ty) {
    Hash.clear();
    Hash.AddQualType(Ty);
    return Hash.CalculateHash();
  };

  auto ComputeODRHash = [&Hash](const Stmt *S) {
    assert(S);
    Hash.clear();
    Hash.AddStmt(S);
    return Hash.CalculateHash();
  };

  auto ComputeSubDeclODRHash = [&Hash](const Decl *D) {
    assert(D);
    Hash.clear();
    Hash.AddSubDecl(D);
    return Hash.CalculateHash();
  };

  auto ComputeTemplateArgumentODRHash = [&Hash](const TemplateArgument &TA) {
    Hash.clear();
    Hash.AddTemplateArgument(TA);
    return Hash.CalculateHash();
  };

  auto ComputeTemplateParameterListODRHash =
      [&Hash](const TemplateParameterList *TPL) {
        assert(TPL);
        Hash.clear();
        Hash.AddTemplateParameterList(TPL);
        return Hash.CalculateHash();
      };

  // Used with err_module_odr_violation_mismatch_decl and
  // note_module_odr_violation_mismatch_decl
  // This list should be the same Decl's as in ODRHash::isDeclToBeProcessed
  enum ODRMismatchDecl {
    EndOfClass,
    PublicSpecifer,
    PrivateSpecifer,
    ProtectedSpecifer,
    StaticAssert,
    Field,
    CXXMethod,
    TypeAlias,
    TypeDef,
    Var,
    Friend,
    FunctionTemplate,
    Other
  };

  // Used with err_module_odr_violation_mismatch_decl_diff and
  // note_module_odr_violation_mismatch_decl_diff
  enum ODRMismatchDeclDifference {
    StaticAssertCondition,
    StaticAssertMessage,
    StaticAssertOnlyMessage,
    FieldName,
    FieldTypeName,
    FieldSingleBitField,
    FieldDifferentWidthBitField,
    FieldSingleMutable,
    FieldSingleInitializer,
    FieldDifferentInitializers,
    MethodName,
    MethodDeleted,
    MethodDefaulted,
    MethodVirtual,
    MethodStatic,
    MethodVolatile,
    MethodConst,
    MethodInline,
    MethodNumberParameters,
    MethodParameterType,
    MethodParameterName,
    MethodParameterSingleDefaultArgument,
    MethodParameterDifferentDefaultArgument,
    MethodNoTemplateArguments,
    MethodDifferentNumberTemplateArguments,
    MethodDifferentTemplateArgument,
    MethodSingleBody,
    MethodDifferentBody,
    TypedefName,
    TypedefType,
    VarName,
    VarType,
    VarSingleInitializer,
    VarDifferentInitializer,
    VarConstexpr,
    FriendTypeFunction,
    FriendType,
    FriendFunction,
    FunctionTemplateDifferentNumberParameters,
    FunctionTemplateParameterDifferentKind,
    FunctionTemplateParameterName,
    FunctionTemplateParameterSingleDefaultArgument,
    FunctionTemplateParameterDifferentDefaultArgument,
    FunctionTemplateParameterDifferentType,
    FunctionTemplatePackParameter,
  };

  // These lambdas have the common portions of the ODR diagnostics.  This
  // has the same return as Diag(), so addition parameters can be passed
  // in with operator<<
  auto ODRDiagDeclError = [this](NamedDecl *FirstRecord, StringRef FirstModule,
                                 SourceLocation Loc, SourceRange Range,
                                 ODRMismatchDeclDifference DiffType) {
    return Diag(Loc, diag::err_module_odr_violation_mismatch_decl_diff)
           << FirstRecord << FirstModule.empty() << FirstModule << Range
           << DiffType;
  };
  auto ODRDiagDeclNote = [this](StringRef SecondModule, SourceLocation Loc,
                                SourceRange Range, ODRMismatchDeclDifference DiffType) {
    return Diag(Loc, diag::note_module_odr_violation_mismatch_decl_diff)
           << SecondModule << Range << DiffType;
  };

  auto ODRDiagField = [this, &ODRDiagDeclError, &ODRDiagDeclNote,
                       &ComputeQualTypeODRHash, &ComputeODRHash](
                          NamedDecl *FirstRecord, StringRef FirstModule,
                          StringRef SecondModule, FieldDecl *FirstField,
                          FieldDecl *SecondField) {
    IdentifierInfo *FirstII = FirstField->getIdentifier();
    IdentifierInfo *SecondII = SecondField->getIdentifier();
    if (FirstII->getName() != SecondII->getName()) {
      ODRDiagDeclError(FirstRecord, FirstModule, FirstField->getLocation(),
                       FirstField->getSourceRange(), FieldName)
          << FirstII;
      ODRDiagDeclNote(SecondModule, SecondField->getLocation(),
                      SecondField->getSourceRange(), FieldName)
          << SecondII;

      return true;
    }

    assert(getContext().hasSameType(FirstField->getType(),
                                    SecondField->getType()));

    QualType FirstType = FirstField->getType();
    QualType SecondType = SecondField->getType();
    if (ComputeQualTypeODRHash(FirstType) !=
        ComputeQualTypeODRHash(SecondType)) {
      ODRDiagDeclError(FirstRecord, FirstModule, FirstField->getLocation(),
                       FirstField->getSourceRange(), FieldTypeName)
          << FirstII << FirstType;
      ODRDiagDeclNote(SecondModule, SecondField->getLocation(),
                      SecondField->getSourceRange(), FieldTypeName)
          << SecondII << SecondType;

      return true;
    }

    const bool IsFirstBitField = FirstField->isBitField();
    const bool IsSecondBitField = SecondField->isBitField();
    if (IsFirstBitField != IsSecondBitField) {
      ODRDiagDeclError(FirstRecord, FirstModule, FirstField->getLocation(),
                       FirstField->getSourceRange(), FieldSingleBitField)
          << FirstII << IsFirstBitField;
      ODRDiagDeclNote(SecondModule, SecondField->getLocation(),
                      SecondField->getSourceRange(), FieldSingleBitField)
          << SecondII << IsSecondBitField;
      return true;
    }

    if (IsFirstBitField && IsSecondBitField) {
      unsigned FirstBitWidthHash =
          ComputeODRHash(FirstField->getBitWidth());
      unsigned SecondBitWidthHash =
          ComputeODRHash(SecondField->getBitWidth());
      if (FirstBitWidthHash != SecondBitWidthHash) {
        ODRDiagDeclError(FirstRecord, FirstModule, FirstField->getLocation(),
                         FirstField->getSourceRange(),
                         FieldDifferentWidthBitField)
            << FirstII << FirstField->getBitWidth()->getSourceRange();
        ODRDiagDeclNote(SecondModule, SecondField->getLocation(),
                        SecondField->getSourceRange(),
                        FieldDifferentWidthBitField)
            << SecondII << SecondField->getBitWidth()->getSourceRange();
        return true;
      }
    }

    if (!PP.getLangOpts().CPlusPlus)
      return false;

    const bool IsFirstMutable = FirstField->isMutable();
    const bool IsSecondMutable = SecondField->isMutable();
    if (IsFirstMutable != IsSecondMutable) {
      ODRDiagDeclError(FirstRecord, FirstModule, FirstField->getLocation(),
                       FirstField->getSourceRange(), FieldSingleMutable)
          << FirstII << IsFirstMutable;
      ODRDiagDeclNote(SecondModule, SecondField->getLocation(),
                      SecondField->getSourceRange(), FieldSingleMutable)
          << SecondII << IsSecondMutable;
      return true;
    }

    const Expr *FirstInitializer = FirstField->getInClassInitializer();
    const Expr *SecondInitializer = SecondField->getInClassInitializer();
    if ((!FirstInitializer && SecondInitializer) ||
        (FirstInitializer && !SecondInitializer)) {
      ODRDiagDeclError(FirstRecord, FirstModule, FirstField->getLocation(),
                       FirstField->getSourceRange(), FieldSingleInitializer)
          << FirstII << (FirstInitializer != nullptr);
      ODRDiagDeclNote(SecondModule, SecondField->getLocation(),
                      SecondField->getSourceRange(), FieldSingleInitializer)
          << SecondII << (SecondInitializer != nullptr);
      return true;
    }

    if (FirstInitializer && SecondInitializer) {
      unsigned FirstInitHash = ComputeODRHash(FirstInitializer);
      unsigned SecondInitHash = ComputeODRHash(SecondInitializer);
      if (FirstInitHash != SecondInitHash) {
        ODRDiagDeclError(FirstRecord, FirstModule, FirstField->getLocation(),
                         FirstField->getSourceRange(),
                         FieldDifferentInitializers)
            << FirstII << FirstInitializer->getSourceRange();
        ODRDiagDeclNote(SecondModule, SecondField->getLocation(),
                        SecondField->getSourceRange(),
                        FieldDifferentInitializers)
            << SecondII << SecondInitializer->getSourceRange();
        return true;
      }
    }

    return false;
  };

  auto ODRDiagTypeDefOrAlias =
      [&ODRDiagDeclError, &ODRDiagDeclNote, &ComputeQualTypeODRHash](
          NamedDecl *FirstRecord, StringRef FirstModule, StringRef SecondModule,
          TypedefNameDecl *FirstTD, TypedefNameDecl *SecondTD,
          bool IsTypeAlias) {
        auto FirstName = FirstTD->getDeclName();
        auto SecondName = SecondTD->getDeclName();
        if (FirstName != SecondName) {
          ODRDiagDeclError(FirstRecord, FirstModule, FirstTD->getLocation(),
                           FirstTD->getSourceRange(), TypedefName)
              << IsTypeAlias << FirstName;
          ODRDiagDeclNote(SecondModule, SecondTD->getLocation(),
                          SecondTD->getSourceRange(), TypedefName)
              << IsTypeAlias << SecondName;
          return true;
        }

        QualType FirstType = FirstTD->getUnderlyingType();
        QualType SecondType = SecondTD->getUnderlyingType();
        if (ComputeQualTypeODRHash(FirstType) !=
            ComputeQualTypeODRHash(SecondType)) {
          ODRDiagDeclError(FirstRecord, FirstModule, FirstTD->getLocation(),
                           FirstTD->getSourceRange(), TypedefType)
              << IsTypeAlias << FirstName << FirstType;
          ODRDiagDeclNote(SecondModule, SecondTD->getLocation(),
                          SecondTD->getSourceRange(), TypedefType)
              << IsTypeAlias << SecondName << SecondType;
          return true;
        }

        return false;
  };

  auto ODRDiagVar = [&ODRDiagDeclError, &ODRDiagDeclNote,
                     &ComputeQualTypeODRHash, &ComputeODRHash,
                     this](NamedDecl *FirstRecord, StringRef FirstModule,
                           StringRef SecondModule, VarDecl *FirstVD,
                           VarDecl *SecondVD) {
    auto FirstName = FirstVD->getDeclName();
    auto SecondName = SecondVD->getDeclName();
    if (FirstName != SecondName) {
      ODRDiagDeclError(FirstRecord, FirstModule, FirstVD->getLocation(),
                       FirstVD->getSourceRange(), VarName)
          << FirstName;
      ODRDiagDeclNote(SecondModule, SecondVD->getLocation(),
                      SecondVD->getSourceRange(), VarName)
          << SecondName;
      return true;
    }

    QualType FirstType = FirstVD->getType();
    QualType SecondType = SecondVD->getType();
    if (ComputeQualTypeODRHash(FirstType) !=
        ComputeQualTypeODRHash(SecondType)) {
      ODRDiagDeclError(FirstRecord, FirstModule, FirstVD->getLocation(),
                       FirstVD->getSourceRange(), VarType)
          << FirstName << FirstType;
      ODRDiagDeclNote(SecondModule, SecondVD->getLocation(),
                      SecondVD->getSourceRange(), VarType)
          << SecondName << SecondType;
      return true;
    }

    if (!PP.getLangOpts().CPlusPlus)
      return false;

    const Expr *FirstInit = FirstVD->getInit();
    const Expr *SecondInit = SecondVD->getInit();
    if ((FirstInit == nullptr) != (SecondInit == nullptr)) {
      ODRDiagDeclError(FirstRecord, FirstModule, FirstVD->getLocation(),
                       FirstVD->getSourceRange(), VarSingleInitializer)
          << FirstName << (FirstInit == nullptr)
          << (FirstInit ? FirstInit->getSourceRange() : SourceRange());
      ODRDiagDeclNote(SecondModule, SecondVD->getLocation(),
                      SecondVD->getSourceRange(), VarSingleInitializer)
          << SecondName << (SecondInit == nullptr)
          << (SecondInit ? SecondInit->getSourceRange() : SourceRange());
      return true;
    }

    if (FirstInit && SecondInit &&
        ComputeODRHash(FirstInit) != ComputeODRHash(SecondInit)) {
      ODRDiagDeclError(FirstRecord, FirstModule, FirstVD->getLocation(),
                       FirstVD->getSourceRange(), VarDifferentInitializer)
          << FirstName << FirstInit->getSourceRange();
      ODRDiagDeclNote(SecondModule, SecondVD->getLocation(),
                      SecondVD->getSourceRange(), VarDifferentInitializer)
          << SecondName << SecondInit->getSourceRange();
      return true;
    }

    const bool FirstIsConstexpr = FirstVD->isConstexpr();
    const bool SecondIsConstexpr = SecondVD->isConstexpr();
    if (FirstIsConstexpr != SecondIsConstexpr) {
      ODRDiagDeclError(FirstRecord, FirstModule, FirstVD->getLocation(),
                       FirstVD->getSourceRange(), VarConstexpr)
          << FirstName << FirstIsConstexpr;
      ODRDiagDeclNote(SecondModule, SecondVD->getLocation(),
                      SecondVD->getSourceRange(), VarConstexpr)
          << SecondName << SecondIsConstexpr;
      return true;
    }
    return false;
  };

  auto DifferenceSelector = [](Decl *D) {
    assert(D && "valid Decl required");
    switch (D->getKind()) {
    default:
      return Other;
    case Decl::AccessSpec:
      switch (D->getAccess()) {
      case AS_public:
        return PublicSpecifer;
      case AS_private:
        return PrivateSpecifer;
      case AS_protected:
        return ProtectedSpecifer;
      case AS_none:
        break;
      }
      llvm_unreachable("Invalid access specifier");
    case Decl::StaticAssert:
      return StaticAssert;
    case Decl::Field:
      return Field;
    case Decl::CXXMethod:
    case Decl::CXXConstructor:
    case Decl::CXXDestructor:
      return CXXMethod;
    case Decl::TypeAlias:
      return TypeAlias;
    case Decl::Typedef:
      return TypeDef;
    case Decl::Var:
      return Var;
    case Decl::Friend:
      return Friend;
    case Decl::FunctionTemplate:
      return FunctionTemplate;
    }
  };

  using DeclHashes = llvm::SmallVector<std::pair<Decl *, unsigned>, 4>;
  auto PopulateHashes = [&ComputeSubDeclODRHash](DeclHashes &Hashes,
                                                 RecordDecl *Record,
                                                 const DeclContext *DC) {
    for (auto *D : Record->decls()) {
      if (!ODRHash::isDeclToBeProcessed(D, DC))
        continue;
      Hashes.emplace_back(D, ComputeSubDeclODRHash(D));
    }
  };

  struct DiffResult {
    Decl *FirstDecl = nullptr, *SecondDecl = nullptr;
    ODRMismatchDecl FirstDiffType = Other, SecondDiffType = Other;
  };

  // If there is a diagnoseable difference, FirstDiffType and
  // SecondDiffType will not be Other and FirstDecl and SecondDecl will be
  // filled in if not EndOfClass.
  auto FindTypeDiffs = [&DifferenceSelector](DeclHashes &FirstHashes,
                                             DeclHashes &SecondHashes) {
    DiffResult DR;
    auto FirstIt = FirstHashes.begin();
    auto SecondIt = SecondHashes.begin();
    while (FirstIt != FirstHashes.end() || SecondIt != SecondHashes.end()) {
      if (FirstIt != FirstHashes.end() && SecondIt != SecondHashes.end() &&
          FirstIt->second == SecondIt->second) {
        ++FirstIt;
        ++SecondIt;
        continue;
      }

      DR.FirstDecl = FirstIt == FirstHashes.end() ? nullptr : FirstIt->first;
      DR.SecondDecl =
          SecondIt == SecondHashes.end() ? nullptr : SecondIt->first;

      DR.FirstDiffType =
          DR.FirstDecl ? DifferenceSelector(DR.FirstDecl) : EndOfClass;
      DR.SecondDiffType =
          DR.SecondDecl ? DifferenceSelector(DR.SecondDecl) : EndOfClass;
      return DR;
    }
    return DR;
  };

  // Use this to diagnose that an unexpected Decl was encountered
  // or no difference was detected. This causes a generic error
  // message to be emitted.
  auto DiagnoseODRUnexpected = [this](DiffResult &DR, NamedDecl *FirstRecord,
                                      StringRef FirstModule,
                                      NamedDecl *SecondRecord,
                                      StringRef SecondModule) {
    Diag(FirstRecord->getLocation(),
         diag::err_module_odr_violation_different_definitions)
        << FirstRecord << FirstModule.empty() << FirstModule;

    if (DR.FirstDecl) {
      Diag(DR.FirstDecl->getLocation(), diag::note_first_module_difference)
          << FirstRecord << DR.FirstDecl->getSourceRange();
    }

    Diag(SecondRecord->getLocation(),
         diag::note_module_odr_violation_different_definitions)
        << SecondModule;

    if (DR.SecondDecl) {
      Diag(DR.SecondDecl->getLocation(), diag::note_second_module_difference)
          << DR.SecondDecl->getSourceRange();
    }
  };

  auto DiagnoseODRMismatch =
      [this](DiffResult &DR, NamedDecl *FirstRecord, StringRef FirstModule,
             NamedDecl *SecondRecord, StringRef SecondModule) {
        SourceLocation FirstLoc;
        SourceRange FirstRange;
        auto *FirstTag = dyn_cast<TagDecl>(FirstRecord);
        if (DR.FirstDiffType == EndOfClass && FirstTag) {
          FirstLoc = FirstTag->getBraceRange().getEnd();
        } else {
          FirstLoc = DR.FirstDecl->getLocation();
          FirstRange = DR.FirstDecl->getSourceRange();
        }
        Diag(FirstLoc, diag::err_module_odr_violation_mismatch_decl)
            << FirstRecord << FirstModule.empty() << FirstModule << FirstRange
            << DR.FirstDiffType;

        SourceLocation SecondLoc;
        SourceRange SecondRange;
        auto *SecondTag = dyn_cast<TagDecl>(SecondRecord);
        if (DR.SecondDiffType == EndOfClass && SecondTag) {
          SecondLoc = SecondTag->getBraceRange().getEnd();
        } else {
          SecondLoc = DR.SecondDecl->getLocation();
          SecondRange = DR.SecondDecl->getSourceRange();
        }
        Diag(SecondLoc, diag::note_module_odr_violation_mismatch_decl)
            << SecondModule << SecondRange << DR.SecondDiffType;
      };

  // Issue any pending ODR-failure diagnostics.
  for (auto &Merge : OdrMergeFailures) {
    // If we've already pointed out a specific problem with this class, don't
    // bother issuing a general "something's different" diagnostic.
    if (!DiagnosedOdrMergeFailures.insert(Merge.first).second)
      continue;

    bool Diagnosed = false;
    CXXRecordDecl *FirstRecord = Merge.first;
    std::string FirstModule = getOwningModuleNameForDiagnostic(FirstRecord);
    for (auto &RecordPair : Merge.second) {
      CXXRecordDecl *SecondRecord = RecordPair.first;
      // Multiple different declarations got merged together; tell the user
      // where they came from.
      if (FirstRecord == SecondRecord)
        continue;

      std::string SecondModule = getOwningModuleNameForDiagnostic(SecondRecord);

      auto *FirstDD = FirstRecord->DefinitionData;
      auto *SecondDD = RecordPair.second;

      assert(FirstDD && SecondDD && "Definitions without DefinitionData");

      // Diagnostics from DefinitionData are emitted here.
      if (FirstDD != SecondDD) {
        enum ODRDefinitionDataDifference {
          NumBases,
          NumVBases,
          BaseType,
          BaseVirtual,
          BaseAccess,
        };
        auto ODRDiagBaseError = [FirstRecord, &FirstModule,
                                 this](SourceLocation Loc, SourceRange Range,
                                       ODRDefinitionDataDifference DiffType) {
          return Diag(Loc, diag::err_module_odr_violation_definition_data)
                 << FirstRecord << FirstModule.empty() << FirstModule << Range
                 << DiffType;
        };
        auto ODRDiagBaseNote = [&SecondModule,
                                this](SourceLocation Loc, SourceRange Range,
                                      ODRDefinitionDataDifference DiffType) {
          return Diag(Loc, diag::note_module_odr_violation_definition_data)
                 << SecondModule << Range << DiffType;
        };

        unsigned FirstNumBases = FirstDD->NumBases;
        unsigned FirstNumVBases = FirstDD->NumVBases;
        unsigned SecondNumBases = SecondDD->NumBases;
        unsigned SecondNumVBases = SecondDD->NumVBases;

        auto GetSourceRange = [](struct CXXRecordDecl::DefinitionData *DD) {
          unsigned NumBases = DD->NumBases;
          if (NumBases == 0) return SourceRange();
          auto bases = DD->bases();
          return SourceRange(bases[0].getBeginLoc(),
                             bases[NumBases - 1].getEndLoc());
        };

        if (FirstNumBases != SecondNumBases) {
          ODRDiagBaseError(FirstRecord->getLocation(), GetSourceRange(FirstDD),
                           NumBases)
              << FirstNumBases;
          ODRDiagBaseNote(SecondRecord->getLocation(), GetSourceRange(SecondDD),
                          NumBases)
              << SecondNumBases;
          Diagnosed = true;
          break;
        }

        if (FirstNumVBases != SecondNumVBases) {
          ODRDiagBaseError(FirstRecord->getLocation(), GetSourceRange(FirstDD),
                           NumVBases)
              << FirstNumVBases;
          ODRDiagBaseNote(SecondRecord->getLocation(), GetSourceRange(SecondDD),
                          NumVBases)
              << SecondNumVBases;
          Diagnosed = true;
          break;
        }

        auto FirstBases = FirstDD->bases();
        auto SecondBases = SecondDD->bases();
        unsigned i = 0;
        for (i = 0; i < FirstNumBases; ++i) {
          auto FirstBase = FirstBases[i];
          auto SecondBase = SecondBases[i];
          if (ComputeQualTypeODRHash(FirstBase.getType()) !=
              ComputeQualTypeODRHash(SecondBase.getType())) {
            ODRDiagBaseError(FirstRecord->getLocation(),
                             FirstBase.getSourceRange(), BaseType)
                << (i + 1) << FirstBase.getType();
            ODRDiagBaseNote(SecondRecord->getLocation(),
                            SecondBase.getSourceRange(), BaseType)
                << (i + 1) << SecondBase.getType();
            break;
          }

          if (FirstBase.isVirtual() != SecondBase.isVirtual()) {
            ODRDiagBaseError(FirstRecord->getLocation(),
                             FirstBase.getSourceRange(), BaseVirtual)
                << (i + 1) << FirstBase.isVirtual() << FirstBase.getType();
            ODRDiagBaseNote(SecondRecord->getLocation(),
                            SecondBase.getSourceRange(), BaseVirtual)
                << (i + 1) << SecondBase.isVirtual() << SecondBase.getType();
            break;
          }

          if (FirstBase.getAccessSpecifierAsWritten() !=
              SecondBase.getAccessSpecifierAsWritten()) {
            ODRDiagBaseError(FirstRecord->getLocation(),
                             FirstBase.getSourceRange(), BaseAccess)
                << (i + 1) << FirstBase.getType()
                << (int)FirstBase.getAccessSpecifierAsWritten();
            ODRDiagBaseNote(SecondRecord->getLocation(),
                            SecondBase.getSourceRange(), BaseAccess)
                << (i + 1) << SecondBase.getType()
                << (int)SecondBase.getAccessSpecifierAsWritten();
            break;
          }
        }

        if (i != FirstNumBases) {
          Diagnosed = true;
          break;
        }
      }

      const ClassTemplateDecl *FirstTemplate =
          FirstRecord->getDescribedClassTemplate();
      const ClassTemplateDecl *SecondTemplate =
          SecondRecord->getDescribedClassTemplate();

      assert(!FirstTemplate == !SecondTemplate &&
             "Both pointers should be null or non-null");

      enum ODRTemplateDifference {
        ParamEmptyName,
        ParamName,
        ParamSingleDefaultArgument,
        ParamDifferentDefaultArgument,
      };

      if (FirstTemplate && SecondTemplate) {
        DeclHashes FirstTemplateHashes;
        DeclHashes SecondTemplateHashes;

        auto PopulateTemplateParameterHashs =
            [&ComputeSubDeclODRHash](DeclHashes &Hashes,
                                     const ClassTemplateDecl *TD) {
              for (auto *D : TD->getTemplateParameters()->asArray()) {
                Hashes.emplace_back(D, ComputeSubDeclODRHash(D));
              }
            };

        PopulateTemplateParameterHashs(FirstTemplateHashes, FirstTemplate);
        PopulateTemplateParameterHashs(SecondTemplateHashes, SecondTemplate);

        assert(FirstTemplateHashes.size() == SecondTemplateHashes.size() &&
               "Number of template parameters should be equal.");

        auto FirstIt = FirstTemplateHashes.begin();
        auto FirstEnd = FirstTemplateHashes.end();
        auto SecondIt = SecondTemplateHashes.begin();
        for (; FirstIt != FirstEnd; ++FirstIt, ++SecondIt) {
          if (FirstIt->second == SecondIt->second)
            continue;

          auto ODRDiagTemplateError = [FirstRecord, &FirstModule, this](
                                          SourceLocation Loc, SourceRange Range,
                                          ODRTemplateDifference DiffType) {
            return Diag(Loc, diag::err_module_odr_violation_template_parameter)
                   << FirstRecord << FirstModule.empty() << FirstModule << Range
                   << DiffType;
          };
          auto ODRDiagTemplateNote = [&SecondModule, this](
                                         SourceLocation Loc, SourceRange Range,
                                         ODRTemplateDifference DiffType) {
            return Diag(Loc, diag::note_module_odr_violation_template_parameter)
                   << SecondModule << Range << DiffType;
          };

          const NamedDecl* FirstDecl = cast<NamedDecl>(FirstIt->first);
          const NamedDecl* SecondDecl = cast<NamedDecl>(SecondIt->first);

          assert(FirstDecl->getKind() == SecondDecl->getKind() &&
                 "Parameter Decl's should be the same kind.");

          DeclarationName FirstName = FirstDecl->getDeclName();
          DeclarationName SecondName = SecondDecl->getDeclName();

          if (FirstName != SecondName) {
            const bool FirstNameEmpty =
                FirstName.isIdentifier() && !FirstName.getAsIdentifierInfo();
            const bool SecondNameEmpty =
                SecondName.isIdentifier() && !SecondName.getAsIdentifierInfo();
            assert((!FirstNameEmpty || !SecondNameEmpty) &&
                   "Both template parameters cannot be unnamed.");
            ODRDiagTemplateError(FirstDecl->getLocation(),
                                 FirstDecl->getSourceRange(),
                                 FirstNameEmpty ? ParamEmptyName : ParamName)
                << FirstName;
            ODRDiagTemplateNote(SecondDecl->getLocation(),
                                SecondDecl->getSourceRange(),
                                SecondNameEmpty ? ParamEmptyName : ParamName)
                << SecondName;
            break;
          }

          switch (FirstDecl->getKind()) {
          default:
            llvm_unreachable("Invalid template parameter type.");
          case Decl::TemplateTypeParm: {
            const auto *FirstParam = cast<TemplateTypeParmDecl>(FirstDecl);
            const auto *SecondParam = cast<TemplateTypeParmDecl>(SecondDecl);
            const bool HasFirstDefaultArgument =
                FirstParam->hasDefaultArgument() &&
                !FirstParam->defaultArgumentWasInherited();
            const bool HasSecondDefaultArgument =
                SecondParam->hasDefaultArgument() &&
                !SecondParam->defaultArgumentWasInherited();

            if (HasFirstDefaultArgument != HasSecondDefaultArgument) {
              ODRDiagTemplateError(FirstDecl->getLocation(),
                                   FirstDecl->getSourceRange(),
                                   ParamSingleDefaultArgument)
                  << HasFirstDefaultArgument;
              ODRDiagTemplateNote(SecondDecl->getLocation(),
                                  SecondDecl->getSourceRange(),
                                  ParamSingleDefaultArgument)
                  << HasSecondDefaultArgument;
              break;
            }

            assert(HasFirstDefaultArgument && HasSecondDefaultArgument &&
                   "Expecting default arguments.");

            ODRDiagTemplateError(FirstDecl->getLocation(),
                                 FirstDecl->getSourceRange(),
                                 ParamDifferentDefaultArgument);
            ODRDiagTemplateNote(SecondDecl->getLocation(),
                                SecondDecl->getSourceRange(),
                                ParamDifferentDefaultArgument);

            break;
          }
          case Decl::NonTypeTemplateParm: {
            const auto *FirstParam = cast<NonTypeTemplateParmDecl>(FirstDecl);
            const auto *SecondParam = cast<NonTypeTemplateParmDecl>(SecondDecl);
            const bool HasFirstDefaultArgument =
                FirstParam->hasDefaultArgument() &&
                !FirstParam->defaultArgumentWasInherited();
            const bool HasSecondDefaultArgument =
                SecondParam->hasDefaultArgument() &&
                !SecondParam->defaultArgumentWasInherited();

            if (HasFirstDefaultArgument != HasSecondDefaultArgument) {
              ODRDiagTemplateError(FirstDecl->getLocation(),
                                   FirstDecl->getSourceRange(),
                                   ParamSingleDefaultArgument)
                  << HasFirstDefaultArgument;
              ODRDiagTemplateNote(SecondDecl->getLocation(),
                                  SecondDecl->getSourceRange(),
                                  ParamSingleDefaultArgument)
                  << HasSecondDefaultArgument;
              break;
            }

            assert(HasFirstDefaultArgument && HasSecondDefaultArgument &&
                   "Expecting default arguments.");

            ODRDiagTemplateError(FirstDecl->getLocation(),
                                 FirstDecl->getSourceRange(),
                                 ParamDifferentDefaultArgument);
            ODRDiagTemplateNote(SecondDecl->getLocation(),
                                SecondDecl->getSourceRange(),
                                ParamDifferentDefaultArgument);

            break;
          }
          case Decl::TemplateTemplateParm: {
            const auto *FirstParam = cast<TemplateTemplateParmDecl>(FirstDecl);
            const auto *SecondParam =
                cast<TemplateTemplateParmDecl>(SecondDecl);
            const bool HasFirstDefaultArgument =
                FirstParam->hasDefaultArgument() &&
                !FirstParam->defaultArgumentWasInherited();
            const bool HasSecondDefaultArgument =
                SecondParam->hasDefaultArgument() &&
                !SecondParam->defaultArgumentWasInherited();

            if (HasFirstDefaultArgument != HasSecondDefaultArgument) {
              ODRDiagTemplateError(FirstDecl->getLocation(),
                                   FirstDecl->getSourceRange(),
                                   ParamSingleDefaultArgument)
                  << HasFirstDefaultArgument;
              ODRDiagTemplateNote(SecondDecl->getLocation(),
                                  SecondDecl->getSourceRange(),
                                  ParamSingleDefaultArgument)
                  << HasSecondDefaultArgument;
              break;
            }

            assert(HasFirstDefaultArgument && HasSecondDefaultArgument &&
                   "Expecting default arguments.");

            ODRDiagTemplateError(FirstDecl->getLocation(),
                                 FirstDecl->getSourceRange(),
                                 ParamDifferentDefaultArgument);
            ODRDiagTemplateNote(SecondDecl->getLocation(),
                                SecondDecl->getSourceRange(),
                                ParamDifferentDefaultArgument);

            break;
          }
          }

          break;
        }

        if (FirstIt != FirstEnd) {
          Diagnosed = true;
          break;
        }
      }

      DeclHashes FirstHashes;
      DeclHashes SecondHashes;
      const DeclContext *DC = FirstRecord;
      PopulateHashes(FirstHashes, FirstRecord, DC);
      PopulateHashes(SecondHashes, SecondRecord, DC);

      auto DR = FindTypeDiffs(FirstHashes, SecondHashes);
      ODRMismatchDecl FirstDiffType = DR.FirstDiffType;
      ODRMismatchDecl SecondDiffType = DR.SecondDiffType;
      Decl *FirstDecl = DR.FirstDecl;
      Decl *SecondDecl = DR.SecondDecl;

      if (FirstDiffType == Other || SecondDiffType == Other) {
        DiagnoseODRUnexpected(DR, FirstRecord, FirstModule, SecondRecord,
                              SecondModule);
        Diagnosed = true;
        break;
      }

      if (FirstDiffType != SecondDiffType) {
        DiagnoseODRMismatch(DR, FirstRecord, FirstModule, SecondRecord,
                            SecondModule);
        Diagnosed = true;
        break;
      }

      assert(FirstDiffType == SecondDiffType);

      switch (FirstDiffType) {
      case Other:
      case EndOfClass:
      case PublicSpecifer:
      case PrivateSpecifer:
      case ProtectedSpecifer:
        llvm_unreachable("Invalid diff type");

      case StaticAssert: {
        StaticAssertDecl *FirstSA = cast<StaticAssertDecl>(FirstDecl);
        StaticAssertDecl *SecondSA = cast<StaticAssertDecl>(SecondDecl);

        Expr *FirstExpr = FirstSA->getAssertExpr();
        Expr *SecondExpr = SecondSA->getAssertExpr();
        unsigned FirstODRHash = ComputeODRHash(FirstExpr);
        unsigned SecondODRHash = ComputeODRHash(SecondExpr);
        if (FirstODRHash != SecondODRHash) {
          ODRDiagDeclError(FirstRecord, FirstModule, FirstExpr->getBeginLoc(),
                           FirstExpr->getSourceRange(), StaticAssertCondition);
          ODRDiagDeclNote(SecondModule, SecondExpr->getBeginLoc(),
                          SecondExpr->getSourceRange(), StaticAssertCondition);
          Diagnosed = true;
          break;
        }

        StringLiteral *FirstStr = FirstSA->getMessage();
        StringLiteral *SecondStr = SecondSA->getMessage();
        assert((FirstStr || SecondStr) && "Both messages cannot be empty");
        if ((FirstStr && !SecondStr) || (!FirstStr && SecondStr)) {
          SourceLocation FirstLoc, SecondLoc;
          SourceRange FirstRange, SecondRange;
          if (FirstStr) {
            FirstLoc = FirstStr->getBeginLoc();
            FirstRange = FirstStr->getSourceRange();
          } else {
            FirstLoc = FirstSA->getBeginLoc();
            FirstRange = FirstSA->getSourceRange();
          }
          if (SecondStr) {
            SecondLoc = SecondStr->getBeginLoc();
            SecondRange = SecondStr->getSourceRange();
          } else {
            SecondLoc = SecondSA->getBeginLoc();
            SecondRange = SecondSA->getSourceRange();
          }
          ODRDiagDeclError(FirstRecord, FirstModule, FirstLoc, FirstRange,
                           StaticAssertOnlyMessage)
              << (FirstStr == nullptr);
          ODRDiagDeclNote(SecondModule, SecondLoc, SecondRange,
                          StaticAssertOnlyMessage)
              << (SecondStr == nullptr);
          Diagnosed = true;
          break;
        }

        if (FirstStr && SecondStr &&
            FirstStr->getString() != SecondStr->getString()) {
          ODRDiagDeclError(FirstRecord, FirstModule, FirstStr->getBeginLoc(),
                           FirstStr->getSourceRange(), StaticAssertMessage);
          ODRDiagDeclNote(SecondModule, SecondStr->getBeginLoc(),
                          SecondStr->getSourceRange(), StaticAssertMessage);
          Diagnosed = true;
          break;
        }
        break;
      }
      case Field: {
        Diagnosed = ODRDiagField(FirstRecord, FirstModule, SecondModule,
                                 cast<FieldDecl>(FirstDecl),
                                 cast<FieldDecl>(SecondDecl));
        break;
      }
      case CXXMethod: {
        enum {
          DiagMethod,
          DiagConstructor,
          DiagDestructor,
        } FirstMethodType,
            SecondMethodType;
        auto GetMethodTypeForDiagnostics = [](const CXXMethodDecl* D) {
          if (isa<CXXConstructorDecl>(D)) return DiagConstructor;
          if (isa<CXXDestructorDecl>(D)) return DiagDestructor;
          return DiagMethod;
        };
        const CXXMethodDecl *FirstMethod = cast<CXXMethodDecl>(FirstDecl);
        const CXXMethodDecl *SecondMethod = cast<CXXMethodDecl>(SecondDecl);
        FirstMethodType = GetMethodTypeForDiagnostics(FirstMethod);
        SecondMethodType = GetMethodTypeForDiagnostics(SecondMethod);
        auto FirstName = FirstMethod->getDeclName();
        auto SecondName = SecondMethod->getDeclName();
        if (FirstMethodType != SecondMethodType || FirstName != SecondName) {
          ODRDiagDeclError(FirstRecord, FirstModule, FirstMethod->getLocation(),
                           FirstMethod->getSourceRange(), MethodName)
              << FirstMethodType << FirstName;
          ODRDiagDeclNote(SecondModule, SecondMethod->getLocation(),
                          SecondMethod->getSourceRange(), MethodName)
              << SecondMethodType << SecondName;

          Diagnosed = true;
          break;
        }

        const bool FirstDeleted = FirstMethod->isDeletedAsWritten();
        const bool SecondDeleted = SecondMethod->isDeletedAsWritten();
        if (FirstDeleted != SecondDeleted) {
          ODRDiagDeclError(FirstRecord, FirstModule, FirstMethod->getLocation(),
                           FirstMethod->getSourceRange(), MethodDeleted)
              << FirstMethodType << FirstName << FirstDeleted;

          ODRDiagDeclNote(SecondModule, SecondMethod->getLocation(),
                          SecondMethod->getSourceRange(), MethodDeleted)
              << SecondMethodType << SecondName << SecondDeleted;
          Diagnosed = true;
          break;
        }

        const bool FirstDefaulted = FirstMethod->isExplicitlyDefaulted();
        const bool SecondDefaulted = SecondMethod->isExplicitlyDefaulted();
        if (FirstDefaulted != SecondDefaulted) {
          ODRDiagDeclError(FirstRecord, FirstModule, FirstMethod->getLocation(),
                           FirstMethod->getSourceRange(), MethodDefaulted)
              << FirstMethodType << FirstName << FirstDefaulted;

          ODRDiagDeclNote(SecondModule, SecondMethod->getLocation(),
                          SecondMethod->getSourceRange(), MethodDefaulted)
              << SecondMethodType << SecondName << SecondDefaulted;
          Diagnosed = true;
          break;
        }

        const bool FirstVirtual = FirstMethod->isVirtualAsWritten();
        const bool SecondVirtual = SecondMethod->isVirtualAsWritten();
        const bool FirstPure = FirstMethod->isPure();
        const bool SecondPure = SecondMethod->isPure();
        if ((FirstVirtual || SecondVirtual) &&
            (FirstVirtual != SecondVirtual || FirstPure != SecondPure)) {
          ODRDiagDeclError(FirstRecord, FirstModule, FirstMethod->getLocation(),
                           FirstMethod->getSourceRange(), MethodVirtual)
              << FirstMethodType << FirstName << FirstPure << FirstVirtual;
          ODRDiagDeclNote(SecondModule, SecondMethod->getLocation(),
                          SecondMethod->getSourceRange(), MethodVirtual)
              << SecondMethodType << SecondName << SecondPure << SecondVirtual;
          Diagnosed = true;
          break;
        }

        // CXXMethodDecl::isStatic uses the canonical Decl.  With Decl merging,
        // FirstDecl is the canonical Decl of SecondDecl, so the storage
        // class needs to be checked instead.
        const auto FirstStorage = FirstMethod->getStorageClass();
        const auto SecondStorage = SecondMethod->getStorageClass();
        const bool FirstStatic = FirstStorage == SC_Static;
        const bool SecondStatic = SecondStorage == SC_Static;
        if (FirstStatic != SecondStatic) {
          ODRDiagDeclError(FirstRecord, FirstModule, FirstMethod->getLocation(),
                           FirstMethod->getSourceRange(), MethodStatic)
              << FirstMethodType << FirstName << FirstStatic;
          ODRDiagDeclNote(SecondModule, SecondMethod->getLocation(),
                          SecondMethod->getSourceRange(), MethodStatic)
              << SecondMethodType << SecondName << SecondStatic;
          Diagnosed = true;
          break;
        }

        const bool FirstVolatile = FirstMethod->isVolatile();
        const bool SecondVolatile = SecondMethod->isVolatile();
        if (FirstVolatile != SecondVolatile) {
          ODRDiagDeclError(FirstRecord, FirstModule, FirstMethod->getLocation(),
                           FirstMethod->getSourceRange(), MethodVolatile)
              << FirstMethodType << FirstName << FirstVolatile;
          ODRDiagDeclNote(SecondModule, SecondMethod->getLocation(),
                          SecondMethod->getSourceRange(), MethodVolatile)
              << SecondMethodType << SecondName << SecondVolatile;
          Diagnosed = true;
          break;
        }

        const bool FirstConst = FirstMethod->isConst();
        const bool SecondConst = SecondMethod->isConst();
        if (FirstConst != SecondConst) {
          ODRDiagDeclError(FirstRecord, FirstModule, FirstMethod->getLocation(),
                           FirstMethod->getSourceRange(), MethodConst)
              << FirstMethodType << FirstName << FirstConst;
          ODRDiagDeclNote(SecondModule, SecondMethod->getLocation(),
                          SecondMethod->getSourceRange(), MethodConst)
              << SecondMethodType << SecondName << SecondConst;
          Diagnosed = true;
          break;
        }

        const bool FirstInline = FirstMethod->isInlineSpecified();
        const bool SecondInline = SecondMethod->isInlineSpecified();
        if (FirstInline != SecondInline) {
          ODRDiagDeclError(FirstRecord, FirstModule, FirstMethod->getLocation(),
                           FirstMethod->getSourceRange(), MethodInline)
              << FirstMethodType << FirstName << FirstInline;
          ODRDiagDeclNote(SecondModule, SecondMethod->getLocation(),
                          SecondMethod->getSourceRange(), MethodInline)
              << SecondMethodType << SecondName << SecondInline;
          Diagnosed = true;
          break;
        }

        const unsigned FirstNumParameters = FirstMethod->param_size();
        const unsigned SecondNumParameters = SecondMethod->param_size();
        if (FirstNumParameters != SecondNumParameters) {
          ODRDiagDeclError(FirstRecord, FirstModule, FirstMethod->getLocation(),
                           FirstMethod->getSourceRange(),
                           MethodNumberParameters)
              << FirstMethodType << FirstName << FirstNumParameters;
          ODRDiagDeclNote(SecondModule, SecondMethod->getLocation(),
                          SecondMethod->getSourceRange(),
                          MethodNumberParameters)
              << SecondMethodType << SecondName << SecondNumParameters;
          Diagnosed = true;
          break;
        }

        // Need this status boolean to know when break out of the switch.
        bool ParameterMismatch = false;
        for (unsigned I = 0; I < FirstNumParameters; ++I) {
          const ParmVarDecl *FirstParam = FirstMethod->getParamDecl(I);
          const ParmVarDecl *SecondParam = SecondMethod->getParamDecl(I);

          QualType FirstParamType = FirstParam->getType();
          QualType SecondParamType = SecondParam->getType();
          if (FirstParamType != SecondParamType &&
              ComputeQualTypeODRHash(FirstParamType) !=
                  ComputeQualTypeODRHash(SecondParamType)) {
            if (const DecayedType *ParamDecayedType =
                    FirstParamType->getAs<DecayedType>()) {
              ODRDiagDeclError(
                  FirstRecord, FirstModule, FirstMethod->getLocation(),
                  FirstMethod->getSourceRange(), MethodParameterType)
                  << FirstMethodType << FirstName << (I + 1) << FirstParamType
                  << true << ParamDecayedType->getOriginalType();
            } else {
              ODRDiagDeclError(
                  FirstRecord, FirstModule, FirstMethod->getLocation(),
                  FirstMethod->getSourceRange(), MethodParameterType)
                  << FirstMethodType << FirstName << (I + 1) << FirstParamType
                  << false;
            }

            if (const DecayedType *ParamDecayedType =
                    SecondParamType->getAs<DecayedType>()) {
              ODRDiagDeclNote(SecondModule, SecondMethod->getLocation(),
                              SecondMethod->getSourceRange(),
                              MethodParameterType)
                  << SecondMethodType << SecondName << (I + 1)
                  << SecondParamType << true
                  << ParamDecayedType->getOriginalType();
            } else {
              ODRDiagDeclNote(SecondModule, SecondMethod->getLocation(),
                              SecondMethod->getSourceRange(),
                              MethodParameterType)
                  << SecondMethodType << SecondName << (I + 1)
                  << SecondParamType << false;
            }
            ParameterMismatch = true;
            break;
          }

          DeclarationName FirstParamName = FirstParam->getDeclName();
          DeclarationName SecondParamName = SecondParam->getDeclName();
          if (FirstParamName != SecondParamName) {
            ODRDiagDeclError(FirstRecord, FirstModule,
                             FirstMethod->getLocation(),
                             FirstMethod->getSourceRange(), MethodParameterName)
                << FirstMethodType << FirstName << (I + 1) << FirstParamName;
            ODRDiagDeclNote(SecondModule, SecondMethod->getLocation(),
                            SecondMethod->getSourceRange(), MethodParameterName)
                << SecondMethodType << SecondName << (I + 1) << SecondParamName;
            ParameterMismatch = true;
            break;
          }

          const Expr *FirstInit = FirstParam->getInit();
          const Expr *SecondInit = SecondParam->getInit();
          if ((FirstInit == nullptr) != (SecondInit == nullptr)) {
            ODRDiagDeclError(FirstRecord, FirstModule,
                             FirstMethod->getLocation(),
                             FirstMethod->getSourceRange(),
                             MethodParameterSingleDefaultArgument)
                << FirstMethodType << FirstName << (I + 1)
                << (FirstInit == nullptr)
                << (FirstInit ? FirstInit->getSourceRange() : SourceRange());
            ODRDiagDeclNote(SecondModule, SecondMethod->getLocation(),
                            SecondMethod->getSourceRange(),
                            MethodParameterSingleDefaultArgument)
                << SecondMethodType << SecondName << (I + 1)
                << (SecondInit == nullptr)
                << (SecondInit ? SecondInit->getSourceRange() : SourceRange());
            ParameterMismatch = true;
            break;
          }

          if (FirstInit && SecondInit &&
              ComputeODRHash(FirstInit) != ComputeODRHash(SecondInit)) {
            ODRDiagDeclError(FirstRecord, FirstModule,
                             FirstMethod->getLocation(),
                             FirstMethod->getSourceRange(),
                             MethodParameterDifferentDefaultArgument)
                << FirstMethodType << FirstName << (I + 1)
                << FirstInit->getSourceRange();
            ODRDiagDeclNote(SecondModule, SecondMethod->getLocation(),
                            SecondMethod->getSourceRange(),
                            MethodParameterDifferentDefaultArgument)
                << SecondMethodType << SecondName << (I + 1)
                << SecondInit->getSourceRange();
            ParameterMismatch = true;
            break;

          }
        }

        if (ParameterMismatch) {
          Diagnosed = true;
          break;
        }

        const auto *FirstTemplateArgs =
            FirstMethod->getTemplateSpecializationArgs();
        const auto *SecondTemplateArgs =
            SecondMethod->getTemplateSpecializationArgs();

        if ((FirstTemplateArgs && !SecondTemplateArgs) ||
            (!FirstTemplateArgs && SecondTemplateArgs)) {
          ODRDiagDeclError(FirstRecord, FirstModule, FirstMethod->getLocation(),
                           FirstMethod->getSourceRange(),
                           MethodNoTemplateArguments)
              << FirstMethodType << FirstName << (FirstTemplateArgs != nullptr);
          ODRDiagDeclNote(SecondModule, SecondMethod->getLocation(),
                          SecondMethod->getSourceRange(),
                          MethodNoTemplateArguments)
              << SecondMethodType << SecondName
              << (SecondTemplateArgs != nullptr);

          Diagnosed = true;
          break;
        }

        if (FirstTemplateArgs && SecondTemplateArgs) {
          // Remove pack expansions from argument list.
          auto ExpandTemplateArgumentList =
              [](const TemplateArgumentList *TAL) {
                llvm::SmallVector<const TemplateArgument *, 8> ExpandedList;
                for (const TemplateArgument &TA : TAL->asArray()) {
                  if (TA.getKind() != TemplateArgument::Pack) {
                    ExpandedList.push_back(&TA);
                    continue;
                  }
                  for (const TemplateArgument &PackTA : TA.getPackAsArray()) {
                    ExpandedList.push_back(&PackTA);
                  }
                }
                return ExpandedList;
              };
          llvm::SmallVector<const TemplateArgument *, 8> FirstExpandedList =
              ExpandTemplateArgumentList(FirstTemplateArgs);
          llvm::SmallVector<const TemplateArgument *, 8> SecondExpandedList =
              ExpandTemplateArgumentList(SecondTemplateArgs);

          if (FirstExpandedList.size() != SecondExpandedList.size()) {
            ODRDiagDeclError(FirstRecord, FirstModule,
                             FirstMethod->getLocation(),
                             FirstMethod->getSourceRange(),
                             MethodDifferentNumberTemplateArguments)
                << FirstMethodType << FirstName
                << (unsigned)FirstExpandedList.size();
            ODRDiagDeclNote(SecondModule, SecondMethod->getLocation(),
                            SecondMethod->getSourceRange(),
                            MethodDifferentNumberTemplateArguments)
                << SecondMethodType << SecondName
                << (unsigned)SecondExpandedList.size();

            Diagnosed = true;
            break;
          }

          bool TemplateArgumentMismatch = false;
          for (unsigned i = 0, e = FirstExpandedList.size(); i != e; ++i) {
            const TemplateArgument &FirstTA = *FirstExpandedList[i],
                                   &SecondTA = *SecondExpandedList[i];
            if (ComputeTemplateArgumentODRHash(FirstTA) ==
                ComputeTemplateArgumentODRHash(SecondTA)) {
              continue;
            }

            ODRDiagDeclError(
                FirstRecord, FirstModule, FirstMethod->getLocation(),
                FirstMethod->getSourceRange(), MethodDifferentTemplateArgument)
                << FirstMethodType << FirstName << FirstTA << i + 1;
            ODRDiagDeclNote(SecondModule, SecondMethod->getLocation(),
                            SecondMethod->getSourceRange(),
                            MethodDifferentTemplateArgument)
                << SecondMethodType << SecondName << SecondTA << i + 1;

            TemplateArgumentMismatch = true;
            break;
          }

          if (TemplateArgumentMismatch) {
            Diagnosed = true;
            break;
          }
        }

        // Compute the hash of the method as if it has no body.
        auto ComputeCXXMethodODRHash = [&Hash](const CXXMethodDecl *D) {
          Hash.clear();
          Hash.AddFunctionDecl(D, true /*SkipBody*/);
          return Hash.CalculateHash();
        };

        // Compare the hash generated to the hash stored.  A difference means
        // that a body was present in the original source.  Due to merging,
        // the stardard way of detecting a body will not work.
        const bool HasFirstBody =
            ComputeCXXMethodODRHash(FirstMethod) != FirstMethod->getODRHash();
        const bool HasSecondBody =
            ComputeCXXMethodODRHash(SecondMethod) != SecondMethod->getODRHash();

        if (HasFirstBody != HasSecondBody) {
          ODRDiagDeclError(FirstRecord, FirstModule, FirstMethod->getLocation(),
                           FirstMethod->getSourceRange(), MethodSingleBody)
              << FirstMethodType << FirstName << HasFirstBody;
          ODRDiagDeclNote(SecondModule, SecondMethod->getLocation(),
                          SecondMethod->getSourceRange(), MethodSingleBody)
              << SecondMethodType << SecondName << HasSecondBody;
          Diagnosed = true;
          break;
        }

        if (HasFirstBody && HasSecondBody) {
          ODRDiagDeclError(FirstRecord, FirstModule, FirstMethod->getLocation(),
                           FirstMethod->getSourceRange(), MethodDifferentBody)
              << FirstMethodType << FirstName;
          ODRDiagDeclNote(SecondModule, SecondMethod->getLocation(),
                          SecondMethod->getSourceRange(), MethodDifferentBody)
              << SecondMethodType << SecondName;
          Diagnosed = true;
          break;
        }

        break;
      }
      case TypeAlias:
      case TypeDef: {
        Diagnosed = ODRDiagTypeDefOrAlias(
            FirstRecord, FirstModule, SecondModule,
            cast<TypedefNameDecl>(FirstDecl), cast<TypedefNameDecl>(SecondDecl),
            FirstDiffType == TypeAlias);
        break;
      }
      case Var: {
        Diagnosed =
            ODRDiagVar(FirstRecord, FirstModule, SecondModule,
                       cast<VarDecl>(FirstDecl), cast<VarDecl>(SecondDecl));
        break;
      }
      case Friend: {
        FriendDecl *FirstFriend = cast<FriendDecl>(FirstDecl);
        FriendDecl *SecondFriend = cast<FriendDecl>(SecondDecl);

        NamedDecl *FirstND = FirstFriend->getFriendDecl();
        NamedDecl *SecondND = SecondFriend->getFriendDecl();

        TypeSourceInfo *FirstTSI = FirstFriend->getFriendType();
        TypeSourceInfo *SecondTSI = SecondFriend->getFriendType();

        if (FirstND && SecondND) {
          ODRDiagDeclError(FirstRecord, FirstModule,
                           FirstFriend->getFriendLoc(),
                           FirstFriend->getSourceRange(), FriendFunction)
              << FirstND;
          ODRDiagDeclNote(SecondModule, SecondFriend->getFriendLoc(),
                          SecondFriend->getSourceRange(), FriendFunction)
              << SecondND;

          Diagnosed = true;
          break;
        }

        if (FirstTSI && SecondTSI) {
          QualType FirstFriendType = FirstTSI->getType();
          QualType SecondFriendType = SecondTSI->getType();
          assert(ComputeQualTypeODRHash(FirstFriendType) !=
                 ComputeQualTypeODRHash(SecondFriendType));
          ODRDiagDeclError(FirstRecord, FirstModule,
                           FirstFriend->getFriendLoc(),
                           FirstFriend->getSourceRange(), FriendType)
              << FirstFriendType;
          ODRDiagDeclNote(SecondModule, SecondFriend->getFriendLoc(),
                          SecondFriend->getSourceRange(), FriendType)
              << SecondFriendType;
          Diagnosed = true;
          break;
        }

        ODRDiagDeclError(FirstRecord, FirstModule, FirstFriend->getFriendLoc(),
                         FirstFriend->getSourceRange(), FriendTypeFunction)
            << (FirstTSI == nullptr);
        ODRDiagDeclNote(SecondModule, SecondFriend->getFriendLoc(),
                        SecondFriend->getSourceRange(), FriendTypeFunction)
            << (SecondTSI == nullptr);

        Diagnosed = true;
        break;
      }
      case FunctionTemplate: {
        FunctionTemplateDecl *FirstTemplate =
            cast<FunctionTemplateDecl>(FirstDecl);
        FunctionTemplateDecl *SecondTemplate =
            cast<FunctionTemplateDecl>(SecondDecl);

        TemplateParameterList *FirstTPL =
            FirstTemplate->getTemplateParameters();
        TemplateParameterList *SecondTPL =
            SecondTemplate->getTemplateParameters();

        if (FirstTPL->size() != SecondTPL->size()) {
          ODRDiagDeclError(FirstRecord, FirstModule,
                           FirstTemplate->getLocation(),
                           FirstTemplate->getSourceRange(),
                           FunctionTemplateDifferentNumberParameters)
              << FirstTemplate << FirstTPL->size();
          ODRDiagDeclNote(SecondModule, SecondTemplate->getLocation(),
                          SecondTemplate->getSourceRange(),
                          FunctionTemplateDifferentNumberParameters)
              << SecondTemplate << SecondTPL->size();

          Diagnosed = true;
          break;
        }

        bool ParameterMismatch = false;
        for (unsigned i = 0, e = FirstTPL->size(); i != e; ++i) {
          NamedDecl *FirstParam = FirstTPL->getParam(i);
          NamedDecl *SecondParam = SecondTPL->getParam(i);

          if (FirstParam->getKind() != SecondParam->getKind()) {
            enum {
              TemplateTypeParameter,
              NonTypeTemplateParameter,
              TemplateTemplateParameter,
            };
            auto GetParamType = [](NamedDecl *D) {
              switch (D->getKind()) {
                default:
                  llvm_unreachable("Unexpected template parameter type");
                case Decl::TemplateTypeParm:
                  return TemplateTypeParameter;
                case Decl::NonTypeTemplateParm:
                  return NonTypeTemplateParameter;
                case Decl::TemplateTemplateParm:
                  return TemplateTemplateParameter;
              }
            };

            ODRDiagDeclError(FirstRecord, FirstModule,
                             FirstTemplate->getLocation(),
                             FirstTemplate->getSourceRange(),
                             FunctionTemplateParameterDifferentKind)
                << FirstTemplate << (i + 1) << GetParamType(FirstParam);
            ODRDiagDeclNote(SecondModule, SecondTemplate->getLocation(),
                            SecondTemplate->getSourceRange(),
                            FunctionTemplateParameterDifferentKind)
                << SecondTemplate << (i + 1) << GetParamType(SecondParam);

            ParameterMismatch = true;
            break;
          }

          if (FirstParam->getName() != SecondParam->getName()) {
            ODRDiagDeclError(
                FirstRecord, FirstModule, FirstTemplate->getLocation(),
                FirstTemplate->getSourceRange(), FunctionTemplateParameterName)
                << FirstTemplate << (i + 1) << (bool)FirstParam->getIdentifier()
                << FirstParam;
            ODRDiagDeclNote(SecondModule, SecondTemplate->getLocation(),
                            SecondTemplate->getSourceRange(),
                            FunctionTemplateParameterName)
                << SecondTemplate << (i + 1)
                << (bool)SecondParam->getIdentifier() << SecondParam;
            ParameterMismatch = true;
            break;
          }

          if (isa<TemplateTypeParmDecl>(FirstParam) &&
              isa<TemplateTypeParmDecl>(SecondParam)) {
            TemplateTypeParmDecl *FirstTTPD =
                cast<TemplateTypeParmDecl>(FirstParam);
            TemplateTypeParmDecl *SecondTTPD =
                cast<TemplateTypeParmDecl>(SecondParam);
            bool HasFirstDefaultArgument =
                FirstTTPD->hasDefaultArgument() &&
                !FirstTTPD->defaultArgumentWasInherited();
            bool HasSecondDefaultArgument =
                SecondTTPD->hasDefaultArgument() &&
                !SecondTTPD->defaultArgumentWasInherited();
            if (HasFirstDefaultArgument != HasSecondDefaultArgument) {
              ODRDiagDeclError(FirstRecord, FirstModule,
                               FirstTemplate->getLocation(),
                               FirstTemplate->getSourceRange(),
                               FunctionTemplateParameterSingleDefaultArgument)
                  << FirstTemplate << (i + 1) << HasFirstDefaultArgument;
              ODRDiagDeclNote(SecondModule, SecondTemplate->getLocation(),
                              SecondTemplate->getSourceRange(),
                              FunctionTemplateParameterSingleDefaultArgument)
                  << SecondTemplate << (i + 1) << HasSecondDefaultArgument;
              ParameterMismatch = true;
              break;
            }

            if (HasFirstDefaultArgument && HasSecondDefaultArgument) {
              QualType FirstType = FirstTTPD->getDefaultArgument();
              QualType SecondType = SecondTTPD->getDefaultArgument();
              if (ComputeQualTypeODRHash(FirstType) !=
                  ComputeQualTypeODRHash(SecondType)) {
                ODRDiagDeclError(
                    FirstRecord, FirstModule, FirstTemplate->getLocation(),
                    FirstTemplate->getSourceRange(),
                    FunctionTemplateParameterDifferentDefaultArgument)
                    << FirstTemplate << (i + 1) << FirstType;
                ODRDiagDeclNote(
                    SecondModule, SecondTemplate->getLocation(),
                    SecondTemplate->getSourceRange(),
                    FunctionTemplateParameterDifferentDefaultArgument)
                    << SecondTemplate << (i + 1) << SecondType;
                ParameterMismatch = true;
                break;
              }
            }

            if (FirstTTPD->isParameterPack() !=
                SecondTTPD->isParameterPack()) {
              ODRDiagDeclError(FirstRecord, FirstModule,
                               FirstTemplate->getLocation(),
                               FirstTemplate->getSourceRange(),
                               FunctionTemplatePackParameter)
                  << FirstTemplate << (i + 1) << FirstTTPD->isParameterPack();
              ODRDiagDeclNote(SecondModule, SecondTemplate->getLocation(),
                              SecondTemplate->getSourceRange(),
                              FunctionTemplatePackParameter)
                  << SecondTemplate << (i + 1) << SecondTTPD->isParameterPack();
              ParameterMismatch = true;
              break;
            }
          }

          if (isa<TemplateTemplateParmDecl>(FirstParam) &&
              isa<TemplateTemplateParmDecl>(SecondParam)) {
            TemplateTemplateParmDecl *FirstTTPD =
                cast<TemplateTemplateParmDecl>(FirstParam);
            TemplateTemplateParmDecl *SecondTTPD =
                cast<TemplateTemplateParmDecl>(SecondParam);

            TemplateParameterList *FirstTPL =
                FirstTTPD->getTemplateParameters();
            TemplateParameterList *SecondTPL =
                SecondTTPD->getTemplateParameters();

            if (ComputeTemplateParameterListODRHash(FirstTPL) !=
                ComputeTemplateParameterListODRHash(SecondTPL)) {
              ODRDiagDeclError(FirstRecord, FirstModule,
                               FirstTemplate->getLocation(),
                               FirstTemplate->getSourceRange(),
                               FunctionTemplateParameterDifferentType)
                  << FirstTemplate << (i + 1);
              ODRDiagDeclNote(SecondModule, SecondTemplate->getLocation(),
                              SecondTemplate->getSourceRange(),
                              FunctionTemplateParameterDifferentType)
                  << SecondTemplate << (i + 1);
              ParameterMismatch = true;
              break;
            }

            bool HasFirstDefaultArgument =
                FirstTTPD->hasDefaultArgument() &&
                !FirstTTPD->defaultArgumentWasInherited();
            bool HasSecondDefaultArgument =
                SecondTTPD->hasDefaultArgument() &&
                !SecondTTPD->defaultArgumentWasInherited();
            if (HasFirstDefaultArgument != HasSecondDefaultArgument) {
              ODRDiagDeclError(FirstRecord, FirstModule,
                               FirstTemplate->getLocation(),
                               FirstTemplate->getSourceRange(),
                               FunctionTemplateParameterSingleDefaultArgument)
                  << FirstTemplate << (i + 1) << HasFirstDefaultArgument;
              ODRDiagDeclNote(SecondModule, SecondTemplate->getLocation(),
                              SecondTemplate->getSourceRange(),
                              FunctionTemplateParameterSingleDefaultArgument)
                  << SecondTemplate << (i + 1) << HasSecondDefaultArgument;
              ParameterMismatch = true;
              break;
            }

            if (HasFirstDefaultArgument && HasSecondDefaultArgument) {
              TemplateArgument FirstTA =
                  FirstTTPD->getDefaultArgument().getArgument();
              TemplateArgument SecondTA =
                  SecondTTPD->getDefaultArgument().getArgument();
              if (ComputeTemplateArgumentODRHash(FirstTA) !=
                  ComputeTemplateArgumentODRHash(SecondTA)) {
                ODRDiagDeclError(
                    FirstRecord, FirstModule, FirstTemplate->getLocation(),
                    FirstTemplate->getSourceRange(),
                    FunctionTemplateParameterDifferentDefaultArgument)
                    << FirstTemplate << (i + 1) << FirstTA;
                ODRDiagDeclNote(
                    SecondModule, SecondTemplate->getLocation(),
                    SecondTemplate->getSourceRange(),
                    FunctionTemplateParameterDifferentDefaultArgument)
                    << SecondTemplate << (i + 1) << SecondTA;
                ParameterMismatch = true;
                break;
              }
            }

            if (FirstTTPD->isParameterPack() !=
                SecondTTPD->isParameterPack()) {
              ODRDiagDeclError(FirstRecord, FirstModule,
                               FirstTemplate->getLocation(),
                               FirstTemplate->getSourceRange(),
                               FunctionTemplatePackParameter)
                  << FirstTemplate << (i + 1) << FirstTTPD->isParameterPack();
              ODRDiagDeclNote(SecondModule, SecondTemplate->getLocation(),
                              SecondTemplate->getSourceRange(),
                              FunctionTemplatePackParameter)
                  << SecondTemplate << (i + 1) << SecondTTPD->isParameterPack();
              ParameterMismatch = true;
              break;
            }
          }

          if (isa<NonTypeTemplateParmDecl>(FirstParam) &&
              isa<NonTypeTemplateParmDecl>(SecondParam)) {
            NonTypeTemplateParmDecl *FirstNTTPD =
                cast<NonTypeTemplateParmDecl>(FirstParam);
            NonTypeTemplateParmDecl *SecondNTTPD =
                cast<NonTypeTemplateParmDecl>(SecondParam);

            QualType FirstType = FirstNTTPD->getType();
            QualType SecondType = SecondNTTPD->getType();
            if (ComputeQualTypeODRHash(FirstType) !=
                ComputeQualTypeODRHash(SecondType)) {
              ODRDiagDeclError(FirstRecord, FirstModule,
                               FirstTemplate->getLocation(),
                               FirstTemplate->getSourceRange(),
                               FunctionTemplateParameterDifferentType)
                  << FirstTemplate << (i + 1);
              ODRDiagDeclNote(SecondModule, SecondTemplate->getLocation(),
                              SecondTemplate->getSourceRange(),
                              FunctionTemplateParameterDifferentType)
                  << SecondTemplate << (i + 1);
              ParameterMismatch = true;
              break;
            }

            bool HasFirstDefaultArgument =
                FirstNTTPD->hasDefaultArgument() &&
                !FirstNTTPD->defaultArgumentWasInherited();
            bool HasSecondDefaultArgument =
                SecondNTTPD->hasDefaultArgument() &&
                !SecondNTTPD->defaultArgumentWasInherited();
            if (HasFirstDefaultArgument != HasSecondDefaultArgument) {
              ODRDiagDeclError(FirstRecord, FirstModule,
                               FirstTemplate->getLocation(),
                               FirstTemplate->getSourceRange(),
                               FunctionTemplateParameterSingleDefaultArgument)
                  << FirstTemplate << (i + 1) << HasFirstDefaultArgument;
              ODRDiagDeclNote(SecondModule, SecondTemplate->getLocation(),
                              SecondTemplate->getSourceRange(),
                              FunctionTemplateParameterSingleDefaultArgument)
                  << SecondTemplate << (i + 1) << HasSecondDefaultArgument;
              ParameterMismatch = true;
              break;
            }

            if (HasFirstDefaultArgument && HasSecondDefaultArgument) {
              Expr *FirstDefaultArgument = FirstNTTPD->getDefaultArgument();
              Expr *SecondDefaultArgument = SecondNTTPD->getDefaultArgument();
              if (ComputeODRHash(FirstDefaultArgument) !=
                  ComputeODRHash(SecondDefaultArgument)) {
                ODRDiagDeclError(
                    FirstRecord, FirstModule, FirstTemplate->getLocation(),
                    FirstTemplate->getSourceRange(),
                    FunctionTemplateParameterDifferentDefaultArgument)
                    << FirstTemplate << (i + 1) << FirstDefaultArgument;
                ODRDiagDeclNote(
                    SecondModule, SecondTemplate->getLocation(),
                    SecondTemplate->getSourceRange(),
                    FunctionTemplateParameterDifferentDefaultArgument)
                    << SecondTemplate << (i + 1) << SecondDefaultArgument;
                ParameterMismatch = true;
                break;
              }
            }

            if (FirstNTTPD->isParameterPack() !=
                SecondNTTPD->isParameterPack()) {
              ODRDiagDeclError(FirstRecord, FirstModule,
                               FirstTemplate->getLocation(),
                               FirstTemplate->getSourceRange(),
                               FunctionTemplatePackParameter)
                  << FirstTemplate << (i + 1) << FirstNTTPD->isParameterPack();
              ODRDiagDeclNote(SecondModule, SecondTemplate->getLocation(),
                              SecondTemplate->getSourceRange(),
                              FunctionTemplatePackParameter)
                  << SecondTemplate << (i + 1)
                  << SecondNTTPD->isParameterPack();
              ParameterMismatch = true;
              break;
            }
          }
        }

        if (ParameterMismatch) {
          Diagnosed = true;
          break;
        }

        break;
      }
      }

      if (Diagnosed)
        continue;

      Diag(FirstDecl->getLocation(),
           diag::err_module_odr_violation_mismatch_decl_unknown)
          << FirstRecord << FirstModule.empty() << FirstModule << FirstDiffType
          << FirstDecl->getSourceRange();
      Diag(SecondDecl->getLocation(),
           diag::note_module_odr_violation_mismatch_decl_unknown)
          << SecondModule << FirstDiffType << SecondDecl->getSourceRange();
      Diagnosed = true;
    }

    if (!Diagnosed) {
      // All definitions are updates to the same declaration. This happens if a
      // module instantiates the declaration of a class template specialization
      // and two or more other modules instantiate its definition.
      //
      // FIXME: Indicate which modules had instantiations of this definition.
      // FIXME: How can this even happen?
      Diag(Merge.first->getLocation(),
           diag::err_module_odr_violation_different_instantiations)
        << Merge.first;
    }
  }

  // Issue ODR failures diagnostics for functions.
  for (auto &Merge : FunctionOdrMergeFailures) {
    enum ODRFunctionDifference {
      ReturnType,
      ParameterName,
      ParameterType,
      ParameterSingleDefaultArgument,
      ParameterDifferentDefaultArgument,
      FunctionBody,
    };

    FunctionDecl *FirstFunction = Merge.first;
    std::string FirstModule = getOwningModuleNameForDiagnostic(FirstFunction);

    bool Diagnosed = false;
    for (auto &SecondFunction : Merge.second) {

      if (FirstFunction == SecondFunction)
        continue;

      std::string SecondModule =
          getOwningModuleNameForDiagnostic(SecondFunction);

      auto ODRDiagError = [FirstFunction, &FirstModule,
                           this](SourceLocation Loc, SourceRange Range,
                                 ODRFunctionDifference DiffType) {
        return Diag(Loc, diag::err_module_odr_violation_function)
               << FirstFunction << FirstModule.empty() << FirstModule << Range
               << DiffType;
      };
      auto ODRDiagNote = [&SecondModule, this](SourceLocation Loc,
                                               SourceRange Range,
                                               ODRFunctionDifference DiffType) {
        return Diag(Loc, diag::note_module_odr_violation_function)
               << SecondModule << Range << DiffType;
      };

      if (ComputeQualTypeODRHash(FirstFunction->getReturnType()) !=
          ComputeQualTypeODRHash(SecondFunction->getReturnType())) {
        ODRDiagError(FirstFunction->getReturnTypeSourceRange().getBegin(),
                     FirstFunction->getReturnTypeSourceRange(), ReturnType)
            << FirstFunction->getReturnType();
        ODRDiagNote(SecondFunction->getReturnTypeSourceRange().getBegin(),
                    SecondFunction->getReturnTypeSourceRange(), ReturnType)
            << SecondFunction->getReturnType();
        Diagnosed = true;
        break;
      }

      assert(FirstFunction->param_size() == SecondFunction->param_size() &&
             "Merged functions with different number of parameters");

      auto ParamSize = FirstFunction->param_size();
      bool ParameterMismatch = false;
      for (unsigned I = 0; I < ParamSize; ++I) {
        auto *FirstParam = FirstFunction->getParamDecl(I);
        auto *SecondParam = SecondFunction->getParamDecl(I);

        assert(getContext().hasSameType(FirstParam->getType(),
                                      SecondParam->getType()) &&
               "Merged function has different parameter types.");

        if (FirstParam->getDeclName() != SecondParam->getDeclName()) {
          ODRDiagError(FirstParam->getLocation(), FirstParam->getSourceRange(),
                       ParameterName)
              << I + 1 << FirstParam->getDeclName();
          ODRDiagNote(SecondParam->getLocation(), SecondParam->getSourceRange(),
                      ParameterName)
              << I + 1 << SecondParam->getDeclName();
          ParameterMismatch = true;
          break;
        };

        QualType FirstParamType = FirstParam->getType();
        QualType SecondParamType = SecondParam->getType();
        if (FirstParamType != SecondParamType &&
            ComputeQualTypeODRHash(FirstParamType) !=
                ComputeQualTypeODRHash(SecondParamType)) {
          if (const DecayedType *ParamDecayedType =
                  FirstParamType->getAs<DecayedType>()) {
            ODRDiagError(FirstParam->getLocation(),
                         FirstParam->getSourceRange(), ParameterType)
                << (I + 1) << FirstParamType << true
                << ParamDecayedType->getOriginalType();
          } else {
            ODRDiagError(FirstParam->getLocation(),
                         FirstParam->getSourceRange(), ParameterType)
                << (I + 1) << FirstParamType << false;
          }

          if (const DecayedType *ParamDecayedType =
                  SecondParamType->getAs<DecayedType>()) {
            ODRDiagNote(SecondParam->getLocation(),
                        SecondParam->getSourceRange(), ParameterType)
                << (I + 1) << SecondParamType << true
                << ParamDecayedType->getOriginalType();
          } else {
            ODRDiagNote(SecondParam->getLocation(),
                        SecondParam->getSourceRange(), ParameterType)
                << (I + 1) << SecondParamType << false;
          }
          ParameterMismatch = true;
          break;
        }

        const Expr *FirstInit = FirstParam->getInit();
        const Expr *SecondInit = SecondParam->getInit();
        if ((FirstInit == nullptr) != (SecondInit == nullptr)) {
          ODRDiagError(FirstParam->getLocation(), FirstParam->getSourceRange(),
                       ParameterSingleDefaultArgument)
              << (I + 1) << (FirstInit == nullptr)
              << (FirstInit ? FirstInit->getSourceRange() : SourceRange());
          ODRDiagNote(SecondParam->getLocation(), SecondParam->getSourceRange(),
                      ParameterSingleDefaultArgument)
              << (I + 1) << (SecondInit == nullptr)
              << (SecondInit ? SecondInit->getSourceRange() : SourceRange());
          ParameterMismatch = true;
          break;
        }

        if (FirstInit && SecondInit &&
            ComputeODRHash(FirstInit) != ComputeODRHash(SecondInit)) {
          ODRDiagError(FirstParam->getLocation(), FirstParam->getSourceRange(),
                       ParameterDifferentDefaultArgument)
              << (I + 1) << FirstInit->getSourceRange();
          ODRDiagNote(SecondParam->getLocation(), SecondParam->getSourceRange(),
                      ParameterDifferentDefaultArgument)
              << (I + 1) << SecondInit->getSourceRange();
          ParameterMismatch = true;
          break;
        }

        assert(ComputeSubDeclODRHash(FirstParam) ==
                   ComputeSubDeclODRHash(SecondParam) &&
               "Undiagnosed parameter difference.");
      }

      if (ParameterMismatch) {
        Diagnosed = true;
        break;
      }

      // If no error has been generated before now, assume the problem is in
      // the body and generate a message.
      ODRDiagError(FirstFunction->getLocation(),
                   FirstFunction->getSourceRange(), FunctionBody);
      ODRDiagNote(SecondFunction->getLocation(),
                  SecondFunction->getSourceRange(), FunctionBody);
      Diagnosed = true;
      break;
    }
    (void)Diagnosed;
    assert(Diagnosed && "Unable to emit ODR diagnostic.");
  }

  // Issue ODR failures diagnostics for enums.
  for (auto &Merge : EnumOdrMergeFailures) {
    enum ODREnumDifference {
      SingleScopedEnum,
      EnumTagKeywordMismatch,
      SingleSpecifiedType,
      DifferentSpecifiedTypes,
      DifferentNumberEnumConstants,
      EnumConstantName,
      EnumConstantSingleInitilizer,
      EnumConstantDifferentInitilizer,
    };

    // If we've already pointed out a specific problem with this enum, don't
    // bother issuing a general "something's different" diagnostic.
    if (!DiagnosedOdrMergeFailures.insert(Merge.first).second)
      continue;

    EnumDecl *FirstEnum = Merge.first;
    std::string FirstModule = getOwningModuleNameForDiagnostic(FirstEnum);

    using DeclHashes =
        llvm::SmallVector<std::pair<EnumConstantDecl *, unsigned>, 4>;
    auto PopulateHashes = [&ComputeSubDeclODRHash, FirstEnum](
                              DeclHashes &Hashes, EnumDecl *Enum) {
      for (auto *D : Enum->decls()) {
        // Due to decl merging, the first EnumDecl is the parent of
        // Decls in both records.
        if (!ODRHash::isDeclToBeProcessed(D, FirstEnum))
          continue;
        assert(isa<EnumConstantDecl>(D) && "Unexpected Decl kind");
        Hashes.emplace_back(cast<EnumConstantDecl>(D),
                            ComputeSubDeclODRHash(D));
      }
    };
    DeclHashes FirstHashes;
    PopulateHashes(FirstHashes, FirstEnum);
    bool Diagnosed = false;
    for (auto &SecondEnum : Merge.second) {

      if (FirstEnum == SecondEnum)
        continue;

      std::string SecondModule =
          getOwningModuleNameForDiagnostic(SecondEnum);

      auto ODRDiagError = [FirstEnum, &FirstModule,
                           this](SourceLocation Loc, SourceRange Range,
                                 ODREnumDifference DiffType) {
        return Diag(Loc, diag::err_module_odr_violation_enum)
               << FirstEnum << FirstModule.empty() << FirstModule << Range
               << DiffType;
      };
      auto ODRDiagNote = [&SecondModule, this](SourceLocation Loc,
                                               SourceRange Range,
                                               ODREnumDifference DiffType) {
        return Diag(Loc, diag::note_module_odr_violation_enum)
               << SecondModule << Range << DiffType;
      };

      if (FirstEnum->isScoped() != SecondEnum->isScoped()) {
        ODRDiagError(FirstEnum->getLocation(), FirstEnum->getSourceRange(),
                     SingleScopedEnum)
            << FirstEnum->isScoped();
        ODRDiagNote(SecondEnum->getLocation(), SecondEnum->getSourceRange(),
                    SingleScopedEnum)
            << SecondEnum->isScoped();
        Diagnosed = true;
        continue;
      }

      if (FirstEnum->isScoped() && SecondEnum->isScoped()) {
        if (FirstEnum->isScopedUsingClassTag() !=
            SecondEnum->isScopedUsingClassTag()) {
          ODRDiagError(FirstEnum->getLocation(), FirstEnum->getSourceRange(),
                       EnumTagKeywordMismatch)
              << FirstEnum->isScopedUsingClassTag();
          ODRDiagNote(SecondEnum->getLocation(), SecondEnum->getSourceRange(),
                      EnumTagKeywordMismatch)
              << SecondEnum->isScopedUsingClassTag();
          Diagnosed = true;
          continue;
        }
      }

      QualType FirstUnderlyingType =
          FirstEnum->getIntegerTypeSourceInfo()
              ? FirstEnum->getIntegerTypeSourceInfo()->getType()
              : QualType();
      QualType SecondUnderlyingType =
          SecondEnum->getIntegerTypeSourceInfo()
              ? SecondEnum->getIntegerTypeSourceInfo()->getType()
              : QualType();
      if (FirstUnderlyingType.isNull() != SecondUnderlyingType.isNull()) {
          ODRDiagError(FirstEnum->getLocation(), FirstEnum->getSourceRange(),
                       SingleSpecifiedType)
              << !FirstUnderlyingType.isNull();
          ODRDiagNote(SecondEnum->getLocation(), SecondEnum->getSourceRange(),
                      SingleSpecifiedType)
              << !SecondUnderlyingType.isNull();
          Diagnosed = true;
          continue;
      }

      if (!FirstUnderlyingType.isNull() && !SecondUnderlyingType.isNull()) {
        if (ComputeQualTypeODRHash(FirstUnderlyingType) !=
            ComputeQualTypeODRHash(SecondUnderlyingType)) {
          ODRDiagError(FirstEnum->getLocation(), FirstEnum->getSourceRange(),
                       DifferentSpecifiedTypes)
              << FirstUnderlyingType;
          ODRDiagNote(SecondEnum->getLocation(), SecondEnum->getSourceRange(),
                      DifferentSpecifiedTypes)
              << SecondUnderlyingType;
          Diagnosed = true;
          continue;
        }
      }

      DeclHashes SecondHashes;
      PopulateHashes(SecondHashes, SecondEnum);

      if (FirstHashes.size() != SecondHashes.size()) {
        ODRDiagError(FirstEnum->getLocation(), FirstEnum->getSourceRange(),
                     DifferentNumberEnumConstants)
            << (int)FirstHashes.size();
        ODRDiagNote(SecondEnum->getLocation(), SecondEnum->getSourceRange(),
                    DifferentNumberEnumConstants)
            << (int)SecondHashes.size();
        Diagnosed = true;
        continue;
      }

      for (unsigned I = 0; I < FirstHashes.size(); ++I) {
        if (FirstHashes[I].second == SecondHashes[I].second)
          continue;
        const EnumConstantDecl *FirstEnumConstant = FirstHashes[I].first;
        const EnumConstantDecl *SecondEnumConstant = SecondHashes[I].first;

        if (FirstEnumConstant->getDeclName() !=
            SecondEnumConstant->getDeclName()) {

          ODRDiagError(FirstEnumConstant->getLocation(),
                       FirstEnumConstant->getSourceRange(), EnumConstantName)
              << I + 1 << FirstEnumConstant;
          ODRDiagNote(SecondEnumConstant->getLocation(),
                      SecondEnumConstant->getSourceRange(), EnumConstantName)
              << I + 1 << SecondEnumConstant;
          Diagnosed = true;
          break;
        }

        const Expr *FirstInit = FirstEnumConstant->getInitExpr();
        const Expr *SecondInit = SecondEnumConstant->getInitExpr();
        if (!FirstInit && !SecondInit)
          continue;

        if (!FirstInit || !SecondInit) {
          ODRDiagError(FirstEnumConstant->getLocation(),
                       FirstEnumConstant->getSourceRange(),
                       EnumConstantSingleInitilizer)
              << I + 1 << FirstEnumConstant << (FirstInit != nullptr);
          ODRDiagNote(SecondEnumConstant->getLocation(),
                      SecondEnumConstant->getSourceRange(),
                      EnumConstantSingleInitilizer)
              << I + 1 << SecondEnumConstant << (SecondInit != nullptr);
          Diagnosed = true;
          break;
        }

        if (ComputeODRHash(FirstInit) != ComputeODRHash(SecondInit)) {
          ODRDiagError(FirstEnumConstant->getLocation(),
                       FirstEnumConstant->getSourceRange(),
                       EnumConstantDifferentInitilizer)
              << I + 1 << FirstEnumConstant;
          ODRDiagNote(SecondEnumConstant->getLocation(),
                      SecondEnumConstant->getSourceRange(),
                      EnumConstantDifferentInitilizer)
              << I + 1 << SecondEnumConstant;
          Diagnosed = true;
          break;
        }
      }
    }

    (void)Diagnosed;
    assert(Diagnosed && "Unable to emit ODR diagnostic.");
  }
}

void ASTReader::StartedDeserializing() {
  if (++NumCurrentElementsDeserializing == 1 && ReadTimer.get())
    ReadTimer->startTimer();
}

void ASTReader::FinishedDeserializing() {
  assert(NumCurrentElementsDeserializing &&
         "FinishedDeserializing not paired with StartedDeserializing");
  if (NumCurrentElementsDeserializing == 1) {
    // We decrease NumCurrentElementsDeserializing only after pending actions
    // are finished, to avoid recursively re-calling finishPendingActions().
    finishPendingActions();
  }
  --NumCurrentElementsDeserializing;

  if (NumCurrentElementsDeserializing == 0) {
    // Propagate exception specification and deduced type updates along
    // redeclaration chains.
    //
    // We do this now rather than in finishPendingActions because we want to
    // be able to walk the complete redeclaration chains of the updated decls.
    while (!PendingExceptionSpecUpdates.empty() ||
           !PendingDeducedTypeUpdates.empty()) {
      auto ESUpdates = std::move(PendingExceptionSpecUpdates);
      PendingExceptionSpecUpdates.clear();
      for (auto Update : ESUpdates) {
        ProcessingUpdatesRAIIObj ProcessingUpdates(*this);
        auto *FPT = Update.second->getType()->castAs<FunctionProtoType>();
        auto ESI = FPT->getExtProtoInfo().ExceptionSpec;
        if (auto *Listener = getContext().getASTMutationListener())
          Listener->ResolvedExceptionSpec(cast<FunctionDecl>(Update.second));
        for (auto *Redecl : Update.second->redecls())
          getContext().adjustExceptionSpec(cast<FunctionDecl>(Redecl), ESI);
      }

      auto DTUpdates = std::move(PendingDeducedTypeUpdates);
      PendingDeducedTypeUpdates.clear();
      for (auto Update : DTUpdates) {
        ProcessingUpdatesRAIIObj ProcessingUpdates(*this);
        // FIXME: If the return type is already deduced, check that it matches.
        getContext().adjustDeducedFunctionResultType(Update.first,
                                                     Update.second);
      }
    }

    if (ReadTimer)
      ReadTimer->stopTimer();

    diagnoseOdrViolations();

    // We are not in recursive loading, so it's safe to pass the "interesting"
    // decls to the consumer.
    if (Consumer)
      PassInterestingDeclsToConsumer();
  }
}

void ASTReader::pushExternalDeclIntoScope(NamedDecl *D, DeclarationName Name) {
  if (IdentifierInfo *II = Name.getAsIdentifierInfo()) {
    // Remove any fake results before adding any real ones.
    auto It = PendingFakeLookupResults.find(II);
    if (It != PendingFakeLookupResults.end()) {
      for (auto *ND : It->second)
        SemaObj->IdResolver.RemoveDecl(ND);
      // FIXME: this works around module+PCH performance issue.
      // Rather than erase the result from the map, which is O(n), just clear
      // the vector of NamedDecls.
      It->second.clear();
    }
  }

  if (SemaObj->IdResolver.tryAddTopLevelDecl(D, Name) && SemaObj->TUScope) {
    SemaObj->TUScope->AddDecl(D);
  } else if (SemaObj->TUScope) {
    // Adding the decl to IdResolver may have failed because it was already in
    // (even though it was not added in scope). If it is already in, make sure
    // it gets in the scope as well.
    if (std::find(SemaObj->IdResolver.begin(Name),
                  SemaObj->IdResolver.end(), D) != SemaObj->IdResolver.end())
      SemaObj->TUScope->AddDecl(D);
  }
}

ASTReader::ASTReader(Preprocessor &PP, InMemoryModuleCache &ModuleCache,
                     ASTContext *Context,
                     const PCHContainerReader &PCHContainerRdr,
                     ArrayRef<std::shared_ptr<ModuleFileExtension>> Extensions,
                     StringRef isysroot, bool DisableValidation,
                     bool AllowASTWithCompilerErrors,
                     bool AllowConfigurationMismatch, bool ValidateSystemInputs,
                     bool ValidateASTInputFilesContent, bool UseGlobalIndex,
                     std::unique_ptr<llvm::Timer> ReadTimer)
    : Listener(DisableValidation
                   ? cast<ASTReaderListener>(new SimpleASTReaderListener(PP))
                   : cast<ASTReaderListener>(new PCHValidator(PP, *this))),
      SourceMgr(PP.getSourceManager()), FileMgr(PP.getFileManager()),
      PCHContainerRdr(PCHContainerRdr), Diags(PP.getDiagnostics()), PP(PP),
      ContextObj(Context), ModuleMgr(PP.getFileManager(), ModuleCache,
                                     PCHContainerRdr, PP.getHeaderSearchInfo()),
      DummyIdResolver(PP), ReadTimer(std::move(ReadTimer)), isysroot(isysroot),
      DisableValidation(DisableValidation),
      AllowASTWithCompilerErrors(AllowASTWithCompilerErrors),
      AllowConfigurationMismatch(AllowConfigurationMismatch),
      ValidateSystemInputs(ValidateSystemInputs),
      ValidateASTInputFilesContent(ValidateASTInputFilesContent),
      UseGlobalIndex(UseGlobalIndex), CurrSwitchCaseStmts(&SwitchCaseStmts) {
  SourceMgr.setExternalSLocEntrySource(this);

  for (const auto &Ext : Extensions) {
    auto BlockName = Ext->getExtensionMetadata().BlockName;
    auto Known = ModuleFileExtensions.find(BlockName);
    if (Known != ModuleFileExtensions.end()) {
      Diags.Report(diag::warn_duplicate_module_file_extension)
        << BlockName;
      continue;
    }

    ModuleFileExtensions.insert({BlockName, Ext});
  }
}

ASTReader::~ASTReader() {
  if (OwnsDeserializationListener)
    delete DeserializationListener;
}

IdentifierResolver &ASTReader::getIdResolver() {
  return SemaObj ? SemaObj->IdResolver : DummyIdResolver;
}

Expected<unsigned> ASTRecordReader::readRecord(llvm::BitstreamCursor &Cursor,
                                               unsigned AbbrevID) {
  Idx = 0;
  Record.clear();
  return Cursor.readRecord(AbbrevID, Record);
}
//===----------------------------------------------------------------------===//
//// OMPClauseReader implementation
////===----------------------------------------------------------------------===//

// This has to be in namespace clang because it's friended by all
// of the OMP clauses.
namespace clang {

class OMPClauseReader : public OMPClauseVisitor<OMPClauseReader> {
  ASTRecordReader &Record;
  ASTContext &Context;

public:
  OMPClauseReader(ASTRecordReader &Record)
      : Record(Record), Context(Record.getContext()) {}

#define OMP_CLAUSE_CLASS(Enum, Str, Class) void Visit##Class(Class *C);
#include "llvm/Frontend/OpenMP/OMPKinds.def"
  OMPClause *readClause();
  void VisitOMPClauseWithPreInit(OMPClauseWithPreInit *C);
  void VisitOMPClauseWithPostUpdate(OMPClauseWithPostUpdate *C);
};

} // end namespace clang

OMPClause *ASTRecordReader::readOMPClause() {
  return OMPClauseReader(*this).readClause();
}

OMPClause *OMPClauseReader::readClause() {
  OMPClause *C = nullptr;
  switch (llvm::omp::Clause(Record.readInt())) {
  case llvm::omp::OMPC_if:
    C = new (Context) OMPIfClause();
    break;
  case llvm::omp::OMPC_final:
    C = new (Context) OMPFinalClause();
    break;
  case llvm::omp::OMPC_num_threads:
    C = new (Context) OMPNumThreadsClause();
    break;
  case llvm::omp::OMPC_safelen:
    C = new (Context) OMPSafelenClause();
    break;
  case llvm::omp::OMPC_simdlen:
    C = new (Context) OMPSimdlenClause();
    break;
  case llvm::omp::OMPC_allocator:
    C = new (Context) OMPAllocatorClause();
    break;
  case llvm::omp::OMPC_collapse:
    C = new (Context) OMPCollapseClause();
    break;
  case llvm::omp::OMPC_default:
    C = new (Context) OMPDefaultClause();
    break;
  case llvm::omp::OMPC_proc_bind:
    C = new (Context) OMPProcBindClause();
    break;
  case llvm::omp::OMPC_schedule:
    C = new (Context) OMPScheduleClause();
    break;
  case llvm::omp::OMPC_ordered:
    C = OMPOrderedClause::CreateEmpty(Context, Record.readInt());
    break;
  case llvm::omp::OMPC_nowait:
    C = new (Context) OMPNowaitClause();
    break;
  case llvm::omp::OMPC_untied:
    C = new (Context) OMPUntiedClause();
    break;
  case llvm::omp::OMPC_mergeable:
    C = new (Context) OMPMergeableClause();
    break;
  case llvm::omp::OMPC_read:
    C = new (Context) OMPReadClause();
    break;
  case llvm::omp::OMPC_write:
    C = new (Context) OMPWriteClause();
    break;
  case llvm::omp::OMPC_update:
    C = OMPUpdateClause::CreateEmpty(Context, Record.readInt());
    break;
  case llvm::omp::OMPC_capture:
    C = new (Context) OMPCaptureClause();
    break;
  case llvm::omp::OMPC_seq_cst:
    C = new (Context) OMPSeqCstClause();
    break;
  case llvm::omp::OMPC_acq_rel:
    C = new (Context) OMPAcqRelClause();
    break;
  case llvm::omp::OMPC_acquire:
    C = new (Context) OMPAcquireClause();
    break;
  case llvm::omp::OMPC_release:
    C = new (Context) OMPReleaseClause();
    break;
  case llvm::omp::OMPC_relaxed:
    C = new (Context) OMPRelaxedClause();
    break;
  case llvm::omp::OMPC_threads:
    C = new (Context) OMPThreadsClause();
    break;
  case llvm::omp::OMPC_simd:
    C = new (Context) OMPSIMDClause();
    break;
  case llvm::omp::OMPC_nogroup:
    C = new (Context) OMPNogroupClause();
    break;
  case llvm::omp::OMPC_unified_address:
    C = new (Context) OMPUnifiedAddressClause();
    break;
  case llvm::omp::OMPC_unified_shared_memory:
    C = new (Context) OMPUnifiedSharedMemoryClause();
    break;
  case llvm::omp::OMPC_reverse_offload:
    C = new (Context) OMPReverseOffloadClause();
    break;
  case llvm::omp::OMPC_dynamic_allocators:
    C = new (Context) OMPDynamicAllocatorsClause();
    break;
  case llvm::omp::OMPC_atomic_default_mem_order:
    C = new (Context) OMPAtomicDefaultMemOrderClause();
    break;
 case llvm::omp::OMPC_private:
    C = OMPPrivateClause::CreateEmpty(Context, Record.readInt());
    break;
  case llvm::omp::OMPC_firstprivate:
    C = OMPFirstprivateClause::CreateEmpty(Context, Record.readInt());
    break;
  case llvm::omp::OMPC_lastprivate:
    C = OMPLastprivateClause::CreateEmpty(Context, Record.readInt());
    break;
  case llvm::omp::OMPC_shared:
    C = OMPSharedClause::CreateEmpty(Context, Record.readInt());
    break;
  case llvm::omp::OMPC_reduction: {
    unsigned N = Record.readInt();
    auto Modifier = Record.readEnum<OpenMPReductionClauseModifier>();
    C = OMPReductionClause::CreateEmpty(Context, N, Modifier);
    break;
  }
  case llvm::omp::OMPC_task_reduction:
    C = OMPTaskReductionClause::CreateEmpty(Context, Record.readInt());
    break;
  case llvm::omp::OMPC_in_reduction:
    C = OMPInReductionClause::CreateEmpty(Context, Record.readInt());
    break;
  case llvm::omp::OMPC_linear:
    C = OMPLinearClause::CreateEmpty(Context, Record.readInt());
    break;
  case llvm::omp::OMPC_aligned:
    C = OMPAlignedClause::CreateEmpty(Context, Record.readInt());
    break;
  case llvm::omp::OMPC_copyin:
    C = OMPCopyinClause::CreateEmpty(Context, Record.readInt());
    break;
  case llvm::omp::OMPC_copyprivate:
    C = OMPCopyprivateClause::CreateEmpty(Context, Record.readInt());
    break;
  case llvm::omp::OMPC_flush:
    C = OMPFlushClause::CreateEmpty(Context, Record.readInt());
    break;
  case llvm::omp::OMPC_depobj:
    C = OMPDepobjClause::CreateEmpty(Context);
    break;
  case llvm::omp::OMPC_depend: {
    unsigned NumVars = Record.readInt();
    unsigned NumLoops = Record.readInt();
    C = OMPDependClause::CreateEmpty(Context, NumVars, NumLoops);
    break;
  }
  case llvm::omp::OMPC_device:
    C = new (Context) OMPDeviceClause();
    break;
  case llvm::omp::OMPC_map: {
    OMPMappableExprListSizeTy Sizes;
    Sizes.NumVars = Record.readInt();
    Sizes.NumUniqueDeclarations = Record.readInt();
    Sizes.NumComponentLists = Record.readInt();
    Sizes.NumComponents = Record.readInt();
    C = OMPMapClause::CreateEmpty(Context, Sizes);
    break;
  }
  case llvm::omp::OMPC_num_teams:
    C = new (Context) OMPNumTeamsClause();
    break;
  case llvm::omp::OMPC_thread_limit:
    C = new (Context) OMPThreadLimitClause();
    break;
  case llvm::omp::OMPC_priority:
    C = new (Context) OMPPriorityClause();
    break;
  case llvm::omp::OMPC_grainsize:
    C = new (Context) OMPGrainsizeClause();
    break;
  case llvm::omp::OMPC_num_tasks:
    C = new (Context) OMPNumTasksClause();
    break;
  case llvm::omp::OMPC_hint:
    C = new (Context) OMPHintClause();
    break;
  case llvm::omp::OMPC_dist_schedule:
    C = new (Context) OMPDistScheduleClause();
    break;
  case llvm::omp::OMPC_defaultmap:
    C = new (Context) OMPDefaultmapClause();
    break;
  case llvm::omp::OMPC_to: {
    OMPMappableExprListSizeTy Sizes;
    Sizes.NumVars = Record.readInt();
    Sizes.NumUniqueDeclarations = Record.readInt();
    Sizes.NumComponentLists = Record.readInt();
    Sizes.NumComponents = Record.readInt();
    C = OMPToClause::CreateEmpty(Context, Sizes);
    break;
  }
  case llvm::omp::OMPC_from: {
    OMPMappableExprListSizeTy Sizes;
    Sizes.NumVars = Record.readInt();
    Sizes.NumUniqueDeclarations = Record.readInt();
    Sizes.NumComponentLists = Record.readInt();
    Sizes.NumComponents = Record.readInt();
    C = OMPFromClause::CreateEmpty(Context, Sizes);
    break;
  }
  case llvm::omp::OMPC_use_device_ptr: {
    OMPMappableExprListSizeTy Sizes;
    Sizes.NumVars = Record.readInt();
    Sizes.NumUniqueDeclarations = Record.readInt();
    Sizes.NumComponentLists = Record.readInt();
    Sizes.NumComponents = Record.readInt();
    C = OMPUseDevicePtrClause::CreateEmpty(Context, Sizes);
    break;
  }
  case llvm::omp::OMPC_use_device_addr: {
    OMPMappableExprListSizeTy Sizes;
    Sizes.NumVars = Record.readInt();
    Sizes.NumUniqueDeclarations = Record.readInt();
    Sizes.NumComponentLists = Record.readInt();
    Sizes.NumComponents = Record.readInt();
    C = OMPUseDeviceAddrClause::CreateEmpty(Context, Sizes);
    break;
  }
  case llvm::omp::OMPC_is_device_ptr: {
    OMPMappableExprListSizeTy Sizes;
    Sizes.NumVars = Record.readInt();
    Sizes.NumUniqueDeclarations = Record.readInt();
    Sizes.NumComponentLists = Record.readInt();
    Sizes.NumComponents = Record.readInt();
    C = OMPIsDevicePtrClause::CreateEmpty(Context, Sizes);
    break;
  }
  case llvm::omp::OMPC_allocate:
    C = OMPAllocateClause::CreateEmpty(Context, Record.readInt());
    break;
  case llvm::omp::OMPC_nontemporal:
    C = OMPNontemporalClause::CreateEmpty(Context, Record.readInt());
    break;
  case llvm::omp::OMPC_inclusive:
    C = OMPInclusiveClause::CreateEmpty(Context, Record.readInt());
    break;
  case llvm::omp::OMPC_exclusive:
    C = OMPExclusiveClause::CreateEmpty(Context, Record.readInt());
    break;
  case llvm::omp::OMPC_order:
    C = new (Context) OMPOrderClause();
    break;
  case llvm::omp::OMPC_destroy:
    C = new (Context) OMPDestroyClause();
    break;
  case llvm::omp::OMPC_detach:
    C = new (Context) OMPDetachClause();
    break;
  case llvm::omp::OMPC_uses_allocators:
    C = OMPUsesAllocatorsClause::CreateEmpty(Context, Record.readInt());
    break;
  case llvm::omp::OMPC_affinity:
    C = OMPAffinityClause::CreateEmpty(Context, Record.readInt());
    break;
#define OMP_CLAUSE_NO_CLASS(Enum, Str)                                         \
  case llvm::omp::Enum:                                                        \
    break;
#include "llvm/Frontend/OpenMP/OMPKinds.def"
  default:
    break;
  }
  assert(C && "Unknown OMPClause type");

  Visit(C);
  C->setLocStart(Record.readSourceLocation());
  C->setLocEnd(Record.readSourceLocation());

  return C;
}

void OMPClauseReader::VisitOMPClauseWithPreInit(OMPClauseWithPreInit *C) {
  C->setPreInitStmt(Record.readSubStmt(),
                    static_cast<OpenMPDirectiveKind>(Record.readInt()));
}

void OMPClauseReader::VisitOMPClauseWithPostUpdate(OMPClauseWithPostUpdate *C) {
  VisitOMPClauseWithPreInit(C);
  C->setPostUpdateExpr(Record.readSubExpr());
}

void OMPClauseReader::VisitOMPIfClause(OMPIfClause *C) {
  VisitOMPClauseWithPreInit(C);
  C->setNameModifier(static_cast<OpenMPDirectiveKind>(Record.readInt()));
  C->setNameModifierLoc(Record.readSourceLocation());
  C->setColonLoc(Record.readSourceLocation());
  C->setCondition(Record.readSubExpr());
  C->setLParenLoc(Record.readSourceLocation());
}

void OMPClauseReader::VisitOMPFinalClause(OMPFinalClause *C) {
  VisitOMPClauseWithPreInit(C);
  C->setCondition(Record.readSubExpr());
  C->setLParenLoc(Record.readSourceLocation());
}

void OMPClauseReader::VisitOMPNumThreadsClause(OMPNumThreadsClause *C) {
  VisitOMPClauseWithPreInit(C);
  C->setNumThreads(Record.readSubExpr());
  C->setLParenLoc(Record.readSourceLocation());
}

void OMPClauseReader::VisitOMPSafelenClause(OMPSafelenClause *C) {
  C->setSafelen(Record.readSubExpr());
  C->setLParenLoc(Record.readSourceLocation());
}

void OMPClauseReader::VisitOMPSimdlenClause(OMPSimdlenClause *C) {
  C->setSimdlen(Record.readSubExpr());
  C->setLParenLoc(Record.readSourceLocation());
}

void OMPClauseReader::VisitOMPAllocatorClause(OMPAllocatorClause *C) {
  C->setAllocator(Record.readExpr());
  C->setLParenLoc(Record.readSourceLocation());
}

void OMPClauseReader::VisitOMPCollapseClause(OMPCollapseClause *C) {
  C->setNumForLoops(Record.readSubExpr());
  C->setLParenLoc(Record.readSourceLocation());
}

void OMPClauseReader::VisitOMPDefaultClause(OMPDefaultClause *C) {
  C->setDefaultKind(static_cast<llvm::omp::DefaultKind>(Record.readInt()));
  C->setLParenLoc(Record.readSourceLocation());
  C->setDefaultKindKwLoc(Record.readSourceLocation());
}

void OMPClauseReader::VisitOMPProcBindClause(OMPProcBindClause *C) {
  C->setProcBindKind(static_cast<llvm::omp::ProcBindKind>(Record.readInt()));
  C->setLParenLoc(Record.readSourceLocation());
  C->setProcBindKindKwLoc(Record.readSourceLocation());
}

void OMPClauseReader::VisitOMPScheduleClause(OMPScheduleClause *C) {
  VisitOMPClauseWithPreInit(C);
  C->setScheduleKind(
       static_cast<OpenMPScheduleClauseKind>(Record.readInt()));
  C->setFirstScheduleModifier(
      static_cast<OpenMPScheduleClauseModifier>(Record.readInt()));
  C->setSecondScheduleModifier(
      static_cast<OpenMPScheduleClauseModifier>(Record.readInt()));
  C->setChunkSize(Record.readSubExpr());
  C->setLParenLoc(Record.readSourceLocation());
  C->setFirstScheduleModifierLoc(Record.readSourceLocation());
  C->setSecondScheduleModifierLoc(Record.readSourceLocation());
  C->setScheduleKindLoc(Record.readSourceLocation());
  C->setCommaLoc(Record.readSourceLocation());
}

void OMPClauseReader::VisitOMPOrderedClause(OMPOrderedClause *C) {
  C->setNumForLoops(Record.readSubExpr());
  for (unsigned I = 0, E = C->NumberOfLoops; I < E; ++I)
    C->setLoopNumIterations(I, Record.readSubExpr());
  for (unsigned I = 0, E = C->NumberOfLoops; I < E; ++I)
    C->setLoopCounter(I, Record.readSubExpr());
  C->setLParenLoc(Record.readSourceLocation());
}

void OMPClauseReader::VisitOMPDetachClause(OMPDetachClause *C) {
  C->setEventHandler(Record.readSubExpr());
  C->setLParenLoc(Record.readSourceLocation());
}

void OMPClauseReader::VisitOMPNowaitClause(OMPNowaitClause *) {}

void OMPClauseReader::VisitOMPUntiedClause(OMPUntiedClause *) {}

void OMPClauseReader::VisitOMPMergeableClause(OMPMergeableClause *) {}

void OMPClauseReader::VisitOMPReadClause(OMPReadClause *) {}

void OMPClauseReader::VisitOMPWriteClause(OMPWriteClause *) {}

void OMPClauseReader::VisitOMPUpdateClause(OMPUpdateClause *C) {
  if (C->isExtended()) {
    C->setLParenLoc(Record.readSourceLocation());
    C->setArgumentLoc(Record.readSourceLocation());
    C->setDependencyKind(Record.readEnum<OpenMPDependClauseKind>());
  }
}

void OMPClauseReader::VisitOMPCaptureClause(OMPCaptureClause *) {}

void OMPClauseReader::VisitOMPSeqCstClause(OMPSeqCstClause *) {}

void OMPClauseReader::VisitOMPAcqRelClause(OMPAcqRelClause *) {}

void OMPClauseReader::VisitOMPAcquireClause(OMPAcquireClause *) {}

void OMPClauseReader::VisitOMPReleaseClause(OMPReleaseClause *) {}

void OMPClauseReader::VisitOMPRelaxedClause(OMPRelaxedClause *) {}

void OMPClauseReader::VisitOMPThreadsClause(OMPThreadsClause *) {}

void OMPClauseReader::VisitOMPSIMDClause(OMPSIMDClause *) {}

void OMPClauseReader::VisitOMPNogroupClause(OMPNogroupClause *) {}

void OMPClauseReader::VisitOMPDestroyClause(OMPDestroyClause *) {}

void OMPClauseReader::VisitOMPUnifiedAddressClause(OMPUnifiedAddressClause *) {}

void OMPClauseReader::VisitOMPUnifiedSharedMemoryClause(
    OMPUnifiedSharedMemoryClause *) {}

void OMPClauseReader::VisitOMPReverseOffloadClause(OMPReverseOffloadClause *) {}

void
OMPClauseReader::VisitOMPDynamicAllocatorsClause(OMPDynamicAllocatorsClause *) {
}

void OMPClauseReader::VisitOMPAtomicDefaultMemOrderClause(
    OMPAtomicDefaultMemOrderClause *C) {
  C->setAtomicDefaultMemOrderKind(
      static_cast<OpenMPAtomicDefaultMemOrderClauseKind>(Record.readInt()));
  C->setLParenLoc(Record.readSourceLocation());
  C->setAtomicDefaultMemOrderKindKwLoc(Record.readSourceLocation());
}

void OMPClauseReader::VisitOMPPrivateClause(OMPPrivateClause *C) {
  C->setLParenLoc(Record.readSourceLocation());
  unsigned NumVars = C->varlist_size();
  SmallVector<Expr *, 16> Vars;
  Vars.reserve(NumVars);
  for (unsigned i = 0; i != NumVars; ++i)
    Vars.push_back(Record.readSubExpr());
  C->setVarRefs(Vars);
  Vars.clear();
  for (unsigned i = 0; i != NumVars; ++i)
    Vars.push_back(Record.readSubExpr());
  C->setPrivateCopies(Vars);
}

void OMPClauseReader::VisitOMPFirstprivateClause(OMPFirstprivateClause *C) {
  VisitOMPClauseWithPreInit(C);
  C->setLParenLoc(Record.readSourceLocation());
  unsigned NumVars = C->varlist_size();
  SmallVector<Expr *, 16> Vars;
  Vars.reserve(NumVars);
  for (unsigned i = 0; i != NumVars; ++i)
    Vars.push_back(Record.readSubExpr());
  C->setVarRefs(Vars);
  Vars.clear();
  for (unsigned i = 0; i != NumVars; ++i)
    Vars.push_back(Record.readSubExpr());
  C->setPrivateCopies(Vars);
  Vars.clear();
  for (unsigned i = 0; i != NumVars; ++i)
    Vars.push_back(Record.readSubExpr());
  C->setInits(Vars);
}

void OMPClauseReader::VisitOMPLastprivateClause(OMPLastprivateClause *C) {
  VisitOMPClauseWithPostUpdate(C);
  C->setLParenLoc(Record.readSourceLocation());
  C->setKind(Record.readEnum<OpenMPLastprivateModifier>());
  C->setKindLoc(Record.readSourceLocation());
  C->setColonLoc(Record.readSourceLocation());
  unsigned NumVars = C->varlist_size();
  SmallVector<Expr *, 16> Vars;
  Vars.reserve(NumVars);
  for (unsigned i = 0; i != NumVars; ++i)
    Vars.push_back(Record.readSubExpr());
  C->setVarRefs(Vars);
  Vars.clear();
  for (unsigned i = 0; i != NumVars; ++i)
    Vars.push_back(Record.readSubExpr());
  C->setPrivateCopies(Vars);
  Vars.clear();
  for (unsigned i = 0; i != NumVars; ++i)
    Vars.push_back(Record.readSubExpr());
  C->setSourceExprs(Vars);
  Vars.clear();
  for (unsigned i = 0; i != NumVars; ++i)
    Vars.push_back(Record.readSubExpr());
  C->setDestinationExprs(Vars);
  Vars.clear();
  for (unsigned i = 0; i != NumVars; ++i)
    Vars.push_back(Record.readSubExpr());
  C->setAssignmentOps(Vars);
}

void OMPClauseReader::VisitOMPSharedClause(OMPSharedClause *C) {
  C->setLParenLoc(Record.readSourceLocation());
  unsigned NumVars = C->varlist_size();
  SmallVector<Expr *, 16> Vars;
  Vars.reserve(NumVars);
  for (unsigned i = 0; i != NumVars; ++i)
    Vars.push_back(Record.readSubExpr());
  C->setVarRefs(Vars);
}

void OMPClauseReader::VisitOMPReductionClause(OMPReductionClause *C) {
  VisitOMPClauseWithPostUpdate(C);
  C->setLParenLoc(Record.readSourceLocation());
  C->setModifierLoc(Record.readSourceLocation());
  C->setColonLoc(Record.readSourceLocation());
  NestedNameSpecifierLoc NNSL = Record.readNestedNameSpecifierLoc();
  DeclarationNameInfo DNI = Record.readDeclarationNameInfo();
  C->setQualifierLoc(NNSL);
  C->setNameInfo(DNI);

  unsigned NumVars = C->varlist_size();
  SmallVector<Expr *, 16> Vars;
  Vars.reserve(NumVars);
  for (unsigned i = 0; i != NumVars; ++i)
    Vars.push_back(Record.readSubExpr());
  C->setVarRefs(Vars);
  Vars.clear();
  for (unsigned i = 0; i != NumVars; ++i)
    Vars.push_back(Record.readSubExpr());
  C->setPrivates(Vars);
  Vars.clear();
  for (unsigned i = 0; i != NumVars; ++i)
    Vars.push_back(Record.readSubExpr());
  C->setLHSExprs(Vars);
  Vars.clear();
  for (unsigned i = 0; i != NumVars; ++i)
    Vars.push_back(Record.readSubExpr());
  C->setRHSExprs(Vars);
  Vars.clear();
  for (unsigned i = 0; i != NumVars; ++i)
    Vars.push_back(Record.readSubExpr());
  C->setReductionOps(Vars);
  if (C->getModifier() == OMPC_REDUCTION_inscan) {
    Vars.clear();
    for (unsigned i = 0; i != NumVars; ++i)
      Vars.push_back(Record.readSubExpr());
    C->setInscanCopyOps(Vars);
    Vars.clear();
    for (unsigned i = 0; i != NumVars; ++i)
      Vars.push_back(Record.readSubExpr());
    C->setInscanCopyArrayTemps(Vars);
    Vars.clear();
    for (unsigned i = 0; i != NumVars; ++i)
      Vars.push_back(Record.readSubExpr());
    C->setInscanCopyArrayElems(Vars);
  }
}

void OMPClauseReader::VisitOMPTaskReductionClause(OMPTaskReductionClause *C) {
  VisitOMPClauseWithPostUpdate(C);
  C->setLParenLoc(Record.readSourceLocation());
  C->setColonLoc(Record.readSourceLocation());
  NestedNameSpecifierLoc NNSL = Record.readNestedNameSpecifierLoc();
  DeclarationNameInfo DNI = Record.readDeclarationNameInfo();
  C->setQualifierLoc(NNSL);
  C->setNameInfo(DNI);

  unsigned NumVars = C->varlist_size();
  SmallVector<Expr *, 16> Vars;
  Vars.reserve(NumVars);
  for (unsigned I = 0; I != NumVars; ++I)
    Vars.push_back(Record.readSubExpr());
  C->setVarRefs(Vars);
  Vars.clear();
  for (unsigned I = 0; I != NumVars; ++I)
    Vars.push_back(Record.readSubExpr());
  C->setPrivates(Vars);
  Vars.clear();
  for (unsigned I = 0; I != NumVars; ++I)
    Vars.push_back(Record.readSubExpr());
  C->setLHSExprs(Vars);
  Vars.clear();
  for (unsigned I = 0; I != NumVars; ++I)
    Vars.push_back(Record.readSubExpr());
  C->setRHSExprs(Vars);
  Vars.clear();
  for (unsigned I = 0; I != NumVars; ++I)
    Vars.push_back(Record.readSubExpr());
  C->setReductionOps(Vars);
}

void OMPClauseReader::VisitOMPInReductionClause(OMPInReductionClause *C) {
  VisitOMPClauseWithPostUpdate(C);
  C->setLParenLoc(Record.readSourceLocation());
  C->setColonLoc(Record.readSourceLocation());
  NestedNameSpecifierLoc NNSL = Record.readNestedNameSpecifierLoc();
  DeclarationNameInfo DNI = Record.readDeclarationNameInfo();
  C->setQualifierLoc(NNSL);
  C->setNameInfo(DNI);

  unsigned NumVars = C->varlist_size();
  SmallVector<Expr *, 16> Vars;
  Vars.reserve(NumVars);
  for (unsigned I = 0; I != NumVars; ++I)
    Vars.push_back(Record.readSubExpr());
  C->setVarRefs(Vars);
  Vars.clear();
  for (unsigned I = 0; I != NumVars; ++I)
    Vars.push_back(Record.readSubExpr());
  C->setPrivates(Vars);
  Vars.clear();
  for (unsigned I = 0; I != NumVars; ++I)
    Vars.push_back(Record.readSubExpr());
  C->setLHSExprs(Vars);
  Vars.clear();
  for (unsigned I = 0; I != NumVars; ++I)
    Vars.push_back(Record.readSubExpr());
  C->setRHSExprs(Vars);
  Vars.clear();
  for (unsigned I = 0; I != NumVars; ++I)
    Vars.push_back(Record.readSubExpr());
  C->setReductionOps(Vars);
  Vars.clear();
  for (unsigned I = 0; I != NumVars; ++I)
    Vars.push_back(Record.readSubExpr());
  C->setTaskgroupDescriptors(Vars);
}

void OMPClauseReader::VisitOMPLinearClause(OMPLinearClause *C) {
  VisitOMPClauseWithPostUpdate(C);
  C->setLParenLoc(Record.readSourceLocation());
  C->setColonLoc(Record.readSourceLocation());
  C->setModifier(static_cast<OpenMPLinearClauseKind>(Record.readInt()));
  C->setModifierLoc(Record.readSourceLocation());
  unsigned NumVars = C->varlist_size();
  SmallVector<Expr *, 16> Vars;
  Vars.reserve(NumVars);
  for (unsigned i = 0; i != NumVars; ++i)
    Vars.push_back(Record.readSubExpr());
  C->setVarRefs(Vars);
  Vars.clear();
  for (unsigned i = 0; i != NumVars; ++i)
    Vars.push_back(Record.readSubExpr());
  C->setPrivates(Vars);
  Vars.clear();
  for (unsigned i = 0; i != NumVars; ++i)
    Vars.push_back(Record.readSubExpr());
  C->setInits(Vars);
  Vars.clear();
  for (unsigned i = 0; i != NumVars; ++i)
    Vars.push_back(Record.readSubExpr());
  C->setUpdates(Vars);
  Vars.clear();
  for (unsigned i = 0; i != NumVars; ++i)
    Vars.push_back(Record.readSubExpr());
  C->setFinals(Vars);
  C->setStep(Record.readSubExpr());
  C->setCalcStep(Record.readSubExpr());
  Vars.clear();
  for (unsigned I = 0; I != NumVars + 1; ++I)
    Vars.push_back(Record.readSubExpr());
  C->setUsedExprs(Vars);
}

void OMPClauseReader::VisitOMPAlignedClause(OMPAlignedClause *C) {
  C->setLParenLoc(Record.readSourceLocation());
  C->setColonLoc(Record.readSourceLocation());
  unsigned NumVars = C->varlist_size();
  SmallVector<Expr *, 16> Vars;
  Vars.reserve(NumVars);
  for (unsigned i = 0; i != NumVars; ++i)
    Vars.push_back(Record.readSubExpr());
  C->setVarRefs(Vars);
  C->setAlignment(Record.readSubExpr());
}

void OMPClauseReader::VisitOMPCopyinClause(OMPCopyinClause *C) {
  C->setLParenLoc(Record.readSourceLocation());
  unsigned NumVars = C->varlist_size();
  SmallVector<Expr *, 16> Exprs;
  Exprs.reserve(NumVars);
  for (unsigned i = 0; i != NumVars; ++i)
    Exprs.push_back(Record.readSubExpr());
  C->setVarRefs(Exprs);
  Exprs.clear();
  for (unsigned i = 0; i != NumVars; ++i)
    Exprs.push_back(Record.readSubExpr());
  C->setSourceExprs(Exprs);
  Exprs.clear();
  for (unsigned i = 0; i != NumVars; ++i)
    Exprs.push_back(Record.readSubExpr());
  C->setDestinationExprs(Exprs);
  Exprs.clear();
  for (unsigned i = 0; i != NumVars; ++i)
    Exprs.push_back(Record.readSubExpr());
  C->setAssignmentOps(Exprs);
}

void OMPClauseReader::VisitOMPCopyprivateClause(OMPCopyprivateClause *C) {
  C->setLParenLoc(Record.readSourceLocation());
  unsigned NumVars = C->varlist_size();
  SmallVector<Expr *, 16> Exprs;
  Exprs.reserve(NumVars);
  for (unsigned i = 0; i != NumVars; ++i)
    Exprs.push_back(Record.readSubExpr());
  C->setVarRefs(Exprs);
  Exprs.clear();
  for (unsigned i = 0; i != NumVars; ++i)
    Exprs.push_back(Record.readSubExpr());
  C->setSourceExprs(Exprs);
  Exprs.clear();
  for (unsigned i = 0; i != NumVars; ++i)
    Exprs.push_back(Record.readSubExpr());
  C->setDestinationExprs(Exprs);
  Exprs.clear();
  for (unsigned i = 0; i != NumVars; ++i)
    Exprs.push_back(Record.readSubExpr());
  C->setAssignmentOps(Exprs);
}

void OMPClauseReader::VisitOMPFlushClause(OMPFlushClause *C) {
  C->setLParenLoc(Record.readSourceLocation());
  unsigned NumVars = C->varlist_size();
  SmallVector<Expr *, 16> Vars;
  Vars.reserve(NumVars);
  for (unsigned i = 0; i != NumVars; ++i)
    Vars.push_back(Record.readSubExpr());
  C->setVarRefs(Vars);
}

void OMPClauseReader::VisitOMPDepobjClause(OMPDepobjClause *C) {
  C->setDepobj(Record.readSubExpr());
  C->setLParenLoc(Record.readSourceLocation());
}

void OMPClauseReader::VisitOMPDependClause(OMPDependClause *C) {
  C->setLParenLoc(Record.readSourceLocation());
  C->setModifier(Record.readSubExpr());
  C->setDependencyKind(
      static_cast<OpenMPDependClauseKind>(Record.readInt()));
  C->setDependencyLoc(Record.readSourceLocation());
  C->setColonLoc(Record.readSourceLocation());
  unsigned NumVars = C->varlist_size();
  SmallVector<Expr *, 16> Vars;
  Vars.reserve(NumVars);
  for (unsigned I = 0; I != NumVars; ++I)
    Vars.push_back(Record.readSubExpr());
  C->setVarRefs(Vars);
  for (unsigned I = 0, E = C->getNumLoops(); I < E; ++I)
    C->setLoopData(I, Record.readSubExpr());
}

void OMPClauseReader::VisitOMPDeviceClause(OMPDeviceClause *C) {
  VisitOMPClauseWithPreInit(C);
  C->setModifier(Record.readEnum<OpenMPDeviceClauseModifier>());
  C->setDevice(Record.readSubExpr());
  C->setModifierLoc(Record.readSourceLocation());
  C->setLParenLoc(Record.readSourceLocation());
}

void OMPClauseReader::VisitOMPMapClause(OMPMapClause *C) {
  C->setLParenLoc(Record.readSourceLocation());
  for (unsigned I = 0; I < NumberOfOMPMapClauseModifiers; ++I) {
    C->setMapTypeModifier(
        I, static_cast<OpenMPMapModifierKind>(Record.readInt()));
    C->setMapTypeModifierLoc(I, Record.readSourceLocation());
  }
  C->setMapperQualifierLoc(Record.readNestedNameSpecifierLoc());
  C->setMapperIdInfo(Record.readDeclarationNameInfo());
  C->setMapType(
     static_cast<OpenMPMapClauseKind>(Record.readInt()));
  C->setMapLoc(Record.readSourceLocation());
  C->setColonLoc(Record.readSourceLocation());
  auto NumVars = C->varlist_size();
  auto UniqueDecls = C->getUniqueDeclarationsNum();
  auto TotalLists = C->getTotalComponentListNum();
  auto TotalComponents = C->getTotalComponentsNum();

  SmallVector<Expr *, 16> Vars;
  Vars.reserve(NumVars);
  for (unsigned i = 0; i != NumVars; ++i)
    Vars.push_back(Record.readExpr());
  C->setVarRefs(Vars);

  SmallVector<Expr *, 16> UDMappers;
  UDMappers.reserve(NumVars);
  for (unsigned I = 0; I < NumVars; ++I)
    UDMappers.push_back(Record.readExpr());
  C->setUDMapperRefs(UDMappers);

  SmallVector<ValueDecl *, 16> Decls;
  Decls.reserve(UniqueDecls);
  for (unsigned i = 0; i < UniqueDecls; ++i)
    Decls.push_back(Record.readDeclAs<ValueDecl>());
  C->setUniqueDecls(Decls);

  SmallVector<unsigned, 16> ListsPerDecl;
  ListsPerDecl.reserve(UniqueDecls);
  for (unsigned i = 0; i < UniqueDecls; ++i)
    ListsPerDecl.push_back(Record.readInt());
  C->setDeclNumLists(ListsPerDecl);

  SmallVector<unsigned, 32> ListSizes;
  ListSizes.reserve(TotalLists);
  for (unsigned i = 0; i < TotalLists; ++i)
    ListSizes.push_back(Record.readInt());
  C->setComponentListSizes(ListSizes);

  SmallVector<OMPClauseMappableExprCommon::MappableComponent, 32> Components;
  Components.reserve(TotalComponents);
  for (unsigned i = 0; i < TotalComponents; ++i) {
    Expr *AssociatedExprPr = Record.readExpr();
    auto *AssociatedDecl = Record.readDeclAs<ValueDecl>();
    Components.emplace_back(AssociatedExprPr, AssociatedDecl,
                            /*IsNonContiguous=*/false);
  }
  C->setComponents(Components, ListSizes);
}

void OMPClauseReader::VisitOMPAllocateClause(OMPAllocateClause *C) {
  C->setLParenLoc(Record.readSourceLocation());
  C->setColonLoc(Record.readSourceLocation());
  C->setAllocator(Record.readSubExpr());
  unsigned NumVars = C->varlist_size();
  SmallVector<Expr *, 16> Vars;
  Vars.reserve(NumVars);
  for (unsigned i = 0; i != NumVars; ++i)
    Vars.push_back(Record.readSubExpr());
  C->setVarRefs(Vars);
}

void OMPClauseReader::VisitOMPNumTeamsClause(OMPNumTeamsClause *C) {
  VisitOMPClauseWithPreInit(C);
  C->setNumTeams(Record.readSubExpr());
  C->setLParenLoc(Record.readSourceLocation());
}

void OMPClauseReader::VisitOMPThreadLimitClause(OMPThreadLimitClause *C) {
  VisitOMPClauseWithPreInit(C);
  C->setThreadLimit(Record.readSubExpr());
  C->setLParenLoc(Record.readSourceLocation());
}

void OMPClauseReader::VisitOMPPriorityClause(OMPPriorityClause *C) {
  VisitOMPClauseWithPreInit(C);
  C->setPriority(Record.readSubExpr());
  C->setLParenLoc(Record.readSourceLocation());
}

void OMPClauseReader::VisitOMPGrainsizeClause(OMPGrainsizeClause *C) {
  VisitOMPClauseWithPreInit(C);
  C->setGrainsize(Record.readSubExpr());
  C->setLParenLoc(Record.readSourceLocation());
}

void OMPClauseReader::VisitOMPNumTasksClause(OMPNumTasksClause *C) {
  VisitOMPClauseWithPreInit(C);
  C->setNumTasks(Record.readSubExpr());
  C->setLParenLoc(Record.readSourceLocation());
}

void OMPClauseReader::VisitOMPHintClause(OMPHintClause *C) {
  C->setHint(Record.readSubExpr());
  C->setLParenLoc(Record.readSourceLocation());
}

void OMPClauseReader::VisitOMPDistScheduleClause(OMPDistScheduleClause *C) {
  VisitOMPClauseWithPreInit(C);
  C->setDistScheduleKind(
      static_cast<OpenMPDistScheduleClauseKind>(Record.readInt()));
  C->setChunkSize(Record.readSubExpr());
  C->setLParenLoc(Record.readSourceLocation());
  C->setDistScheduleKindLoc(Record.readSourceLocation());
  C->setCommaLoc(Record.readSourceLocation());
}

void OMPClauseReader::VisitOMPDefaultmapClause(OMPDefaultmapClause *C) {
  C->setDefaultmapKind(
       static_cast<OpenMPDefaultmapClauseKind>(Record.readInt()));
  C->setDefaultmapModifier(
      static_cast<OpenMPDefaultmapClauseModifier>(Record.readInt()));
  C->setLParenLoc(Record.readSourceLocation());
  C->setDefaultmapModifierLoc(Record.readSourceLocation());
  C->setDefaultmapKindLoc(Record.readSourceLocation());
}

void OMPClauseReader::VisitOMPToClause(OMPToClause *C) {
  C->setLParenLoc(Record.readSourceLocation());
  for (unsigned I = 0; I < NumberOfOMPMotionModifiers; ++I) {
    C->setMotionModifier(
        I, static_cast<OpenMPMotionModifierKind>(Record.readInt()));
    C->setMotionModifierLoc(I, Record.readSourceLocation());
  }
  C->setMapperQualifierLoc(Record.readNestedNameSpecifierLoc());
  C->setMapperIdInfo(Record.readDeclarationNameInfo());
  C->setColonLoc(Record.readSourceLocation());
  auto NumVars = C->varlist_size();
  auto UniqueDecls = C->getUniqueDeclarationsNum();
  auto TotalLists = C->getTotalComponentListNum();
  auto TotalComponents = C->getTotalComponentsNum();

  SmallVector<Expr *, 16> Vars;
  Vars.reserve(NumVars);
  for (unsigned i = 0; i != NumVars; ++i)
    Vars.push_back(Record.readSubExpr());
  C->setVarRefs(Vars);

  SmallVector<Expr *, 16> UDMappers;
  UDMappers.reserve(NumVars);
  for (unsigned I = 0; I < NumVars; ++I)
    UDMappers.push_back(Record.readSubExpr());
  C->setUDMapperRefs(UDMappers);

  SmallVector<ValueDecl *, 16> Decls;
  Decls.reserve(UniqueDecls);
  for (unsigned i = 0; i < UniqueDecls; ++i)
    Decls.push_back(Record.readDeclAs<ValueDecl>());
  C->setUniqueDecls(Decls);

  SmallVector<unsigned, 16> ListsPerDecl;
  ListsPerDecl.reserve(UniqueDecls);
  for (unsigned i = 0; i < UniqueDecls; ++i)
    ListsPerDecl.push_back(Record.readInt());
  C->setDeclNumLists(ListsPerDecl);

  SmallVector<unsigned, 32> ListSizes;
  ListSizes.reserve(TotalLists);
  for (unsigned i = 0; i < TotalLists; ++i)
    ListSizes.push_back(Record.readInt());
  C->setComponentListSizes(ListSizes);

  SmallVector<OMPClauseMappableExprCommon::MappableComponent, 32> Components;
  Components.reserve(TotalComponents);
  for (unsigned i = 0; i < TotalComponents; ++i) {
    Expr *AssociatedExprPr = Record.readSubExpr();
    bool IsNonContiguous = Record.readBool();
    auto *AssociatedDecl = Record.readDeclAs<ValueDecl>();
    Components.emplace_back(AssociatedExprPr, AssociatedDecl, IsNonContiguous);
  }
  C->setComponents(Components, ListSizes);
}

void OMPClauseReader::VisitOMPFromClause(OMPFromClause *C) {
  C->setLParenLoc(Record.readSourceLocation());
  for (unsigned I = 0; I < NumberOfOMPMotionModifiers; ++I) {
    C->setMotionModifier(
        I, static_cast<OpenMPMotionModifierKind>(Record.readInt()));
    C->setMotionModifierLoc(I, Record.readSourceLocation());
  }
  C->setMapperQualifierLoc(Record.readNestedNameSpecifierLoc());
  C->setMapperIdInfo(Record.readDeclarationNameInfo());
  C->setColonLoc(Record.readSourceLocation());
  auto NumVars = C->varlist_size();
  auto UniqueDecls = C->getUniqueDeclarationsNum();
  auto TotalLists = C->getTotalComponentListNum();
  auto TotalComponents = C->getTotalComponentsNum();

  SmallVector<Expr *, 16> Vars;
  Vars.reserve(NumVars);
  for (unsigned i = 0; i != NumVars; ++i)
    Vars.push_back(Record.readSubExpr());
  C->setVarRefs(Vars);

  SmallVector<Expr *, 16> UDMappers;
  UDMappers.reserve(NumVars);
  for (unsigned I = 0; I < NumVars; ++I)
    UDMappers.push_back(Record.readSubExpr());
  C->setUDMapperRefs(UDMappers);

  SmallVector<ValueDecl *, 16> Decls;
  Decls.reserve(UniqueDecls);
  for (unsigned i = 0; i < UniqueDecls; ++i)
    Decls.push_back(Record.readDeclAs<ValueDecl>());
  C->setUniqueDecls(Decls);

  SmallVector<unsigned, 16> ListsPerDecl;
  ListsPerDecl.reserve(UniqueDecls);
  for (unsigned i = 0; i < UniqueDecls; ++i)
    ListsPerDecl.push_back(Record.readInt());
  C->setDeclNumLists(ListsPerDecl);

  SmallVector<unsigned, 32> ListSizes;
  ListSizes.reserve(TotalLists);
  for (unsigned i = 0; i < TotalLists; ++i)
    ListSizes.push_back(Record.readInt());
  C->setComponentListSizes(ListSizes);

  SmallVector<OMPClauseMappableExprCommon::MappableComponent, 32> Components;
  Components.reserve(TotalComponents);
  for (unsigned i = 0; i < TotalComponents; ++i) {
    Expr *AssociatedExprPr = Record.readSubExpr();
    bool IsNonContiguous = Record.readBool();
    auto *AssociatedDecl = Record.readDeclAs<ValueDecl>();
    Components.emplace_back(AssociatedExprPr, AssociatedDecl, IsNonContiguous);
  }
  C->setComponents(Components, ListSizes);
}

void OMPClauseReader::VisitOMPUseDevicePtrClause(OMPUseDevicePtrClause *C) {
  C->setLParenLoc(Record.readSourceLocation());
  auto NumVars = C->varlist_size();
  auto UniqueDecls = C->getUniqueDeclarationsNum();
  auto TotalLists = C->getTotalComponentListNum();
  auto TotalComponents = C->getTotalComponentsNum();

  SmallVector<Expr *, 16> Vars;
  Vars.reserve(NumVars);
  for (unsigned i = 0; i != NumVars; ++i)
    Vars.push_back(Record.readSubExpr());
  C->setVarRefs(Vars);
  Vars.clear();
  for (unsigned i = 0; i != NumVars; ++i)
    Vars.push_back(Record.readSubExpr());
  C->setPrivateCopies(Vars);
  Vars.clear();
  for (unsigned i = 0; i != NumVars; ++i)
    Vars.push_back(Record.readSubExpr());
  C->setInits(Vars);

  SmallVector<ValueDecl *, 16> Decls;
  Decls.reserve(UniqueDecls);
  for (unsigned i = 0; i < UniqueDecls; ++i)
    Decls.push_back(Record.readDeclAs<ValueDecl>());
  C->setUniqueDecls(Decls);

  SmallVector<unsigned, 16> ListsPerDecl;
  ListsPerDecl.reserve(UniqueDecls);
  for (unsigned i = 0; i < UniqueDecls; ++i)
    ListsPerDecl.push_back(Record.readInt());
  C->setDeclNumLists(ListsPerDecl);

  SmallVector<unsigned, 32> ListSizes;
  ListSizes.reserve(TotalLists);
  for (unsigned i = 0; i < TotalLists; ++i)
    ListSizes.push_back(Record.readInt());
  C->setComponentListSizes(ListSizes);

  SmallVector<OMPClauseMappableExprCommon::MappableComponent, 32> Components;
  Components.reserve(TotalComponents);
  for (unsigned i = 0; i < TotalComponents; ++i) {
    auto *AssociatedExprPr = Record.readSubExpr();
    auto *AssociatedDecl = Record.readDeclAs<ValueDecl>();
    Components.emplace_back(AssociatedExprPr, AssociatedDecl,
                            /*IsNonContiguous=*/false);
  }
  C->setComponents(Components, ListSizes);
}

void OMPClauseReader::VisitOMPUseDeviceAddrClause(OMPUseDeviceAddrClause *C) {
  C->setLParenLoc(Record.readSourceLocation());
  auto NumVars = C->varlist_size();
  auto UniqueDecls = C->getUniqueDeclarationsNum();
  auto TotalLists = C->getTotalComponentListNum();
  auto TotalComponents = C->getTotalComponentsNum();

  SmallVector<Expr *, 16> Vars;
  Vars.reserve(NumVars);
  for (unsigned i = 0; i != NumVars; ++i)
    Vars.push_back(Record.readSubExpr());
  C->setVarRefs(Vars);

  SmallVector<ValueDecl *, 16> Decls;
  Decls.reserve(UniqueDecls);
  for (unsigned i = 0; i < UniqueDecls; ++i)
    Decls.push_back(Record.readDeclAs<ValueDecl>());
  C->setUniqueDecls(Decls);

  SmallVector<unsigned, 16> ListsPerDecl;
  ListsPerDecl.reserve(UniqueDecls);
  for (unsigned i = 0; i < UniqueDecls; ++i)
    ListsPerDecl.push_back(Record.readInt());
  C->setDeclNumLists(ListsPerDecl);

  SmallVector<unsigned, 32> ListSizes;
  ListSizes.reserve(TotalLists);
  for (unsigned i = 0; i < TotalLists; ++i)
    ListSizes.push_back(Record.readInt());
  C->setComponentListSizes(ListSizes);

  SmallVector<OMPClauseMappableExprCommon::MappableComponent, 32> Components;
  Components.reserve(TotalComponents);
  for (unsigned i = 0; i < TotalComponents; ++i) {
    Expr *AssociatedExpr = Record.readSubExpr();
    auto *AssociatedDecl = Record.readDeclAs<ValueDecl>();
    Components.emplace_back(AssociatedExpr, AssociatedDecl,
                            /*IsNonContiguous*/ false);
  }
  C->setComponents(Components, ListSizes);
}

void OMPClauseReader::VisitOMPIsDevicePtrClause(OMPIsDevicePtrClause *C) {
  C->setLParenLoc(Record.readSourceLocation());
  auto NumVars = C->varlist_size();
  auto UniqueDecls = C->getUniqueDeclarationsNum();
  auto TotalLists = C->getTotalComponentListNum();
  auto TotalComponents = C->getTotalComponentsNum();

  SmallVector<Expr *, 16> Vars;
  Vars.reserve(NumVars);
  for (unsigned i = 0; i != NumVars; ++i)
    Vars.push_back(Record.readSubExpr());
  C->setVarRefs(Vars);
  Vars.clear();

  SmallVector<ValueDecl *, 16> Decls;
  Decls.reserve(UniqueDecls);
  for (unsigned i = 0; i < UniqueDecls; ++i)
    Decls.push_back(Record.readDeclAs<ValueDecl>());
  C->setUniqueDecls(Decls);

  SmallVector<unsigned, 16> ListsPerDecl;
  ListsPerDecl.reserve(UniqueDecls);
  for (unsigned i = 0; i < UniqueDecls; ++i)
    ListsPerDecl.push_back(Record.readInt());
  C->setDeclNumLists(ListsPerDecl);

  SmallVector<unsigned, 32> ListSizes;
  ListSizes.reserve(TotalLists);
  for (unsigned i = 0; i < TotalLists; ++i)
    ListSizes.push_back(Record.readInt());
  C->setComponentListSizes(ListSizes);

  SmallVector<OMPClauseMappableExprCommon::MappableComponent, 32> Components;
  Components.reserve(TotalComponents);
  for (unsigned i = 0; i < TotalComponents; ++i) {
    Expr *AssociatedExpr = Record.readSubExpr();
    auto *AssociatedDecl = Record.readDeclAs<ValueDecl>();
    Components.emplace_back(AssociatedExpr, AssociatedDecl,
                            /*IsNonContiguous=*/false);
  }
  C->setComponents(Components, ListSizes);
}

void OMPClauseReader::VisitOMPNontemporalClause(OMPNontemporalClause *C) {
  C->setLParenLoc(Record.readSourceLocation());
  unsigned NumVars = C->varlist_size();
  SmallVector<Expr *, 16> Vars;
  Vars.reserve(NumVars);
  for (unsigned i = 0; i != NumVars; ++i)
    Vars.push_back(Record.readSubExpr());
  C->setVarRefs(Vars);
  Vars.clear();
  Vars.reserve(NumVars);
  for (unsigned i = 0; i != NumVars; ++i)
    Vars.push_back(Record.readSubExpr());
  C->setPrivateRefs(Vars);
}

void OMPClauseReader::VisitOMPInclusiveClause(OMPInclusiveClause *C) {
  C->setLParenLoc(Record.readSourceLocation());
  unsigned NumVars = C->varlist_size();
  SmallVector<Expr *, 16> Vars;
  Vars.reserve(NumVars);
  for (unsigned i = 0; i != NumVars; ++i)
    Vars.push_back(Record.readSubExpr());
  C->setVarRefs(Vars);
}

void OMPClauseReader::VisitOMPExclusiveClause(OMPExclusiveClause *C) {
  C->setLParenLoc(Record.readSourceLocation());
  unsigned NumVars = C->varlist_size();
  SmallVector<Expr *, 16> Vars;
  Vars.reserve(NumVars);
  for (unsigned i = 0; i != NumVars; ++i)
    Vars.push_back(Record.readSubExpr());
  C->setVarRefs(Vars);
}

void OMPClauseReader::VisitOMPUsesAllocatorsClause(OMPUsesAllocatorsClause *C) {
  C->setLParenLoc(Record.readSourceLocation());
  unsigned NumOfAllocators = C->getNumberOfAllocators();
  SmallVector<OMPUsesAllocatorsClause::Data, 4> Data;
  Data.reserve(NumOfAllocators);
  for (unsigned I = 0; I != NumOfAllocators; ++I) {
    OMPUsesAllocatorsClause::Data &D = Data.emplace_back();
    D.Allocator = Record.readSubExpr();
    D.AllocatorTraits = Record.readSubExpr();
    D.LParenLoc = Record.readSourceLocation();
    D.RParenLoc = Record.readSourceLocation();
  }
  C->setAllocatorsData(Data);
}

void OMPClauseReader::VisitOMPAffinityClause(OMPAffinityClause *C) {
  C->setLParenLoc(Record.readSourceLocation());
  C->setModifier(Record.readSubExpr());
  C->setColonLoc(Record.readSourceLocation());
  unsigned NumOfLocators = C->varlist_size();
  SmallVector<Expr *, 4> Locators;
  Locators.reserve(NumOfLocators);
  for (unsigned I = 0; I != NumOfLocators; ++I)
    Locators.push_back(Record.readSubExpr());
  C->setVarRefs(Locators);
}

void OMPClauseReader::VisitOMPOrderClause(OMPOrderClause *C) {
  C->setKind(Record.readEnum<OpenMPOrderClauseKind>());
  C->setLParenLoc(Record.readSourceLocation());
  C->setKindKwLoc(Record.readSourceLocation());
}

OMPTraitInfo *ASTRecordReader::readOMPTraitInfo() {
  OMPTraitInfo &TI = getContext().getNewOMPTraitInfo();
  TI.Sets.resize(readUInt32());
  for (auto &Set : TI.Sets) {
    Set.Kind = readEnum<llvm::omp::TraitSet>();
    Set.Selectors.resize(readUInt32());
    for (auto &Selector : Set.Selectors) {
      Selector.Kind = readEnum<llvm::omp::TraitSelector>();
      Selector.ScoreOrCondition = nullptr;
      if (readBool())
        Selector.ScoreOrCondition = readExprRef();
      Selector.Properties.resize(readUInt32());
      for (auto &Property : Selector.Properties)
        Property.Kind = readEnum<llvm::omp::TraitProperty>();
    }
  }
  return &TI;
}

void ASTRecordReader::readOMPChildren(OMPChildren *Data) {
  if (!Data)
    return;
  if (Reader->ReadingKind == ASTReader::Read_Stmt) {
    // Skip NumClauses, NumChildren and HasAssociatedStmt fields.
    skipInts(3);
  }
  SmallVector<OMPClause *, 4> Clauses(Data->getNumClauses());
  for (unsigned I = 0, E = Data->getNumClauses(); I < E; ++I)
    Clauses[I] = readOMPClause();
  Data->setClauses(Clauses);
  if (Data->hasAssociatedStmt())
    Data->setAssociatedStmt(readStmt());
  for (unsigned I = 0, E = Data->getNumChildren(); I < E; ++I)
    Data->getChildren()[I] = readStmt();
}<|MERGE_RESOLUTION|>--- conflicted
+++ resolved
@@ -5834,10 +5834,7 @@
   HSOpts.DisableModuleHash = Record[Idx++];
   HSOpts.ImplicitModuleMaps = Record[Idx++];
   HSOpts.ModuleMapFileHomeIsCwd = Record[Idx++];
-<<<<<<< HEAD
-=======
   HSOpts.EnablePrebuiltImplicitModules = Record[Idx++];
->>>>>>> 00d54bb0
   HSOpts.UseBuiltinIncludes = Record[Idx++];
   HSOpts.UseStandardSystemIncludes = Record[Idx++];
   HSOpts.UseStandardCXXIncludes = Record[Idx++];
