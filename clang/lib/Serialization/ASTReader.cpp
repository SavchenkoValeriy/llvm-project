//===- ASTReader.cpp - AST File Reader ------------------------------------===//
//
// Part of the LLVM Project, under the Apache License v2.0 with LLVM Exceptions.
// See https://llvm.org/LICENSE.txt for license information.
// SPDX-License-Identifier: Apache-2.0 WITH LLVM-exception
//
//===----------------------------------------------------------------------===//
//
//  This file defines the ASTReader class, which reads AST files.
//
//===----------------------------------------------------------------------===//

#include "clang/Basic/OpenMPKinds.h"
#include "clang/Serialization/ASTRecordReader.h"
#include "ASTCommon.h"
#include "ASTReaderInternals.h"
#include "clang/AST/AbstractTypeReader.h"
#include "clang/AST/ASTConsumer.h"
#include "clang/AST/ASTContext.h"
#include "clang/AST/ASTMutationListener.h"
#include "clang/AST/ASTUnresolvedSet.h"
#include "clang/AST/Decl.h"
#include "clang/AST/DeclBase.h"
#include "clang/AST/DeclCXX.h"
#include "clang/AST/DeclFriend.h"
#include "clang/AST/DeclGroup.h"
#include "clang/AST/DeclObjC.h"
#include "clang/AST/DeclTemplate.h"
#include "clang/AST/DeclarationName.h"
#include "clang/AST/Expr.h"
#include "clang/AST/ExprCXX.h"
#include "clang/AST/ExternalASTSource.h"
#include "clang/AST/NestedNameSpecifier.h"
#include "clang/AST/OpenMPClause.h"
#include "clang/AST/ODRHash.h"
#include "clang/AST/RawCommentList.h"
#include "clang/AST/TemplateBase.h"
#include "clang/AST/TemplateName.h"
#include "clang/AST/Type.h"
#include "clang/AST/TypeLoc.h"
#include "clang/AST/TypeLocVisitor.h"
#include "clang/AST/UnresolvedSet.h"
#include "clang/Basic/CommentOptions.h"
#include "clang/Basic/Diagnostic.h"
#include "clang/Basic/DiagnosticOptions.h"
#include "clang/Basic/ExceptionSpecificationType.h"
#include "clang/Basic/FileManager.h"
#include "clang/Basic/FileSystemOptions.h"
#include "clang/Basic/IdentifierTable.h"
#include "clang/Basic/LLVM.h"
#include "clang/Basic/LangOptions.h"
#include "clang/Basic/Module.h"
#include "clang/Basic/ObjCRuntime.h"
#include "clang/Basic/OperatorKinds.h"
#include "clang/Basic/PragmaKinds.h"
#include "clang/Basic/Sanitizers.h"
#include "clang/Basic/SourceLocation.h"
#include "clang/Basic/SourceManager.h"
#include "clang/Basic/SourceManagerInternals.h"
#include "clang/Basic/Specifiers.h"
#include "clang/Basic/TargetInfo.h"
#include "clang/Basic/TargetOptions.h"
#include "clang/Basic/TokenKinds.h"
#include "clang/Basic/Version.h"
#include "clang/Lex/HeaderSearch.h"
#include "clang/Lex/HeaderSearchOptions.h"
#include "clang/Lex/MacroInfo.h"
#include "clang/Lex/ModuleMap.h"
#include "clang/Lex/PreprocessingRecord.h"
#include "clang/Lex/Preprocessor.h"
#include "clang/Lex/PreprocessorOptions.h"
#include "clang/Lex/Token.h"
#include "clang/Sema/ObjCMethodList.h"
#include "clang/Sema/Scope.h"
#include "clang/Sema/Sema.h"
#include "clang/Sema/Weak.h"
#include "clang/Serialization/ASTBitCodes.h"
#include "clang/Serialization/ASTDeserializationListener.h"
#include "clang/Serialization/ContinuousRangeMap.h"
#include "clang/Serialization/GlobalModuleIndex.h"
#include "clang/Serialization/InMemoryModuleCache.h"
#include "clang/Serialization/ModuleFile.h"
#include "clang/Serialization/ModuleFileExtension.h"
#include "clang/Serialization/ModuleManager.h"
#include "clang/Serialization/PCHContainerOperations.h"
#include "clang/Serialization/SerializationDiagnostic.h"
#include "llvm/ADT/APFloat.h"
#include "llvm/ADT/APInt.h"
#include "llvm/ADT/APSInt.h"
#include "llvm/ADT/ArrayRef.h"
#include "llvm/ADT/DenseMap.h"
#include "llvm/ADT/FloatingPointMode.h"
#include "llvm/ADT/FoldingSet.h"
#include "llvm/ADT/Hashing.h"
#include "llvm/ADT/IntrusiveRefCntPtr.h"
#include "llvm/ADT/None.h"
#include "llvm/ADT/Optional.h"
#include "llvm/ADT/STLExtras.h"
#include "llvm/ADT/ScopeExit.h"
#include "llvm/ADT/SmallPtrSet.h"
#include "llvm/ADT/SmallString.h"
#include "llvm/ADT/SmallVector.h"
#include "llvm/ADT/StringExtras.h"
#include "llvm/ADT/StringMap.h"
#include "llvm/ADT/StringRef.h"
#include "llvm/ADT/Triple.h"
#include "llvm/ADT/iterator_range.h"
#include "llvm/Bitstream/BitstreamReader.h"
#include "llvm/Support/Casting.h"
#include "llvm/Support/Compiler.h"
#include "llvm/Support/Compression.h"
#include "llvm/Support/DJB.h"
#include "llvm/Support/Endian.h"
#include "llvm/Support/Error.h"
#include "llvm/Support/ErrorHandling.h"
#include "llvm/Support/FileSystem.h"
#include "llvm/Support/MemoryBuffer.h"
#include "llvm/Support/Path.h"
#include "llvm/Support/SaveAndRestore.h"
#include "llvm/Support/Timer.h"
#include "llvm/Support/VersionTuple.h"
#include "llvm/Support/raw_ostream.h"
#include <algorithm>
#include <cassert>
#include <cstddef>
#include <cstdint>
#include <cstdio>
#include <ctime>
#include <iterator>
#include <limits>
#include <map>
#include <memory>
#include <string>
#include <system_error>
#include <tuple>
#include <utility>
#include <vector>

using namespace clang;
using namespace clang::serialization;
using namespace clang::serialization::reader;
using llvm::BitstreamCursor;
using llvm::RoundingMode;

//===----------------------------------------------------------------------===//
// ChainedASTReaderListener implementation
//===----------------------------------------------------------------------===//

bool
ChainedASTReaderListener::ReadFullVersionInformation(StringRef FullVersion) {
  return First->ReadFullVersionInformation(FullVersion) ||
         Second->ReadFullVersionInformation(FullVersion);
}

void ChainedASTReaderListener::ReadModuleName(StringRef ModuleName) {
  First->ReadModuleName(ModuleName);
  Second->ReadModuleName(ModuleName);
}

void ChainedASTReaderListener::ReadModuleMapFile(StringRef ModuleMapPath) {
  First->ReadModuleMapFile(ModuleMapPath);
  Second->ReadModuleMapFile(ModuleMapPath);
}

bool
ChainedASTReaderListener::ReadLanguageOptions(const LangOptions &LangOpts,
                                              bool Complain,
                                              bool AllowCompatibleDifferences) {
  return First->ReadLanguageOptions(LangOpts, Complain,
                                    AllowCompatibleDifferences) ||
         Second->ReadLanguageOptions(LangOpts, Complain,
                                     AllowCompatibleDifferences);
}

bool ChainedASTReaderListener::ReadTargetOptions(
    const TargetOptions &TargetOpts, bool Complain,
    bool AllowCompatibleDifferences) {
  return First->ReadTargetOptions(TargetOpts, Complain,
                                  AllowCompatibleDifferences) ||
         Second->ReadTargetOptions(TargetOpts, Complain,
                                   AllowCompatibleDifferences);
}

bool ChainedASTReaderListener::ReadDiagnosticOptions(
    IntrusiveRefCntPtr<DiagnosticOptions> DiagOpts, bool Complain) {
  return First->ReadDiagnosticOptions(DiagOpts, Complain) ||
         Second->ReadDiagnosticOptions(DiagOpts, Complain);
}

bool
ChainedASTReaderListener::ReadFileSystemOptions(const FileSystemOptions &FSOpts,
                                                bool Complain) {
  return First->ReadFileSystemOptions(FSOpts, Complain) ||
         Second->ReadFileSystemOptions(FSOpts, Complain);
}

bool ChainedASTReaderListener::ReadHeaderSearchOptions(
    const HeaderSearchOptions &HSOpts, StringRef SpecificModuleCachePath,
    bool Complain) {
  return First->ReadHeaderSearchOptions(HSOpts, SpecificModuleCachePath,
                                        Complain) ||
         Second->ReadHeaderSearchOptions(HSOpts, SpecificModuleCachePath,
                                         Complain);
}

bool ChainedASTReaderListener::ReadPreprocessorOptions(
    const PreprocessorOptions &PPOpts, bool Complain,
    std::string &SuggestedPredefines) {
  return First->ReadPreprocessorOptions(PPOpts, Complain,
                                        SuggestedPredefines) ||
         Second->ReadPreprocessorOptions(PPOpts, Complain, SuggestedPredefines);
}

void ChainedASTReaderListener::ReadCounter(const serialization::ModuleFile &M,
                                           unsigned Value) {
  First->ReadCounter(M, Value);
  Second->ReadCounter(M, Value);
}

bool ChainedASTReaderListener::needsInputFileVisitation() {
  return First->needsInputFileVisitation() ||
         Second->needsInputFileVisitation();
}

bool ChainedASTReaderListener::needsSystemInputFileVisitation() {
  return First->needsSystemInputFileVisitation() ||
  Second->needsSystemInputFileVisitation();
}

void ChainedASTReaderListener::visitModuleFile(StringRef Filename,
                                               ModuleKind Kind) {
  First->visitModuleFile(Filename, Kind);
  Second->visitModuleFile(Filename, Kind);
}

bool ChainedASTReaderListener::visitInputFile(StringRef Filename,
                                              bool isSystem,
                                              bool isOverridden,
                                              bool isExplicitModule) {
  bool Continue = false;
  if (First->needsInputFileVisitation() &&
      (!isSystem || First->needsSystemInputFileVisitation()))
    Continue |= First->visitInputFile(Filename, isSystem, isOverridden,
                                      isExplicitModule);
  if (Second->needsInputFileVisitation() &&
      (!isSystem || Second->needsSystemInputFileVisitation()))
    Continue |= Second->visitInputFile(Filename, isSystem, isOverridden,
                                       isExplicitModule);
  return Continue;
}

void ChainedASTReaderListener::readModuleFileExtension(
       const ModuleFileExtensionMetadata &Metadata) {
  First->readModuleFileExtension(Metadata);
  Second->readModuleFileExtension(Metadata);
}

//===----------------------------------------------------------------------===//
// PCH validator implementation
//===----------------------------------------------------------------------===//

ASTReaderListener::~ASTReaderListener() = default;

/// Compare the given set of language options against an existing set of
/// language options.
///
/// \param Diags If non-NULL, diagnostics will be emitted via this engine.
/// \param AllowCompatibleDifferences If true, differences between compatible
///        language options will be permitted.
///
/// \returns true if the languagae options mis-match, false otherwise.
static bool checkLanguageOptions(const LangOptions &LangOpts,
                                 const LangOptions &ExistingLangOpts,
                                 DiagnosticsEngine *Diags,
                                 bool AllowCompatibleDifferences = true) {
#define LANGOPT(Name, Bits, Default, Description)                 \
  if (ExistingLangOpts.Name != LangOpts.Name) {                   \
    if (Diags)                                                    \
      Diags->Report(diag::err_pch_langopt_mismatch)               \
        << Description << LangOpts.Name << ExistingLangOpts.Name; \
    return true;                                                  \
  }

#define VALUE_LANGOPT(Name, Bits, Default, Description)   \
  if (ExistingLangOpts.Name != LangOpts.Name) {           \
    if (Diags)                                            \
      Diags->Report(diag::err_pch_langopt_value_mismatch) \
        << Description;                                   \
    return true;                                          \
  }

#define ENUM_LANGOPT(Name, Type, Bits, Default, Description)   \
  if (ExistingLangOpts.get##Name() != LangOpts.get##Name()) {  \
    if (Diags)                                                 \
      Diags->Report(diag::err_pch_langopt_value_mismatch)      \
        << Description;                                        \
    return true;                                               \
  }

#define COMPATIBLE_LANGOPT(Name, Bits, Default, Description)  \
  if (!AllowCompatibleDifferences)                            \
    LANGOPT(Name, Bits, Default, Description)

#define COMPATIBLE_ENUM_LANGOPT(Name, Bits, Default, Description)  \
  if (!AllowCompatibleDifferences)                                 \
    ENUM_LANGOPT(Name, Bits, Default, Description)

#define COMPATIBLE_VALUE_LANGOPT(Name, Bits, Default, Description) \
  if (!AllowCompatibleDifferences)                                 \
    VALUE_LANGOPT(Name, Bits, Default, Description)

#define BENIGN_LANGOPT(Name, Bits, Default, Description)
#define BENIGN_ENUM_LANGOPT(Name, Type, Bits, Default, Description)
#define BENIGN_VALUE_LANGOPT(Name, Type, Bits, Default, Description)
#include "clang/Basic/LangOptions.def"

  if (ExistingLangOpts.ModuleFeatures != LangOpts.ModuleFeatures) {
    if (Diags)
      Diags->Report(diag::err_pch_langopt_value_mismatch) << "module features";
    return true;
  }

  if (ExistingLangOpts.ObjCRuntime != LangOpts.ObjCRuntime) {
    if (Diags)
      Diags->Report(diag::err_pch_langopt_value_mismatch)
      << "target Objective-C runtime";
    return true;
  }

  if (ExistingLangOpts.CommentOpts.BlockCommandNames !=
      LangOpts.CommentOpts.BlockCommandNames) {
    if (Diags)
      Diags->Report(diag::err_pch_langopt_value_mismatch)
        << "block command names";
    return true;
  }

  // Sanitizer feature mismatches are treated as compatible differences. If
  // compatible differences aren't allowed, we still only want to check for
  // mismatches of non-modular sanitizers (the only ones which can affect AST
  // generation).
  if (!AllowCompatibleDifferences) {
    SanitizerMask ModularSanitizers = getPPTransparentSanitizers();
    SanitizerSet ExistingSanitizers = ExistingLangOpts.Sanitize;
    SanitizerSet ImportedSanitizers = LangOpts.Sanitize;
    ExistingSanitizers.clear(ModularSanitizers);
    ImportedSanitizers.clear(ModularSanitizers);
    if (ExistingSanitizers.Mask != ImportedSanitizers.Mask) {
      const std::string Flag = "-fsanitize=";
      if (Diags) {
#define SANITIZER(NAME, ID)                                                    \
  {                                                                            \
    bool InExistingModule = ExistingSanitizers.has(SanitizerKind::ID);         \
    bool InImportedModule = ImportedSanitizers.has(SanitizerKind::ID);         \
    if (InExistingModule != InImportedModule)                                  \
      Diags->Report(diag::err_pch_targetopt_feature_mismatch)                  \
          << InExistingModule << (Flag + NAME);                                \
  }
#include "clang/Basic/Sanitizers.def"
      }
      return true;
    }
  }

  return false;
}

/// Compare the given set of target options against an existing set of
/// target options.
///
/// \param Diags If non-NULL, diagnostics will be emitted via this engine.
///
/// \returns true if the target options mis-match, false otherwise.
static bool checkTargetOptions(const TargetOptions &TargetOpts,
                               const TargetOptions &ExistingTargetOpts,
                               DiagnosticsEngine *Diags,
                               bool AllowCompatibleDifferences = true) {
#define CHECK_TARGET_OPT(Field, Name)                             \
  if (TargetOpts.Field != ExistingTargetOpts.Field) {             \
    if (Diags)                                                    \
      Diags->Report(diag::err_pch_targetopt_mismatch)             \
        << Name << TargetOpts.Field << ExistingTargetOpts.Field;  \
    return true;                                                  \
  }

  // The triple and ABI must match exactly.
  CHECK_TARGET_OPT(Triple, "target");
  CHECK_TARGET_OPT(ABI, "target ABI");

  // We can tolerate different CPUs in many cases, notably when one CPU
  // supports a strict superset of another. When allowing compatible
  // differences skip this check.
  if (!AllowCompatibleDifferences) {
    CHECK_TARGET_OPT(CPU, "target CPU");
    CHECK_TARGET_OPT(TuneCPU, "tune CPU");
  }

#undef CHECK_TARGET_OPT

  // Compare feature sets.
  SmallVector<StringRef, 4> ExistingFeatures(
                                             ExistingTargetOpts.FeaturesAsWritten.begin(),
                                             ExistingTargetOpts.FeaturesAsWritten.end());
  SmallVector<StringRef, 4> ReadFeatures(TargetOpts.FeaturesAsWritten.begin(),
                                         TargetOpts.FeaturesAsWritten.end());
  llvm::sort(ExistingFeatures);
  llvm::sort(ReadFeatures);

  // We compute the set difference in both directions explicitly so that we can
  // diagnose the differences differently.
  SmallVector<StringRef, 4> UnmatchedExistingFeatures, UnmatchedReadFeatures;
  std::set_difference(
      ExistingFeatures.begin(), ExistingFeatures.end(), ReadFeatures.begin(),
      ReadFeatures.end(), std::back_inserter(UnmatchedExistingFeatures));
  std::set_difference(ReadFeatures.begin(), ReadFeatures.end(),
                      ExistingFeatures.begin(), ExistingFeatures.end(),
                      std::back_inserter(UnmatchedReadFeatures));

  // If we are allowing compatible differences and the read feature set is
  // a strict subset of the existing feature set, there is nothing to diagnose.
  if (AllowCompatibleDifferences && UnmatchedReadFeatures.empty())
    return false;

  if (Diags) {
    for (StringRef Feature : UnmatchedReadFeatures)
      Diags->Report(diag::err_pch_targetopt_feature_mismatch)
          << /* is-existing-feature */ false << Feature;
    for (StringRef Feature : UnmatchedExistingFeatures)
      Diags->Report(diag::err_pch_targetopt_feature_mismatch)
          << /* is-existing-feature */ true << Feature;
  }

  return !UnmatchedReadFeatures.empty() || !UnmatchedExistingFeatures.empty();
}

bool
PCHValidator::ReadLanguageOptions(const LangOptions &LangOpts,
                                  bool Complain,
                                  bool AllowCompatibleDifferences) {
  const LangOptions &ExistingLangOpts = PP.getLangOpts();
  return checkLanguageOptions(LangOpts, ExistingLangOpts,
                              Complain ? &Reader.Diags : nullptr,
                              AllowCompatibleDifferences);
}

bool PCHValidator::ReadTargetOptions(const TargetOptions &TargetOpts,
                                     bool Complain,
                                     bool AllowCompatibleDifferences) {
  const TargetOptions &ExistingTargetOpts = PP.getTargetInfo().getTargetOpts();
  return checkTargetOptions(TargetOpts, ExistingTargetOpts,
                            Complain ? &Reader.Diags : nullptr,
                            AllowCompatibleDifferences);
}

namespace {

using MacroDefinitionsMap =
    llvm::StringMap<std::pair<StringRef, bool /*IsUndef*/>>;
using DeclsMap = llvm::DenseMap<DeclarationName, SmallVector<NamedDecl *, 8>>;

} // namespace

static bool checkDiagnosticGroupMappings(DiagnosticsEngine &StoredDiags,
                                         DiagnosticsEngine &Diags,
                                         bool Complain) {
  using Level = DiagnosticsEngine::Level;

  // Check current mappings for new -Werror mappings, and the stored mappings
  // for cases that were explicitly mapped to *not* be errors that are now
  // errors because of options like -Werror.
  DiagnosticsEngine *MappingSources[] = { &Diags, &StoredDiags };

  for (DiagnosticsEngine *MappingSource : MappingSources) {
    for (auto DiagIDMappingPair : MappingSource->getDiagnosticMappings()) {
      diag::kind DiagID = DiagIDMappingPair.first;
      Level CurLevel = Diags.getDiagnosticLevel(DiagID, SourceLocation());
      if (CurLevel < DiagnosticsEngine::Error)
        continue; // not significant
      Level StoredLevel =
          StoredDiags.getDiagnosticLevel(DiagID, SourceLocation());
      if (StoredLevel < DiagnosticsEngine::Error) {
        if (Complain)
          Diags.Report(diag::err_pch_diagopt_mismatch) << "-Werror=" +
              Diags.getDiagnosticIDs()->getWarningOptionForDiag(DiagID).str();
        return true;
      }
    }
  }

  return false;
}

static bool isExtHandlingFromDiagsError(DiagnosticsEngine &Diags) {
  diag::Severity Ext = Diags.getExtensionHandlingBehavior();
  if (Ext == diag::Severity::Warning && Diags.getWarningsAsErrors())
    return true;
  return Ext >= diag::Severity::Error;
}

static bool checkDiagnosticMappings(DiagnosticsEngine &StoredDiags,
                                    DiagnosticsEngine &Diags,
                                    bool IsSystem, bool Complain) {
  // Top-level options
  if (IsSystem) {
    if (Diags.getSuppressSystemWarnings())
      return false;
    // If -Wsystem-headers was not enabled before, be conservative
    if (StoredDiags.getSuppressSystemWarnings()) {
      if (Complain)
        Diags.Report(diag::err_pch_diagopt_mismatch) << "-Wsystem-headers";
      return true;
    }
  }

  if (Diags.getWarningsAsErrors() && !StoredDiags.getWarningsAsErrors()) {
    if (Complain)
      Diags.Report(diag::err_pch_diagopt_mismatch) << "-Werror";
    return true;
  }

  if (Diags.getWarningsAsErrors() && Diags.getEnableAllWarnings() &&
      !StoredDiags.getEnableAllWarnings()) {
    if (Complain)
      Diags.Report(diag::err_pch_diagopt_mismatch) << "-Weverything -Werror";
    return true;
  }

  if (isExtHandlingFromDiagsError(Diags) &&
      !isExtHandlingFromDiagsError(StoredDiags)) {
    if (Complain)
      Diags.Report(diag::err_pch_diagopt_mismatch) << "-pedantic-errors";
    return true;
  }

  return checkDiagnosticGroupMappings(StoredDiags, Diags, Complain);
}

/// Return the top import module if it is implicit, nullptr otherwise.
static Module *getTopImportImplicitModule(ModuleManager &ModuleMgr,
                                          Preprocessor &PP) {
  // If the original import came from a file explicitly generated by the user,
  // don't check the diagnostic mappings.
  // FIXME: currently this is approximated by checking whether this is not a
  // module import of an implicitly-loaded module file.
  // Note: ModuleMgr.rbegin() may not be the current module, but it must be in
  // the transitive closure of its imports, since unrelated modules cannot be
  // imported until after this module finishes validation.
  ModuleFile *TopImport = &*ModuleMgr.rbegin();
  while (!TopImport->ImportedBy.empty())
    TopImport = TopImport->ImportedBy[0];
  if (TopImport->Kind != MK_ImplicitModule)
    return nullptr;

  StringRef ModuleName = TopImport->ModuleName;
  assert(!ModuleName.empty() && "diagnostic options read before module name");

  Module *M = PP.getHeaderSearchInfo().lookupModule(ModuleName);
  assert(M && "missing module");
  return M;
}

bool PCHValidator::ReadDiagnosticOptions(
    IntrusiveRefCntPtr<DiagnosticOptions> DiagOpts, bool Complain) {
  DiagnosticsEngine &ExistingDiags = PP.getDiagnostics();
  IntrusiveRefCntPtr<DiagnosticIDs> DiagIDs(ExistingDiags.getDiagnosticIDs());
  IntrusiveRefCntPtr<DiagnosticsEngine> Diags(
      new DiagnosticsEngine(DiagIDs, DiagOpts.get()));
  // This should never fail, because we would have processed these options
  // before writing them to an ASTFile.
  ProcessWarningOptions(*Diags, *DiagOpts, /*Report*/false);

  ModuleManager &ModuleMgr = Reader.getModuleManager();
  assert(ModuleMgr.size() >= 1 && "what ASTFile is this then");

  Module *TopM = getTopImportImplicitModule(ModuleMgr, PP);
  if (!TopM)
    return false;

  // FIXME: if the diagnostics are incompatible, save a DiagnosticOptions that
  // contains the union of their flags.
  return checkDiagnosticMappings(*Diags, ExistingDiags, TopM->IsSystem,
                                 Complain);
}

/// Collect the macro definitions provided by the given preprocessor
/// options.
static void
collectMacroDefinitions(const PreprocessorOptions &PPOpts,
                        MacroDefinitionsMap &Macros,
                        SmallVectorImpl<StringRef> *MacroNames = nullptr) {
  for (unsigned I = 0, N = PPOpts.Macros.size(); I != N; ++I) {
    StringRef Macro = PPOpts.Macros[I].first;
    bool IsUndef = PPOpts.Macros[I].second;

    std::pair<StringRef, StringRef> MacroPair = Macro.split('=');
    StringRef MacroName = MacroPair.first;
    StringRef MacroBody = MacroPair.second;

    // For an #undef'd macro, we only care about the name.
    if (IsUndef) {
      if (MacroNames && !Macros.count(MacroName))
        MacroNames->push_back(MacroName);

      Macros[MacroName] = std::make_pair("", true);
      continue;
    }

    // For a #define'd macro, figure out the actual definition.
    if (MacroName.size() == Macro.size())
      MacroBody = "1";
    else {
      // Note: GCC drops anything following an end-of-line character.
      StringRef::size_type End = MacroBody.find_first_of("\n\r");
      MacroBody = MacroBody.substr(0, End);
    }

    if (MacroNames && !Macros.count(MacroName))
      MacroNames->push_back(MacroName);
    Macros[MacroName] = std::make_pair(MacroBody, false);
  }
}

/// Check the preprocessor options deserialized from the control block
/// against the preprocessor options in an existing preprocessor.
///
/// \param Diags If non-null, produce diagnostics for any mismatches incurred.
/// \param Validate If true, validate preprocessor options. If false, allow
///        macros defined by \p ExistingPPOpts to override those defined by
///        \p PPOpts in SuggestedPredefines.
static bool checkPreprocessorOptions(const PreprocessorOptions &PPOpts,
                                     const PreprocessorOptions &ExistingPPOpts,
                                     DiagnosticsEngine *Diags,
                                     FileManager &FileMgr,
                                     std::string &SuggestedPredefines,
                                     const LangOptions &LangOpts,
                                     bool Validate = true) {
  // Check macro definitions.
  MacroDefinitionsMap ASTFileMacros;
  collectMacroDefinitions(PPOpts, ASTFileMacros);
  MacroDefinitionsMap ExistingMacros;
  SmallVector<StringRef, 4> ExistingMacroNames;
  collectMacroDefinitions(ExistingPPOpts, ExistingMacros, &ExistingMacroNames);

  for (unsigned I = 0, N = ExistingMacroNames.size(); I != N; ++I) {
    // Dig out the macro definition in the existing preprocessor options.
    StringRef MacroName = ExistingMacroNames[I];
    std::pair<StringRef, bool> Existing = ExistingMacros[MacroName];

    // Check whether we know anything about this macro name or not.
    llvm::StringMap<std::pair<StringRef, bool /*IsUndef*/>>::iterator Known =
        ASTFileMacros.find(MacroName);
    if (!Validate || Known == ASTFileMacros.end()) {
      // FIXME: Check whether this identifier was referenced anywhere in the
      // AST file. If so, we should reject the AST file. Unfortunately, this
      // information isn't in the control block. What shall we do about it?

      if (Existing.second) {
        SuggestedPredefines += "#undef ";
        SuggestedPredefines += MacroName.str();
        SuggestedPredefines += '\n';
      } else {
        SuggestedPredefines += "#define ";
        SuggestedPredefines += MacroName.str();
        SuggestedPredefines += ' ';
        SuggestedPredefines += Existing.first.str();
        SuggestedPredefines += '\n';
      }
      continue;
    }

    // If the macro was defined in one but undef'd in the other, we have a
    // conflict.
    if (Existing.second != Known->second.second) {
      if (Diags) {
        Diags->Report(diag::err_pch_macro_def_undef)
          << MacroName << Known->second.second;
      }
      return true;
    }

    // If the macro was #undef'd in both, or if the macro bodies are identical,
    // it's fine.
    if (Existing.second || Existing.first == Known->second.first)
      continue;

    // The macro bodies differ; complain.
    if (Diags) {
      Diags->Report(diag::err_pch_macro_def_conflict)
        << MacroName << Known->second.first << Existing.first;
    }
    return true;
  }

  // Check whether we're using predefines.
  if (PPOpts.UsePredefines != ExistingPPOpts.UsePredefines && Validate) {
    if (Diags) {
      Diags->Report(diag::err_pch_undef) << ExistingPPOpts.UsePredefines;
    }
    return true;
  }

  // Detailed record is important since it is used for the module cache hash.
  if (LangOpts.Modules &&
      PPOpts.DetailedRecord != ExistingPPOpts.DetailedRecord && Validate) {
    if (Diags) {
      Diags->Report(diag::err_pch_pp_detailed_record) << PPOpts.DetailedRecord;
    }
    return true;
  }

  // Compute the #include and #include_macros lines we need.
  for (unsigned I = 0, N = ExistingPPOpts.Includes.size(); I != N; ++I) {
    StringRef File = ExistingPPOpts.Includes[I];

    if (!ExistingPPOpts.ImplicitPCHInclude.empty() &&
        !ExistingPPOpts.PCHThroughHeader.empty()) {
      // In case the through header is an include, we must add all the includes
      // to the predefines so the start point can be determined.
      SuggestedPredefines += "#include \"";
      SuggestedPredefines += File;
      SuggestedPredefines += "\"\n";
      continue;
    }

    if (File == ExistingPPOpts.ImplicitPCHInclude)
      continue;

    if (std::find(PPOpts.Includes.begin(), PPOpts.Includes.end(), File)
          != PPOpts.Includes.end())
      continue;

    SuggestedPredefines += "#include \"";
    SuggestedPredefines += File;
    SuggestedPredefines += "\"\n";
  }

  for (unsigned I = 0, N = ExistingPPOpts.MacroIncludes.size(); I != N; ++I) {
    StringRef File = ExistingPPOpts.MacroIncludes[I];
    if (std::find(PPOpts.MacroIncludes.begin(), PPOpts.MacroIncludes.end(),
                  File)
        != PPOpts.MacroIncludes.end())
      continue;

    SuggestedPredefines += "#__include_macros \"";
    SuggestedPredefines += File;
    SuggestedPredefines += "\"\n##\n";
  }

  return false;
}

bool PCHValidator::ReadPreprocessorOptions(const PreprocessorOptions &PPOpts,
                                           bool Complain,
                                           std::string &SuggestedPredefines) {
  const PreprocessorOptions &ExistingPPOpts = PP.getPreprocessorOpts();

  return checkPreprocessorOptions(PPOpts, ExistingPPOpts,
                                  Complain? &Reader.Diags : nullptr,
                                  PP.getFileManager(),
                                  SuggestedPredefines,
                                  PP.getLangOpts());
}

bool SimpleASTReaderListener::ReadPreprocessorOptions(
                                  const PreprocessorOptions &PPOpts,
                                  bool Complain,
                                  std::string &SuggestedPredefines) {
  return checkPreprocessorOptions(PPOpts,
                                  PP.getPreprocessorOpts(),
                                  nullptr,
                                  PP.getFileManager(),
                                  SuggestedPredefines,
                                  PP.getLangOpts(),
                                  false);
}

/// Check the header search options deserialized from the control block
/// against the header search options in an existing preprocessor.
///
/// \param Diags If non-null, produce diagnostics for any mismatches incurred.
static bool checkHeaderSearchOptions(const HeaderSearchOptions &HSOpts,
                                     StringRef SpecificModuleCachePath,
                                     StringRef ExistingModuleCachePath,
                                     DiagnosticsEngine *Diags,
                                     const LangOptions &LangOpts) {
  if (LangOpts.Modules) {
    if (SpecificModuleCachePath != ExistingModuleCachePath) {
      if (Diags)
        Diags->Report(diag::err_pch_modulecache_mismatch)
          << SpecificModuleCachePath << ExistingModuleCachePath;
      return true;
    }
  }

  return false;
}

bool PCHValidator::ReadHeaderSearchOptions(const HeaderSearchOptions &HSOpts,
                                           StringRef SpecificModuleCachePath,
                                           bool Complain) {
  return checkHeaderSearchOptions(HSOpts, SpecificModuleCachePath,
                                  PP.getHeaderSearchInfo().getModuleCachePath(),
                                  Complain ? &Reader.Diags : nullptr,
                                  PP.getLangOpts());
}

void PCHValidator::ReadCounter(const ModuleFile &M, unsigned Value) {
  PP.setCounterValue(Value);
}

//===----------------------------------------------------------------------===//
// AST reader implementation
//===----------------------------------------------------------------------===//

void ASTReader::setDeserializationListener(ASTDeserializationListener *Listener,
                                           bool TakeOwnership) {
  DeserializationListener = Listener;
  OwnsDeserializationListener = TakeOwnership;
}

unsigned ASTSelectorLookupTrait::ComputeHash(Selector Sel) {
  return serialization::ComputeHash(Sel);
}

std::pair<unsigned, unsigned>
ASTSelectorLookupTrait::ReadKeyDataLength(const unsigned char*& d) {
  using namespace llvm::support;

  unsigned KeyLen = endian::readNext<uint16_t, little, unaligned>(d);
  unsigned DataLen = endian::readNext<uint16_t, little, unaligned>(d);
  return std::make_pair(KeyLen, DataLen);
}

ASTSelectorLookupTrait::internal_key_type
ASTSelectorLookupTrait::ReadKey(const unsigned char* d, unsigned) {
  using namespace llvm::support;

  SelectorTable &SelTable = Reader.getContext().Selectors;
  unsigned N = endian::readNext<uint16_t, little, unaligned>(d);
  IdentifierInfo *FirstII = Reader.getLocalIdentifier(
      F, endian::readNext<uint32_t, little, unaligned>(d));
  if (N == 0)
    return SelTable.getNullarySelector(FirstII);
  else if (N == 1)
    return SelTable.getUnarySelector(FirstII);

  SmallVector<IdentifierInfo *, 16> Args;
  Args.push_back(FirstII);
  for (unsigned I = 1; I != N; ++I)
    Args.push_back(Reader.getLocalIdentifier(
        F, endian::readNext<uint32_t, little, unaligned>(d)));

  return SelTable.getSelector(N, Args.data());
}

ASTSelectorLookupTrait::data_type
ASTSelectorLookupTrait::ReadData(Selector, const unsigned char* d,
                                 unsigned DataLen) {
  using namespace llvm::support;

  data_type Result;

  Result.ID = Reader.getGlobalSelectorID(
      F, endian::readNext<uint32_t, little, unaligned>(d));
  unsigned FullInstanceBits = endian::readNext<uint16_t, little, unaligned>(d);
  unsigned FullFactoryBits = endian::readNext<uint16_t, little, unaligned>(d);
  Result.InstanceBits = FullInstanceBits & 0x3;
  Result.InstanceHasMoreThanOneDecl = (FullInstanceBits >> 2) & 0x1;
  Result.FactoryBits = FullFactoryBits & 0x3;
  Result.FactoryHasMoreThanOneDecl = (FullFactoryBits >> 2) & 0x1;
  unsigned NumInstanceMethods = FullInstanceBits >> 3;
  unsigned NumFactoryMethods = FullFactoryBits >> 3;

  // Load instance methods
  for (unsigned I = 0; I != NumInstanceMethods; ++I) {
    if (ObjCMethodDecl *Method = Reader.GetLocalDeclAs<ObjCMethodDecl>(
            F, endian::readNext<uint32_t, little, unaligned>(d)))
      Result.Instance.push_back(Method);
  }

  // Load factory methods
  for (unsigned I = 0; I != NumFactoryMethods; ++I) {
    if (ObjCMethodDecl *Method = Reader.GetLocalDeclAs<ObjCMethodDecl>(
            F, endian::readNext<uint32_t, little, unaligned>(d)))
      Result.Factory.push_back(Method);
  }

  return Result;
}

unsigned ASTIdentifierLookupTraitBase::ComputeHash(const internal_key_type& a) {
  return llvm::djbHash(a);
}

std::pair<unsigned, unsigned>
ASTIdentifierLookupTraitBase::ReadKeyDataLength(const unsigned char*& d) {
  using namespace llvm::support;

  unsigned DataLen = endian::readNext<uint16_t, little, unaligned>(d);
  unsigned KeyLen = endian::readNext<uint16_t, little, unaligned>(d);
  return std::make_pair(KeyLen, DataLen);
}

ASTIdentifierLookupTraitBase::internal_key_type
ASTIdentifierLookupTraitBase::ReadKey(const unsigned char* d, unsigned n) {
  assert(n >= 2 && d[n-1] == '\0');
  return StringRef((const char*) d, n-1);
}

/// Whether the given identifier is "interesting".
static bool isInterestingIdentifier(ASTReader &Reader, IdentifierInfo &II,
                                    bool IsModule) {
  return II.hadMacroDefinition() || II.isPoisoned() ||
         (!IsModule && II.getObjCOrBuiltinID()) ||
         II.hasRevertedTokenIDToIdentifier() ||
         (!(IsModule && Reader.getPreprocessor().getLangOpts().CPlusPlus) &&
          II.getFETokenInfo());
}

static bool readBit(unsigned &Bits) {
  bool Value = Bits & 0x1;
  Bits >>= 1;
  return Value;
}

IdentID ASTIdentifierLookupTrait::ReadIdentifierID(const unsigned char *d) {
  using namespace llvm::support;

  unsigned RawID = endian::readNext<uint32_t, little, unaligned>(d);
  return Reader.getGlobalIdentifierID(F, RawID >> 1);
}

static void markIdentifierFromAST(ASTReader &Reader, IdentifierInfo &II) {
  if (!II.isFromAST()) {
    II.setIsFromAST();
    bool IsModule = Reader.getPreprocessor().getCurrentModule() != nullptr;
    if (isInterestingIdentifier(Reader, II, IsModule))
      II.setChangedSinceDeserialization();
  }
}

IdentifierInfo *ASTIdentifierLookupTrait::ReadData(const internal_key_type& k,
                                                   const unsigned char* d,
                                                   unsigned DataLen) {
  using namespace llvm::support;

  unsigned RawID = endian::readNext<uint32_t, little, unaligned>(d);
  bool IsInteresting = RawID & 0x01;

  // Wipe out the "is interesting" bit.
  RawID = RawID >> 1;

  // Build the IdentifierInfo and link the identifier ID with it.
  IdentifierInfo *II = KnownII;
  if (!II) {
    II = &Reader.getIdentifierTable().getOwn(k);
    KnownII = II;
  }
  markIdentifierFromAST(Reader, *II);
  Reader.markIdentifierUpToDate(II);

  IdentID ID = Reader.getGlobalIdentifierID(F, RawID);
  if (!IsInteresting) {
    // For uninteresting identifiers, there's nothing else to do. Just notify
    // the reader that we've finished loading this identifier.
    Reader.SetIdentifierInfo(ID, II);
    return II;
  }

  unsigned ObjCOrBuiltinID = endian::readNext<uint16_t, little, unaligned>(d);
  unsigned Bits = endian::readNext<uint16_t, little, unaligned>(d);
  bool CPlusPlusOperatorKeyword = readBit(Bits);
  bool HasRevertedTokenIDToIdentifier = readBit(Bits);
  bool Poisoned = readBit(Bits);
  bool ExtensionToken = readBit(Bits);
  bool HadMacroDefinition = readBit(Bits);

  assert(Bits == 0 && "Extra bits in the identifier?");
  DataLen -= 8;

  // Set or check the various bits in the IdentifierInfo structure.
  // Token IDs are read-only.
  if (HasRevertedTokenIDToIdentifier && II->getTokenID() != tok::identifier)
    II->revertTokenIDToIdentifier();
  if (!F.isModule())
    II->setObjCOrBuiltinID(ObjCOrBuiltinID);
  assert(II->isExtensionToken() == ExtensionToken &&
         "Incorrect extension token flag");
  (void)ExtensionToken;
  if (Poisoned)
    II->setIsPoisoned(true);
  assert(II->isCPlusPlusOperatorKeyword() == CPlusPlusOperatorKeyword &&
         "Incorrect C++ operator keyword flag");
  (void)CPlusPlusOperatorKeyword;

  // If this identifier is a macro, deserialize the macro
  // definition.
  if (HadMacroDefinition) {
    uint32_t MacroDirectivesOffset =
        endian::readNext<uint32_t, little, unaligned>(d);
    DataLen -= 4;

    Reader.addPendingMacro(II, &F, MacroDirectivesOffset);
  }

  Reader.SetIdentifierInfo(ID, II);

  // Read all of the declarations visible at global scope with this
  // name.
  if (DataLen > 0) {
    SmallVector<uint32_t, 4> DeclIDs;
    for (; DataLen > 0; DataLen -= 4)
      DeclIDs.push_back(Reader.getGlobalDeclID(
          F, endian::readNext<uint32_t, little, unaligned>(d)));
    Reader.SetGloballyVisibleDecls(II, DeclIDs);
  }

  return II;
}

DeclarationNameKey::DeclarationNameKey(DeclarationName Name)
    : Kind(Name.getNameKind()) {
  switch (Kind) {
  case DeclarationName::Identifier:
    Data = (uint64_t)Name.getAsIdentifierInfo();
    break;
  case DeclarationName::ObjCZeroArgSelector:
  case DeclarationName::ObjCOneArgSelector:
  case DeclarationName::ObjCMultiArgSelector:
    Data = (uint64_t)Name.getObjCSelector().getAsOpaquePtr();
    break;
  case DeclarationName::CXXOperatorName:
    Data = Name.getCXXOverloadedOperator();
    break;
  case DeclarationName::CXXLiteralOperatorName:
    Data = (uint64_t)Name.getCXXLiteralIdentifier();
    break;
  case DeclarationName::CXXDeductionGuideName:
    Data = (uint64_t)Name.getCXXDeductionGuideTemplate()
               ->getDeclName().getAsIdentifierInfo();
    break;
  case DeclarationName::CXXConstructorName:
  case DeclarationName::CXXDestructorName:
  case DeclarationName::CXXConversionFunctionName:
  case DeclarationName::CXXUsingDirective:
    Data = 0;
    break;
  }
}

unsigned DeclarationNameKey::getHash() const {
  llvm::FoldingSetNodeID ID;
  ID.AddInteger(Kind);

  switch (Kind) {
  case DeclarationName::Identifier:
  case DeclarationName::CXXLiteralOperatorName:
  case DeclarationName::CXXDeductionGuideName:
    ID.AddString(((IdentifierInfo*)Data)->getName());
    break;
  case DeclarationName::ObjCZeroArgSelector:
  case DeclarationName::ObjCOneArgSelector:
  case DeclarationName::ObjCMultiArgSelector:
    ID.AddInteger(serialization::ComputeHash(Selector(Data)));
    break;
  case DeclarationName::CXXOperatorName:
    ID.AddInteger((OverloadedOperatorKind)Data);
    break;
  case DeclarationName::CXXConstructorName:
  case DeclarationName::CXXDestructorName:
  case DeclarationName::CXXConversionFunctionName:
  case DeclarationName::CXXUsingDirective:
    break;
  }

  return ID.ComputeHash();
}

ModuleFile *
ASTDeclContextNameLookupTrait::ReadFileRef(const unsigned char *&d) {
  using namespace llvm::support;

  uint32_t ModuleFileID = endian::readNext<uint32_t, little, unaligned>(d);
  return Reader.getLocalModuleFile(F, ModuleFileID);
}

std::pair<unsigned, unsigned>
ASTDeclContextNameLookupTrait::ReadKeyDataLength(const unsigned char *&d) {
  using namespace llvm::support;

  unsigned KeyLen = endian::readNext<uint16_t, little, unaligned>(d);
  unsigned DataLen = endian::readNext<uint16_t, little, unaligned>(d);
  return std::make_pair(KeyLen, DataLen);
}

ASTDeclContextNameLookupTrait::internal_key_type
ASTDeclContextNameLookupTrait::ReadKey(const unsigned char *d, unsigned) {
  using namespace llvm::support;

  auto Kind = (DeclarationName::NameKind)*d++;
  uint64_t Data;
  switch (Kind) {
  case DeclarationName::Identifier:
  case DeclarationName::CXXLiteralOperatorName:
  case DeclarationName::CXXDeductionGuideName:
    Data = (uint64_t)Reader.getLocalIdentifier(
        F, endian::readNext<uint32_t, little, unaligned>(d));
    break;
  case DeclarationName::ObjCZeroArgSelector:
  case DeclarationName::ObjCOneArgSelector:
  case DeclarationName::ObjCMultiArgSelector:
    Data =
        (uint64_t)Reader.getLocalSelector(
                             F, endian::readNext<uint32_t, little, unaligned>(
                                    d)).getAsOpaquePtr();
    break;
  case DeclarationName::CXXOperatorName:
    Data = *d++; // OverloadedOperatorKind
    break;
  case DeclarationName::CXXConstructorName:
  case DeclarationName::CXXDestructorName:
  case DeclarationName::CXXConversionFunctionName:
  case DeclarationName::CXXUsingDirective:
    Data = 0;
    break;
  }

  return DeclarationNameKey(Kind, Data);
}

void ASTDeclContextNameLookupTrait::ReadDataInto(internal_key_type,
                                                 const unsigned char *d,
                                                 unsigned DataLen,
                                                 data_type_builder &Val) {
  using namespace llvm::support;

  for (unsigned NumDecls = DataLen / 4; NumDecls; --NumDecls) {
    uint32_t LocalID = endian::readNext<uint32_t, little, unaligned>(d);
    Val.insert(Reader.getGlobalDeclID(F, LocalID));
  }
}

bool ASTReader::ReadLexicalDeclContextStorage(ModuleFile &M,
                                              BitstreamCursor &Cursor,
                                              uint64_t Offset,
                                              DeclContext *DC) {
  assert(Offset != 0);

  SavedStreamPosition SavedPosition(Cursor);
  if (llvm::Error Err = Cursor.JumpToBit(Offset)) {
    Error(std::move(Err));
    return true;
  }

  RecordData Record;
  StringRef Blob;
  Expected<unsigned> MaybeCode = Cursor.ReadCode();
  if (!MaybeCode) {
    Error(MaybeCode.takeError());
    return true;
  }
  unsigned Code = MaybeCode.get();

  Expected<unsigned> MaybeRecCode = Cursor.readRecord(Code, Record, &Blob);
  if (!MaybeRecCode) {
    Error(MaybeRecCode.takeError());
    return true;
  }
  unsigned RecCode = MaybeRecCode.get();
  if (RecCode != DECL_CONTEXT_LEXICAL) {
    Error("Expected lexical block");
    return true;
  }

  assert(!isa<TranslationUnitDecl>(DC) &&
         "expected a TU_UPDATE_LEXICAL record for TU");
  // If we are handling a C++ class template instantiation, we can see multiple
  // lexical updates for the same record. It's important that we select only one
  // of them, so that field numbering works properly. Just pick the first one we
  // see.
  auto &Lex = LexicalDecls[DC];
  if (!Lex.first) {
    Lex = std::make_pair(
        &M, llvm::makeArrayRef(
                reinterpret_cast<const llvm::support::unaligned_uint32_t *>(
                    Blob.data()),
                Blob.size() / 4));
  }
  DC->setHasExternalLexicalStorage(true);
  return false;
}

bool ASTReader::ReadVisibleDeclContextStorage(ModuleFile &M,
                                              BitstreamCursor &Cursor,
                                              uint64_t Offset,
                                              DeclID ID) {
  assert(Offset != 0);

  SavedStreamPosition SavedPosition(Cursor);
  if (llvm::Error Err = Cursor.JumpToBit(Offset)) {
    Error(std::move(Err));
    return true;
  }

  RecordData Record;
  StringRef Blob;
  Expected<unsigned> MaybeCode = Cursor.ReadCode();
  if (!MaybeCode) {
    Error(MaybeCode.takeError());
    return true;
  }
  unsigned Code = MaybeCode.get();

  Expected<unsigned> MaybeRecCode = Cursor.readRecord(Code, Record, &Blob);
  if (!MaybeRecCode) {
    Error(MaybeRecCode.takeError());
    return true;
  }
  unsigned RecCode = MaybeRecCode.get();
  if (RecCode != DECL_CONTEXT_VISIBLE) {
    Error("Expected visible lookup table block");
    return true;
  }

  // We can't safely determine the primary context yet, so delay attaching the
  // lookup table until we're done with recursive deserialization.
  auto *Data = (const unsigned char*)Blob.data();
  PendingVisibleUpdates[ID].push_back(PendingVisibleUpdate{&M, Data});
  return false;
}

void ASTReader::Error(StringRef Msg) const {
  Error(diag::err_fe_pch_malformed, Msg);
  if (PP.getLangOpts().Modules && !Diags.isDiagnosticInFlight() &&
      !PP.getHeaderSearchInfo().getModuleCachePath().empty()) {
    Diag(diag::note_module_cache_path)
      << PP.getHeaderSearchInfo().getModuleCachePath();
  }
}

void ASTReader::Error(unsigned DiagID, StringRef Arg1, StringRef Arg2,
                      StringRef Arg3) const {
  if (Diags.isDiagnosticInFlight())
    Diags.SetDelayedDiagnostic(DiagID, Arg1, Arg2, Arg3);
  else
    Diag(DiagID) << Arg1 << Arg2 << Arg3;
}

void ASTReader::Error(unsigned DiagID, StringRef Arg1, StringRef Arg2,
                      unsigned Select) const {
  if (!Diags.isDiagnosticInFlight())
    Diag(DiagID) << Arg1 << Arg2 << Select;
}

void ASTReader::Error(llvm::Error &&Err) const {
  Error(toString(std::move(Err)));
}

//===----------------------------------------------------------------------===//
// Source Manager Deserialization
//===----------------------------------------------------------------------===//

/// Read the line table in the source manager block.
/// \returns true if there was an error.
bool ASTReader::ParseLineTable(ModuleFile &F,
                               const RecordData &Record) {
  unsigned Idx = 0;
  LineTableInfo &LineTable = SourceMgr.getLineTable();

  // Parse the file names
  std::map<int, int> FileIDs;
  FileIDs[-1] = -1; // For unspecified filenames.
  for (unsigned I = 0; Record[Idx]; ++I) {
    // Extract the file name
    auto Filename = ReadPath(F, Record, Idx);
    FileIDs[I] = LineTable.getLineTableFilenameID(Filename);
  }
  ++Idx;

  // Parse the line entries
  std::vector<LineEntry> Entries;
  while (Idx < Record.size()) {
    int FID = Record[Idx++];
    assert(FID >= 0 && "Serialized line entries for non-local file.");
    // Remap FileID from 1-based old view.
    FID += F.SLocEntryBaseID - 1;

    // Extract the line entries
    unsigned NumEntries = Record[Idx++];
    assert(NumEntries && "no line entries for file ID");
    Entries.clear();
    Entries.reserve(NumEntries);
    for (unsigned I = 0; I != NumEntries; ++I) {
      unsigned FileOffset = Record[Idx++];
      unsigned LineNo = Record[Idx++];
      int FilenameID = FileIDs[Record[Idx++]];
      SrcMgr::CharacteristicKind FileKind
        = (SrcMgr::CharacteristicKind)Record[Idx++];
      unsigned IncludeOffset = Record[Idx++];
      Entries.push_back(LineEntry::get(FileOffset, LineNo, FilenameID,
                                       FileKind, IncludeOffset));
    }
    LineTable.AddEntry(FileID::get(FID), Entries);
  }

  return false;
}

/// Read a source manager block
bool ASTReader::ReadSourceManagerBlock(ModuleFile &F) {
  using namespace SrcMgr;

  BitstreamCursor &SLocEntryCursor = F.SLocEntryCursor;

  // Set the source-location entry cursor to the current position in
  // the stream. This cursor will be used to read the contents of the
  // source manager block initially, and then lazily read
  // source-location entries as needed.
  SLocEntryCursor = F.Stream;

  // The stream itself is going to skip over the source manager block.
  if (llvm::Error Err = F.Stream.SkipBlock()) {
    Error(std::move(Err));
    return true;
  }

  // Enter the source manager block.
  if (llvm::Error Err =
          SLocEntryCursor.EnterSubBlock(SOURCE_MANAGER_BLOCK_ID)) {
    Error(std::move(Err));
    return true;
  }
  F.SourceManagerBlockStartOffset = SLocEntryCursor.GetCurrentBitNo();

  RecordData Record;
  while (true) {
    Expected<llvm::BitstreamEntry> MaybeE =
        SLocEntryCursor.advanceSkippingSubblocks();
    if (!MaybeE) {
      Error(MaybeE.takeError());
      return true;
    }
    llvm::BitstreamEntry E = MaybeE.get();

    switch (E.Kind) {
    case llvm::BitstreamEntry::SubBlock: // Handled for us already.
    case llvm::BitstreamEntry::Error:
      Error("malformed block record in AST file");
      return true;
    case llvm::BitstreamEntry::EndBlock:
      return false;
    case llvm::BitstreamEntry::Record:
      // The interesting case.
      break;
    }

    // Read a record.
    Record.clear();
    StringRef Blob;
    Expected<unsigned> MaybeRecord =
        SLocEntryCursor.readRecord(E.ID, Record, &Blob);
    if (!MaybeRecord) {
      Error(MaybeRecord.takeError());
      return true;
    }
    switch (MaybeRecord.get()) {
    default:  // Default behavior: ignore.
      break;

    case SM_SLOC_FILE_ENTRY:
    case SM_SLOC_BUFFER_ENTRY:
    case SM_SLOC_EXPANSION_ENTRY:
      // Once we hit one of the source location entries, we're done.
      return false;
    }
  }
}

/// If a header file is not found at the path that we expect it to be
/// and the PCH file was moved from its original location, try to resolve the
/// file by assuming that header+PCH were moved together and the header is in
/// the same place relative to the PCH.
static std::string
resolveFileRelativeToOriginalDir(const std::string &Filename,
                                 const std::string &OriginalDir,
                                 const std::string &CurrDir) {
  assert(OriginalDir != CurrDir &&
         "No point trying to resolve the file if the PCH dir didn't change");

  using namespace llvm::sys;

  SmallString<128> filePath(Filename);
  fs::make_absolute(filePath);
  assert(path::is_absolute(OriginalDir));
  SmallString<128> currPCHPath(CurrDir);

  path::const_iterator fileDirI = path::begin(path::parent_path(filePath)),
                       fileDirE = path::end(path::parent_path(filePath));
  path::const_iterator origDirI = path::begin(OriginalDir),
                       origDirE = path::end(OriginalDir);
  // Skip the common path components from filePath and OriginalDir.
  while (fileDirI != fileDirE && origDirI != origDirE &&
         *fileDirI == *origDirI) {
    ++fileDirI;
    ++origDirI;
  }
  for (; origDirI != origDirE; ++origDirI)
    path::append(currPCHPath, "..");
  path::append(currPCHPath, fileDirI, fileDirE);
  path::append(currPCHPath, path::filename(Filename));
  return std::string(currPCHPath.str());
}

bool ASTReader::ReadSLocEntry(int ID) {
  if (ID == 0)
    return false;

  if (unsigned(-ID) - 2 >= getTotalNumSLocs() || ID > 0) {
    Error("source location entry ID out-of-range for AST file");
    return true;
  }

  // Local helper to read the (possibly-compressed) buffer data following the
  // entry record.
  auto ReadBuffer = [this](
      BitstreamCursor &SLocEntryCursor,
      StringRef Name) -> std::unique_ptr<llvm::MemoryBuffer> {
    RecordData Record;
    StringRef Blob;
    Expected<unsigned> MaybeCode = SLocEntryCursor.ReadCode();
    if (!MaybeCode) {
      Error(MaybeCode.takeError());
      return nullptr;
    }
    unsigned Code = MaybeCode.get();

    Expected<unsigned> MaybeRecCode =
        SLocEntryCursor.readRecord(Code, Record, &Blob);
    if (!MaybeRecCode) {
      Error(MaybeRecCode.takeError());
      return nullptr;
    }
    unsigned RecCode = MaybeRecCode.get();

    if (RecCode == SM_SLOC_BUFFER_BLOB_COMPRESSED) {
      if (!llvm::zlib::isAvailable()) {
        Error("zlib is not available");
        return nullptr;
      }
      SmallString<0> Uncompressed;
      if (llvm::Error E =
              llvm::zlib::uncompress(Blob, Uncompressed, Record[0])) {
        Error("could not decompress embedded file contents: " +
              llvm::toString(std::move(E)));
        return nullptr;
      }
      return llvm::MemoryBuffer::getMemBufferCopy(Uncompressed, Name);
    } else if (RecCode == SM_SLOC_BUFFER_BLOB) {
      return llvm::MemoryBuffer::getMemBuffer(Blob.drop_back(1), Name, true);
    } else {
      Error("AST record has invalid code");
      return nullptr;
    }
  };

  ModuleFile *F = GlobalSLocEntryMap.find(-ID)->second;
  if (llvm::Error Err = F->SLocEntryCursor.JumpToBit(
          F->SLocEntryOffsetsBase +
          F->SLocEntryOffsets[ID - F->SLocEntryBaseID])) {
    Error(std::move(Err));
    return true;
  }

  BitstreamCursor &SLocEntryCursor = F->SLocEntryCursor;
  unsigned BaseOffset = F->SLocEntryBaseOffset;

  ++NumSLocEntriesRead;
  Expected<llvm::BitstreamEntry> MaybeEntry = SLocEntryCursor.advance();
  if (!MaybeEntry) {
    Error(MaybeEntry.takeError());
    return true;
  }
  llvm::BitstreamEntry Entry = MaybeEntry.get();

  if (Entry.Kind != llvm::BitstreamEntry::Record) {
    Error("incorrectly-formatted source location entry in AST file");
    return true;
  }

  RecordData Record;
  StringRef Blob;
  Expected<unsigned> MaybeSLOC =
      SLocEntryCursor.readRecord(Entry.ID, Record, &Blob);
  if (!MaybeSLOC) {
    Error(MaybeSLOC.takeError());
    return true;
  }
  switch (MaybeSLOC.get()) {
  default:
    Error("incorrectly-formatted source location entry in AST file");
    return true;

  case SM_SLOC_FILE_ENTRY: {
    // We will detect whether a file changed and return 'Failure' for it, but
    // we will also try to fail gracefully by setting up the SLocEntry.
    unsigned InputID = Record[4];
    InputFile IF = getInputFile(*F, InputID);
    const FileEntry *File = IF.getFile();
    bool OverriddenBuffer = IF.isOverridden();

    // Note that we only check if a File was returned. If it was out-of-date
    // we have complained but we will continue creating a FileID to recover
    // gracefully.
    if (!File)
      return true;

    SourceLocation IncludeLoc = ReadSourceLocation(*F, Record[1]);
    if (IncludeLoc.isInvalid() && F->Kind != MK_MainFile) {
      // This is the module's main file.
      IncludeLoc = getImportLocation(F);
    }
    SrcMgr::CharacteristicKind
      FileCharacter = (SrcMgr::CharacteristicKind)Record[2];
    // FIXME: The FileID should be created from the FileEntryRef.
    FileID FID = SourceMgr.createFileID(File, IncludeLoc, FileCharacter,
                                        ID, BaseOffset + Record[0]);
    SrcMgr::FileInfo &FileInfo =
          const_cast<SrcMgr::FileInfo&>(SourceMgr.getSLocEntry(FID).getFile());
    FileInfo.NumCreatedFIDs = Record[5];
    if (Record[3])
      FileInfo.setHasLineDirectives();

    unsigned NumFileDecls = Record[7];
    if (NumFileDecls && ContextObj) {
      const DeclID *FirstDecl = F->FileSortedDecls + Record[6];
      assert(F->FileSortedDecls && "FILE_SORTED_DECLS not encountered yet ?");
      FileDeclIDs[FID] = FileDeclsInfo(F, llvm::makeArrayRef(FirstDecl,
                                                             NumFileDecls));
    }

    const SrcMgr::ContentCache &ContentCache =
        SourceMgr.getOrCreateContentCache(File, isSystem(FileCharacter));
    if (OverriddenBuffer && !ContentCache.BufferOverridden &&
        ContentCache.ContentsEntry == ContentCache.OrigEntry &&
        !ContentCache.getBufferIfLoaded()) {
      auto Buffer = ReadBuffer(SLocEntryCursor, File->getName());
      if (!Buffer)
        return true;
      SourceMgr.overrideFileContents(File, std::move(Buffer));
    }

    break;
  }

  case SM_SLOC_BUFFER_ENTRY: {
    const char *Name = Blob.data();
    unsigned Offset = Record[0];
    SrcMgr::CharacteristicKind
      FileCharacter = (SrcMgr::CharacteristicKind)Record[2];
    SourceLocation IncludeLoc = ReadSourceLocation(*F, Record[1]);
    if (IncludeLoc.isInvalid() && F->isModule()) {
      IncludeLoc = getImportLocation(F);
    }

    auto Buffer = ReadBuffer(SLocEntryCursor, Name);
    if (!Buffer)
      return true;
    SourceMgr.createFileID(std::move(Buffer), FileCharacter, ID,
                           BaseOffset + Offset, IncludeLoc);
    break;
  }

  case SM_SLOC_EXPANSION_ENTRY: {
    SourceLocation SpellingLoc = ReadSourceLocation(*F, Record[1]);
    SourceMgr.createExpansionLoc(SpellingLoc,
                                     ReadSourceLocation(*F, Record[2]),
                                     ReadSourceLocation(*F, Record[3]),
                                     Record[5],
                                     Record[4],
                                     ID,
                                     BaseOffset + Record[0]);
    break;
  }
  }

  return false;
}

std::pair<SourceLocation, StringRef> ASTReader::getModuleImportLoc(int ID) {
  if (ID == 0)
    return std::make_pair(SourceLocation(), "");

  if (unsigned(-ID) - 2 >= getTotalNumSLocs() || ID > 0) {
    Error("source location entry ID out-of-range for AST file");
    return std::make_pair(SourceLocation(), "");
  }

  // Find which module file this entry lands in.
  ModuleFile *M = GlobalSLocEntryMap.find(-ID)->second;
  if (!M->isModule())
    return std::make_pair(SourceLocation(), "");

  // FIXME: Can we map this down to a particular submodule? That would be
  // ideal.
  return std::make_pair(M->ImportLoc, StringRef(M->ModuleName));
}

/// Find the location where the module F is imported.
SourceLocation ASTReader::getImportLocation(ModuleFile *F) {
  if (F->ImportLoc.isValid())
    return F->ImportLoc;

  // Otherwise we have a PCH. It's considered to be "imported" at the first
  // location of its includer.
  if (F->ImportedBy.empty() || !F->ImportedBy[0]) {
    // Main file is the importer.
    assert(SourceMgr.getMainFileID().isValid() && "missing main file");
    return SourceMgr.getLocForStartOfFile(SourceMgr.getMainFileID());
  }
  return F->ImportedBy[0]->FirstLoc;
}

/// Enter a subblock of the specified BlockID with the specified cursor. Read
/// the abbreviations that are at the top of the block and then leave the cursor
/// pointing into the block.
bool ASTReader::ReadBlockAbbrevs(BitstreamCursor &Cursor, unsigned BlockID,
                                 uint64_t *StartOfBlockOffset) {
  if (llvm::Error Err = Cursor.EnterSubBlock(BlockID)) {
    // FIXME this drops errors on the floor.
    consumeError(std::move(Err));
    return true;
  }

  if (StartOfBlockOffset)
    *StartOfBlockOffset = Cursor.GetCurrentBitNo();

  while (true) {
    uint64_t Offset = Cursor.GetCurrentBitNo();
    Expected<unsigned> MaybeCode = Cursor.ReadCode();
    if (!MaybeCode) {
      // FIXME this drops errors on the floor.
      consumeError(MaybeCode.takeError());
      return true;
    }
    unsigned Code = MaybeCode.get();

    // We expect all abbrevs to be at the start of the block.
    if (Code != llvm::bitc::DEFINE_ABBREV) {
      if (llvm::Error Err = Cursor.JumpToBit(Offset)) {
        // FIXME this drops errors on the floor.
        consumeError(std::move(Err));
        return true;
      }
      return false;
    }
    if (llvm::Error Err = Cursor.ReadAbbrevRecord()) {
      // FIXME this drops errors on the floor.
      consumeError(std::move(Err));
      return true;
    }
  }
}

Token ASTReader::ReadToken(ModuleFile &F, const RecordDataImpl &Record,
                           unsigned &Idx) {
  Token Tok;
  Tok.startToken();
  Tok.setLocation(ReadSourceLocation(F, Record, Idx));
  Tok.setLength(Record[Idx++]);
  if (IdentifierInfo *II = getLocalIdentifier(F, Record[Idx++]))
    Tok.setIdentifierInfo(II);
  Tok.setKind((tok::TokenKind)Record[Idx++]);
  Tok.setFlag((Token::TokenFlags)Record[Idx++]);
  return Tok;
}

MacroInfo *ASTReader::ReadMacroRecord(ModuleFile &F, uint64_t Offset) {
  BitstreamCursor &Stream = F.MacroCursor;

  // Keep track of where we are in the stream, then jump back there
  // after reading this macro.
  SavedStreamPosition SavedPosition(Stream);

  if (llvm::Error Err = Stream.JumpToBit(Offset)) {
    // FIXME this drops errors on the floor.
    consumeError(std::move(Err));
    return nullptr;
  }
  RecordData Record;
  SmallVector<IdentifierInfo*, 16> MacroParams;
  MacroInfo *Macro = nullptr;

  while (true) {
    // Advance to the next record, but if we get to the end of the block, don't
    // pop it (removing all the abbreviations from the cursor) since we want to
    // be able to reseek within the block and read entries.
    unsigned Flags = BitstreamCursor::AF_DontPopBlockAtEnd;
    Expected<llvm::BitstreamEntry> MaybeEntry =
        Stream.advanceSkippingSubblocks(Flags);
    if (!MaybeEntry) {
      Error(MaybeEntry.takeError());
      return Macro;
    }
    llvm::BitstreamEntry Entry = MaybeEntry.get();

    switch (Entry.Kind) {
    case llvm::BitstreamEntry::SubBlock: // Handled for us already.
    case llvm::BitstreamEntry::Error:
      Error("malformed block record in AST file");
      return Macro;
    case llvm::BitstreamEntry::EndBlock:
      return Macro;
    case llvm::BitstreamEntry::Record:
      // The interesting case.
      break;
    }

    // Read a record.
    Record.clear();
    PreprocessorRecordTypes RecType;
    if (Expected<unsigned> MaybeRecType = Stream.readRecord(Entry.ID, Record))
      RecType = (PreprocessorRecordTypes)MaybeRecType.get();
    else {
      Error(MaybeRecType.takeError());
      return Macro;
    }
    switch (RecType) {
    case PP_MODULE_MACRO:
    case PP_MACRO_DIRECTIVE_HISTORY:
      return Macro;

    case PP_MACRO_OBJECT_LIKE:
    case PP_MACRO_FUNCTION_LIKE: {
      // If we already have a macro, that means that we've hit the end
      // of the definition of the macro we were looking for. We're
      // done.
      if (Macro)
        return Macro;

      unsigned NextIndex = 1; // Skip identifier ID.
      SourceLocation Loc = ReadSourceLocation(F, Record, NextIndex);
      MacroInfo *MI = PP.AllocateMacroInfo(Loc);
      MI->setDefinitionEndLoc(ReadSourceLocation(F, Record, NextIndex));
      MI->setIsUsed(Record[NextIndex++]);
      MI->setUsedForHeaderGuard(Record[NextIndex++]);

      if (RecType == PP_MACRO_FUNCTION_LIKE) {
        // Decode function-like macro info.
        bool isC99VarArgs = Record[NextIndex++];
        bool isGNUVarArgs = Record[NextIndex++];
        bool hasCommaPasting = Record[NextIndex++];
        MacroParams.clear();
        unsigned NumArgs = Record[NextIndex++];
        for (unsigned i = 0; i != NumArgs; ++i)
          MacroParams.push_back(getLocalIdentifier(F, Record[NextIndex++]));

        // Install function-like macro info.
        MI->setIsFunctionLike();
        if (isC99VarArgs) MI->setIsC99Varargs();
        if (isGNUVarArgs) MI->setIsGNUVarargs();
        if (hasCommaPasting) MI->setHasCommaPasting();
        MI->setParameterList(MacroParams, PP.getPreprocessorAllocator());
      }

      // Remember that we saw this macro last so that we add the tokens that
      // form its body to it.
      Macro = MI;

      if (NextIndex + 1 == Record.size() && PP.getPreprocessingRecord() &&
          Record[NextIndex]) {
        // We have a macro definition. Register the association
        PreprocessedEntityID
            GlobalID = getGlobalPreprocessedEntityID(F, Record[NextIndex]);
        PreprocessingRecord &PPRec = *PP.getPreprocessingRecord();
        PreprocessingRecord::PPEntityID PPID =
            PPRec.getPPEntityID(GlobalID - 1, /*isLoaded=*/true);
        MacroDefinitionRecord *PPDef = cast_or_null<MacroDefinitionRecord>(
            PPRec.getPreprocessedEntity(PPID));
        if (PPDef)
          PPRec.RegisterMacroDefinition(Macro, PPDef);
      }

      ++NumMacrosRead;
      break;
    }

    case PP_TOKEN: {
      // If we see a TOKEN before a PP_MACRO_*, then the file is
      // erroneous, just pretend we didn't see this.
      if (!Macro) break;

      unsigned Idx = 0;
      Token Tok = ReadToken(F, Record, Idx);
      Macro->AddTokenToBody(Tok);
      break;
    }
    }
  }
}

PreprocessedEntityID
ASTReader::getGlobalPreprocessedEntityID(ModuleFile &M,
                                         unsigned LocalID) const {
  if (!M.ModuleOffsetMap.empty())
    ReadModuleOffsetMap(M);

  ContinuousRangeMap<uint32_t, int, 2>::const_iterator
    I = M.PreprocessedEntityRemap.find(LocalID - NUM_PREDEF_PP_ENTITY_IDS);
  assert(I != M.PreprocessedEntityRemap.end()
         && "Invalid index into preprocessed entity index remap");

  return LocalID + I->second;
}

unsigned HeaderFileInfoTrait::ComputeHash(internal_key_ref ikey) {
  return llvm::hash_combine(ikey.Size, ikey.ModTime);
}

HeaderFileInfoTrait::internal_key_type
HeaderFileInfoTrait::GetInternalKey(const FileEntry *FE) {
  internal_key_type ikey = {FE->getSize(),
                            M.HasTimestamps ? FE->getModificationTime() : 0,
                            FE->getName(), /*Imported*/ false};
  return ikey;
}

bool HeaderFileInfoTrait::EqualKey(internal_key_ref a, internal_key_ref b) {
  if (a.Size != b.Size || (a.ModTime && b.ModTime && a.ModTime != b.ModTime))
    return false;

  if (llvm::sys::path::is_absolute(a.Filename) && a.Filename == b.Filename)
    return true;

  // Determine whether the actual files are equivalent.
  FileManager &FileMgr = Reader.getFileManager();
  auto GetFile = [&](const internal_key_type &Key) -> const FileEntry* {
    if (!Key.Imported) {
      if (auto File = FileMgr.getFile(Key.Filename))
        return *File;
      return nullptr;
    }

    std::string Resolved = std::string(Key.Filename);
    Reader.ResolveImportedPath(M, Resolved);
    if (auto File = FileMgr.getFile(Resolved))
      return *File;
    return nullptr;
  };

  const FileEntry *FEA = GetFile(a);
  const FileEntry *FEB = GetFile(b);
  return FEA && FEA == FEB;
}

std::pair<unsigned, unsigned>
HeaderFileInfoTrait::ReadKeyDataLength(const unsigned char*& d) {
  using namespace llvm::support;

  unsigned KeyLen = (unsigned) endian::readNext<uint16_t, little, unaligned>(d);
  unsigned DataLen = (unsigned) *d++;
  return std::make_pair(KeyLen, DataLen);
}

HeaderFileInfoTrait::internal_key_type
HeaderFileInfoTrait::ReadKey(const unsigned char *d, unsigned) {
  using namespace llvm::support;

  internal_key_type ikey;
  ikey.Size = off_t(endian::readNext<uint64_t, little, unaligned>(d));
  ikey.ModTime = time_t(endian::readNext<uint64_t, little, unaligned>(d));
  ikey.Filename = (const char *)d;
  ikey.Imported = true;
  return ikey;
}

HeaderFileInfoTrait::data_type
HeaderFileInfoTrait::ReadData(internal_key_ref key, const unsigned char *d,
                              unsigned DataLen) {
  using namespace llvm::support;

  const unsigned char *End = d + DataLen;
  HeaderFileInfo HFI;
  unsigned Flags = *d++;
  // FIXME: Refactor with mergeHeaderFileInfo in HeaderSearch.cpp.
  HFI.isImport |= (Flags >> 5) & 0x01;
  HFI.isPragmaOnce |= (Flags >> 4) & 0x01;
  HFI.DirInfo = (Flags >> 1) & 0x07;
  HFI.IndexHeaderMapHeader = Flags & 0x01;
  // FIXME: Find a better way to handle this. Maybe just store a
  // "has been included" flag?
  HFI.NumIncludes = std::max(endian::readNext<uint16_t, little, unaligned>(d),
                             HFI.NumIncludes);
  HFI.ControllingMacroID = Reader.getGlobalIdentifierID(
      M, endian::readNext<uint32_t, little, unaligned>(d));
  if (unsigned FrameworkOffset =
          endian::readNext<uint32_t, little, unaligned>(d)) {
    // The framework offset is 1 greater than the actual offset,
    // since 0 is used as an indicator for "no framework name".
    StringRef FrameworkName(FrameworkStrings + FrameworkOffset - 1);
    HFI.Framework = HS->getUniqueFrameworkName(FrameworkName);
  }

  assert((End - d) % 4 == 0 &&
         "Wrong data length in HeaderFileInfo deserialization");
  while (d != End) {
    uint32_t LocalSMID = endian::readNext<uint32_t, little, unaligned>(d);
    auto HeaderRole = static_cast<ModuleMap::ModuleHeaderRole>(LocalSMID & 3);
    LocalSMID >>= 2;

    // This header is part of a module. Associate it with the module to enable
    // implicit module import.
    SubmoduleID GlobalSMID = Reader.getGlobalSubmoduleID(M, LocalSMID);
    Module *Mod = Reader.getSubmodule(GlobalSMID);
    FileManager &FileMgr = Reader.getFileManager();
    ModuleMap &ModMap =
        Reader.getPreprocessor().getHeaderSearchInfo().getModuleMap();

    std::string Filename = std::string(key.Filename);
    if (key.Imported)
      Reader.ResolveImportedPath(M, Filename);
    // FIXME: This is not always the right filename-as-written, but we're not
    // going to use this information to rebuild the module, so it doesn't make
    // a lot of difference.
    Module::Header H = {std::string(key.Filename), "", *FileMgr.getFile(Filename)};
    ModMap.addHeader(Mod, H, HeaderRole, /*Imported*/true);
    HFI.isModuleHeader |= !(HeaderRole & ModuleMap::TextualHeader);
  }

  // This HeaderFileInfo was externally loaded.
  HFI.External = true;
  HFI.IsValid = true;
  return HFI;
}

void ASTReader::addPendingMacro(IdentifierInfo *II, ModuleFile *M,
                                uint32_t MacroDirectivesOffset) {
  assert(NumCurrentElementsDeserializing > 0 &&"Missing deserialization guard");
  PendingMacroIDs[II].push_back(PendingMacroInfo(M, MacroDirectivesOffset));
}

void ASTReader::ReadDefinedMacros() {
  // Note that we are loading defined macros.
  Deserializing Macros(this);

  for (ModuleFile &I : llvm::reverse(ModuleMgr)) {
    BitstreamCursor &MacroCursor = I.MacroCursor;

    // If there was no preprocessor block, skip this file.
    if (MacroCursor.getBitcodeBytes().empty())
      continue;

    BitstreamCursor Cursor = MacroCursor;
    if (llvm::Error Err = Cursor.JumpToBit(I.MacroStartOffset)) {
      Error(std::move(Err));
      return;
    }

    RecordData Record;
    while (true) {
      Expected<llvm::BitstreamEntry> MaybeE = Cursor.advanceSkippingSubblocks();
      if (!MaybeE) {
        Error(MaybeE.takeError());
        return;
      }
      llvm::BitstreamEntry E = MaybeE.get();

      switch (E.Kind) {
      case llvm::BitstreamEntry::SubBlock: // Handled for us already.
      case llvm::BitstreamEntry::Error:
        Error("malformed block record in AST file");
        return;
      case llvm::BitstreamEntry::EndBlock:
        goto NextCursor;

      case llvm::BitstreamEntry::Record: {
        Record.clear();
        Expected<unsigned> MaybeRecord = Cursor.readRecord(E.ID, Record);
        if (!MaybeRecord) {
          Error(MaybeRecord.takeError());
          return;
        }
        switch (MaybeRecord.get()) {
        default:  // Default behavior: ignore.
          break;

        case PP_MACRO_OBJECT_LIKE:
        case PP_MACRO_FUNCTION_LIKE: {
          IdentifierInfo *II = getLocalIdentifier(I, Record[0]);
          if (II->isOutOfDate())
            updateOutOfDateIdentifier(*II);
          break;
        }

        case PP_TOKEN:
          // Ignore tokens.
          break;
        }
        break;
      }
      }
    }
    NextCursor:  ;
  }
}

namespace {

  /// Visitor class used to look up identifirs in an AST file.
  class IdentifierLookupVisitor {
    StringRef Name;
    unsigned NameHash;
    unsigned PriorGeneration;
    unsigned &NumIdentifierLookups;
    unsigned &NumIdentifierLookupHits;
    IdentifierInfo *Found = nullptr;

  public:
    IdentifierLookupVisitor(StringRef Name, unsigned PriorGeneration,
                            unsigned &NumIdentifierLookups,
                            unsigned &NumIdentifierLookupHits)
      : Name(Name), NameHash(ASTIdentifierLookupTrait::ComputeHash(Name)),
        PriorGeneration(PriorGeneration),
        NumIdentifierLookups(NumIdentifierLookups),
        NumIdentifierLookupHits(NumIdentifierLookupHits) {}

    bool operator()(ModuleFile &M) {
      // If we've already searched this module file, skip it now.
      if (M.Generation <= PriorGeneration)
        return true;

      ASTIdentifierLookupTable *IdTable
        = (ASTIdentifierLookupTable *)M.IdentifierLookupTable;
      if (!IdTable)
        return false;

      ASTIdentifierLookupTrait Trait(IdTable->getInfoObj().getReader(), M,
                                     Found);
      ++NumIdentifierLookups;
      ASTIdentifierLookupTable::iterator Pos =
          IdTable->find_hashed(Name, NameHash, &Trait);
      if (Pos == IdTable->end())
        return false;

      // Dereferencing the iterator has the effect of building the
      // IdentifierInfo node and populating it with the various
      // declarations it needs.
      ++NumIdentifierLookupHits;
      Found = *Pos;
      return true;
    }

    // Retrieve the identifier info found within the module
    // files.
    IdentifierInfo *getIdentifierInfo() const { return Found; }
  };

} // namespace

void ASTReader::updateOutOfDateIdentifier(IdentifierInfo &II) {
  // Note that we are loading an identifier.
  Deserializing AnIdentifier(this);

  unsigned PriorGeneration = 0;
  if (getContext().getLangOpts().Modules)
    PriorGeneration = IdentifierGeneration[&II];

  // If there is a global index, look there first to determine which modules
  // provably do not have any results for this identifier.
  GlobalModuleIndex::HitSet Hits;
  GlobalModuleIndex::HitSet *HitsPtr = nullptr;
  if (!loadGlobalIndex()) {
    if (GlobalIndex->lookupIdentifier(II.getName(), Hits)) {
      HitsPtr = &Hits;
    }
  }

  IdentifierLookupVisitor Visitor(II.getName(), PriorGeneration,
                                  NumIdentifierLookups,
                                  NumIdentifierLookupHits);
  ModuleMgr.visit(Visitor, HitsPtr);
  markIdentifierUpToDate(&II);
}

void ASTReader::markIdentifierUpToDate(IdentifierInfo *II) {
  if (!II)
    return;

  II->setOutOfDate(false);

  // Update the generation for this identifier.
  if (getContext().getLangOpts().Modules)
    IdentifierGeneration[II] = getGeneration();
}

void ASTReader::resolvePendingMacro(IdentifierInfo *II,
                                    const PendingMacroInfo &PMInfo) {
  ModuleFile &M = *PMInfo.M;

  BitstreamCursor &Cursor = M.MacroCursor;
  SavedStreamPosition SavedPosition(Cursor);
  if (llvm::Error Err =
          Cursor.JumpToBit(M.MacroOffsetsBase + PMInfo.MacroDirectivesOffset)) {
    Error(std::move(Err));
    return;
  }

  struct ModuleMacroRecord {
    SubmoduleID SubModID;
    MacroInfo *MI;
    SmallVector<SubmoduleID, 8> Overrides;
  };
  llvm::SmallVector<ModuleMacroRecord, 8> ModuleMacros;

  // We expect to see a sequence of PP_MODULE_MACRO records listing exported
  // macros, followed by a PP_MACRO_DIRECTIVE_HISTORY record with the complete
  // macro histroy.
  RecordData Record;
  while (true) {
    Expected<llvm::BitstreamEntry> MaybeEntry =
        Cursor.advance(BitstreamCursor::AF_DontPopBlockAtEnd);
    if (!MaybeEntry) {
      Error(MaybeEntry.takeError());
      return;
    }
    llvm::BitstreamEntry Entry = MaybeEntry.get();

    if (Entry.Kind != llvm::BitstreamEntry::Record) {
      Error("malformed block record in AST file");
      return;
    }

    Record.clear();
    Expected<unsigned> MaybePP = Cursor.readRecord(Entry.ID, Record);
    if (!MaybePP) {
      Error(MaybePP.takeError());
      return;
    }
    switch ((PreprocessorRecordTypes)MaybePP.get()) {
    case PP_MACRO_DIRECTIVE_HISTORY:
      break;

    case PP_MODULE_MACRO: {
      ModuleMacros.push_back(ModuleMacroRecord());
      auto &Info = ModuleMacros.back();
      Info.SubModID = getGlobalSubmoduleID(M, Record[0]);
      Info.MI = getMacro(getGlobalMacroID(M, Record[1]));
      for (int I = 2, N = Record.size(); I != N; ++I)
        Info.Overrides.push_back(getGlobalSubmoduleID(M, Record[I]));
      continue;
    }

    default:
      Error("malformed block record in AST file");
      return;
    }

    // We found the macro directive history; that's the last record
    // for this macro.
    break;
  }

  // Module macros are listed in reverse dependency order.
  {
    std::reverse(ModuleMacros.begin(), ModuleMacros.end());
    llvm::SmallVector<ModuleMacro*, 8> Overrides;
    for (auto &MMR : ModuleMacros) {
      Overrides.clear();
      for (unsigned ModID : MMR.Overrides) {
        Module *Mod = getSubmodule(ModID);
        auto *Macro = PP.getModuleMacro(Mod, II);
        assert(Macro && "missing definition for overridden macro");
        Overrides.push_back(Macro);
      }

      bool Inserted = false;
      Module *Owner = getSubmodule(MMR.SubModID);
      PP.addModuleMacro(Owner, II, MMR.MI, Overrides, Inserted);
    }
  }

  // Don't read the directive history for a module; we don't have anywhere
  // to put it.
  if (M.isModule())
    return;

  // Deserialize the macro directives history in reverse source-order.
  MacroDirective *Latest = nullptr, *Earliest = nullptr;
  unsigned Idx = 0, N = Record.size();
  while (Idx < N) {
    MacroDirective *MD = nullptr;
    SourceLocation Loc = ReadSourceLocation(M, Record, Idx);
    MacroDirective::Kind K = (MacroDirective::Kind)Record[Idx++];
    switch (K) {
    case MacroDirective::MD_Define: {
      MacroInfo *MI = getMacro(getGlobalMacroID(M, Record[Idx++]));
      MD = PP.AllocateDefMacroDirective(MI, Loc);
      break;
    }
    case MacroDirective::MD_Undefine:
      MD = PP.AllocateUndefMacroDirective(Loc);
      break;
    case MacroDirective::MD_Visibility:
      bool isPublic = Record[Idx++];
      MD = PP.AllocateVisibilityMacroDirective(Loc, isPublic);
      break;
    }

    if (!Latest)
      Latest = MD;
    if (Earliest)
      Earliest->setPrevious(MD);
    Earliest = MD;
  }

  if (Latest)
    PP.setLoadedMacroDirective(II, Earliest, Latest);
}

ASTReader::InputFileInfo
ASTReader::readInputFileInfo(ModuleFile &F, unsigned ID) {
  // Go find this input file.
  BitstreamCursor &Cursor = F.InputFilesCursor;
  SavedStreamPosition SavedPosition(Cursor);
  if (llvm::Error Err = Cursor.JumpToBit(F.InputFileOffsets[ID - 1])) {
    // FIXME this drops errors on the floor.
    consumeError(std::move(Err));
  }

  Expected<unsigned> MaybeCode = Cursor.ReadCode();
  if (!MaybeCode) {
    // FIXME this drops errors on the floor.
    consumeError(MaybeCode.takeError());
  }
  unsigned Code = MaybeCode.get();
  RecordData Record;
  StringRef Blob;

  if (Expected<unsigned> Maybe = Cursor.readRecord(Code, Record, &Blob))
    assert(static_cast<InputFileRecordTypes>(Maybe.get()) == INPUT_FILE &&
           "invalid record type for input file");
  else {
    // FIXME this drops errors on the floor.
    consumeError(Maybe.takeError());
  }

  assert(Record[0] == ID && "Bogus stored ID or offset");
  InputFileInfo R;
  R.StoredSize = static_cast<off_t>(Record[1]);
  R.StoredTime = static_cast<time_t>(Record[2]);
  R.Overridden = static_cast<bool>(Record[3]);
  R.Transient = static_cast<bool>(Record[4]);
  R.TopLevelModuleMap = static_cast<bool>(Record[5]);
  R.Filename = std::string(Blob);
  ResolveImportedPath(F, R.Filename);

  Expected<llvm::BitstreamEntry> MaybeEntry = Cursor.advance();
  if (!MaybeEntry) // FIXME this drops errors on the floor.
    consumeError(MaybeEntry.takeError());
  llvm::BitstreamEntry Entry = MaybeEntry.get();
  assert(Entry.Kind == llvm::BitstreamEntry::Record &&
         "expected record type for input file hash");

  Record.clear();
  if (Expected<unsigned> Maybe = Cursor.readRecord(Entry.ID, Record))
    assert(static_cast<InputFileRecordTypes>(Maybe.get()) == INPUT_FILE_HASH &&
           "invalid record type for input file hash");
  else {
    // FIXME this drops errors on the floor.
    consumeError(Maybe.takeError());
  }
  R.ContentHash = (static_cast<uint64_t>(Record[1]) << 32) |
                  static_cast<uint64_t>(Record[0]);
  return R;
}

static unsigned moduleKindForDiagnostic(ModuleKind Kind);
InputFile ASTReader::getInputFile(ModuleFile &F, unsigned ID, bool Complain) {
  // If this ID is bogus, just return an empty input file.
  if (ID == 0 || ID > F.InputFilesLoaded.size())
    return InputFile();

  // If we've already loaded this input file, return it.
  if (F.InputFilesLoaded[ID-1].getFile())
    return F.InputFilesLoaded[ID-1];

  if (F.InputFilesLoaded[ID-1].isNotFound())
    return InputFile();

  // Go find this input file.
  BitstreamCursor &Cursor = F.InputFilesCursor;
  SavedStreamPosition SavedPosition(Cursor);
  if (llvm::Error Err = Cursor.JumpToBit(F.InputFileOffsets[ID - 1])) {
    // FIXME this drops errors on the floor.
    consumeError(std::move(Err));
  }

  InputFileInfo FI = readInputFileInfo(F, ID);
  off_t StoredSize = FI.StoredSize;
  time_t StoredTime = FI.StoredTime;
  bool Overridden = FI.Overridden;
  bool Transient = FI.Transient;
  StringRef Filename = FI.Filename;
  uint64_t StoredContentHash = FI.ContentHash;

  const FileEntry *File = nullptr;
  if (auto FE = FileMgr.getFile(Filename, /*OpenFile=*/false))
    File = *FE;

  // If we didn't find the file, resolve it relative to the
  // original directory from which this AST file was created.
  if (File == nullptr && !F.OriginalDir.empty() && !F.BaseDirectory.empty() &&
      F.OriginalDir != F.BaseDirectory) {
    std::string Resolved = resolveFileRelativeToOriginalDir(
        std::string(Filename), F.OriginalDir, F.BaseDirectory);
    if (!Resolved.empty())
      if (auto FE = FileMgr.getFile(Resolved))
        File = *FE;
  }

  // For an overridden file, create a virtual file with the stored
  // size/timestamp.
  if ((Overridden || Transient) && File == nullptr)
    File = FileMgr.getVirtualFile(Filename, StoredSize, StoredTime);

  if (File == nullptr) {
    if (Complain) {
      std::string ErrorStr = "could not find file '";
      ErrorStr += Filename;
      ErrorStr += "' referenced by AST file '";
      ErrorStr += F.FileName;
      ErrorStr += "'";
      Error(ErrorStr);
    }
    // Record that we didn't find the file.
    F.InputFilesLoaded[ID-1] = InputFile::getNotFound();
    return InputFile();
  }

  // Check if there was a request to override the contents of the file
  // that was part of the precompiled header. Overriding such a file
  // can lead to problems when lexing using the source locations from the
  // PCH.
  SourceManager &SM = getSourceManager();
  // FIXME: Reject if the overrides are different.
  if ((!Overridden && !Transient) && SM.isFileOverridden(File)) {
    if (Complain)
      Error(diag::err_fe_pch_file_overridden, Filename);

    // After emitting the diagnostic, bypass the overriding file to recover
    // (this creates a separate FileEntry).
    File = SM.bypassFileContentsOverride(*File);
    if (!File) {
      F.InputFilesLoaded[ID - 1] = InputFile::getNotFound();
      return InputFile();
    }
  }

  enum ModificationType {
    Size,
    ModTime,
    Content,
    None,
  };
  auto HasInputFileChanged = [&]() {
    if (StoredSize != File->getSize())
      return ModificationType::Size;
    if (!DisableValidation && StoredTime &&
        StoredTime != File->getModificationTime()) {
      // In case the modification time changes but not the content,
      // accept the cached file as legit.
      if (ValidateASTInputFilesContent &&
          StoredContentHash != static_cast<uint64_t>(llvm::hash_code(-1))) {
        auto MemBuffOrError = FileMgr.getBufferForFile(File);
        if (!MemBuffOrError) {
          if (!Complain)
            return ModificationType::ModTime;
          std::string ErrorStr = "could not get buffer for file '";
          ErrorStr += File->getName();
          ErrorStr += "'";
          Error(ErrorStr);
          return ModificationType::ModTime;
        }

        auto ContentHash = hash_value(MemBuffOrError.get()->getBuffer());
        if (StoredContentHash == static_cast<uint64_t>(ContentHash))
          return ModificationType::None;
        return ModificationType::Content;
      }
      return ModificationType::ModTime;
    }
    return ModificationType::None;
  };

  bool IsOutOfDate = false;
  auto FileChange = HasInputFileChanged();
  // For an overridden file, there is nothing to validate.
  if (!Overridden && FileChange != ModificationType::None) {
    if (Complain) {
      // Build a list of the PCH imports that got us here (in reverse).
      SmallVector<ModuleFile *, 4> ImportStack(1, &F);
      while (!ImportStack.back()->ImportedBy.empty())
        ImportStack.push_back(ImportStack.back()->ImportedBy[0]);

      // The top-level PCH is stale.
      StringRef TopLevelPCHName(ImportStack.back()->FileName);
      unsigned DiagnosticKind =
          moduleKindForDiagnostic(ImportStack.back()->Kind);
      if (DiagnosticKind == 0)
        Error(diag::err_fe_pch_file_modified, Filename, TopLevelPCHName,
              (unsigned)FileChange);
      else if (DiagnosticKind == 1)
        Error(diag::err_fe_module_file_modified, Filename, TopLevelPCHName,
              (unsigned)FileChange);
      else
        Error(diag::err_fe_ast_file_modified, Filename, TopLevelPCHName,
              (unsigned)FileChange);

      // Print the import stack.
      if (ImportStack.size() > 1 && !Diags.isDiagnosticInFlight()) {
        Diag(diag::note_pch_required_by)
          << Filename << ImportStack[0]->FileName;
        for (unsigned I = 1; I < ImportStack.size(); ++I)
          Diag(diag::note_pch_required_by)
            << ImportStack[I-1]->FileName << ImportStack[I]->FileName;
      }

      if (!Diags.isDiagnosticInFlight())
        Diag(diag::note_pch_rebuild_required) << TopLevelPCHName;
    }

    IsOutOfDate = true;
  }
  // FIXME: If the file is overridden and we've already opened it,
  // issue an error (or split it into a separate FileEntry).

  InputFile IF = InputFile(File, Overridden || Transient, IsOutOfDate);

  // Note that we've loaded this input file.
  F.InputFilesLoaded[ID-1] = IF;
  return IF;
}

/// If we are loading a relocatable PCH or module file, and the filename
/// is not an absolute path, add the system or module root to the beginning of
/// the file name.
void ASTReader::ResolveImportedPath(ModuleFile &M, std::string &Filename) {
  // Resolve relative to the base directory, if we have one.
  if (!M.BaseDirectory.empty())
    return ResolveImportedPath(Filename, M.BaseDirectory);
}

void ASTReader::ResolveImportedPath(std::string &Filename, StringRef Prefix) {
  if (Filename.empty() || llvm::sys::path::is_absolute(Filename))
    return;

  SmallString<128> Buffer;
  llvm::sys::path::append(Buffer, Prefix, Filename);
  Filename.assign(Buffer.begin(), Buffer.end());
}

static bool isDiagnosedResult(ASTReader::ASTReadResult ARR, unsigned Caps) {
  switch (ARR) {
  case ASTReader::Failure: return true;
  case ASTReader::Missing: return !(Caps & ASTReader::ARR_Missing);
  case ASTReader::OutOfDate: return !(Caps & ASTReader::ARR_OutOfDate);
  case ASTReader::VersionMismatch: return !(Caps & ASTReader::ARR_VersionMismatch);
  case ASTReader::ConfigurationMismatch:
    return !(Caps & ASTReader::ARR_ConfigurationMismatch);
  case ASTReader::HadErrors: return true;
  case ASTReader::Success: return false;
  }

  llvm_unreachable("unknown ASTReadResult");
}

ASTReader::ASTReadResult ASTReader::ReadOptionsBlock(
    BitstreamCursor &Stream, unsigned ClientLoadCapabilities,
    bool AllowCompatibleConfigurationMismatch, ASTReaderListener &Listener,
    std::string &SuggestedPredefines) {
  if (llvm::Error Err = Stream.EnterSubBlock(OPTIONS_BLOCK_ID)) {
    // FIXME this drops errors on the floor.
    consumeError(std::move(Err));
    return Failure;
  }

  // Read all of the records in the options block.
  RecordData Record;
  ASTReadResult Result = Success;
  while (true) {
    Expected<llvm::BitstreamEntry> MaybeEntry = Stream.advance();
    if (!MaybeEntry) {
      // FIXME this drops errors on the floor.
      consumeError(MaybeEntry.takeError());
      return Failure;
    }
    llvm::BitstreamEntry Entry = MaybeEntry.get();

    switch (Entry.Kind) {
    case llvm::BitstreamEntry::Error:
    case llvm::BitstreamEntry::SubBlock:
      return Failure;

    case llvm::BitstreamEntry::EndBlock:
      return Result;

    case llvm::BitstreamEntry::Record:
      // The interesting case.
      break;
    }

    // Read and process a record.
    Record.clear();
    Expected<unsigned> MaybeRecordType = Stream.readRecord(Entry.ID, Record);
    if (!MaybeRecordType) {
      // FIXME this drops errors on the floor.
      consumeError(MaybeRecordType.takeError());
      return Failure;
    }
    switch ((OptionsRecordTypes)MaybeRecordType.get()) {
    case LANGUAGE_OPTIONS: {
      bool Complain = (ClientLoadCapabilities & ARR_ConfigurationMismatch) == 0;
      if (ParseLanguageOptions(Record, Complain, Listener,
                               AllowCompatibleConfigurationMismatch))
        Result = ConfigurationMismatch;
      break;
    }

    case TARGET_OPTIONS: {
      bool Complain = (ClientLoadCapabilities & ARR_ConfigurationMismatch) == 0;
      if (ParseTargetOptions(Record, Complain, Listener,
                             AllowCompatibleConfigurationMismatch))
        Result = ConfigurationMismatch;
      break;
    }

    case HEADER_SEARCH_OPTIONS: {
      bool Complain = (ClientLoadCapabilities & ARR_ConfigurationMismatch) == 0;
      if (!AllowCompatibleConfigurationMismatch &&
          ParseHeaderSearchOptions(Record, Complain, Listener))
        Result = ConfigurationMismatch;
      break;
    }

    case PREPROCESSOR_OPTIONS:
      bool Complain = (ClientLoadCapabilities & ARR_ConfigurationMismatch) == 0;
      if (!AllowCompatibleConfigurationMismatch &&
          ParsePreprocessorOptions(Record, Complain, Listener,
                                   SuggestedPredefines))
        Result = ConfigurationMismatch;
      break;
    }
  }
}

ASTReader::ASTReadResult
ASTReader::ReadControlBlock(ModuleFile &F,
                            SmallVectorImpl<ImportedModule> &Loaded,
                            const ModuleFile *ImportedBy,
                            unsigned ClientLoadCapabilities) {
  BitstreamCursor &Stream = F.Stream;

  if (llvm::Error Err = Stream.EnterSubBlock(CONTROL_BLOCK_ID)) {
    Error(std::move(Err));
    return Failure;
  }

  // Lambda to read the unhashed control block the first time it's called.
  //
  // For PCM files, the unhashed control block cannot be read until after the
  // MODULE_NAME record.  However, PCH files have no MODULE_NAME, and yet still
  // need to look ahead before reading the IMPORTS record.  For consistency,
  // this block is always read somehow (see BitstreamEntry::EndBlock).
  bool HasReadUnhashedControlBlock = false;
  auto readUnhashedControlBlockOnce = [&]() {
    if (!HasReadUnhashedControlBlock) {
      HasReadUnhashedControlBlock = true;
      if (ASTReadResult Result =
              readUnhashedControlBlock(F, ImportedBy, ClientLoadCapabilities))
        return Result;
    }
    return Success;
  };

  // Read all of the records and blocks in the control block.
  RecordData Record;
  unsigned NumInputs = 0;
  unsigned NumUserInputs = 0;
  StringRef BaseDirectoryAsWritten;
  while (true) {
    Expected<llvm::BitstreamEntry> MaybeEntry = Stream.advance();
    if (!MaybeEntry) {
      Error(MaybeEntry.takeError());
      return Failure;
    }
    llvm::BitstreamEntry Entry = MaybeEntry.get();

    switch (Entry.Kind) {
    case llvm::BitstreamEntry::Error:
      Error("malformed block record in AST file");
      return Failure;
    case llvm::BitstreamEntry::EndBlock: {
      // Validate the module before returning.  This call catches an AST with
      // no module name and no imports.
      if (ASTReadResult Result = readUnhashedControlBlockOnce())
        return Result;

      // Validate input files.
      const HeaderSearchOptions &HSOpts =
          PP.getHeaderSearchInfo().getHeaderSearchOpts();

      // All user input files reside at the index range [0, NumUserInputs), and
      // system input files reside at [NumUserInputs, NumInputs). For explicitly
      // loaded module files, ignore missing inputs.
      if (!DisableValidation && F.Kind != MK_ExplicitModule &&
          F.Kind != MK_PrebuiltModule) {
        bool Complain = (ClientLoadCapabilities & ARR_OutOfDate) == 0;

        // If we are reading a module, we will create a verification timestamp,
        // so we verify all input files.  Otherwise, verify only user input
        // files.

        unsigned N = NumUserInputs;
        if (ValidateSystemInputs ||
            (HSOpts.ModulesValidateOncePerBuildSession &&
             F.InputFilesValidationTimestamp <= HSOpts.BuildSessionTimestamp &&
             F.Kind == MK_ImplicitModule))
          N = NumInputs;

        for (unsigned I = 0; I < N; ++I) {
          InputFile IF = getInputFile(F, I+1, Complain);
          if (!IF.getFile() || IF.isOutOfDate())
            return OutOfDate;
        }
      }

      if (Listener)
        Listener->visitModuleFile(F.FileName, F.Kind);

      if (Listener && Listener->needsInputFileVisitation()) {
        unsigned N = Listener->needsSystemInputFileVisitation() ? NumInputs
                                                                : NumUserInputs;
        for (unsigned I = 0; I < N; ++I) {
          bool IsSystem = I >= NumUserInputs;
          InputFileInfo FI = readInputFileInfo(F, I+1);
          Listener->visitInputFile(FI.Filename, IsSystem, FI.Overridden,
                                   F.Kind == MK_ExplicitModule ||
                                   F.Kind == MK_PrebuiltModule);
        }
      }

      return Success;
    }

    case llvm::BitstreamEntry::SubBlock:
      switch (Entry.ID) {
      case INPUT_FILES_BLOCK_ID:
        F.InputFilesCursor = Stream;
        if (llvm::Error Err = Stream.SkipBlock()) {
          Error(std::move(Err));
          return Failure;
        }
        if (ReadBlockAbbrevs(F.InputFilesCursor, INPUT_FILES_BLOCK_ID)) {
          Error("malformed block record in AST file");
          return Failure;
        }
        continue;

      case OPTIONS_BLOCK_ID:
        // If we're reading the first module for this group, check its options
        // are compatible with ours. For modules it imports, no further checking
        // is required, because we checked them when we built it.
        if (Listener && !ImportedBy) {
          // Should we allow the configuration of the module file to differ from
          // the configuration of the current translation unit in a compatible
          // way?
          //
          // FIXME: Allow this for files explicitly specified with -include-pch.
          bool AllowCompatibleConfigurationMismatch =
              F.Kind == MK_ExplicitModule || F.Kind == MK_PrebuiltModule;

          ASTReadResult Result =
              ReadOptionsBlock(Stream, ClientLoadCapabilities,
                               AllowCompatibleConfigurationMismatch, *Listener,
                               SuggestedPredefines);
          if (Result == Failure) {
            Error("malformed block record in AST file");
            return Result;
          }

          if (DisableValidation ||
              (AllowConfigurationMismatch && Result == ConfigurationMismatch))
            Result = Success;

          // If we can't load the module, exit early since we likely
          // will rebuild the module anyway. The stream may be in the
          // middle of a block.
          if (Result != Success)
            return Result;
        } else if (llvm::Error Err = Stream.SkipBlock()) {
          Error(std::move(Err));
          return Failure;
        }
        continue;

      default:
        if (llvm::Error Err = Stream.SkipBlock()) {
          Error(std::move(Err));
          return Failure;
        }
        continue;
      }

    case llvm::BitstreamEntry::Record:
      // The interesting case.
      break;
    }

    // Read and process a record.
    Record.clear();
    StringRef Blob;
    Expected<unsigned> MaybeRecordType =
        Stream.readRecord(Entry.ID, Record, &Blob);
    if (!MaybeRecordType) {
      Error(MaybeRecordType.takeError());
      return Failure;
    }
    switch ((ControlRecordTypes)MaybeRecordType.get()) {
    case METADATA: {
      if (Record[0] != VERSION_MAJOR && !DisableValidation) {
        if ((ClientLoadCapabilities & ARR_VersionMismatch) == 0)
          Diag(Record[0] < VERSION_MAJOR? diag::err_pch_version_too_old
                                        : diag::err_pch_version_too_new);
        return VersionMismatch;
      }

      bool hasErrors = Record[6];
      if (hasErrors && !DisableValidation && !AllowASTWithCompilerErrors) {
        Diag(diag::err_pch_with_compiler_errors);
        return HadErrors;
      }
      if (hasErrors) {
        Diags.ErrorOccurred = true;
        Diags.UncompilableErrorOccurred = true;
        Diags.UnrecoverableErrorOccurred = true;
      }

      F.RelocatablePCH = Record[4];
      // Relative paths in a relocatable PCH are relative to our sysroot.
      if (F.RelocatablePCH)
        F.BaseDirectory = isysroot.empty() ? "/" : isysroot;

      F.HasTimestamps = Record[5];

      const std::string &CurBranch = getClangFullRepositoryVersion();
      StringRef ASTBranch = Blob;
      if (StringRef(CurBranch) != ASTBranch && !DisableValidation) {
        if ((ClientLoadCapabilities & ARR_VersionMismatch) == 0)
          Diag(diag::err_pch_different_branch) << ASTBranch << CurBranch;
        return VersionMismatch;
      }
      break;
    }

    case IMPORTS: {
      // Validate the AST before processing any imports (otherwise, untangling
      // them can be error-prone and expensive).  A module will have a name and
      // will already have been validated, but this catches the PCH case.
      if (ASTReadResult Result = readUnhashedControlBlockOnce())
        return Result;

      // Load each of the imported PCH files.
      unsigned Idx = 0, N = Record.size();
      while (Idx < N) {
        // Read information about the AST file.
        ModuleKind ImportedKind = (ModuleKind)Record[Idx++];
        // The import location will be the local one for now; we will adjust
        // all import locations of module imports after the global source
        // location info are setup, in ReadAST.
        SourceLocation ImportLoc =
            ReadUntranslatedSourceLocation(Record[Idx++]);
        off_t StoredSize = (off_t)Record[Idx++];
        time_t StoredModTime = (time_t)Record[Idx++];
        auto FirstSignatureByte = Record.begin() + Idx;
        ASTFileSignature StoredSignature = ASTFileSignature::create(
            FirstSignatureByte, FirstSignatureByte + ASTFileSignature::size);
        Idx += ASTFileSignature::size;

        std::string ImportedName = ReadString(Record, Idx);
        std::string ImportedFile;

        // For prebuilt and explicit modules first consult the file map for
        // an override. Note that here we don't search prebuilt module
        // directories, only the explicit name to file mappings. Also, we will
        // still verify the size/signature making sure it is essentially the
        // same file but perhaps in a different location.
        if (ImportedKind == MK_PrebuiltModule || ImportedKind == MK_ExplicitModule)
          ImportedFile = PP.getHeaderSearchInfo().getPrebuiltModuleFileName(
            ImportedName, /*FileMapOnly*/ true);

        if (ImportedFile.empty())
          // Use BaseDirectoryAsWritten to ensure we use the same path in the
          // ModuleCache as when writing.
          ImportedFile = ReadPath(BaseDirectoryAsWritten, Record, Idx);
        else
          SkipPath(Record, Idx);

        // If our client can't cope with us being out of date, we can't cope with
        // our dependency being missing.
        unsigned Capabilities = ClientLoadCapabilities;
        if ((ClientLoadCapabilities & ARR_OutOfDate) == 0)
          Capabilities &= ~ARR_Missing;

        // Load the AST file.
        auto Result = ReadASTCore(ImportedFile, ImportedKind, ImportLoc, &F,
                                  Loaded, StoredSize, StoredModTime,
                                  StoredSignature, Capabilities);

        // If we diagnosed a problem, produce a backtrace.
        if (isDiagnosedResult(Result, Capabilities))
          Diag(diag::note_module_file_imported_by)
              << F.FileName << !F.ModuleName.empty() << F.ModuleName;

        switch (Result) {
        case Failure: return Failure;
          // If we have to ignore the dependency, we'll have to ignore this too.
        case Missing:
        case OutOfDate: return OutOfDate;
        case VersionMismatch: return VersionMismatch;
        case ConfigurationMismatch: return ConfigurationMismatch;
        case HadErrors: return HadErrors;
        case Success: break;
        }
      }
      break;
    }

    case ORIGINAL_FILE:
      F.OriginalSourceFileID = FileID::get(Record[0]);
      F.ActualOriginalSourceFileName = std::string(Blob);
      F.OriginalSourceFileName = F.ActualOriginalSourceFileName;
      ResolveImportedPath(F, F.OriginalSourceFileName);
      break;

    case ORIGINAL_FILE_ID:
      F.OriginalSourceFileID = FileID::get(Record[0]);
      break;

    case ORIGINAL_PCH_DIR:
      F.OriginalDir = std::string(Blob);
      break;

    case MODULE_NAME:
      F.ModuleName = std::string(Blob);
      Diag(diag::remark_module_import)
          << F.ModuleName << F.FileName << (ImportedBy ? true : false)
          << (ImportedBy ? StringRef(ImportedBy->ModuleName) : StringRef());
      if (Listener)
        Listener->ReadModuleName(F.ModuleName);

      // Validate the AST as soon as we have a name so we can exit early on
      // failure.
      if (ASTReadResult Result = readUnhashedControlBlockOnce())
        return Result;

      break;

    case MODULE_DIRECTORY: {
      // Save the BaseDirectory as written in the PCM for computing the module
      // filename for the ModuleCache.
      BaseDirectoryAsWritten = Blob;
      assert(!F.ModuleName.empty() &&
             "MODULE_DIRECTORY found before MODULE_NAME");
      // If we've already loaded a module map file covering this module, we may
      // have a better path for it (relative to the current build).
      Module *M = PP.getHeaderSearchInfo().lookupModule(
          F.ModuleName, /*AllowSearch*/ true,
          /*AllowExtraModuleMapSearch*/ true);
      if (M && M->Directory) {
        // If we're implicitly loading a module, the base directory can't
        // change between the build and use.
        // Don't emit module relocation error if we have -fno-validate-pch
        if (!PP.getPreprocessorOpts().DisablePCHValidation &&
            F.Kind != MK_ExplicitModule && F.Kind != MK_PrebuiltModule) {
          auto BuildDir = PP.getFileManager().getDirectory(Blob);
          if (!BuildDir || *BuildDir != M->Directory) {
            if ((ClientLoadCapabilities & ARR_OutOfDate) == 0)
              Diag(diag::err_imported_module_relocated)
                  << F.ModuleName << Blob << M->Directory->getName();
            return OutOfDate;
          }
        }
        F.BaseDirectory = std::string(M->Directory->getName());
      } else {
        F.BaseDirectory = std::string(Blob);
      }
      break;
    }

    case MODULE_MAP_FILE:
      if (ASTReadResult Result =
              ReadModuleMapFileBlock(Record, F, ImportedBy, ClientLoadCapabilities))
        return Result;
      break;

    case INPUT_FILE_OFFSETS:
      NumInputs = Record[0];
      NumUserInputs = Record[1];
      F.InputFileOffsets =
          (const llvm::support::unaligned_uint64_t *)Blob.data();
      F.InputFilesLoaded.resize(NumInputs);
      F.NumUserInputFiles = NumUserInputs;
      break;
    }
  }
}

ASTReader::ASTReadResult
ASTReader::ReadASTBlock(ModuleFile &F, unsigned ClientLoadCapabilities) {
  BitstreamCursor &Stream = F.Stream;

  if (llvm::Error Err = Stream.EnterSubBlock(AST_BLOCK_ID)) {
    Error(std::move(Err));
    return Failure;
  }
  F.ASTBlockStartOffset = Stream.GetCurrentBitNo();

  // Read all of the records and blocks for the AST file.
  RecordData Record;
  while (true) {
    Expected<llvm::BitstreamEntry> MaybeEntry = Stream.advance();
    if (!MaybeEntry) {
      Error(MaybeEntry.takeError());
      return Failure;
    }
    llvm::BitstreamEntry Entry = MaybeEntry.get();

    switch (Entry.Kind) {
    case llvm::BitstreamEntry::Error:
      Error("error at end of module block in AST file");
      return Failure;
    case llvm::BitstreamEntry::EndBlock:
      // Outside of C++, we do not store a lookup map for the translation unit.
      // Instead, mark it as needing a lookup map to be built if this module
      // contains any declarations lexically within it (which it always does!).
      // This usually has no cost, since we very rarely need the lookup map for
      // the translation unit outside C++.
      if (ASTContext *Ctx = ContextObj) {
        DeclContext *DC = Ctx->getTranslationUnitDecl();
        if (DC->hasExternalLexicalStorage() && !Ctx->getLangOpts().CPlusPlus)
          DC->setMustBuildLookupTable();
      }

      return Success;
    case llvm::BitstreamEntry::SubBlock:
      switch (Entry.ID) {
      case DECLTYPES_BLOCK_ID:
        // We lazily load the decls block, but we want to set up the
        // DeclsCursor cursor to point into it.  Clone our current bitcode
        // cursor to it, enter the block and read the abbrevs in that block.
        // With the main cursor, we just skip over it.
        F.DeclsCursor = Stream;
        if (llvm::Error Err = Stream.SkipBlock()) {
          Error(std::move(Err));
          return Failure;
        }
        if (ReadBlockAbbrevs(F.DeclsCursor, DECLTYPES_BLOCK_ID,
                             &F.DeclsBlockStartOffset)) {
          Error("malformed block record in AST file");
          return Failure;
        }
        break;

      case PREPROCESSOR_BLOCK_ID:
        F.MacroCursor = Stream;
        if (!PP.getExternalSource())
          PP.setExternalSource(this);

        if (llvm::Error Err = Stream.SkipBlock()) {
          Error(std::move(Err));
          return Failure;
        }
        if (ReadBlockAbbrevs(F.MacroCursor, PREPROCESSOR_BLOCK_ID)) {
          Error("malformed block record in AST file");
          return Failure;
        }
        F.MacroStartOffset = F.MacroCursor.GetCurrentBitNo();
        break;

      case PREPROCESSOR_DETAIL_BLOCK_ID:
        F.PreprocessorDetailCursor = Stream;

        if (llvm::Error Err = Stream.SkipBlock()) {
          Error(std::move(Err));
          return Failure;
        }
        if (ReadBlockAbbrevs(F.PreprocessorDetailCursor,
                             PREPROCESSOR_DETAIL_BLOCK_ID)) {
          Error("malformed preprocessor detail record in AST file");
          return Failure;
        }
        F.PreprocessorDetailStartOffset
        = F.PreprocessorDetailCursor.GetCurrentBitNo();

        if (!PP.getPreprocessingRecord())
          PP.createPreprocessingRecord();
        if (!PP.getPreprocessingRecord()->getExternalSource())
          PP.getPreprocessingRecord()->SetExternalSource(*this);
        break;

      case SOURCE_MANAGER_BLOCK_ID:
        if (ReadSourceManagerBlock(F))
          return Failure;
        break;

      case SUBMODULE_BLOCK_ID:
        if (ASTReadResult Result =
                ReadSubmoduleBlock(F, ClientLoadCapabilities))
          return Result;
        break;

      case COMMENTS_BLOCK_ID: {
        BitstreamCursor C = Stream;

        if (llvm::Error Err = Stream.SkipBlock()) {
          Error(std::move(Err));
          return Failure;
        }
        if (ReadBlockAbbrevs(C, COMMENTS_BLOCK_ID)) {
          Error("malformed comments block in AST file");
          return Failure;
        }
        CommentsCursors.push_back(std::make_pair(C, &F));
        break;
      }

      default:
        if (llvm::Error Err = Stream.SkipBlock()) {
          Error(std::move(Err));
          return Failure;
        }
        break;
      }
      continue;

    case llvm::BitstreamEntry::Record:
      // The interesting case.
      break;
    }

    // Read and process a record.
    Record.clear();
    StringRef Blob;
    Expected<unsigned> MaybeRecordType =
        Stream.readRecord(Entry.ID, Record, &Blob);
    if (!MaybeRecordType) {
      Error(MaybeRecordType.takeError());
      return Failure;
    }
    ASTRecordTypes RecordType = (ASTRecordTypes)MaybeRecordType.get();

    // If we're not loading an AST context, we don't care about most records.
    if (!ContextObj) {
      switch (RecordType) {
      case IDENTIFIER_TABLE:
      case IDENTIFIER_OFFSET:
      case INTERESTING_IDENTIFIERS:
      case STATISTICS:
      case PP_CONDITIONAL_STACK:
      case PP_COUNTER_VALUE:
      case SOURCE_LOCATION_OFFSETS:
      case MODULE_OFFSET_MAP:
      case SOURCE_MANAGER_LINE_TABLE:
      case SOURCE_LOCATION_PRELOADS:
      case PPD_ENTITIES_OFFSETS:
      case HEADER_SEARCH_TABLE:
      case IMPORTED_MODULES:
      case MACRO_OFFSET:
        break;
      default:
        continue;
      }
    }

    switch (RecordType) {
    default:  // Default behavior: ignore.
      break;

    case TYPE_OFFSET: {
      if (F.LocalNumTypes != 0) {
        Error("duplicate TYPE_OFFSET record in AST file");
        return Failure;
      }
      F.TypeOffsets = reinterpret_cast<const UnderalignedInt64 *>(Blob.data());
      F.LocalNumTypes = Record[0];
      unsigned LocalBaseTypeIndex = Record[1];
      F.BaseTypeIndex = getTotalNumTypes();

      if (F.LocalNumTypes > 0) {
        // Introduce the global -> local mapping for types within this module.
        GlobalTypeMap.insert(std::make_pair(getTotalNumTypes(), &F));

        // Introduce the local -> global mapping for types within this module.
        F.TypeRemap.insertOrReplace(
          std::make_pair(LocalBaseTypeIndex,
                         F.BaseTypeIndex - LocalBaseTypeIndex));

        TypesLoaded.resize(TypesLoaded.size() + F.LocalNumTypes);
      }
      break;
    }

    case DECL_OFFSET: {
      if (F.LocalNumDecls != 0) {
        Error("duplicate DECL_OFFSET record in AST file");
        return Failure;
      }
      F.DeclOffsets = (const DeclOffset *)Blob.data();
      F.LocalNumDecls = Record[0];
      unsigned LocalBaseDeclID = Record[1];
      F.BaseDeclID = getTotalNumDecls();

      if (F.LocalNumDecls > 0) {
        // Introduce the global -> local mapping for declarations within this
        // module.
        GlobalDeclMap.insert(
          std::make_pair(getTotalNumDecls() + NUM_PREDEF_DECL_IDS, &F));

        // Introduce the local -> global mapping for declarations within this
        // module.
        F.DeclRemap.insertOrReplace(
          std::make_pair(LocalBaseDeclID, F.BaseDeclID - LocalBaseDeclID));

        // Introduce the global -> local mapping for declarations within this
        // module.
        F.GlobalToLocalDeclIDs[&F] = LocalBaseDeclID;

        DeclsLoaded.resize(DeclsLoaded.size() + F.LocalNumDecls);
      }
      break;
    }

    case TU_UPDATE_LEXICAL: {
      DeclContext *TU = ContextObj->getTranslationUnitDecl();
      LexicalContents Contents(
          reinterpret_cast<const llvm::support::unaligned_uint32_t *>(
              Blob.data()),
          static_cast<unsigned int>(Blob.size() / 4));
      TULexicalDecls.push_back(std::make_pair(&F, Contents));
      TU->setHasExternalLexicalStorage(true);
      break;
    }

    case UPDATE_VISIBLE: {
      unsigned Idx = 0;
      serialization::DeclID ID = ReadDeclID(F, Record, Idx);
      auto *Data = (const unsigned char*)Blob.data();
      PendingVisibleUpdates[ID].push_back(PendingVisibleUpdate{&F, Data});
      // If we've already loaded the decl, perform the updates when we finish
      // loading this block.
      if (Decl *D = GetExistingDecl(ID))
        PendingUpdateRecords.push_back(
            PendingUpdateRecord(ID, D, /*JustLoaded=*/false));
      break;
    }

    case IDENTIFIER_TABLE:
      F.IdentifierTableData = Blob.data();
      if (Record[0]) {
        F.IdentifierLookupTable = ASTIdentifierLookupTable::Create(
            (const unsigned char *)F.IdentifierTableData + Record[0],
            (const unsigned char *)F.IdentifierTableData + sizeof(uint32_t),
            (const unsigned char *)F.IdentifierTableData,
            ASTIdentifierLookupTrait(*this, F));

        PP.getIdentifierTable().setExternalIdentifierLookup(this);
      }
      break;

    case IDENTIFIER_OFFSET: {
      if (F.LocalNumIdentifiers != 0) {
        Error("duplicate IDENTIFIER_OFFSET record in AST file");
        return Failure;
      }
      F.IdentifierOffsets = (const uint32_t *)Blob.data();
      F.LocalNumIdentifiers = Record[0];
      unsigned LocalBaseIdentifierID = Record[1];
      F.BaseIdentifierID = getTotalNumIdentifiers();

      if (F.LocalNumIdentifiers > 0) {
        // Introduce the global -> local mapping for identifiers within this
        // module.
        GlobalIdentifierMap.insert(std::make_pair(getTotalNumIdentifiers() + 1,
                                                  &F));

        // Introduce the local -> global mapping for identifiers within this
        // module.
        F.IdentifierRemap.insertOrReplace(
          std::make_pair(LocalBaseIdentifierID,
                         F.BaseIdentifierID - LocalBaseIdentifierID));

        IdentifiersLoaded.resize(IdentifiersLoaded.size()
                                 + F.LocalNumIdentifiers);
      }
      break;
    }

    case INTERESTING_IDENTIFIERS:
      F.PreloadIdentifierOffsets.assign(Record.begin(), Record.end());
      break;

    case EAGERLY_DESERIALIZED_DECLS:
      // FIXME: Skip reading this record if our ASTConsumer doesn't care
      // about "interesting" decls (for instance, if we're building a module).
      for (unsigned I = 0, N = Record.size(); I != N; ++I)
        EagerlyDeserializedDecls.push_back(getGlobalDeclID(F, Record[I]));
      break;

    case MODULAR_CODEGEN_DECLS:
      // FIXME: Skip reading this record if our ASTConsumer doesn't care about
      // them (ie: if we're not codegenerating this module).
      if (F.Kind == MK_MainFile ||
          getContext().getLangOpts().BuildingPCHWithObjectFile)
        for (unsigned I = 0, N = Record.size(); I != N; ++I)
          EagerlyDeserializedDecls.push_back(getGlobalDeclID(F, Record[I]));
      break;

    case SPECIAL_TYPES:
      if (SpecialTypes.empty()) {
        for (unsigned I = 0, N = Record.size(); I != N; ++I)
          SpecialTypes.push_back(getGlobalTypeID(F, Record[I]));
        break;
      }

      if (SpecialTypes.size() != Record.size()) {
        Error("invalid special-types record");
        return Failure;
      }

      for (unsigned I = 0, N = Record.size(); I != N; ++I) {
        serialization::TypeID ID = getGlobalTypeID(F, Record[I]);
        if (!SpecialTypes[I])
          SpecialTypes[I] = ID;
        // FIXME: If ID && SpecialTypes[I] != ID, do we need a separate
        // merge step?
      }
      break;

    case STATISTICS:
      TotalNumStatements += Record[0];
      TotalNumMacros += Record[1];
      TotalLexicalDeclContexts += Record[2];
      TotalVisibleDeclContexts += Record[3];
      break;

    case UNUSED_FILESCOPED_DECLS:
      for (unsigned I = 0, N = Record.size(); I != N; ++I)
        UnusedFileScopedDecls.push_back(getGlobalDeclID(F, Record[I]));
      break;

    case DELEGATING_CTORS:
      for (unsigned I = 0, N = Record.size(); I != N; ++I)
        DelegatingCtorDecls.push_back(getGlobalDeclID(F, Record[I]));
      break;

    case WEAK_UNDECLARED_IDENTIFIERS:
      if (Record.size() % 4 != 0) {
        Error("invalid weak identifiers record");
        return Failure;
      }

      // FIXME: Ignore weak undeclared identifiers from non-original PCH
      // files. This isn't the way to do it :)
      WeakUndeclaredIdentifiers.clear();

      // Translate the weak, undeclared identifiers into global IDs.
      for (unsigned I = 0, N = Record.size(); I < N; /* in loop */) {
        WeakUndeclaredIdentifiers.push_back(
          getGlobalIdentifierID(F, Record[I++]));
        WeakUndeclaredIdentifiers.push_back(
          getGlobalIdentifierID(F, Record[I++]));
        WeakUndeclaredIdentifiers.push_back(
          ReadSourceLocation(F, Record, I).getRawEncoding());
        WeakUndeclaredIdentifiers.push_back(Record[I++]);
      }
      break;

    case SELECTOR_OFFSETS: {
      F.SelectorOffsets = (const uint32_t *)Blob.data();
      F.LocalNumSelectors = Record[0];
      unsigned LocalBaseSelectorID = Record[1];
      F.BaseSelectorID = getTotalNumSelectors();

      if (F.LocalNumSelectors > 0) {
        // Introduce the global -> local mapping for selectors within this
        // module.
        GlobalSelectorMap.insert(std::make_pair(getTotalNumSelectors()+1, &F));

        // Introduce the local -> global mapping for selectors within this
        // module.
        F.SelectorRemap.insertOrReplace(
          std::make_pair(LocalBaseSelectorID,
                         F.BaseSelectorID - LocalBaseSelectorID));

        SelectorsLoaded.resize(SelectorsLoaded.size() + F.LocalNumSelectors);
      }
      break;
    }

    case METHOD_POOL:
      F.SelectorLookupTableData = (const unsigned char *)Blob.data();
      if (Record[0])
        F.SelectorLookupTable
          = ASTSelectorLookupTable::Create(
                        F.SelectorLookupTableData + Record[0],
                        F.SelectorLookupTableData,
                        ASTSelectorLookupTrait(*this, F));
      TotalNumMethodPoolEntries += Record[1];
      break;

    case REFERENCED_SELECTOR_POOL:
      if (!Record.empty()) {
        for (unsigned Idx = 0, N = Record.size() - 1; Idx < N; /* in loop */) {
          ReferencedSelectorsData.push_back(getGlobalSelectorID(F,
                                                                Record[Idx++]));
          ReferencedSelectorsData.push_back(ReadSourceLocation(F, Record, Idx).
                                              getRawEncoding());
        }
      }
      break;

    case PP_CONDITIONAL_STACK:
      if (!Record.empty()) {
        unsigned Idx = 0, End = Record.size() - 1;
        bool ReachedEOFWhileSkipping = Record[Idx++];
        llvm::Optional<Preprocessor::PreambleSkipInfo> SkipInfo;
        if (ReachedEOFWhileSkipping) {
          SourceLocation HashToken = ReadSourceLocation(F, Record, Idx);
          SourceLocation IfTokenLoc = ReadSourceLocation(F, Record, Idx);
          bool FoundNonSkipPortion = Record[Idx++];
          bool FoundElse = Record[Idx++];
          SourceLocation ElseLoc = ReadSourceLocation(F, Record, Idx);
          SkipInfo.emplace(HashToken, IfTokenLoc, FoundNonSkipPortion,
                           FoundElse, ElseLoc);
        }
        SmallVector<PPConditionalInfo, 4> ConditionalStack;
        while (Idx < End) {
          auto Loc = ReadSourceLocation(F, Record, Idx);
          bool WasSkipping = Record[Idx++];
          bool FoundNonSkip = Record[Idx++];
          bool FoundElse = Record[Idx++];
          ConditionalStack.push_back(
              {Loc, WasSkipping, FoundNonSkip, FoundElse});
        }
        PP.setReplayablePreambleConditionalStack(ConditionalStack, SkipInfo);
      }
      break;

    case PP_COUNTER_VALUE:
      if (!Record.empty() && Listener)
        Listener->ReadCounter(F, Record[0]);
      break;

    case FILE_SORTED_DECLS:
      F.FileSortedDecls = (const DeclID *)Blob.data();
      F.NumFileSortedDecls = Record[0];
      break;

    case SOURCE_LOCATION_OFFSETS: {
      F.SLocEntryOffsets = (const uint32_t *)Blob.data();
      F.LocalNumSLocEntries = Record[0];
      unsigned SLocSpaceSize = Record[1];
      F.SLocEntryOffsetsBase = Record[2] + F.SourceManagerBlockStartOffset;
      std::tie(F.SLocEntryBaseID, F.SLocEntryBaseOffset) =
          SourceMgr.AllocateLoadedSLocEntries(F.LocalNumSLocEntries,
                                              SLocSpaceSize);
      if (!F.SLocEntryBaseID) {
        Error("ran out of source locations");
        break;
      }
      // Make our entry in the range map. BaseID is negative and growing, so
      // we invert it. Because we invert it, though, we need the other end of
      // the range.
      unsigned RangeStart =
          unsigned(-F.SLocEntryBaseID) - F.LocalNumSLocEntries + 1;
      GlobalSLocEntryMap.insert(std::make_pair(RangeStart, &F));
      F.FirstLoc = SourceLocation::getFromRawEncoding(F.SLocEntryBaseOffset);

      // SLocEntryBaseOffset is lower than MaxLoadedOffset and decreasing.
      assert((F.SLocEntryBaseOffset & (1U << 31U)) == 0);
      GlobalSLocOffsetMap.insert(
          std::make_pair(SourceManager::MaxLoadedOffset - F.SLocEntryBaseOffset
                           - SLocSpaceSize,&F));

      // Initialize the remapping table.
      // Invalid stays invalid.
      F.SLocRemap.insertOrReplace(std::make_pair(0U, 0));
      // This module. Base was 2 when being compiled.
      F.SLocRemap.insertOrReplace(std::make_pair(2U,
                                  static_cast<int>(F.SLocEntryBaseOffset - 2)));

      TotalNumSLocEntries += F.LocalNumSLocEntries;
      break;
    }

    case MODULE_OFFSET_MAP:
      F.ModuleOffsetMap = Blob;
      break;

    case SOURCE_MANAGER_LINE_TABLE:
      if (ParseLineTable(F, Record)) {
        Error("malformed SOURCE_MANAGER_LINE_TABLE in AST file");
        return Failure;
      }
      break;

    case SOURCE_LOCATION_PRELOADS: {
      // Need to transform from the local view (1-based IDs) to the global view,
      // which is based off F.SLocEntryBaseID.
      if (!F.PreloadSLocEntries.empty()) {
        Error("Multiple SOURCE_LOCATION_PRELOADS records in AST file");
        return Failure;
      }

      F.PreloadSLocEntries.swap(Record);
      break;
    }

    case EXT_VECTOR_DECLS:
      for (unsigned I = 0, N = Record.size(); I != N; ++I)
        ExtVectorDecls.push_back(getGlobalDeclID(F, Record[I]));
      break;

    case VTABLE_USES:
      if (Record.size() % 3 != 0) {
        Error("Invalid VTABLE_USES record");
        return Failure;
      }

      // Later tables overwrite earlier ones.
      // FIXME: Modules will have some trouble with this. This is clearly not
      // the right way to do this.
      VTableUses.clear();

      for (unsigned Idx = 0, N = Record.size(); Idx != N; /* In loop */) {
        VTableUses.push_back(getGlobalDeclID(F, Record[Idx++]));
        VTableUses.push_back(
          ReadSourceLocation(F, Record, Idx).getRawEncoding());
        VTableUses.push_back(Record[Idx++]);
      }
      break;

    case PENDING_IMPLICIT_INSTANTIATIONS:
      if (PendingInstantiations.size() % 2 != 0) {
        Error("Invalid existing PendingInstantiations");
        return Failure;
      }

      if (Record.size() % 2 != 0) {
        Error("Invalid PENDING_IMPLICIT_INSTANTIATIONS block");
        return Failure;
      }

      for (unsigned I = 0, N = Record.size(); I != N; /* in loop */) {
        PendingInstantiations.push_back(getGlobalDeclID(F, Record[I++]));
        PendingInstantiations.push_back(
          ReadSourceLocation(F, Record, I).getRawEncoding());
      }
      break;

    case SEMA_DECL_REFS:
      if (Record.size() != 3) {
        Error("Invalid SEMA_DECL_REFS block");
        return Failure;
      }
      for (unsigned I = 0, N = Record.size(); I != N; ++I)
        SemaDeclRefs.push_back(getGlobalDeclID(F, Record[I]));
      break;

    case PPD_ENTITIES_OFFSETS: {
      F.PreprocessedEntityOffsets = (const PPEntityOffset *)Blob.data();
      assert(Blob.size() % sizeof(PPEntityOffset) == 0);
      F.NumPreprocessedEntities = Blob.size() / sizeof(PPEntityOffset);

      unsigned LocalBasePreprocessedEntityID = Record[0];

      unsigned StartingID;
      if (!PP.getPreprocessingRecord())
        PP.createPreprocessingRecord();
      if (!PP.getPreprocessingRecord()->getExternalSource())
        PP.getPreprocessingRecord()->SetExternalSource(*this);
      StartingID
        = PP.getPreprocessingRecord()
            ->allocateLoadedEntities(F.NumPreprocessedEntities);
      F.BasePreprocessedEntityID = StartingID;

      if (F.NumPreprocessedEntities > 0) {
        // Introduce the global -> local mapping for preprocessed entities in
        // this module.
        GlobalPreprocessedEntityMap.insert(std::make_pair(StartingID, &F));

        // Introduce the local -> global mapping for preprocessed entities in
        // this module.
        F.PreprocessedEntityRemap.insertOrReplace(
          std::make_pair(LocalBasePreprocessedEntityID,
            F.BasePreprocessedEntityID - LocalBasePreprocessedEntityID));
      }

      break;
    }

    case DECL_UPDATE_OFFSETS:
      if (Record.size() % 2 != 0) {
        Error("invalid DECL_UPDATE_OFFSETS block in AST file");
        return Failure;
      }
      for (unsigned I = 0, N = Record.size(); I != N; I += 2) {
        GlobalDeclID ID = getGlobalDeclID(F, Record[I]);
        DeclUpdateOffsets[ID].push_back(std::make_pair(&F, Record[I + 1]));

        // If we've already loaded the decl, perform the updates when we finish
        // loading this block.
        if (Decl *D = GetExistingDecl(ID))
          PendingUpdateRecords.push_back(
              PendingUpdateRecord(ID, D, /*JustLoaded=*/false));
      }
      break;

    case OBJC_CATEGORIES_MAP:
      if (F.LocalNumObjCCategoriesInMap != 0) {
        Error("duplicate OBJC_CATEGORIES_MAP record in AST file");
        return Failure;
      }

      F.LocalNumObjCCategoriesInMap = Record[0];
      F.ObjCCategoriesMap = (const ObjCCategoriesInfo *)Blob.data();
      break;

    case OBJC_CATEGORIES:
      F.ObjCCategories.swap(Record);
      break;

    case CUDA_SPECIAL_DECL_REFS:
      // Later tables overwrite earlier ones.
      // FIXME: Modules will have trouble with this.
      CUDASpecialDeclRefs.clear();
      for (unsigned I = 0, N = Record.size(); I != N; ++I)
        CUDASpecialDeclRefs.push_back(getGlobalDeclID(F, Record[I]));
      break;

    case HEADER_SEARCH_TABLE:
      F.HeaderFileInfoTableData = Blob.data();
      F.LocalNumHeaderFileInfos = Record[1];
      if (Record[0]) {
        F.HeaderFileInfoTable
          = HeaderFileInfoLookupTable::Create(
                   (const unsigned char *)F.HeaderFileInfoTableData + Record[0],
                   (const unsigned char *)F.HeaderFileInfoTableData,
                   HeaderFileInfoTrait(*this, F,
                                       &PP.getHeaderSearchInfo(),
                                       Blob.data() + Record[2]));

        PP.getHeaderSearchInfo().SetExternalSource(this);
        if (!PP.getHeaderSearchInfo().getExternalLookup())
          PP.getHeaderSearchInfo().SetExternalLookup(this);
      }
      break;

    case FP_PRAGMA_OPTIONS:
      // Later tables overwrite earlier ones.
      FPPragmaOptions.swap(Record);
      break;

    case OPENCL_EXTENSIONS:
      for (unsigned I = 0, E = Record.size(); I != E; ) {
        auto Name = ReadString(Record, I);
        auto &Opt = OpenCLExtensions.OptMap[Name];
        Opt.Supported = Record[I++] != 0;
        Opt.Enabled = Record[I++] != 0;
        Opt.Avail = Record[I++];
        Opt.Core = Record[I++];
      }
      break;

    case OPENCL_EXTENSION_TYPES:
      for (unsigned I = 0, E = Record.size(); I != E;) {
        auto TypeID = static_cast<::TypeID>(Record[I++]);
        auto *Type = GetType(TypeID).getTypePtr();
        auto NumExt = static_cast<unsigned>(Record[I++]);
        for (unsigned II = 0; II != NumExt; ++II) {
          auto Ext = ReadString(Record, I);
          OpenCLTypeExtMap[Type].insert(Ext);
        }
      }
      break;

    case OPENCL_EXTENSION_DECLS:
      for (unsigned I = 0, E = Record.size(); I != E;) {
        auto DeclID = static_cast<::DeclID>(Record[I++]);
        auto *Decl = GetDecl(DeclID);
        auto NumExt = static_cast<unsigned>(Record[I++]);
        for (unsigned II = 0; II != NumExt; ++II) {
          auto Ext = ReadString(Record, I);
          OpenCLDeclExtMap[Decl].insert(Ext);
        }
      }
      break;

    case TENTATIVE_DEFINITIONS:
      for (unsigned I = 0, N = Record.size(); I != N; ++I)
        TentativeDefinitions.push_back(getGlobalDeclID(F, Record[I]));
      break;

    case KNOWN_NAMESPACES:
      for (unsigned I = 0, N = Record.size(); I != N; ++I)
        KnownNamespaces.push_back(getGlobalDeclID(F, Record[I]));
      break;

    case UNDEFINED_BUT_USED:
      if (UndefinedButUsed.size() % 2 != 0) {
        Error("Invalid existing UndefinedButUsed");
        return Failure;
      }

      if (Record.size() % 2 != 0) {
        Error("invalid undefined-but-used record");
        return Failure;
      }
      for (unsigned I = 0, N = Record.size(); I != N; /* in loop */) {
        UndefinedButUsed.push_back(getGlobalDeclID(F, Record[I++]));
        UndefinedButUsed.push_back(
            ReadSourceLocation(F, Record, I).getRawEncoding());
      }
      break;

    case DELETE_EXPRS_TO_ANALYZE:
      for (unsigned I = 0, N = Record.size(); I != N;) {
        DelayedDeleteExprs.push_back(getGlobalDeclID(F, Record[I++]));
        const uint64_t Count = Record[I++];
        DelayedDeleteExprs.push_back(Count);
        for (uint64_t C = 0; C < Count; ++C) {
          DelayedDeleteExprs.push_back(ReadSourceLocation(F, Record, I).getRawEncoding());
          bool IsArrayForm = Record[I++] == 1;
          DelayedDeleteExprs.push_back(IsArrayForm);
        }
      }
      break;

    case IMPORTED_MODULES:
      if (!F.isModule()) {
        // If we aren't loading a module (which has its own exports), make
        // all of the imported modules visible.
        // FIXME: Deal with macros-only imports.
        for (unsigned I = 0, N = Record.size(); I != N; /**/) {
          unsigned GlobalID = getGlobalSubmoduleID(F, Record[I++]);
          SourceLocation Loc = ReadSourceLocation(F, Record, I);
          if (GlobalID) {
            ImportedModules.push_back(ImportedSubmodule(GlobalID, Loc));
            if (DeserializationListener)
              DeserializationListener->ModuleImportRead(GlobalID, Loc);
          }
        }
      }
      break;

    case MACRO_OFFSET: {
      if (F.LocalNumMacros != 0) {
        Error("duplicate MACRO_OFFSET record in AST file");
        return Failure;
      }
      F.MacroOffsets = (const uint32_t *)Blob.data();
      F.LocalNumMacros = Record[0];
      unsigned LocalBaseMacroID = Record[1];
      F.MacroOffsetsBase = Record[2] + F.ASTBlockStartOffset;
      F.BaseMacroID = getTotalNumMacros();

      if (F.LocalNumMacros > 0) {
        // Introduce the global -> local mapping for macros within this module.
        GlobalMacroMap.insert(std::make_pair(getTotalNumMacros() + 1, &F));

        // Introduce the local -> global mapping for macros within this module.
        F.MacroRemap.insertOrReplace(
          std::make_pair(LocalBaseMacroID,
                         F.BaseMacroID - LocalBaseMacroID));

        MacrosLoaded.resize(MacrosLoaded.size() + F.LocalNumMacros);
      }
      break;
    }

    case LATE_PARSED_TEMPLATE:
      LateParsedTemplates.emplace_back(
          std::piecewise_construct, std::forward_as_tuple(&F),
          std::forward_as_tuple(Record.begin(), Record.end()));
      break;

    case OPTIMIZE_PRAGMA_OPTIONS:
      if (Record.size() != 1) {
        Error("invalid pragma optimize record");
        return Failure;
      }
      OptimizeOffPragmaLocation = ReadSourceLocation(F, Record[0]);
      break;

    case MSSTRUCT_PRAGMA_OPTIONS:
      if (Record.size() != 1) {
        Error("invalid pragma ms_struct record");
        return Failure;
      }
      PragmaMSStructState = Record[0];
      break;

    case POINTERS_TO_MEMBERS_PRAGMA_OPTIONS:
      if (Record.size() != 2) {
        Error("invalid pragma ms_struct record");
        return Failure;
      }
      PragmaMSPointersToMembersState = Record[0];
      PointersToMembersPragmaLocation = ReadSourceLocation(F, Record[1]);
      break;

    case UNUSED_LOCAL_TYPEDEF_NAME_CANDIDATES:
      for (unsigned I = 0, N = Record.size(); I != N; ++I)
        UnusedLocalTypedefNameCandidates.push_back(
            getGlobalDeclID(F, Record[I]));
      break;

    case CUDA_PRAGMA_FORCE_HOST_DEVICE_DEPTH:
      if (Record.size() != 1) {
        Error("invalid cuda pragma options record");
        return Failure;
      }
      ForceCUDAHostDeviceDepth = Record[0];
      break;

    case PACK_PRAGMA_OPTIONS: {
      if (Record.size() < 3) {
        Error("invalid pragma pack record");
        return Failure;
      }
      PragmaPackCurrentValue = Record[0];
      PragmaPackCurrentLocation = ReadSourceLocation(F, Record[1]);
      unsigned NumStackEntries = Record[2];
      unsigned Idx = 3;
      // Reset the stack when importing a new module.
      PragmaPackStack.clear();
      for (unsigned I = 0; I < NumStackEntries; ++I) {
        PragmaPackStackEntry Entry;
        Entry.Value = Record[Idx++];
        Entry.Location = ReadSourceLocation(F, Record[Idx++]);
        Entry.PushLocation = ReadSourceLocation(F, Record[Idx++]);
        PragmaPackStrings.push_back(ReadString(Record, Idx));
        Entry.SlotLabel = PragmaPackStrings.back();
        PragmaPackStack.push_back(Entry);
      }
      break;
    }

    case FLOAT_CONTROL_PRAGMA_OPTIONS: {
      if (Record.size() < 3) {
        Error("invalid pragma pack record");
        return Failure;
      }
      FpPragmaCurrentValue = FPOptionsOverride::getFromOpaqueInt(Record[0]);
      FpPragmaCurrentLocation = ReadSourceLocation(F, Record[1]);
      unsigned NumStackEntries = Record[2];
      unsigned Idx = 3;
      // Reset the stack when importing a new module.
      FpPragmaStack.clear();
      for (unsigned I = 0; I < NumStackEntries; ++I) {
        FpPragmaStackEntry Entry;
        Entry.Value = FPOptionsOverride::getFromOpaqueInt(Record[Idx++]);
        Entry.Location = ReadSourceLocation(F, Record[Idx++]);
        Entry.PushLocation = ReadSourceLocation(F, Record[Idx++]);
        FpPragmaStrings.push_back(ReadString(Record, Idx));
        Entry.SlotLabel = FpPragmaStrings.back();
        FpPragmaStack.push_back(Entry);
      }
      break;
    }

    case DECLS_TO_CHECK_FOR_DEFERRED_DIAGS:
      for (unsigned I = 0, N = Record.size(); I != N; ++I)
        DeclsToCheckForDeferredDiags.push_back(getGlobalDeclID(F, Record[I]));
      break;
    }
  }
}

void ASTReader::ReadModuleOffsetMap(ModuleFile &F) const {
  assert(!F.ModuleOffsetMap.empty() && "no module offset map to read");

  // Additional remapping information.
  const unsigned char *Data = (const unsigned char*)F.ModuleOffsetMap.data();
  const unsigned char *DataEnd = Data + F.ModuleOffsetMap.size();
  F.ModuleOffsetMap = StringRef();

  // If we see this entry before SOURCE_LOCATION_OFFSETS, add placeholders.
  if (F.SLocRemap.find(0) == F.SLocRemap.end()) {
    F.SLocRemap.insert(std::make_pair(0U, 0));
    F.SLocRemap.insert(std::make_pair(2U, 1));
  }

  // Continuous range maps we may be updating in our module.
  using RemapBuilder = ContinuousRangeMap<uint32_t, int, 2>::Builder;
  RemapBuilder SLocRemap(F.SLocRemap);
  RemapBuilder IdentifierRemap(F.IdentifierRemap);
  RemapBuilder MacroRemap(F.MacroRemap);
  RemapBuilder PreprocessedEntityRemap(F.PreprocessedEntityRemap);
  RemapBuilder SubmoduleRemap(F.SubmoduleRemap);
  RemapBuilder SelectorRemap(F.SelectorRemap);
  RemapBuilder DeclRemap(F.DeclRemap);
  RemapBuilder TypeRemap(F.TypeRemap);

  while (Data < DataEnd) {
    // FIXME: Looking up dependency modules by filename is horrible. Let's
    // start fixing this with prebuilt, explicit and implicit modules and see
    // how it goes...
    using namespace llvm::support;
    ModuleKind Kind = static_cast<ModuleKind>(
      endian::readNext<uint8_t, little, unaligned>(Data));
    uint16_t Len = endian::readNext<uint16_t, little, unaligned>(Data);
    StringRef Name = StringRef((const char*)Data, Len);
    Data += Len;
    ModuleFile *OM = (Kind == MK_PrebuiltModule || Kind == MK_ExplicitModule ||
                              Kind == MK_ImplicitModule
                          ? ModuleMgr.lookupByModuleName(Name)
                          : ModuleMgr.lookupByFileName(Name));
    if (!OM) {
      std::string Msg =
          "SourceLocation remap refers to unknown module, cannot find ";
      Msg.append(std::string(Name));
      Error(Msg);
      return;
    }

    uint32_t SLocOffset =
        endian::readNext<uint32_t, little, unaligned>(Data);
    uint32_t IdentifierIDOffset =
        endian::readNext<uint32_t, little, unaligned>(Data);
    uint32_t MacroIDOffset =
        endian::readNext<uint32_t, little, unaligned>(Data);
    uint32_t PreprocessedEntityIDOffset =
        endian::readNext<uint32_t, little, unaligned>(Data);
    uint32_t SubmoduleIDOffset =
        endian::readNext<uint32_t, little, unaligned>(Data);
    uint32_t SelectorIDOffset =
        endian::readNext<uint32_t, little, unaligned>(Data);
    uint32_t DeclIDOffset =
        endian::readNext<uint32_t, little, unaligned>(Data);
    uint32_t TypeIndexOffset =
        endian::readNext<uint32_t, little, unaligned>(Data);

    uint32_t None = std::numeric_limits<uint32_t>::max();

    auto mapOffset = [&](uint32_t Offset, uint32_t BaseOffset,
                         RemapBuilder &Remap) {
      if (Offset != None)
        Remap.insert(std::make_pair(Offset,
                                    static_cast<int>(BaseOffset - Offset)));
    };
    mapOffset(SLocOffset, OM->SLocEntryBaseOffset, SLocRemap);
    mapOffset(IdentifierIDOffset, OM->BaseIdentifierID, IdentifierRemap);
    mapOffset(MacroIDOffset, OM->BaseMacroID, MacroRemap);
    mapOffset(PreprocessedEntityIDOffset, OM->BasePreprocessedEntityID,
              PreprocessedEntityRemap);
    mapOffset(SubmoduleIDOffset, OM->BaseSubmoduleID, SubmoduleRemap);
    mapOffset(SelectorIDOffset, OM->BaseSelectorID, SelectorRemap);
    mapOffset(DeclIDOffset, OM->BaseDeclID, DeclRemap);
    mapOffset(TypeIndexOffset, OM->BaseTypeIndex, TypeRemap);

    // Global -> local mappings.
    F.GlobalToLocalDeclIDs[OM] = DeclIDOffset;
  }
}

ASTReader::ASTReadResult
ASTReader::ReadModuleMapFileBlock(RecordData &Record, ModuleFile &F,
                                  const ModuleFile *ImportedBy,
                                  unsigned ClientLoadCapabilities) {
  unsigned Idx = 0;
  F.ModuleMapPath = ReadPath(F, Record, Idx);

  // Try to resolve ModuleName in the current header search context and
  // verify that it is found in the same module map file as we saved. If the
  // top-level AST file is a main file, skip this check because there is no
  // usable header search context.
  assert(!F.ModuleName.empty() &&
         "MODULE_NAME should come before MODULE_MAP_FILE");
  if (F.Kind == MK_ImplicitModule && ModuleMgr.begin()->Kind != MK_MainFile) {
    // An implicitly-loaded module file should have its module listed in some
    // module map file that we've already loaded.
    Module *M = PP.getHeaderSearchInfo().lookupModule(F.ModuleName);
    auto &Map = PP.getHeaderSearchInfo().getModuleMap();
    const FileEntry *ModMap = M ? Map.getModuleMapFileForUniquing(M) : nullptr;
    // Don't emit module relocation error if we have -fno-validate-pch
    if (!PP.getPreprocessorOpts().DisablePCHValidation && !ModMap) {
      if ((ClientLoadCapabilities & ARR_OutOfDate) == 0) {
        if (auto ASTFE = M ? M->getASTFile() : None) {
          // This module was defined by an imported (explicit) module.
          Diag(diag::err_module_file_conflict) << F.ModuleName << F.FileName
                                               << ASTFE->getName();
        } else {
          // This module was built with a different module map.
          Diag(diag::err_imported_module_not_found)
              << F.ModuleName << F.FileName
              << (ImportedBy ? ImportedBy->FileName : "") << F.ModuleMapPath
              << !ImportedBy;
          // In case it was imported by a PCH, there's a chance the user is
          // just missing to include the search path to the directory containing
          // the modulemap.
          if (ImportedBy && ImportedBy->Kind == MK_PCH)
            Diag(diag::note_imported_by_pch_module_not_found)
                << llvm::sys::path::parent_path(F.ModuleMapPath);
        }
      }
      return OutOfDate;
    }

    assert(M && M->Name == F.ModuleName && "found module with different name");

    // Check the primary module map file.
    auto StoredModMap = FileMgr.getFile(F.ModuleMapPath);
    if (!StoredModMap || *StoredModMap != ModMap) {
      assert(ModMap && "found module is missing module map file");
      assert((ImportedBy || F.Kind == MK_ImplicitModule) &&
             "top-level import should be verified");
      bool NotImported = F.Kind == MK_ImplicitModule && !ImportedBy;
      if ((ClientLoadCapabilities & ARR_OutOfDate) == 0)
        Diag(diag::err_imported_module_modmap_changed)
            << F.ModuleName << (NotImported ? F.FileName : ImportedBy->FileName)
            << ModMap->getName() << F.ModuleMapPath << NotImported;
      return OutOfDate;
    }

    llvm::SmallPtrSet<const FileEntry *, 1> AdditionalStoredMaps;
    for (unsigned I = 0, N = Record[Idx++]; I < N; ++I) {
      // FIXME: we should use input files rather than storing names.
      std::string Filename = ReadPath(F, Record, Idx);
      auto F = FileMgr.getFile(Filename, false, false);
      if (!F) {
        if ((ClientLoadCapabilities & ARR_OutOfDate) == 0)
          Error("could not find file '" + Filename +"' referenced by AST file");
        return OutOfDate;
      }
      AdditionalStoredMaps.insert(*F);
    }

    // Check any additional module map files (e.g. module.private.modulemap)
    // that are not in the pcm.
    if (auto *AdditionalModuleMaps = Map.getAdditionalModuleMapFiles(M)) {
      for (const FileEntry *ModMap : *AdditionalModuleMaps) {
        // Remove files that match
        // Note: SmallPtrSet::erase is really remove
        if (!AdditionalStoredMaps.erase(ModMap)) {
          if ((ClientLoadCapabilities & ARR_OutOfDate) == 0)
            Diag(diag::err_module_different_modmap)
              << F.ModuleName << /*new*/0 << ModMap->getName();
          return OutOfDate;
        }
      }
    }

    // Check any additional module map files that are in the pcm, but not
    // found in header search. Cases that match are already removed.
    for (const FileEntry *ModMap : AdditionalStoredMaps) {
      if ((ClientLoadCapabilities & ARR_OutOfDate) == 0)
        Diag(diag::err_module_different_modmap)
          << F.ModuleName << /*not new*/1 << ModMap->getName();
      return OutOfDate;
    }
  }

  if (Listener)
    Listener->ReadModuleMapFile(F.ModuleMapPath);
  return Success;
}

/// Move the given method to the back of the global list of methods.
static void moveMethodToBackOfGlobalList(Sema &S, ObjCMethodDecl *Method) {
  // Find the entry for this selector in the method pool.
  Sema::GlobalMethodPool::iterator Known
    = S.MethodPool.find(Method->getSelector());
  if (Known == S.MethodPool.end())
    return;

  // Retrieve the appropriate method list.
  ObjCMethodList &Start = Method->isInstanceMethod()? Known->second.first
                                                    : Known->second.second;
  bool Found = false;
  for (ObjCMethodList *List = &Start; List; List = List->getNext()) {
    if (!Found) {
      if (List->getMethod() == Method) {
        Found = true;
      } else {
        // Keep searching.
        continue;
      }
    }

    if (List->getNext())
      List->setMethod(List->getNext()->getMethod());
    else
      List->setMethod(Method);
  }
}

void ASTReader::makeNamesVisible(const HiddenNames &Names, Module *Owner) {
  assert(Owner->NameVisibility != Module::Hidden && "nothing to make visible?");
  for (Decl *D : Names) {
    bool wasHidden = !D->isUnconditionallyVisible();
    D->setVisibleDespiteOwningModule();

    if (wasHidden && SemaObj) {
      if (ObjCMethodDecl *Method = dyn_cast<ObjCMethodDecl>(D)) {
        moveMethodToBackOfGlobalList(*SemaObj, Method);
      }
    }
  }
}

void ASTReader::makeModuleVisible(Module *Mod,
                                  Module::NameVisibilityKind NameVisibility,
                                  SourceLocation ImportLoc) {
  llvm::SmallPtrSet<Module *, 4> Visited;
  SmallVector<Module *, 4> Stack;
  Stack.push_back(Mod);
  while (!Stack.empty()) {
    Mod = Stack.pop_back_val();

    if (NameVisibility <= Mod->NameVisibility) {
      // This module already has this level of visibility (or greater), so
      // there is nothing more to do.
      continue;
    }

    if (Mod->isUnimportable()) {
      // Modules that aren't importable cannot be made visible.
      continue;
    }

    // Update the module's name visibility.
    Mod->NameVisibility = NameVisibility;

    // If we've already deserialized any names from this module,
    // mark them as visible.
    HiddenNamesMapType::iterator Hidden = HiddenNamesMap.find(Mod);
    if (Hidden != HiddenNamesMap.end()) {
      auto HiddenNames = std::move(*Hidden);
      HiddenNamesMap.erase(Hidden);
      makeNamesVisible(HiddenNames.second, HiddenNames.first);
      assert(HiddenNamesMap.find(Mod) == HiddenNamesMap.end() &&
             "making names visible added hidden names");
    }

    // Push any exported modules onto the stack to be marked as visible.
    SmallVector<Module *, 16> Exports;
    Mod->getExportedModules(Exports);
    for (SmallVectorImpl<Module *>::iterator
           I = Exports.begin(), E = Exports.end(); I != E; ++I) {
      Module *Exported = *I;
      if (Visited.insert(Exported).second)
        Stack.push_back(Exported);
    }
  }
}

/// We've merged the definition \p MergedDef into the existing definition
/// \p Def. Ensure that \p Def is made visible whenever \p MergedDef is made
/// visible.
void ASTReader::mergeDefinitionVisibility(NamedDecl *Def,
                                          NamedDecl *MergedDef) {
  if (!Def->isUnconditionallyVisible()) {
    // If MergedDef is visible or becomes visible, make the definition visible.
    if (MergedDef->isUnconditionallyVisible())
      Def->setVisibleDespiteOwningModule();
    else {
      getContext().mergeDefinitionIntoModule(
          Def, MergedDef->getImportedOwningModule(),
          /*NotifyListeners*/ false);
      PendingMergedDefinitionsToDeduplicate.insert(Def);
    }
  }
}

bool ASTReader::loadGlobalIndex() {
  if (GlobalIndex)
    return false;

  if (TriedLoadingGlobalIndex || !UseGlobalIndex ||
      !PP.getLangOpts().Modules)
    return true;

  // Try to load the global index.
  TriedLoadingGlobalIndex = true;
  StringRef ModuleCachePath
    = getPreprocessor().getHeaderSearchInfo().getModuleCachePath();
  std::pair<GlobalModuleIndex *, llvm::Error> Result =
      GlobalModuleIndex::readIndex(ModuleCachePath);
  if (llvm::Error Err = std::move(Result.second)) {
    assert(!Result.first);
    consumeError(std::move(Err)); // FIXME this drops errors on the floor.
    return true;
  }

  GlobalIndex.reset(Result.first);
  ModuleMgr.setGlobalIndex(GlobalIndex.get());
  return false;
}

bool ASTReader::isGlobalIndexUnavailable() const {
  return PP.getLangOpts().Modules && UseGlobalIndex &&
         !hasGlobalIndex() && TriedLoadingGlobalIndex;
}

static void updateModuleTimestamp(ModuleFile &MF) {
  // Overwrite the timestamp file contents so that file's mtime changes.
  std::string TimestampFilename = MF.getTimestampFilename();
  std::error_code EC;
  llvm::raw_fd_ostream OS(TimestampFilename, EC, llvm::sys::fs::OF_Text);
  if (EC)
    return;
  OS << "Timestamp file\n";
  OS.close();
  OS.clear_error(); // Avoid triggering a fatal error.
}

/// Given a cursor at the start of an AST file, scan ahead and drop the
/// cursor into the start of the given block ID, returning false on success and
/// true on failure.
static bool SkipCursorToBlock(BitstreamCursor &Cursor, unsigned BlockID) {
  while (true) {
    Expected<llvm::BitstreamEntry> MaybeEntry = Cursor.advance();
    if (!MaybeEntry) {
      // FIXME this drops errors on the floor.
      consumeError(MaybeEntry.takeError());
      return true;
    }
    llvm::BitstreamEntry Entry = MaybeEntry.get();

    switch (Entry.Kind) {
    case llvm::BitstreamEntry::Error:
    case llvm::BitstreamEntry::EndBlock:
      return true;

    case llvm::BitstreamEntry::Record:
      // Ignore top-level records.
      if (Expected<unsigned> Skipped = Cursor.skipRecord(Entry.ID))
        break;
      else {
        // FIXME this drops errors on the floor.
        consumeError(Skipped.takeError());
        return true;
      }

    case llvm::BitstreamEntry::SubBlock:
      if (Entry.ID == BlockID) {
        if (llvm::Error Err = Cursor.EnterSubBlock(BlockID)) {
          // FIXME this drops the error on the floor.
          consumeError(std::move(Err));
          return true;
        }
        // Found it!
        return false;
      }

      if (llvm::Error Err = Cursor.SkipBlock()) {
        // FIXME this drops the error on the floor.
        consumeError(std::move(Err));
        return true;
      }
    }
  }
}

ASTReader::ASTReadResult ASTReader::ReadAST(StringRef FileName,
                                            ModuleKind Type,
                                            SourceLocation ImportLoc,
                                            unsigned ClientLoadCapabilities,
                                            SmallVectorImpl<ImportedSubmodule> *Imported) {
  llvm::SaveAndRestore<SourceLocation>
    SetCurImportLocRAII(CurrentImportLoc, ImportLoc);

  // Defer any pending actions until we get to the end of reading the AST file.
  Deserializing AnASTFile(this);

  // Bump the generation number.
  unsigned PreviousGeneration = 0;
  if (ContextObj)
    PreviousGeneration = incrementGeneration(*ContextObj);

  unsigned NumModules = ModuleMgr.size();
  auto removeModulesAndReturn = [&](ASTReadResult ReadResult) {
    assert(ReadResult && "expected to return error");
    ModuleMgr.removeModules(ModuleMgr.begin() + NumModules,
                            PP.getLangOpts().Modules
                                ? &PP.getHeaderSearchInfo().getModuleMap()
                                : nullptr);

    // If we find that any modules are unusable, the global index is going
    // to be out-of-date. Just remove it.
    GlobalIndex.reset();
    ModuleMgr.setGlobalIndex(nullptr);
    return ReadResult;
  };

  SmallVector<ImportedModule, 4> Loaded;
  switch (ASTReadResult ReadResult =
              ReadASTCore(FileName, Type, ImportLoc,
                          /*ImportedBy=*/nullptr, Loaded, 0, 0,
                          ASTFileSignature(), ClientLoadCapabilities)) {
  case Failure:
  case Missing:
  case OutOfDate:
  case VersionMismatch:
  case ConfigurationMismatch:
  case HadErrors:
    return removeModulesAndReturn(ReadResult);
  case Success:
    break;
  }

  // Here comes stuff that we only do once the entire chain is loaded.

  // Load the AST blocks of all of the modules that we loaded.  We can still
  // hit errors parsing the ASTs at this point.
  for (ImportedModule &M : Loaded) {
    ModuleFile &F = *M.Mod;

    // Read the AST block.
    if (ASTReadResult Result = ReadASTBlock(F, ClientLoadCapabilities))
      return removeModulesAndReturn(Result);

    // The AST block should always have a definition for the main module.
    if (F.isModule() && !F.DidReadTopLevelSubmodule) {
      Error(diag::err_module_file_missing_top_level_submodule, F.FileName);
      return removeModulesAndReturn(Failure);
    }

    // Read the extension blocks.
    while (!SkipCursorToBlock(F.Stream, EXTENSION_BLOCK_ID)) {
      if (ASTReadResult Result = ReadExtensionBlock(F))
        return removeModulesAndReturn(Result);
    }

    // Once read, set the ModuleFile bit base offset and update the size in
    // bits of all files we've seen.
    F.GlobalBitOffset = TotalModulesSizeInBits;
    TotalModulesSizeInBits += F.SizeInBits;
    GlobalBitOffsetsMap.insert(std::make_pair(F.GlobalBitOffset, &F));
  }

  // Preload source locations and interesting indentifiers.
  for (ImportedModule &M : Loaded) {
    ModuleFile &F = *M.Mod;

    // Preload SLocEntries.
    for (unsigned I = 0, N = F.PreloadSLocEntries.size(); I != N; ++I) {
      int Index = int(F.PreloadSLocEntries[I] - 1) + F.SLocEntryBaseID;
      // Load it through the SourceManager and don't call ReadSLocEntry()
      // directly because the entry may have already been loaded in which case
      // calling ReadSLocEntry() directly would trigger an assertion in
      // SourceManager.
      SourceMgr.getLoadedSLocEntryByID(Index);
    }

    // Map the original source file ID into the ID space of the current
    // compilation.
    if (F.OriginalSourceFileID.isValid()) {
      F.OriginalSourceFileID = FileID::get(
          F.SLocEntryBaseID + F.OriginalSourceFileID.getOpaqueValue() - 1);
    }

    // Preload all the pending interesting identifiers by marking them out of
    // date.
    for (auto Offset : F.PreloadIdentifierOffsets) {
      const unsigned char *Data = reinterpret_cast<const unsigned char *>(
          F.IdentifierTableData + Offset);

      ASTIdentifierLookupTrait Trait(*this, F);
      auto KeyDataLen = Trait.ReadKeyDataLength(Data);
      auto Key = Trait.ReadKey(Data, KeyDataLen.first);
      auto &II = PP.getIdentifierTable().getOwn(Key);
      II.setOutOfDate(true);

      // Mark this identifier as being from an AST file so that we can track
      // whether we need to serialize it.
      markIdentifierFromAST(*this, II);

      // Associate the ID with the identifier so that the writer can reuse it.
      auto ID = Trait.ReadIdentifierID(Data + KeyDataLen.first);
      SetIdentifierInfo(ID, &II);
    }
  }

  // Setup the import locations and notify the module manager that we've
  // committed to these module files.
  for (ImportedModule &M : Loaded) {
    ModuleFile &F = *M.Mod;

    ModuleMgr.moduleFileAccepted(&F);

    // Set the import location.
    F.DirectImportLoc = ImportLoc;
    // FIXME: We assume that locations from PCH / preamble do not need
    // any translation.
    if (!M.ImportedBy)
      F.ImportLoc = M.ImportLoc;
    else
      F.ImportLoc = TranslateSourceLocation(*M.ImportedBy, M.ImportLoc);
  }

  if (!PP.getLangOpts().CPlusPlus ||
      (Type != MK_ImplicitModule && Type != MK_ExplicitModule &&
       Type != MK_PrebuiltModule)) {
    // Mark all of the identifiers in the identifier table as being out of date,
    // so that various accessors know to check the loaded modules when the
    // identifier is used.
    //
    // For C++ modules, we don't need information on many identifiers (just
    // those that provide macros or are poisoned), so we mark all of
    // the interesting ones via PreloadIdentifierOffsets.
    for (IdentifierTable::iterator Id = PP.getIdentifierTable().begin(),
                                IdEnd = PP.getIdentifierTable().end();
         Id != IdEnd; ++Id)
      Id->second->setOutOfDate(true);
  }
  // Mark selectors as out of date.
  for (auto Sel : SelectorGeneration)
    SelectorOutOfDate[Sel.first] = true;

  // Resolve any unresolved module exports.
  for (unsigned I = 0, N = UnresolvedModuleRefs.size(); I != N; ++I) {
    UnresolvedModuleRef &Unresolved = UnresolvedModuleRefs[I];
    SubmoduleID GlobalID = getGlobalSubmoduleID(*Unresolved.File,Unresolved.ID);
    Module *ResolvedMod = getSubmodule(GlobalID);

    switch (Unresolved.Kind) {
    case UnresolvedModuleRef::Conflict:
      if (ResolvedMod) {
        Module::Conflict Conflict;
        Conflict.Other = ResolvedMod;
        Conflict.Message = Unresolved.String.str();
        Unresolved.Mod->Conflicts.push_back(Conflict);
      }
      continue;

    case UnresolvedModuleRef::Import:
      if (ResolvedMod)
        Unresolved.Mod->Imports.insert(ResolvedMod);
      continue;

    case UnresolvedModuleRef::Export:
      if (ResolvedMod || Unresolved.IsWildcard)
        Unresolved.Mod->Exports.push_back(
          Module::ExportDecl(ResolvedMod, Unresolved.IsWildcard));
      continue;
    }
  }
  UnresolvedModuleRefs.clear();

  if (Imported)
    Imported->append(ImportedModules.begin(),
                     ImportedModules.end());

  // FIXME: How do we load the 'use'd modules? They may not be submodules.
  // Might be unnecessary as use declarations are only used to build the
  // module itself.

  if (ContextObj)
    InitializeContext();

  if (SemaObj)
    UpdateSema();

  if (DeserializationListener)
    DeserializationListener->ReaderInitialized(this);

  ModuleFile &PrimaryModule = ModuleMgr.getPrimaryModule();
  if (PrimaryModule.OriginalSourceFileID.isValid()) {
    // If this AST file is a precompiled preamble, then set the
    // preamble file ID of the source manager to the file source file
    // from which the preamble was built.
    if (Type == MK_Preamble) {
      SourceMgr.setPreambleFileID(PrimaryModule.OriginalSourceFileID);
    } else if (Type == MK_MainFile) {
      SourceMgr.setMainFileID(PrimaryModule.OriginalSourceFileID);
    }
  }

  // For any Objective-C class definitions we have already loaded, make sure
  // that we load any additional categories.
  if (ContextObj) {
    for (unsigned I = 0, N = ObjCClassesLoaded.size(); I != N; ++I) {
      loadObjCCategories(ObjCClassesLoaded[I]->getGlobalID(),
                         ObjCClassesLoaded[I],
                         PreviousGeneration);
    }
  }

  if (PP.getHeaderSearchInfo()
          .getHeaderSearchOpts()
          .ModulesValidateOncePerBuildSession) {
    // Now we are certain that the module and all modules it depends on are
    // up to date.  Create or update timestamp files for modules that are
    // located in the module cache (not for PCH files that could be anywhere
    // in the filesystem).
    for (unsigned I = 0, N = Loaded.size(); I != N; ++I) {
      ImportedModule &M = Loaded[I];
      if (M.Mod->Kind == MK_ImplicitModule) {
        updateModuleTimestamp(*M.Mod);
      }
    }
  }

  return Success;
}

static ASTFileSignature readASTFileSignature(StringRef PCH);

/// Whether \p Stream doesn't start with the AST/PCH file magic number 'CPCH'.
static llvm::Error doesntStartWithASTFileMagic(BitstreamCursor &Stream) {
  // FIXME checking magic headers is done in other places such as
  // SerializedDiagnosticReader and GlobalModuleIndex, but error handling isn't
  // always done the same. Unify it all with a helper.
  if (!Stream.canSkipToPos(4))
    return llvm::createStringError(std::errc::illegal_byte_sequence,
                                   "file too small to contain AST file magic");
  for (unsigned C : {'C', 'P', 'C', 'H'})
    if (Expected<llvm::SimpleBitstreamCursor::word_t> Res = Stream.Read(8)) {
      if (Res.get() != C)
        return llvm::createStringError(
            std::errc::illegal_byte_sequence,
            "file doesn't start with AST file magic");
    } else
      return Res.takeError();
  return llvm::Error::success();
}

static unsigned moduleKindForDiagnostic(ModuleKind Kind) {
  switch (Kind) {
  case MK_PCH:
    return 0; // PCH
  case MK_ImplicitModule:
  case MK_ExplicitModule:
  case MK_PrebuiltModule:
    return 1; // module
  case MK_MainFile:
  case MK_Preamble:
    return 2; // main source file
  }
  llvm_unreachable("unknown module kind");
}

ASTReader::ASTReadResult
ASTReader::ReadASTCore(StringRef FileName,
                       ModuleKind Type,
                       SourceLocation ImportLoc,
                       ModuleFile *ImportedBy,
                       SmallVectorImpl<ImportedModule> &Loaded,
                       off_t ExpectedSize, time_t ExpectedModTime,
                       ASTFileSignature ExpectedSignature,
                       unsigned ClientLoadCapabilities) {
  ModuleFile *M;
  std::string ErrorStr;
  ModuleManager::AddModuleResult AddResult
    = ModuleMgr.addModule(FileName, Type, ImportLoc, ImportedBy,
                          getGeneration(), ExpectedSize, ExpectedModTime,
                          ExpectedSignature, readASTFileSignature,
                          M, ErrorStr);

  switch (AddResult) {
  case ModuleManager::AlreadyLoaded:
    Diag(diag::remark_module_import)
        << M->ModuleName << M->FileName << (ImportedBy ? true : false)
        << (ImportedBy ? StringRef(ImportedBy->ModuleName) : StringRef());
    return Success;

  case ModuleManager::NewlyLoaded:
    // Load module file below.
    break;

  case ModuleManager::Missing:
    // The module file was missing; if the client can handle that, return
    // it.
    if (ClientLoadCapabilities & ARR_Missing)
      return Missing;

    // Otherwise, return an error.
    Diag(diag::err_module_file_not_found) << moduleKindForDiagnostic(Type)
                                          << FileName << !ErrorStr.empty()
                                          << ErrorStr;
    return Failure;

  case ModuleManager::OutOfDate:
    // We couldn't load the module file because it is out-of-date. If the
    // client can handle out-of-date, return it.
    if (ClientLoadCapabilities & ARR_OutOfDate)
      return OutOfDate;

    // Otherwise, return an error.
    Diag(diag::err_module_file_out_of_date) << moduleKindForDiagnostic(Type)
                                            << FileName << !ErrorStr.empty()
                                            << ErrorStr;
    return Failure;
  }

  assert(M && "Missing module file");

  bool ShouldFinalizePCM = false;
  auto FinalizeOrDropPCM = llvm::make_scope_exit([&]() {
    auto &MC = getModuleManager().getModuleCache();
    if (ShouldFinalizePCM)
      MC.finalizePCM(FileName);
    else
      MC.tryToDropPCM(FileName);
  });
  ModuleFile &F = *M;
  BitstreamCursor &Stream = F.Stream;
  Stream = BitstreamCursor(PCHContainerRdr.ExtractPCH(*F.Buffer));
  F.SizeInBits = F.Buffer->getBufferSize() * 8;

  // Sniff for the signature.
  if (llvm::Error Err = doesntStartWithASTFileMagic(Stream)) {
    Diag(diag::err_module_file_invalid)
        << moduleKindForDiagnostic(Type) << FileName << std::move(Err);
    return Failure;
  }

  // This is used for compatibility with older PCH formats.
  bool HaveReadControlBlock = false;
  while (true) {
    Expected<llvm::BitstreamEntry> MaybeEntry = Stream.advance();
    if (!MaybeEntry) {
      Error(MaybeEntry.takeError());
      return Failure;
    }
    llvm::BitstreamEntry Entry = MaybeEntry.get();

    switch (Entry.Kind) {
    case llvm::BitstreamEntry::Error:
    case llvm::BitstreamEntry::Record:
    case llvm::BitstreamEntry::EndBlock:
      Error("invalid record at top-level of AST file");
      return Failure;

    case llvm::BitstreamEntry::SubBlock:
      break;
    }

    switch (Entry.ID) {
    case CONTROL_BLOCK_ID:
      HaveReadControlBlock = true;
      switch (ReadControlBlock(F, Loaded, ImportedBy, ClientLoadCapabilities)) {
      case Success:
        // Check that we didn't try to load a non-module AST file as a module.
        //
        // FIXME: Should we also perform the converse check? Loading a module as
        // a PCH file sort of works, but it's a bit wonky.
        if ((Type == MK_ImplicitModule || Type == MK_ExplicitModule ||
             Type == MK_PrebuiltModule) &&
            F.ModuleName.empty()) {
          auto Result = (Type == MK_ImplicitModule) ? OutOfDate : Failure;
          if (Result != OutOfDate ||
              (ClientLoadCapabilities & ARR_OutOfDate) == 0)
            Diag(diag::err_module_file_not_module) << FileName;
          return Result;
        }
        break;

      case Failure: return Failure;
      case Missing: return Missing;
      case OutOfDate: return OutOfDate;
      case VersionMismatch: return VersionMismatch;
      case ConfigurationMismatch: return ConfigurationMismatch;
      case HadErrors: return HadErrors;
      }
      break;

    case AST_BLOCK_ID:
      if (!HaveReadControlBlock) {
        if ((ClientLoadCapabilities & ARR_VersionMismatch) == 0)
          Diag(diag::err_pch_version_too_old);
        return VersionMismatch;
      }

      // Record that we've loaded this module.
      Loaded.push_back(ImportedModule(M, ImportedBy, ImportLoc));
      ShouldFinalizePCM = true;
      return Success;

    case UNHASHED_CONTROL_BLOCK_ID:
      // This block is handled using look-ahead during ReadControlBlock.  We
      // shouldn't get here!
      Error("malformed block record in AST file");
      return Failure;

    default:
      if (llvm::Error Err = Stream.SkipBlock()) {
        Error(std::move(Err));
        return Failure;
      }
      break;
    }
  }

  llvm_unreachable("unexpected break; expected return");
}

ASTReader::ASTReadResult
ASTReader::readUnhashedControlBlock(ModuleFile &F, bool WasImportedBy,
                                    unsigned ClientLoadCapabilities) {
  const HeaderSearchOptions &HSOpts =
      PP.getHeaderSearchInfo().getHeaderSearchOpts();
  bool AllowCompatibleConfigurationMismatch =
      F.Kind == MK_ExplicitModule || F.Kind == MK_PrebuiltModule;

  ASTReadResult Result = readUnhashedControlBlockImpl(
      &F, F.Data, ClientLoadCapabilities, AllowCompatibleConfigurationMismatch,
      Listener.get(),
      WasImportedBy ? false : HSOpts.ModulesValidateDiagnosticOptions);

  // If F was directly imported by another module, it's implicitly validated by
  // the importing module.
  if (DisableValidation || WasImportedBy ||
      (AllowConfigurationMismatch && Result == ConfigurationMismatch))
    return Success;

  if (Result == Failure) {
    Error("malformed block record in AST file");
    return Failure;
  }

  // FIXME: Should we check the signature even if DisableValidation?
  if (PP.getLangOpts().NeededByPCHOrCompilationUsesPCH || DisableValidation ||
      (AllowConfigurationMismatch && Result == ConfigurationMismatch))
    return Success;

  if (Result == OutOfDate && F.Kind == MK_ImplicitModule) {
    // If this module has already been finalized in the ModuleCache, we're stuck
    // with it; we can only load a single version of each module.
    //
    // This can happen when a module is imported in two contexts: in one, as a
    // user module; in another, as a system module (due to an import from
    // another module marked with the [system] flag).  It usually indicates a
    // bug in the module map: this module should also be marked with [system].
    //
    // If -Wno-system-headers (the default), and the first import is as a
    // system module, then validation will fail during the as-user import,
    // since -Werror flags won't have been validated.  However, it's reasonable
    // to treat this consistently as a system module.
    //
    // If -Wsystem-headers, the PCM on disk was built with
    // -Wno-system-headers, and the first import is as a user module, then
    // validation will fail during the as-system import since the PCM on disk
    // doesn't guarantee that -Werror was respected.  However, the -Werror
    // flags were checked during the initial as-user import.
    if (getModuleManager().getModuleCache().isPCMFinal(F.FileName)) {
      Diag(diag::warn_module_system_bit_conflict) << F.FileName;
      return Success;
    }
  }

  return Result;
}

ASTReader::ASTReadResult ASTReader::readUnhashedControlBlockImpl(
    ModuleFile *F, llvm::StringRef StreamData, unsigned ClientLoadCapabilities,
    bool AllowCompatibleConfigurationMismatch, ASTReaderListener *Listener,
    bool ValidateDiagnosticOptions) {
  // Initialize a stream.
  BitstreamCursor Stream(StreamData);

  // Sniff for the signature.
  if (llvm::Error Err = doesntStartWithASTFileMagic(Stream)) {
    // FIXME this drops the error on the floor.
    consumeError(std::move(Err));
    return Failure;
  }

  // Scan for the UNHASHED_CONTROL_BLOCK_ID block.
  if (SkipCursorToBlock(Stream, UNHASHED_CONTROL_BLOCK_ID))
    return Failure;

  // Read all of the records in the options block.
  RecordData Record;
  ASTReadResult Result = Success;
  while (true) {
    Expected<llvm::BitstreamEntry> MaybeEntry = Stream.advance();
    if (!MaybeEntry) {
      // FIXME this drops the error on the floor.
      consumeError(MaybeEntry.takeError());
      return Failure;
    }
    llvm::BitstreamEntry Entry = MaybeEntry.get();

    switch (Entry.Kind) {
    case llvm::BitstreamEntry::Error:
    case llvm::BitstreamEntry::SubBlock:
      return Failure;

    case llvm::BitstreamEntry::EndBlock:
      return Result;

    case llvm::BitstreamEntry::Record:
      // The interesting case.
      break;
    }

    // Read and process a record.
    Record.clear();
    Expected<unsigned> MaybeRecordType = Stream.readRecord(Entry.ID, Record);
    if (!MaybeRecordType) {
      // FIXME this drops the error.
      return Failure;
    }
    switch ((UnhashedControlBlockRecordTypes)MaybeRecordType.get()) {
    case SIGNATURE:
      if (F)
        F->Signature = ASTFileSignature::create(Record.begin(), Record.end());
      break;
    case AST_BLOCK_HASH:
      if (F)
        F->ASTBlockHash =
            ASTFileSignature::create(Record.begin(), Record.end());
      break;
    case DIAGNOSTIC_OPTIONS: {
      bool Complain = (ClientLoadCapabilities & ARR_OutOfDate) == 0;
      if (Listener && ValidateDiagnosticOptions &&
          !AllowCompatibleConfigurationMismatch &&
          ParseDiagnosticOptions(Record, Complain, *Listener))
        Result = OutOfDate; // Don't return early.  Read the signature.
      break;
    }
    case HEADER_SEARCH_PATHS: {
      bool Complain = (ClientLoadCapabilities & ARR_ConfigurationMismatch) == 0;
      if (!AllowCompatibleConfigurationMismatch &&
          ParseHeaderSearchPaths(Record, Complain, *Listener))
        Result = ConfigurationMismatch;
      break;
    }
    case FILE_SYSTEM_OPTIONS: {
      bool Complain = (ClientLoadCapabilities & ARR_ConfigurationMismatch) == 0;
      if (!AllowCompatibleConfigurationMismatch &&
          ParseFileSystemOptions(Record, Complain, *Listener))
        Result = ConfigurationMismatch;
      break;
    }

    case DIAG_PRAGMA_MAPPINGS:
      if (!F)
        break;
      if (F->PragmaDiagMappings.empty())
        F->PragmaDiagMappings.swap(Record);
      else
        F->PragmaDiagMappings.insert(F->PragmaDiagMappings.end(),
                                     Record.begin(), Record.end());
      break;
    }
  }
}

/// Parse a record and blob containing module file extension metadata.
static bool parseModuleFileExtensionMetadata(
              const SmallVectorImpl<uint64_t> &Record,
              StringRef Blob,
              ModuleFileExtensionMetadata &Metadata) {
  if (Record.size() < 4) return true;

  Metadata.MajorVersion = Record[0];
  Metadata.MinorVersion = Record[1];

  unsigned BlockNameLen = Record[2];
  unsigned UserInfoLen = Record[3];

  if (BlockNameLen + UserInfoLen > Blob.size()) return true;

  Metadata.BlockName = std::string(Blob.data(), Blob.data() + BlockNameLen);
  Metadata.UserInfo = std::string(Blob.data() + BlockNameLen,
                                  Blob.data() + BlockNameLen + UserInfoLen);
  return false;
}

ASTReader::ASTReadResult ASTReader::ReadExtensionBlock(ModuleFile &F) {
  BitstreamCursor &Stream = F.Stream;

  RecordData Record;
  while (true) {
    Expected<llvm::BitstreamEntry> MaybeEntry = Stream.advance();
    if (!MaybeEntry) {
      Error(MaybeEntry.takeError());
      return Failure;
    }
    llvm::BitstreamEntry Entry = MaybeEntry.get();

    switch (Entry.Kind) {
    case llvm::BitstreamEntry::SubBlock:
      if (llvm::Error Err = Stream.SkipBlock()) {
        Error(std::move(Err));
        return Failure;
      }
      continue;

    case llvm::BitstreamEntry::EndBlock:
      return Success;

    case llvm::BitstreamEntry::Error:
      return HadErrors;

    case llvm::BitstreamEntry::Record:
      break;
    }

    Record.clear();
    StringRef Blob;
    Expected<unsigned> MaybeRecCode =
        Stream.readRecord(Entry.ID, Record, &Blob);
    if (!MaybeRecCode) {
      Error(MaybeRecCode.takeError());
      return Failure;
    }
    switch (MaybeRecCode.get()) {
    case EXTENSION_METADATA: {
      ModuleFileExtensionMetadata Metadata;
      if (parseModuleFileExtensionMetadata(Record, Blob, Metadata)) {
        Error("malformed EXTENSION_METADATA in AST file");
        return Failure;
      }

      // Find a module file extension with this block name.
      auto Known = ModuleFileExtensions.find(Metadata.BlockName);
      if (Known == ModuleFileExtensions.end()) break;

      // Form a reader.
      if (auto Reader = Known->second->createExtensionReader(Metadata, *this,
                                                             F, Stream)) {
        F.ExtensionReaders.push_back(std::move(Reader));
      }

      break;
    }
    }
  }

  return Success;
}

void ASTReader::InitializeContext() {
  assert(ContextObj && "no context to initialize");
  ASTContext &Context = *ContextObj;

  // If there's a listener, notify them that we "read" the translation unit.
  if (DeserializationListener)
    DeserializationListener->DeclRead(PREDEF_DECL_TRANSLATION_UNIT_ID,
                                      Context.getTranslationUnitDecl());

  // FIXME: Find a better way to deal with collisions between these
  // built-in types. Right now, we just ignore the problem.

  // Load the special types.
  if (SpecialTypes.size() >= NumSpecialTypeIDs) {
    if (unsigned String = SpecialTypes[SPECIAL_TYPE_CF_CONSTANT_STRING]) {
      if (!Context.CFConstantStringTypeDecl)
        Context.setCFConstantStringType(GetType(String));
    }

    if (unsigned File = SpecialTypes[SPECIAL_TYPE_FILE]) {
      QualType FileType = GetType(File);
      if (FileType.isNull()) {
        Error("FILE type is NULL");
        return;
      }

      if (!Context.FILEDecl) {
        if (const TypedefType *Typedef = FileType->getAs<TypedefType>())
          Context.setFILEDecl(Typedef->getDecl());
        else {
          const TagType *Tag = FileType->getAs<TagType>();
          if (!Tag) {
            Error("Invalid FILE type in AST file");
            return;
          }
          Context.setFILEDecl(Tag->getDecl());
        }
      }
    }

    if (unsigned Jmp_buf = SpecialTypes[SPECIAL_TYPE_JMP_BUF]) {
      QualType Jmp_bufType = GetType(Jmp_buf);
      if (Jmp_bufType.isNull()) {
        Error("jmp_buf type is NULL");
        return;
      }

      if (!Context.jmp_bufDecl) {
        if (const TypedefType *Typedef = Jmp_bufType->getAs<TypedefType>())
          Context.setjmp_bufDecl(Typedef->getDecl());
        else {
          const TagType *Tag = Jmp_bufType->getAs<TagType>();
          if (!Tag) {
            Error("Invalid jmp_buf type in AST file");
            return;
          }
          Context.setjmp_bufDecl(Tag->getDecl());
        }
      }
    }

    if (unsigned Sigjmp_buf = SpecialTypes[SPECIAL_TYPE_SIGJMP_BUF]) {
      QualType Sigjmp_bufType = GetType(Sigjmp_buf);
      if (Sigjmp_bufType.isNull()) {
        Error("sigjmp_buf type is NULL");
        return;
      }

      if (!Context.sigjmp_bufDecl) {
        if (const TypedefType *Typedef = Sigjmp_bufType->getAs<TypedefType>())
          Context.setsigjmp_bufDecl(Typedef->getDecl());
        else {
          const TagType *Tag = Sigjmp_bufType->getAs<TagType>();
          assert(Tag && "Invalid sigjmp_buf type in AST file");
          Context.setsigjmp_bufDecl(Tag->getDecl());
        }
      }
    }

    if (unsigned ObjCIdRedef
          = SpecialTypes[SPECIAL_TYPE_OBJC_ID_REDEFINITION]) {
      if (Context.ObjCIdRedefinitionType.isNull())
        Context.ObjCIdRedefinitionType = GetType(ObjCIdRedef);
    }

    if (unsigned ObjCClassRedef
          = SpecialTypes[SPECIAL_TYPE_OBJC_CLASS_REDEFINITION]) {
      if (Context.ObjCClassRedefinitionType.isNull())
        Context.ObjCClassRedefinitionType = GetType(ObjCClassRedef);
    }

    if (unsigned ObjCSelRedef
          = SpecialTypes[SPECIAL_TYPE_OBJC_SEL_REDEFINITION]) {
      if (Context.ObjCSelRedefinitionType.isNull())
        Context.ObjCSelRedefinitionType = GetType(ObjCSelRedef);
    }

    if (unsigned Ucontext_t = SpecialTypes[SPECIAL_TYPE_UCONTEXT_T]) {
      QualType Ucontext_tType = GetType(Ucontext_t);
      if (Ucontext_tType.isNull()) {
        Error("ucontext_t type is NULL");
        return;
      }

      if (!Context.ucontext_tDecl) {
        if (const TypedefType *Typedef = Ucontext_tType->getAs<TypedefType>())
          Context.setucontext_tDecl(Typedef->getDecl());
        else {
          const TagType *Tag = Ucontext_tType->getAs<TagType>();
          assert(Tag && "Invalid ucontext_t type in AST file");
          Context.setucontext_tDecl(Tag->getDecl());
        }
      }
    }
  }

  ReadPragmaDiagnosticMappings(Context.getDiagnostics());

  // If there were any CUDA special declarations, deserialize them.
  if (!CUDASpecialDeclRefs.empty()) {
    assert(CUDASpecialDeclRefs.size() == 1 && "More decl refs than expected!");
    Context.setcudaConfigureCallDecl(
                           cast<FunctionDecl>(GetDecl(CUDASpecialDeclRefs[0])));
  }

  // Re-export any modules that were imported by a non-module AST file.
  // FIXME: This does not make macro-only imports visible again.
  for (auto &Import : ImportedModules) {
    if (Module *Imported = getSubmodule(Import.ID)) {
      makeModuleVisible(Imported, Module::AllVisible,
                        /*ImportLoc=*/Import.ImportLoc);
      if (Import.ImportLoc.isValid())
        PP.makeModuleVisible(Imported, Import.ImportLoc);
      // This updates visibility for Preprocessor only. For Sema, which can be
      // nullptr here, we do the same later, in UpdateSema().
    }
  }
}

void ASTReader::finalizeForWriting() {
  // Nothing to do for now.
}

/// Reads and return the signature record from \p PCH's control block, or
/// else returns 0.
static ASTFileSignature readASTFileSignature(StringRef PCH) {
  BitstreamCursor Stream(PCH);
  if (llvm::Error Err = doesntStartWithASTFileMagic(Stream)) {
    // FIXME this drops the error on the floor.
    consumeError(std::move(Err));
    return ASTFileSignature();
  }

  // Scan for the UNHASHED_CONTROL_BLOCK_ID block.
  if (SkipCursorToBlock(Stream, UNHASHED_CONTROL_BLOCK_ID))
    return ASTFileSignature();

  // Scan for SIGNATURE inside the diagnostic options block.
  ASTReader::RecordData Record;
  while (true) {
    Expected<llvm::BitstreamEntry> MaybeEntry =
        Stream.advanceSkippingSubblocks();
    if (!MaybeEntry) {
      // FIXME this drops the error on the floor.
      consumeError(MaybeEntry.takeError());
      return ASTFileSignature();
    }
    llvm::BitstreamEntry Entry = MaybeEntry.get();

    if (Entry.Kind != llvm::BitstreamEntry::Record)
      return ASTFileSignature();

    Record.clear();
    StringRef Blob;
    Expected<unsigned> MaybeRecord = Stream.readRecord(Entry.ID, Record, &Blob);
    if (!MaybeRecord) {
      // FIXME this drops the error on the floor.
      consumeError(MaybeRecord.takeError());
      return ASTFileSignature();
    }
    if (SIGNATURE == MaybeRecord.get())
      return ASTFileSignature::create(Record.begin(),
                                      Record.begin() + ASTFileSignature::size);
  }
}

/// Retrieve the name of the original source file name
/// directly from the AST file, without actually loading the AST
/// file.
std::string ASTReader::getOriginalSourceFile(
    const std::string &ASTFileName, FileManager &FileMgr,
    const PCHContainerReader &PCHContainerRdr, DiagnosticsEngine &Diags) {
  // Open the AST file.
  auto Buffer = FileMgr.getBufferForFile(ASTFileName);
  if (!Buffer) {
    Diags.Report(diag::err_fe_unable_to_read_pch_file)
        << ASTFileName << Buffer.getError().message();
    return std::string();
  }

  // Initialize the stream
  BitstreamCursor Stream(PCHContainerRdr.ExtractPCH(**Buffer));

  // Sniff for the signature.
  if (llvm::Error Err = doesntStartWithASTFileMagic(Stream)) {
    Diags.Report(diag::err_fe_not_a_pch_file) << ASTFileName << std::move(Err);
    return std::string();
  }

  // Scan for the CONTROL_BLOCK_ID block.
  if (SkipCursorToBlock(Stream, CONTROL_BLOCK_ID)) {
    Diags.Report(diag::err_fe_pch_malformed_block) << ASTFileName;
    return std::string();
  }

  // Scan for ORIGINAL_FILE inside the control block.
  RecordData Record;
  while (true) {
    Expected<llvm::BitstreamEntry> MaybeEntry =
        Stream.advanceSkippingSubblocks();
    if (!MaybeEntry) {
      // FIXME this drops errors on the floor.
      consumeError(MaybeEntry.takeError());
      return std::string();
    }
    llvm::BitstreamEntry Entry = MaybeEntry.get();

    if (Entry.Kind == llvm::BitstreamEntry::EndBlock)
      return std::string();

    if (Entry.Kind != llvm::BitstreamEntry::Record) {
      Diags.Report(diag::err_fe_pch_malformed_block) << ASTFileName;
      return std::string();
    }

    Record.clear();
    StringRef Blob;
    Expected<unsigned> MaybeRecord = Stream.readRecord(Entry.ID, Record, &Blob);
    if (!MaybeRecord) {
      // FIXME this drops the errors on the floor.
      consumeError(MaybeRecord.takeError());
      return std::string();
    }
    if (ORIGINAL_FILE == MaybeRecord.get())
      return Blob.str();
  }
}

namespace {

  class SimplePCHValidator : public ASTReaderListener {
    const LangOptions &ExistingLangOpts;
    const TargetOptions &ExistingTargetOpts;
    const PreprocessorOptions &ExistingPPOpts;
    std::string ExistingModuleCachePath;
    FileManager &FileMgr;

  public:
    SimplePCHValidator(const LangOptions &ExistingLangOpts,
                       const TargetOptions &ExistingTargetOpts,
                       const PreprocessorOptions &ExistingPPOpts,
                       StringRef ExistingModuleCachePath, FileManager &FileMgr)
        : ExistingLangOpts(ExistingLangOpts),
          ExistingTargetOpts(ExistingTargetOpts),
          ExistingPPOpts(ExistingPPOpts),
          ExistingModuleCachePath(ExistingModuleCachePath), FileMgr(FileMgr) {}

    bool ReadLanguageOptions(const LangOptions &LangOpts, bool Complain,
                             bool AllowCompatibleDifferences) override {
      return checkLanguageOptions(ExistingLangOpts, LangOpts, nullptr,
                                  AllowCompatibleDifferences);
    }

    bool ReadTargetOptions(const TargetOptions &TargetOpts, bool Complain,
                           bool AllowCompatibleDifferences) override {
      return checkTargetOptions(ExistingTargetOpts, TargetOpts, nullptr,
                                AllowCompatibleDifferences);
    }

    bool ReadHeaderSearchOptions(const HeaderSearchOptions &HSOpts,
                                 StringRef SpecificModuleCachePath,
                                 bool Complain) override {
      return checkHeaderSearchOptions(HSOpts, SpecificModuleCachePath,
                                      ExistingModuleCachePath,
                                      nullptr, ExistingLangOpts);
    }

    bool ReadPreprocessorOptions(const PreprocessorOptions &PPOpts,
                                 bool Complain,
                                 std::string &SuggestedPredefines) override {
      return checkPreprocessorOptions(ExistingPPOpts, PPOpts, nullptr, FileMgr,
                                      SuggestedPredefines, ExistingLangOpts);
    }
  };

} // namespace

bool ASTReader::readASTFileControlBlock(
    StringRef Filename, FileManager &FileMgr,
    const PCHContainerReader &PCHContainerRdr,
    bool FindModuleFileExtensions,
    ASTReaderListener &Listener, bool ValidateDiagnosticOptions) {
  // Open the AST file.
  // FIXME: This allows use of the VFS; we do not allow use of the
  // VFS when actually loading a module.
  auto Buffer = FileMgr.getBufferForFile(Filename);
  if (!Buffer) {
    return true;
  }

  // Initialize the stream
  StringRef Bytes = PCHContainerRdr.ExtractPCH(**Buffer);
  BitstreamCursor Stream(Bytes);

  // Sniff for the signature.
  if (llvm::Error Err = doesntStartWithASTFileMagic(Stream)) {
    consumeError(std::move(Err)); // FIXME this drops errors on the floor.
    return true;
  }

  // Scan for the CONTROL_BLOCK_ID block.
  if (SkipCursorToBlock(Stream, CONTROL_BLOCK_ID))
    return true;

  bool NeedsInputFiles = Listener.needsInputFileVisitation();
  bool NeedsSystemInputFiles = Listener.needsSystemInputFileVisitation();
  bool NeedsImports = Listener.needsImportVisitation();
  BitstreamCursor InputFilesCursor;

  RecordData Record;
  std::string ModuleDir;
  bool DoneWithControlBlock = false;
  while (!DoneWithControlBlock) {
    Expected<llvm::BitstreamEntry> MaybeEntry = Stream.advance();
    if (!MaybeEntry) {
      // FIXME this drops the error on the floor.
      consumeError(MaybeEntry.takeError());
      return true;
    }
    llvm::BitstreamEntry Entry = MaybeEntry.get();

    switch (Entry.Kind) {
    case llvm::BitstreamEntry::SubBlock: {
      switch (Entry.ID) {
      case OPTIONS_BLOCK_ID: {
        std::string IgnoredSuggestedPredefines;
        if (ReadOptionsBlock(Stream, ARR_ConfigurationMismatch | ARR_OutOfDate,
                             /*AllowCompatibleConfigurationMismatch*/ false,
                             Listener, IgnoredSuggestedPredefines) != Success)
          return true;
        break;
      }

      case INPUT_FILES_BLOCK_ID:
        InputFilesCursor = Stream;
        if (llvm::Error Err = Stream.SkipBlock()) {
          // FIXME this drops the error on the floor.
          consumeError(std::move(Err));
          return true;
        }
        if (NeedsInputFiles &&
            ReadBlockAbbrevs(InputFilesCursor, INPUT_FILES_BLOCK_ID))
          return true;
        break;

      default:
        if (llvm::Error Err = Stream.SkipBlock()) {
          // FIXME this drops the error on the floor.
          consumeError(std::move(Err));
          return true;
        }
        break;
      }

      continue;
    }

    case llvm::BitstreamEntry::EndBlock:
      DoneWithControlBlock = true;
      break;

    case llvm::BitstreamEntry::Error:
      return true;

    case llvm::BitstreamEntry::Record:
      break;
    }

    if (DoneWithControlBlock) break;

    Record.clear();
    StringRef Blob;
    Expected<unsigned> MaybeRecCode =
        Stream.readRecord(Entry.ID, Record, &Blob);
    if (!MaybeRecCode) {
      // FIXME this drops the error.
      return Failure;
    }
    switch ((ControlRecordTypes)MaybeRecCode.get()) {
    case METADATA:
      if (Record[0] != VERSION_MAJOR)
        return true;
      if (Listener.ReadFullVersionInformation(Blob))
        return true;
      break;
    case MODULE_NAME:
      Listener.ReadModuleName(Blob);
      break;
    case MODULE_DIRECTORY:
      ModuleDir = std::string(Blob);
      break;
    case MODULE_MAP_FILE: {
      unsigned Idx = 0;
      auto Path = ReadString(Record, Idx);
      ResolveImportedPath(Path, ModuleDir);
      Listener.ReadModuleMapFile(Path);
      break;
    }
    case INPUT_FILE_OFFSETS: {
      if (!NeedsInputFiles)
        break;

      unsigned NumInputFiles = Record[0];
      unsigned NumUserFiles = Record[1];
      const llvm::support::unaligned_uint64_t *InputFileOffs =
          (const llvm::support::unaligned_uint64_t *)Blob.data();
      for (unsigned I = 0; I != NumInputFiles; ++I) {
        // Go find this input file.
        bool isSystemFile = I >= NumUserFiles;

        if (isSystemFile && !NeedsSystemInputFiles)
          break; // the rest are system input files

        BitstreamCursor &Cursor = InputFilesCursor;
        SavedStreamPosition SavedPosition(Cursor);
        if (llvm::Error Err = Cursor.JumpToBit(InputFileOffs[I])) {
          // FIXME this drops errors on the floor.
          consumeError(std::move(Err));
        }

        Expected<unsigned> MaybeCode = Cursor.ReadCode();
        if (!MaybeCode) {
          // FIXME this drops errors on the floor.
          consumeError(MaybeCode.takeError());
        }
        unsigned Code = MaybeCode.get();

        RecordData Record;
        StringRef Blob;
        bool shouldContinue = false;
        Expected<unsigned> MaybeRecordType =
            Cursor.readRecord(Code, Record, &Blob);
        if (!MaybeRecordType) {
          // FIXME this drops errors on the floor.
          consumeError(MaybeRecordType.takeError());
        }
        switch ((InputFileRecordTypes)MaybeRecordType.get()) {
        case INPUT_FILE_HASH:
          break;
        case INPUT_FILE:
          bool Overridden = static_cast<bool>(Record[3]);
          std::string Filename = std::string(Blob);
          ResolveImportedPath(Filename, ModuleDir);
          shouldContinue = Listener.visitInputFile(
              Filename, isSystemFile, Overridden, /*IsExplicitModule*/false);
          break;
        }
        if (!shouldContinue)
          break;
      }
      break;
    }

    case IMPORTS: {
      if (!NeedsImports)
        break;

      unsigned Idx = 0, N = Record.size();
      while (Idx < N) {
        // Read information about the AST file.
        Idx +=
            1 + 1 + 1 + 1 +
            ASTFileSignature::size; // Kind, ImportLoc, Size, ModTime, Signature
        std::string ModuleName = ReadString(Record, Idx);
        std::string Filename = ReadString(Record, Idx);
        ResolveImportedPath(Filename, ModuleDir);
        Listener.visitImport(ModuleName, Filename);
      }
      break;
    }

    default:
      // No other validation to perform.
      break;
    }
  }

  // Look for module file extension blocks, if requested.
  if (FindModuleFileExtensions) {
    BitstreamCursor SavedStream = Stream;
    while (!SkipCursorToBlock(Stream, EXTENSION_BLOCK_ID)) {
      bool DoneWithExtensionBlock = false;
      while (!DoneWithExtensionBlock) {
        Expected<llvm::BitstreamEntry> MaybeEntry = Stream.advance();
        if (!MaybeEntry) {
          // FIXME this drops the error.
          return true;
        }
        llvm::BitstreamEntry Entry = MaybeEntry.get();

        switch (Entry.Kind) {
        case llvm::BitstreamEntry::SubBlock:
          if (llvm::Error Err = Stream.SkipBlock()) {
            // FIXME this drops the error on the floor.
            consumeError(std::move(Err));
            return true;
          }
          continue;

        case llvm::BitstreamEntry::EndBlock:
          DoneWithExtensionBlock = true;
          continue;

        case llvm::BitstreamEntry::Error:
          return true;

        case llvm::BitstreamEntry::Record:
          break;
        }

       Record.clear();
       StringRef Blob;
       Expected<unsigned> MaybeRecCode =
           Stream.readRecord(Entry.ID, Record, &Blob);
       if (!MaybeRecCode) {
         // FIXME this drops the error.
         return true;
       }
       switch (MaybeRecCode.get()) {
       case EXTENSION_METADATA: {
         ModuleFileExtensionMetadata Metadata;
         if (parseModuleFileExtensionMetadata(Record, Blob, Metadata))
           return true;

         Listener.readModuleFileExtension(Metadata);
         break;
       }
       }
      }
    }
    Stream = SavedStream;
  }

  // Scan for the UNHASHED_CONTROL_BLOCK_ID block.
  if (readUnhashedControlBlockImpl(
          nullptr, Bytes, ARR_ConfigurationMismatch | ARR_OutOfDate,
          /*AllowCompatibleConfigurationMismatch*/ false, &Listener,
          ValidateDiagnosticOptions) != Success)
    return true;

  return false;
}

bool ASTReader::isAcceptableASTFile(StringRef Filename, FileManager &FileMgr,
                                    const PCHContainerReader &PCHContainerRdr,
                                    const LangOptions &LangOpts,
                                    const TargetOptions &TargetOpts,
                                    const PreprocessorOptions &PPOpts,
                                    StringRef ExistingModuleCachePath) {
  SimplePCHValidator validator(LangOpts, TargetOpts, PPOpts,
                               ExistingModuleCachePath, FileMgr);
  return !readASTFileControlBlock(Filename, FileMgr, PCHContainerRdr,
                                  /*FindModuleFileExtensions=*/false,
                                  validator,
                                  /*ValidateDiagnosticOptions=*/true);
}

ASTReader::ASTReadResult
ASTReader::ReadSubmoduleBlock(ModuleFile &F, unsigned ClientLoadCapabilities) {
  // Enter the submodule block.
  if (llvm::Error Err = F.Stream.EnterSubBlock(SUBMODULE_BLOCK_ID)) {
    Error(std::move(Err));
    return Failure;
  }

  ModuleMap &ModMap = PP.getHeaderSearchInfo().getModuleMap();
  bool First = true;
  Module *CurrentModule = nullptr;
  RecordData Record;
  while (true) {
    Expected<llvm::BitstreamEntry> MaybeEntry =
        F.Stream.advanceSkippingSubblocks();
    if (!MaybeEntry) {
      Error(MaybeEntry.takeError());
      return Failure;
    }
    llvm::BitstreamEntry Entry = MaybeEntry.get();

    switch (Entry.Kind) {
    case llvm::BitstreamEntry::SubBlock: // Handled for us already.
    case llvm::BitstreamEntry::Error:
      Error("malformed block record in AST file");
      return Failure;
    case llvm::BitstreamEntry::EndBlock:
      return Success;
    case llvm::BitstreamEntry::Record:
      // The interesting case.
      break;
    }

    // Read a record.
    StringRef Blob;
    Record.clear();
    Expected<unsigned> MaybeKind = F.Stream.readRecord(Entry.ID, Record, &Blob);
    if (!MaybeKind) {
      Error(MaybeKind.takeError());
      return Failure;
    }
    unsigned Kind = MaybeKind.get();

    if ((Kind == SUBMODULE_METADATA) != First) {
      Error("submodule metadata record should be at beginning of block");
      return Failure;
    }
    First = false;

    // Submodule information is only valid if we have a current module.
    // FIXME: Should we error on these cases?
    if (!CurrentModule && Kind != SUBMODULE_METADATA &&
        Kind != SUBMODULE_DEFINITION)
      continue;

    switch (Kind) {
    default:  // Default behavior: ignore.
      break;

    case SUBMODULE_DEFINITION: {
      // Factor this out into a separate constant to make it easier to resolve
      // merge conflicts.
      static const unsigned NUM_SWIFT_SPECIFIC_FIELDS = 1;
      if (Record.size() < 12 + NUM_SWIFT_SPECIFIC_FIELDS) {
        Error("malformed module definition");
        return Failure;
      }

      StringRef Name = Blob;
      unsigned Idx = 0;
      SubmoduleID GlobalID = getGlobalSubmoduleID(F, Record[Idx++]);
      SubmoduleID Parent = getGlobalSubmoduleID(F, Record[Idx++]);
      Module::ModuleKind Kind = (Module::ModuleKind)Record[Idx++];

      // SWIFT-SPECIFIC FIELDS HERE. Handling them separately helps avoid merge
      // conflicts. See also NUM_SWIFT_SPECIFIC_FIELDS above.
      bool IsSwiftInferImportAsMember = Record[Idx++];

      bool IsFramework = Record[Idx++];
      bool IsExplicit = Record[Idx++];
      bool IsSystem = Record[Idx++];
      bool IsExternC = Record[Idx++];
      bool InferSubmodules = Record[Idx++];
      bool InferExplicitSubmodules = Record[Idx++];
      bool InferExportWildcard = Record[Idx++];
      bool ConfigMacrosExhaustive = Record[Idx++];
      bool ModuleMapIsPrivate = Record[Idx++];

      Module *ParentModule = nullptr;
      if (Parent)
        ParentModule = getSubmodule(Parent);

      // Retrieve this (sub)module from the module map, creating it if
      // necessary.
      CurrentModule =
          ModMap.findOrCreateModule(Name, ParentModule, IsFramework, IsExplicit)
              .first;

      // FIXME: set the definition loc for CurrentModule, or call
      // ModMap.setInferredModuleAllowedBy()

      SubmoduleID GlobalIndex = GlobalID - NUM_PREDEF_SUBMODULE_IDS;
      if (GlobalIndex >= SubmodulesLoaded.size() ||
          SubmodulesLoaded[GlobalIndex]) {
        Error("too many submodules");
        return Failure;
      }

      if (!ParentModule) {
        if (const FileEntry *CurFile = CurrentModule->getASTFile()) {
          // Don't emit module relocation error if we have -fno-validate-pch
          if (!PP.getPreprocessorOpts().DisablePCHValidation &&
              CurFile != F.File) {
            Error(diag::err_module_file_conflict,
                  CurrentModule->getTopLevelModuleName(), CurFile->getName(),
                  F.File->getName());
            return Failure;
          }
        }

        F.DidReadTopLevelSubmodule = true;
        CurrentModule->setASTFile(F.File);
        CurrentModule->PresumedModuleMapFile = F.ModuleMapPath;
      }

      CurrentModule->Kind = Kind;
      CurrentModule->Signature = F.Signature;
      CurrentModule->IsFromModuleFile = true;
      CurrentModule->IsSystem = IsSystem || CurrentModule->IsSystem;
      CurrentModule->IsExternC = IsExternC;
      CurrentModule->InferSubmodules = InferSubmodules;
      CurrentModule->InferExplicitSubmodules = InferExplicitSubmodules;
      CurrentModule->InferExportWildcard = InferExportWildcard;
      CurrentModule->ConfigMacrosExhaustive = ConfigMacrosExhaustive;
      CurrentModule->ModuleMapIsPrivate = ModuleMapIsPrivate;

      // SWIFT-SPECIFIC FIELDS HERE. Putting them last helps avoid merge
      // conflicts.
      CurrentModule->IsSwiftInferImportAsMember = IsSwiftInferImportAsMember;

      if (DeserializationListener)
        DeserializationListener->ModuleRead(GlobalID, CurrentModule);

      SubmodulesLoaded[GlobalIndex] = CurrentModule;

      // Clear out data that will be replaced by what is in the module file.
      CurrentModule->LinkLibraries.clear();
      CurrentModule->ConfigMacros.clear();
      CurrentModule->UnresolvedConflicts.clear();
      CurrentModule->Conflicts.clear();

      // The module is available unless it's missing a requirement; relevant
      // requirements will be (re-)added by SUBMODULE_REQUIRES records.
      // Missing headers that were present when the module was built do not
      // make it unavailable -- if we got this far, this must be an explicitly
      // imported module file.
      CurrentModule->Requirements.clear();
      CurrentModule->MissingHeaders.clear();
      CurrentModule->IsUnimportable =
          ParentModule && ParentModule->IsUnimportable;
      CurrentModule->IsAvailable = !CurrentModule->IsUnimportable;
      break;
    }

    case SUBMODULE_UMBRELLA_HEADER: {
      std::string Filename = std::string(Blob);
      ResolveImportedPath(F, Filename);
      if (auto Umbrella = PP.getFileManager().getFile(Filename)) {
        if (!CurrentModule->getUmbrellaHeader())
          // FIXME: NameAsWritten
          ModMap.setUmbrellaHeader(CurrentModule, *Umbrella, Blob, "");
        else if (CurrentModule->getUmbrellaHeader().Entry != *Umbrella) {
          if ((ClientLoadCapabilities & ARR_OutOfDate) == 0)
            Error("mismatched umbrella headers in submodule");
          return OutOfDate;
        }
      }
      break;
    }

    case SUBMODULE_HEADER:
    case SUBMODULE_EXCLUDED_HEADER:
    case SUBMODULE_PRIVATE_HEADER:
      // We lazily associate headers with their modules via the HeaderInfo table.
      // FIXME: Re-evaluate this section; maybe only store InputFile IDs instead
      // of complete filenames or remove it entirely.
      break;

    case SUBMODULE_TEXTUAL_HEADER:
    case SUBMODULE_PRIVATE_TEXTUAL_HEADER:
      // FIXME: Textual headers are not marked in the HeaderInfo table. Load
      // them here.
      break;

    case SUBMODULE_TOPHEADER:
      CurrentModule->addTopHeaderFilename(Blob);
      break;

    case SUBMODULE_UMBRELLA_DIR: {
      std::string Dirname = std::string(Blob);
      ResolveImportedPath(F, Dirname);
      if (auto Umbrella = PP.getFileManager().getDirectory(Dirname)) {
        if (!CurrentModule->getUmbrellaDir())
          // FIXME: NameAsWritten
          ModMap.setUmbrellaDir(CurrentModule, *Umbrella, Blob, "");
        else if (CurrentModule->getUmbrellaDir().Entry != *Umbrella) {
          if ((ClientLoadCapabilities & ARR_OutOfDate) == 0)
            Error("mismatched umbrella directories in submodule");
          return OutOfDate;
        }
      }
      break;
    }

    case SUBMODULE_METADATA: {
      F.BaseSubmoduleID = getTotalNumSubmodules();
      F.LocalNumSubmodules = Record[0];
      unsigned LocalBaseSubmoduleID = Record[1];
      if (F.LocalNumSubmodules > 0) {
        // Introduce the global -> local mapping for submodules within this
        // module.
        GlobalSubmoduleMap.insert(std::make_pair(getTotalNumSubmodules()+1,&F));

        // Introduce the local -> global mapping for submodules within this
        // module.
        F.SubmoduleRemap.insertOrReplace(
          std::make_pair(LocalBaseSubmoduleID,
                         F.BaseSubmoduleID - LocalBaseSubmoduleID));

        SubmodulesLoaded.resize(SubmodulesLoaded.size() + F.LocalNumSubmodules);
      }
      break;
    }

    case SUBMODULE_IMPORTS:
      for (unsigned Idx = 0; Idx != Record.size(); ++Idx) {
        UnresolvedModuleRef Unresolved;
        Unresolved.File = &F;
        Unresolved.Mod = CurrentModule;
        Unresolved.ID = Record[Idx];
        Unresolved.Kind = UnresolvedModuleRef::Import;
        Unresolved.IsWildcard = false;
        UnresolvedModuleRefs.push_back(Unresolved);
      }
      break;

    case SUBMODULE_EXPORTS:
      for (unsigned Idx = 0; Idx + 1 < Record.size(); Idx += 2) {
        UnresolvedModuleRef Unresolved;
        Unresolved.File = &F;
        Unresolved.Mod = CurrentModule;
        Unresolved.ID = Record[Idx];
        Unresolved.Kind = UnresolvedModuleRef::Export;
        Unresolved.IsWildcard = Record[Idx + 1];
        UnresolvedModuleRefs.push_back(Unresolved);
      }

      // Once we've loaded the set of exports, there's no reason to keep
      // the parsed, unresolved exports around.
      CurrentModule->UnresolvedExports.clear();
      break;

    case SUBMODULE_REQUIRES:
      CurrentModule->addRequirement(Blob, Record[0], PP.getLangOpts(),
                                    PP.getTargetInfo());
      break;

    case SUBMODULE_LINK_LIBRARY:
      ModMap.resolveLinkAsDependencies(CurrentModule);
      CurrentModule->LinkLibraries.push_back(
          Module::LinkLibrary(std::string(Blob), Record[0]));
      break;

    case SUBMODULE_CONFIG_MACRO:
      CurrentModule->ConfigMacros.push_back(Blob.str());
      break;

    case SUBMODULE_CONFLICT: {
      UnresolvedModuleRef Unresolved;
      Unresolved.File = &F;
      Unresolved.Mod = CurrentModule;
      Unresolved.ID = Record[0];
      Unresolved.Kind = UnresolvedModuleRef::Conflict;
      Unresolved.IsWildcard = false;
      Unresolved.String = Blob;
      UnresolvedModuleRefs.push_back(Unresolved);
      break;
    }

    case SUBMODULE_INITIALIZERS: {
      if (!ContextObj)
        break;
      SmallVector<uint32_t, 16> Inits;
      for (auto &ID : Record)
        Inits.push_back(getGlobalDeclID(F, ID));
      ContextObj->addLazyModuleInitializers(CurrentModule, Inits);
      break;
    }

    case SUBMODULE_EXPORT_AS:
      CurrentModule->ExportAsModule = Blob.str();
      ModMap.addLinkAsDependency(CurrentModule);
      break;
    }
  }
}

/// Parse the record that corresponds to a LangOptions data
/// structure.
///
/// This routine parses the language options from the AST file and then gives
/// them to the AST listener if one is set.
///
/// \returns true if the listener deems the file unacceptable, false otherwise.
bool ASTReader::ParseLanguageOptions(const RecordData &Record,
                                     bool Complain,
                                     ASTReaderListener &Listener,
                                     bool AllowCompatibleDifferences) {
  LangOptions LangOpts;
  unsigned Idx = 0;
#define LANGOPT(Name, Bits, Default, Description) \
  LangOpts.Name = Record[Idx++];
#define ENUM_LANGOPT(Name, Type, Bits, Default, Description) \
  LangOpts.set##Name(static_cast<LangOptions::Type>(Record[Idx++]));
#include "clang/Basic/LangOptions.def"
#define SANITIZER(NAME, ID)                                                    \
  LangOpts.Sanitize.set(SanitizerKind::ID, Record[Idx++]);
#include "clang/Basic/Sanitizers.def"

  for (unsigned N = Record[Idx++]; N; --N)
    LangOpts.ModuleFeatures.push_back(ReadString(Record, Idx));

  ObjCRuntime::Kind runtimeKind = (ObjCRuntime::Kind) Record[Idx++];
  VersionTuple runtimeVersion = ReadVersionTuple(Record, Idx);
  LangOpts.ObjCRuntime = ObjCRuntime(runtimeKind, runtimeVersion);

  LangOpts.CurrentModule = ReadString(Record, Idx);

  // Comment options.
  for (unsigned N = Record[Idx++]; N; --N) {
    LangOpts.CommentOpts.BlockCommandNames.push_back(
      ReadString(Record, Idx));
  }
  LangOpts.CommentOpts.ParseAllComments = Record[Idx++];

  // OpenMP offloading options.
  for (unsigned N = Record[Idx++]; N; --N) {
    LangOpts.OMPTargetTriples.push_back(llvm::Triple(ReadString(Record, Idx)));
  }

  LangOpts.OMPHostIRFile = ReadString(Record, Idx);

  return Listener.ReadLanguageOptions(LangOpts, Complain,
                                      AllowCompatibleDifferences);
}

bool ASTReader::ParseTargetOptions(const RecordData &Record, bool Complain,
                                   ASTReaderListener &Listener,
                                   bool AllowCompatibleDifferences) {
  unsigned Idx = 0;
  TargetOptions TargetOpts;
  TargetOpts.Triple = ReadString(Record, Idx);
  TargetOpts.CPU = ReadString(Record, Idx);
  TargetOpts.TuneCPU = ReadString(Record, Idx);
  TargetOpts.ABI = ReadString(Record, Idx);
  for (unsigned N = Record[Idx++]; N; --N) {
    TargetOpts.FeaturesAsWritten.push_back(ReadString(Record, Idx));
  }
  for (unsigned N = Record[Idx++]; N; --N) {
    TargetOpts.Features.push_back(ReadString(Record, Idx));
  }

  return Listener.ReadTargetOptions(TargetOpts, Complain,
                                    AllowCompatibleDifferences);
}

bool ASTReader::ParseDiagnosticOptions(const RecordData &Record, bool Complain,
                                       ASTReaderListener &Listener) {
  IntrusiveRefCntPtr<DiagnosticOptions> DiagOpts(new DiagnosticOptions);
  unsigned Idx = 0;
#define DIAGOPT(Name, Bits, Default) DiagOpts->Name = Record[Idx++];
#define ENUM_DIAGOPT(Name, Type, Bits, Default) \
  DiagOpts->set##Name(static_cast<Type>(Record[Idx++]));
#include "clang/Basic/DiagnosticOptions.def"

  for (unsigned N = Record[Idx++]; N; --N)
    DiagOpts->Warnings.push_back(ReadString(Record, Idx));
  for (unsigned N = Record[Idx++]; N; --N)
    DiagOpts->Remarks.push_back(ReadString(Record, Idx));

  return Listener.ReadDiagnosticOptions(DiagOpts, Complain);
}

bool ASTReader::ParseFileSystemOptions(const RecordData &Record, bool Complain,
                                       ASTReaderListener &Listener) {
  FileSystemOptions FSOpts;
  unsigned Idx = 0;
  FSOpts.WorkingDir = ReadString(Record, Idx);
  return Listener.ReadFileSystemOptions(FSOpts, Complain);
}

bool ASTReader::ParseHeaderSearchOptions(const RecordData &Record,
                                         bool Complain,
                                         ASTReaderListener &Listener) {
  HeaderSearchOptions HSOpts;
  unsigned Idx = 0;
  HSOpts.Sysroot = ReadString(Record, Idx);
  HSOpts.ResourceDir = ReadString(Record, Idx);
  HSOpts.ModuleCachePath = ReadString(Record, Idx);
  HSOpts.ModuleUserBuildPath = ReadString(Record, Idx);
  HSOpts.DisableModuleHash = Record[Idx++];
  HSOpts.ImplicitModuleMaps = Record[Idx++];
  HSOpts.ModuleMapFileHomeIsCwd = Record[Idx++];
  HSOpts.UseBuiltinIncludes = Record[Idx++];
  HSOpts.UseStandardSystemIncludes = Record[Idx++];
  HSOpts.UseStandardCXXIncludes = Record[Idx++];
  HSOpts.UseLibcxx = Record[Idx++];
  std::string SpecificModuleCachePath = ReadString(Record, Idx);

  return Listener.ReadHeaderSearchOptions(HSOpts, SpecificModuleCachePath,
                                          Complain);
}

bool ASTReader::ParseHeaderSearchPaths(const RecordData &Record,
                                       bool Complain,
                                       ASTReaderListener &Listener) {
  HeaderSearchOptions HSOpts;
  unsigned Idx = 0;

  // Include entries.
  for (unsigned N = Record[Idx++]; N; --N) {
    std::string Path = ReadString(Record, Idx);
    frontend::IncludeDirGroup Group
      = static_cast<frontend::IncludeDirGroup>(Record[Idx++]);
    bool IsFramework = Record[Idx++];
    bool IgnoreSysRoot = Record[Idx++];
    HSOpts.UserEntries.emplace_back(std::move(Path), Group, IsFramework,
                                    IgnoreSysRoot);
  }

  // System header prefixes.
  for (unsigned N = Record[Idx++]; N; --N) {
    std::string Prefix = ReadString(Record, Idx);
    bool IsSystemHeader = Record[Idx++];
    HSOpts.SystemHeaderPrefixes.emplace_back(std::move(Prefix), IsSystemHeader);
  }

<<<<<<< HEAD
  // TODO: implement checking and warnings for path mismatches.
  return false;
=======
  HSOpts.ResourceDir = ReadString(Record, Idx);
  HSOpts.ModuleCachePath = ReadString(Record, Idx);
  HSOpts.ModuleUserBuildPath = ReadString(Record, Idx);
  HSOpts.DisableModuleHash = Record[Idx++];
  HSOpts.ImplicitModuleMaps = Record[Idx++];
  HSOpts.ModuleMapFileHomeIsCwd = Record[Idx++];
  HSOpts.EnablePrebuiltImplicitModules = Record[Idx++];
  HSOpts.UseBuiltinIncludes = Record[Idx++];
  HSOpts.UseStandardSystemIncludes = Record[Idx++];
  HSOpts.UseStandardCXXIncludes = Record[Idx++];
  HSOpts.UseLibcxx = Record[Idx++];
  std::string SpecificModuleCachePath = ReadString(Record, Idx);

  return Listener.ReadHeaderSearchOptions(HSOpts, SpecificModuleCachePath,
                                          Complain);
>>>>>>> 71e108cd
}

bool ASTReader::ParsePreprocessorOptions(const RecordData &Record,
                                         bool Complain,
                                         ASTReaderListener &Listener,
                                         std::string &SuggestedPredefines) {
  PreprocessorOptions PPOpts;
  unsigned Idx = 0;

  // Macro definitions/undefs
  for (unsigned N = Record[Idx++]; N; --N) {
    std::string Macro = ReadString(Record, Idx);
    bool IsUndef = Record[Idx++];
    PPOpts.Macros.push_back(std::make_pair(Macro, IsUndef));
  }

  // Includes
  for (unsigned N = Record[Idx++]; N; --N) {
    PPOpts.Includes.push_back(ReadString(Record, Idx));
  }

  // Macro Includes
  for (unsigned N = Record[Idx++]; N; --N) {
    PPOpts.MacroIncludes.push_back(ReadString(Record, Idx));
  }

  PPOpts.UsePredefines = Record[Idx++];
  PPOpts.DetailedRecord = Record[Idx++];
  PPOpts.ImplicitPCHInclude = ReadString(Record, Idx);
  PPOpts.ObjCXXARCStandardLibrary =
    static_cast<ObjCXXARCStandardLibraryKind>(Record[Idx++]);
  SuggestedPredefines.clear();
  return Listener.ReadPreprocessorOptions(PPOpts, Complain,
                                          SuggestedPredefines);
}

std::pair<ModuleFile *, unsigned>
ASTReader::getModulePreprocessedEntity(unsigned GlobalIndex) {
  GlobalPreprocessedEntityMapType::iterator
  I = GlobalPreprocessedEntityMap.find(GlobalIndex);
  assert(I != GlobalPreprocessedEntityMap.end() &&
         "Corrupted global preprocessed entity map");
  ModuleFile *M = I->second;
  unsigned LocalIndex = GlobalIndex - M->BasePreprocessedEntityID;
  return std::make_pair(M, LocalIndex);
}

llvm::iterator_range<PreprocessingRecord::iterator>
ASTReader::getModulePreprocessedEntities(ModuleFile &Mod) const {
  if (PreprocessingRecord *PPRec = PP.getPreprocessingRecord())
    return PPRec->getIteratorsForLoadedRange(Mod.BasePreprocessedEntityID,
                                             Mod.NumPreprocessedEntities);

  return llvm::make_range(PreprocessingRecord::iterator(),
                          PreprocessingRecord::iterator());
}

llvm::iterator_range<ASTReader::ModuleDeclIterator>
ASTReader::getModuleFileLevelDecls(ModuleFile &Mod) {
  return llvm::make_range(
      ModuleDeclIterator(this, &Mod, Mod.FileSortedDecls),
      ModuleDeclIterator(this, &Mod,
                         Mod.FileSortedDecls + Mod.NumFileSortedDecls));
}

PreprocessedEntity *ASTReader::ReadPreprocessedEntity(unsigned Index) {
  PreprocessedEntityID PPID = Index+1;
  std::pair<ModuleFile *, unsigned> PPInfo = getModulePreprocessedEntity(Index);
  ModuleFile &M = *PPInfo.first;
  unsigned LocalIndex = PPInfo.second;
  const PPEntityOffset &PPOffs = M.PreprocessedEntityOffsets[LocalIndex];

  if (!PP.getPreprocessingRecord()) {
    Error("no preprocessing record");
    return nullptr;
  }

  SavedStreamPosition SavedPosition(M.PreprocessorDetailCursor);
  if (llvm::Error Err = M.PreprocessorDetailCursor.JumpToBit(
          M.MacroOffsetsBase + PPOffs.BitOffset)) {
    Error(std::move(Err));
    return nullptr;
  }

  Expected<llvm::BitstreamEntry> MaybeEntry =
      M.PreprocessorDetailCursor.advance(BitstreamCursor::AF_DontPopBlockAtEnd);
  if (!MaybeEntry) {
    Error(MaybeEntry.takeError());
    return nullptr;
  }
  llvm::BitstreamEntry Entry = MaybeEntry.get();

  if (Entry.Kind != llvm::BitstreamEntry::Record)
    return nullptr;

  // Read the record.
  SourceRange Range(TranslateSourceLocation(M, PPOffs.getBegin()),
                    TranslateSourceLocation(M, PPOffs.getEnd()));
  PreprocessingRecord &PPRec = *PP.getPreprocessingRecord();
  StringRef Blob;
  RecordData Record;
  Expected<unsigned> MaybeRecType =
      M.PreprocessorDetailCursor.readRecord(Entry.ID, Record, &Blob);
  if (!MaybeRecType) {
    Error(MaybeRecType.takeError());
    return nullptr;
  }
  switch ((PreprocessorDetailRecordTypes)MaybeRecType.get()) {
  case PPD_MACRO_EXPANSION: {
    bool isBuiltin = Record[0];
    IdentifierInfo *Name = nullptr;
    MacroDefinitionRecord *Def = nullptr;
    if (isBuiltin)
      Name = getLocalIdentifier(M, Record[1]);
    else {
      PreprocessedEntityID GlobalID =
          getGlobalPreprocessedEntityID(M, Record[1]);
      Def = cast<MacroDefinitionRecord>(
          PPRec.getLoadedPreprocessedEntity(GlobalID - 1));
    }

    MacroExpansion *ME;
    if (isBuiltin)
      ME = new (PPRec) MacroExpansion(Name, Range);
    else
      ME = new (PPRec) MacroExpansion(Def, Range);

    return ME;
  }

  case PPD_MACRO_DEFINITION: {
    // Decode the identifier info and then check again; if the macro is
    // still defined and associated with the identifier,
    IdentifierInfo *II = getLocalIdentifier(M, Record[0]);
    MacroDefinitionRecord *MD = new (PPRec) MacroDefinitionRecord(II, Range);

    if (DeserializationListener)
      DeserializationListener->MacroDefinitionRead(PPID, MD);

    return MD;
  }

  case PPD_INCLUSION_DIRECTIVE: {
    const char *FullFileNameStart = Blob.data() + Record[0];
    StringRef FullFileName(FullFileNameStart, Blob.size() - Record[0]);
    const FileEntry *File = nullptr;
    if (!FullFileName.empty())
      if (auto FE = PP.getFileManager().getFile(FullFileName))
        File = *FE;

    // FIXME: Stable encoding
    InclusionDirective::InclusionKind Kind
      = static_cast<InclusionDirective::InclusionKind>(Record[2]);
    InclusionDirective *ID
      = new (PPRec) InclusionDirective(PPRec, Kind,
                                       StringRef(Blob.data(), Record[0]),
                                       Record[1], Record[3],
                                       File,
                                       Range);
    return ID;
  }
  }

  llvm_unreachable("Invalid PreprocessorDetailRecordTypes");
}

/// Find the next module that contains entities and return the ID
/// of the first entry.
///
/// \param SLocMapI points at a chunk of a module that contains no
/// preprocessed entities or the entities it contains are not the ones we are
/// looking for.
PreprocessedEntityID ASTReader::findNextPreprocessedEntity(
                       GlobalSLocOffsetMapType::const_iterator SLocMapI) const {
  ++SLocMapI;
  for (GlobalSLocOffsetMapType::const_iterator
         EndI = GlobalSLocOffsetMap.end(); SLocMapI != EndI; ++SLocMapI) {
    ModuleFile &M = *SLocMapI->second;
    if (M.NumPreprocessedEntities)
      return M.BasePreprocessedEntityID;
  }

  return getTotalNumPreprocessedEntities();
}

namespace {

struct PPEntityComp {
  const ASTReader &Reader;
  ModuleFile &M;

  PPEntityComp(const ASTReader &Reader, ModuleFile &M) : Reader(Reader), M(M) {}

  bool operator()(const PPEntityOffset &L, const PPEntityOffset &R) const {
    SourceLocation LHS = getLoc(L);
    SourceLocation RHS = getLoc(R);
    return Reader.getSourceManager().isBeforeInTranslationUnit(LHS, RHS);
  }

  bool operator()(const PPEntityOffset &L, SourceLocation RHS) const {
    SourceLocation LHS = getLoc(L);
    return Reader.getSourceManager().isBeforeInTranslationUnit(LHS, RHS);
  }

  bool operator()(SourceLocation LHS, const PPEntityOffset &R) const {
    SourceLocation RHS = getLoc(R);
    return Reader.getSourceManager().isBeforeInTranslationUnit(LHS, RHS);
  }

  SourceLocation getLoc(const PPEntityOffset &PPE) const {
    return Reader.TranslateSourceLocation(M, PPE.getBegin());
  }
};

} // namespace

PreprocessedEntityID ASTReader::findPreprocessedEntity(SourceLocation Loc,
                                                       bool EndsAfter) const {
  if (SourceMgr.isLocalSourceLocation(Loc))
    return getTotalNumPreprocessedEntities();

  GlobalSLocOffsetMapType::const_iterator SLocMapI = GlobalSLocOffsetMap.find(
      SourceManager::MaxLoadedOffset - Loc.getOffset() - 1);
  assert(SLocMapI != GlobalSLocOffsetMap.end() &&
         "Corrupted global sloc offset map");

  if (SLocMapI->second->NumPreprocessedEntities == 0)
    return findNextPreprocessedEntity(SLocMapI);

  ModuleFile &M = *SLocMapI->second;

  using pp_iterator = const PPEntityOffset *;

  pp_iterator pp_begin = M.PreprocessedEntityOffsets;
  pp_iterator pp_end = pp_begin + M.NumPreprocessedEntities;

  size_t Count = M.NumPreprocessedEntities;
  size_t Half;
  pp_iterator First = pp_begin;
  pp_iterator PPI;

  if (EndsAfter) {
    PPI = std::upper_bound(pp_begin, pp_end, Loc,
                           PPEntityComp(*this, M));
  } else {
    // Do a binary search manually instead of using std::lower_bound because
    // The end locations of entities may be unordered (when a macro expansion
    // is inside another macro argument), but for this case it is not important
    // whether we get the first macro expansion or its containing macro.
    while (Count > 0) {
      Half = Count / 2;
      PPI = First;
      std::advance(PPI, Half);
      if (SourceMgr.isBeforeInTranslationUnit(
              TranslateSourceLocation(M, PPI->getEnd()), Loc)) {
        First = PPI;
        ++First;
        Count = Count - Half - 1;
      } else
        Count = Half;
    }
  }

  if (PPI == pp_end)
    return findNextPreprocessedEntity(SLocMapI);

  return M.BasePreprocessedEntityID + (PPI - pp_begin);
}

/// Returns a pair of [Begin, End) indices of preallocated
/// preprocessed entities that \arg Range encompasses.
std::pair<unsigned, unsigned>
    ASTReader::findPreprocessedEntitiesInRange(SourceRange Range) {
  if (Range.isInvalid())
    return std::make_pair(0,0);
  assert(!SourceMgr.isBeforeInTranslationUnit(Range.getEnd(),Range.getBegin()));

  PreprocessedEntityID BeginID =
      findPreprocessedEntity(Range.getBegin(), false);
  PreprocessedEntityID EndID = findPreprocessedEntity(Range.getEnd(), true);
  return std::make_pair(BeginID, EndID);
}

/// Optionally returns true or false if the preallocated preprocessed
/// entity with index \arg Index came from file \arg FID.
Optional<bool> ASTReader::isPreprocessedEntityInFileID(unsigned Index,
                                                             FileID FID) {
  if (FID.isInvalid())
    return false;

  std::pair<ModuleFile *, unsigned> PPInfo = getModulePreprocessedEntity(Index);
  ModuleFile &M = *PPInfo.first;
  unsigned LocalIndex = PPInfo.second;
  const PPEntityOffset &PPOffs = M.PreprocessedEntityOffsets[LocalIndex];

  SourceLocation Loc = TranslateSourceLocation(M, PPOffs.getBegin());
  if (Loc.isInvalid())
    return false;

  if (SourceMgr.isInFileID(SourceMgr.getFileLoc(Loc), FID))
    return true;
  else
    return false;
}

namespace {

  /// Visitor used to search for information about a header file.
  class HeaderFileInfoVisitor {
    const FileEntry *FE;
    Optional<HeaderFileInfo> HFI;

  public:
    explicit HeaderFileInfoVisitor(const FileEntry *FE) : FE(FE) {}

    bool operator()(ModuleFile &M) {
      HeaderFileInfoLookupTable *Table
        = static_cast<HeaderFileInfoLookupTable *>(M.HeaderFileInfoTable);
      if (!Table)
        return false;

      // Look in the on-disk hash table for an entry for this file name.
      HeaderFileInfoLookupTable::iterator Pos = Table->find(FE);
      if (Pos == Table->end())
        return false;

      HFI = *Pos;
      return true;
    }

    Optional<HeaderFileInfo> getHeaderFileInfo() const { return HFI; }
  };

} // namespace

HeaderFileInfo ASTReader::GetHeaderFileInfo(const FileEntry *FE) {
  HeaderFileInfoVisitor Visitor(FE);
  ModuleMgr.visit(Visitor);
  if (Optional<HeaderFileInfo> HFI = Visitor.getHeaderFileInfo())
    return *HFI;

  return HeaderFileInfo();
}

void ASTReader::ReadPragmaDiagnosticMappings(DiagnosticsEngine &Diag) {
  using DiagState = DiagnosticsEngine::DiagState;
  SmallVector<DiagState *, 32> DiagStates;

  for (ModuleFile &F : ModuleMgr) {
    unsigned Idx = 0;
    auto &Record = F.PragmaDiagMappings;
    if (Record.empty())
      continue;

    DiagStates.clear();

    auto ReadDiagState =
        [&](const DiagState &BasedOn, SourceLocation Loc,
            bool IncludeNonPragmaStates) -> DiagnosticsEngine::DiagState * {
      unsigned BackrefID = Record[Idx++];
      if (BackrefID != 0)
        return DiagStates[BackrefID - 1];

      // A new DiagState was created here.
      Diag.DiagStates.push_back(BasedOn);
      DiagState *NewState = &Diag.DiagStates.back();
      DiagStates.push_back(NewState);
      unsigned Size = Record[Idx++];
      assert(Idx + Size * 2 <= Record.size() &&
             "Invalid data, not enough diag/map pairs");
      while (Size--) {
        unsigned DiagID = Record[Idx++];
        DiagnosticMapping NewMapping =
            DiagnosticMapping::deserialize(Record[Idx++]);
        if (!NewMapping.isPragma() && !IncludeNonPragmaStates)
          continue;

        DiagnosticMapping &Mapping = NewState->getOrAddMapping(DiagID);

        // If this mapping was specified as a warning but the severity was
        // upgraded due to diagnostic settings, simulate the current diagnostic
        // settings (and use a warning).
        if (NewMapping.wasUpgradedFromWarning() && !Mapping.isErrorOrFatal()) {
          NewMapping.setSeverity(diag::Severity::Warning);
          NewMapping.setUpgradedFromWarning(false);
        }

        Mapping = NewMapping;
      }
      return NewState;
    };

    // Read the first state.
    DiagState *FirstState;
    if (F.Kind == MK_ImplicitModule) {
      // Implicitly-built modules are reused with different diagnostic
      // settings.  Use the initial diagnostic state from Diag to simulate this
      // compilation's diagnostic settings.
      FirstState = Diag.DiagStatesByLoc.FirstDiagState;
      DiagStates.push_back(FirstState);

      // Skip the initial diagnostic state from the serialized module.
      assert(Record[1] == 0 &&
             "Invalid data, unexpected backref in initial state");
      Idx = 3 + Record[2] * 2;
      assert(Idx < Record.size() &&
             "Invalid data, not enough state change pairs in initial state");
    } else if (F.isModule()) {
      // For an explicit module, preserve the flags from the module build
      // command line (-w, -Weverything, -Werror, ...) along with any explicit
      // -Wblah flags.
      unsigned Flags = Record[Idx++];
      DiagState Initial;
      Initial.SuppressSystemWarnings = Flags & 1; Flags >>= 1;
      Initial.ErrorsAsFatal = Flags & 1; Flags >>= 1;
      Initial.WarningsAsErrors = Flags & 1; Flags >>= 1;
      Initial.EnableAllWarnings = Flags & 1; Flags >>= 1;
      Initial.IgnoreAllWarnings = Flags & 1; Flags >>= 1;
      Initial.ExtBehavior = (diag::Severity)Flags;
      FirstState = ReadDiagState(Initial, SourceLocation(), true);

      assert(F.OriginalSourceFileID.isValid());

      // Set up the root buffer of the module to start with the initial
      // diagnostic state of the module itself, to cover files that contain no
      // explicit transitions (for which we did not serialize anything).
      Diag.DiagStatesByLoc.Files[F.OriginalSourceFileID]
          .StateTransitions.push_back({FirstState, 0});
    } else {
      // For prefix ASTs, start with whatever the user configured on the
      // command line.
      Idx++; // Skip flags.
      FirstState = ReadDiagState(*Diag.DiagStatesByLoc.CurDiagState,
                                 SourceLocation(), false);
    }

    // Read the state transitions.
    unsigned NumLocations = Record[Idx++];
    while (NumLocations--) {
      assert(Idx < Record.size() &&
             "Invalid data, missing pragma diagnostic states");
      SourceLocation Loc = ReadSourceLocation(F, Record[Idx++]);
      auto IDAndOffset = SourceMgr.getDecomposedLoc(Loc);
      assert(IDAndOffset.first.isValid() && "invalid FileID for transition");
      assert(IDAndOffset.second == 0 && "not a start location for a FileID");
      unsigned Transitions = Record[Idx++];

      // Note that we don't need to set up Parent/ParentOffset here, because
      // we won't be changing the diagnostic state within imported FileIDs
      // (other than perhaps appending to the main source file, which has no
      // parent).
      auto &F = Diag.DiagStatesByLoc.Files[IDAndOffset.first];
      F.StateTransitions.reserve(F.StateTransitions.size() + Transitions);
      for (unsigned I = 0; I != Transitions; ++I) {
        unsigned Offset = Record[Idx++];
        auto *State =
            ReadDiagState(*FirstState, Loc.getLocWithOffset(Offset), false);
        F.StateTransitions.push_back({State, Offset});
      }
    }

    // Read the final state.
    assert(Idx < Record.size() &&
           "Invalid data, missing final pragma diagnostic state");
    SourceLocation CurStateLoc =
        ReadSourceLocation(F, F.PragmaDiagMappings[Idx++]);
    auto *CurState = ReadDiagState(*FirstState, CurStateLoc, false);

    if (!F.isModule()) {
      Diag.DiagStatesByLoc.CurDiagState = CurState;
      Diag.DiagStatesByLoc.CurDiagStateLoc = CurStateLoc;

      // Preserve the property that the imaginary root file describes the
      // current state.
      FileID NullFile;
      auto &T = Diag.DiagStatesByLoc.Files[NullFile].StateTransitions;
      if (T.empty())
        T.push_back({CurState, 0});
      else
        T[0].State = CurState;
    }

    // Don't try to read these mappings again.
    Record.clear();
  }
}

/// Get the correct cursor and offset for loading a type.
ASTReader::RecordLocation ASTReader::TypeCursorForIndex(unsigned Index) {
  GlobalTypeMapType::iterator I = GlobalTypeMap.find(Index);
  assert(I != GlobalTypeMap.end() && "Corrupted global type map");
  ModuleFile *M = I->second;
  return RecordLocation(
      M, M->TypeOffsets[Index - M->BaseTypeIndex].getBitOffset() +
             M->DeclsBlockStartOffset);
}

static llvm::Optional<Type::TypeClass> getTypeClassForCode(TypeCode code) {
  switch (code) {
#define TYPE_BIT_CODE(CLASS_ID, CODE_ID, CODE_VALUE) \
  case TYPE_##CODE_ID: return Type::CLASS_ID;
#include "clang/Serialization/TypeBitCodes.def"
  default: return llvm::None;
  }
}

/// Read and return the type with the given index..
///
/// The index is the type ID, shifted and minus the number of predefs. This
/// routine actually reads the record corresponding to the type at the given
/// location. It is a helper routine for GetType, which deals with reading type
/// IDs.
QualType ASTReader::readTypeRecord(unsigned Index) {
  assert(ContextObj && "reading type with no AST context");
  ASTContext &Context = *ContextObj;
  RecordLocation Loc = TypeCursorForIndex(Index);
  BitstreamCursor &DeclsCursor = Loc.F->DeclsCursor;

  // Keep track of where we are in the stream, then jump back there
  // after reading this type.
  SavedStreamPosition SavedPosition(DeclsCursor);

  ReadingKindTracker ReadingKind(Read_Type, *this);

  // Note that we are loading a type record.
  Deserializing AType(this);

  if (llvm::Error Err = DeclsCursor.JumpToBit(Loc.Offset)) {
    Error(std::move(Err));
    return QualType();
  }
  Expected<unsigned> RawCode = DeclsCursor.ReadCode();
  if (!RawCode) {
    Error(RawCode.takeError());
    return QualType();
  }

  ASTRecordReader Record(*this, *Loc.F);
  Expected<unsigned> Code = Record.readRecord(DeclsCursor, RawCode.get());
  if (!Code) {
    Error(Code.takeError());
    return QualType();
  }
  if (Code.get() == TYPE_EXT_QUAL) {
    QualType baseType = Record.readQualType();
    Qualifiers quals = Record.readQualifiers();
    return Context.getQualifiedType(baseType, quals);
  }

  auto maybeClass = getTypeClassForCode((TypeCode) Code.get());
  if (!maybeClass) {
    Error("Unexpected code for type");
    return QualType();
  }

  serialization::AbstractTypeReader<ASTRecordReader> TypeReader(Record);
  return TypeReader.read(*maybeClass);
}

namespace clang {

class TypeLocReader : public TypeLocVisitor<TypeLocReader> {
  ASTRecordReader &Reader;

  SourceLocation readSourceLocation() {
    return Reader.readSourceLocation();
  }

  TypeSourceInfo *GetTypeSourceInfo() {
    return Reader.readTypeSourceInfo();
  }

  NestedNameSpecifierLoc ReadNestedNameSpecifierLoc() {
    return Reader.readNestedNameSpecifierLoc();
  }

  Attr *ReadAttr() {
    return Reader.readAttr();
  }

public:
  TypeLocReader(ASTRecordReader &Reader) : Reader(Reader) {}

  // We want compile-time assurance that we've enumerated all of
  // these, so unfortunately we have to declare them first, then
  // define them out-of-line.
#define ABSTRACT_TYPELOC(CLASS, PARENT)
#define TYPELOC(CLASS, PARENT) \
  void Visit##CLASS##TypeLoc(CLASS##TypeLoc TyLoc);
#include "clang/AST/TypeLocNodes.def"

  void VisitFunctionTypeLoc(FunctionTypeLoc);
  void VisitArrayTypeLoc(ArrayTypeLoc);
};

} // namespace clang

void TypeLocReader::VisitQualifiedTypeLoc(QualifiedTypeLoc TL) {
  // nothing to do
}

void TypeLocReader::VisitBuiltinTypeLoc(BuiltinTypeLoc TL) {
  TL.setBuiltinLoc(readSourceLocation());
  if (TL.needsExtraLocalData()) {
    TL.setWrittenTypeSpec(static_cast<DeclSpec::TST>(Reader.readInt()));
    TL.setWrittenSignSpec(static_cast<DeclSpec::TSS>(Reader.readInt()));
    TL.setWrittenWidthSpec(static_cast<DeclSpec::TSW>(Reader.readInt()));
    TL.setModeAttr(Reader.readInt());
  }
}

void TypeLocReader::VisitComplexTypeLoc(ComplexTypeLoc TL) {
  TL.setNameLoc(readSourceLocation());
}

void TypeLocReader::VisitPointerTypeLoc(PointerTypeLoc TL) {
  TL.setStarLoc(readSourceLocation());
}

void TypeLocReader::VisitDecayedTypeLoc(DecayedTypeLoc TL) {
  // nothing to do
}

void TypeLocReader::VisitAdjustedTypeLoc(AdjustedTypeLoc TL) {
  // nothing to do
}

void TypeLocReader::VisitMacroQualifiedTypeLoc(MacroQualifiedTypeLoc TL) {
  TL.setExpansionLoc(readSourceLocation());
}

void TypeLocReader::VisitBlockPointerTypeLoc(BlockPointerTypeLoc TL) {
  TL.setCaretLoc(readSourceLocation());
}

void TypeLocReader::VisitLValueReferenceTypeLoc(LValueReferenceTypeLoc TL) {
  TL.setAmpLoc(readSourceLocation());
}

void TypeLocReader::VisitRValueReferenceTypeLoc(RValueReferenceTypeLoc TL) {
  TL.setAmpAmpLoc(readSourceLocation());
}

void TypeLocReader::VisitMemberPointerTypeLoc(MemberPointerTypeLoc TL) {
  TL.setStarLoc(readSourceLocation());
  TL.setClassTInfo(GetTypeSourceInfo());
}

void TypeLocReader::VisitArrayTypeLoc(ArrayTypeLoc TL) {
  TL.setLBracketLoc(readSourceLocation());
  TL.setRBracketLoc(readSourceLocation());
  if (Reader.readBool())
    TL.setSizeExpr(Reader.readExpr());
  else
    TL.setSizeExpr(nullptr);
}

void TypeLocReader::VisitConstantArrayTypeLoc(ConstantArrayTypeLoc TL) {
  VisitArrayTypeLoc(TL);
}

void TypeLocReader::VisitIncompleteArrayTypeLoc(IncompleteArrayTypeLoc TL) {
  VisitArrayTypeLoc(TL);
}

void TypeLocReader::VisitVariableArrayTypeLoc(VariableArrayTypeLoc TL) {
  VisitArrayTypeLoc(TL);
}

void TypeLocReader::VisitDependentSizedArrayTypeLoc(
                                            DependentSizedArrayTypeLoc TL) {
  VisitArrayTypeLoc(TL);
}

void TypeLocReader::VisitDependentAddressSpaceTypeLoc(
    DependentAddressSpaceTypeLoc TL) {

    TL.setAttrNameLoc(readSourceLocation());
    TL.setAttrOperandParensRange(Reader.readSourceRange());
    TL.setAttrExprOperand(Reader.readExpr());
}

void TypeLocReader::VisitDependentSizedExtVectorTypeLoc(
                                        DependentSizedExtVectorTypeLoc TL) {
  TL.setNameLoc(readSourceLocation());
}

void TypeLocReader::VisitVectorTypeLoc(VectorTypeLoc TL) {
  TL.setNameLoc(readSourceLocation());
}

void TypeLocReader::VisitDependentVectorTypeLoc(
    DependentVectorTypeLoc TL) {
  TL.setNameLoc(readSourceLocation());
}

void TypeLocReader::VisitExtVectorTypeLoc(ExtVectorTypeLoc TL) {
  TL.setNameLoc(readSourceLocation());
}

void TypeLocReader::VisitConstantMatrixTypeLoc(ConstantMatrixTypeLoc TL) {
  TL.setAttrNameLoc(readSourceLocation());
  TL.setAttrOperandParensRange(Reader.readSourceRange());
  TL.setAttrRowOperand(Reader.readExpr());
  TL.setAttrColumnOperand(Reader.readExpr());
}

void TypeLocReader::VisitDependentSizedMatrixTypeLoc(
    DependentSizedMatrixTypeLoc TL) {
  TL.setAttrNameLoc(readSourceLocation());
  TL.setAttrOperandParensRange(Reader.readSourceRange());
  TL.setAttrRowOperand(Reader.readExpr());
  TL.setAttrColumnOperand(Reader.readExpr());
}

void TypeLocReader::VisitFunctionTypeLoc(FunctionTypeLoc TL) {
  TL.setLocalRangeBegin(readSourceLocation());
  TL.setLParenLoc(readSourceLocation());
  TL.setRParenLoc(readSourceLocation());
  TL.setExceptionSpecRange(Reader.readSourceRange());
  TL.setLocalRangeEnd(readSourceLocation());
  for (unsigned i = 0, e = TL.getNumParams(); i != e; ++i) {
    TL.setParam(i, Reader.readDeclAs<ParmVarDecl>());
  }
}

void TypeLocReader::VisitFunctionProtoTypeLoc(FunctionProtoTypeLoc TL) {
  VisitFunctionTypeLoc(TL);
}

void TypeLocReader::VisitFunctionNoProtoTypeLoc(FunctionNoProtoTypeLoc TL) {
  VisitFunctionTypeLoc(TL);
}

void TypeLocReader::VisitUnresolvedUsingTypeLoc(UnresolvedUsingTypeLoc TL) {
  TL.setNameLoc(readSourceLocation());
}

void TypeLocReader::VisitTypedefTypeLoc(TypedefTypeLoc TL) {
  TL.setNameLoc(readSourceLocation());
}

void TypeLocReader::VisitTypeOfExprTypeLoc(TypeOfExprTypeLoc TL) {
  TL.setTypeofLoc(readSourceLocation());
  TL.setLParenLoc(readSourceLocation());
  TL.setRParenLoc(readSourceLocation());
}

void TypeLocReader::VisitTypeOfTypeLoc(TypeOfTypeLoc TL) {
  TL.setTypeofLoc(readSourceLocation());
  TL.setLParenLoc(readSourceLocation());
  TL.setRParenLoc(readSourceLocation());
  TL.setUnderlyingTInfo(GetTypeSourceInfo());
}

void TypeLocReader::VisitDecltypeTypeLoc(DecltypeTypeLoc TL) {
  TL.setNameLoc(readSourceLocation());
}

void TypeLocReader::VisitUnaryTransformTypeLoc(UnaryTransformTypeLoc TL) {
  TL.setKWLoc(readSourceLocation());
  TL.setLParenLoc(readSourceLocation());
  TL.setRParenLoc(readSourceLocation());
  TL.setUnderlyingTInfo(GetTypeSourceInfo());
}

void TypeLocReader::VisitAutoTypeLoc(AutoTypeLoc TL) {
  TL.setNameLoc(readSourceLocation());
  if (Reader.readBool()) {
    TL.setNestedNameSpecifierLoc(ReadNestedNameSpecifierLoc());
    TL.setTemplateKWLoc(readSourceLocation());
    TL.setConceptNameLoc(readSourceLocation());
    TL.setFoundDecl(Reader.readDeclAs<NamedDecl>());
    TL.setLAngleLoc(readSourceLocation());
    TL.setRAngleLoc(readSourceLocation());
    for (unsigned i = 0, e = TL.getNumArgs(); i != e; ++i)
      TL.setArgLocInfo(i, Reader.readTemplateArgumentLocInfo(
                              TL.getTypePtr()->getArg(i).getKind()));
  }
}

void TypeLocReader::VisitDeducedTemplateSpecializationTypeLoc(
    DeducedTemplateSpecializationTypeLoc TL) {
  TL.setTemplateNameLoc(readSourceLocation());
}

void TypeLocReader::VisitRecordTypeLoc(RecordTypeLoc TL) {
  TL.setNameLoc(readSourceLocation());
}

void TypeLocReader::VisitEnumTypeLoc(EnumTypeLoc TL) {
  TL.setNameLoc(readSourceLocation());
}

void TypeLocReader::VisitAttributedTypeLoc(AttributedTypeLoc TL) {
  TL.setAttr(ReadAttr());
}

void TypeLocReader::VisitTemplateTypeParmTypeLoc(TemplateTypeParmTypeLoc TL) {
  TL.setNameLoc(readSourceLocation());
}

void TypeLocReader::VisitSubstTemplateTypeParmTypeLoc(
                                            SubstTemplateTypeParmTypeLoc TL) {
  TL.setNameLoc(readSourceLocation());
}

void TypeLocReader::VisitSubstTemplateTypeParmPackTypeLoc(
                                          SubstTemplateTypeParmPackTypeLoc TL) {
  TL.setNameLoc(readSourceLocation());
}

void TypeLocReader::VisitTemplateSpecializationTypeLoc(
                                           TemplateSpecializationTypeLoc TL) {
  TL.setTemplateKeywordLoc(readSourceLocation());
  TL.setTemplateNameLoc(readSourceLocation());
  TL.setLAngleLoc(readSourceLocation());
  TL.setRAngleLoc(readSourceLocation());
  for (unsigned i = 0, e = TL.getNumArgs(); i != e; ++i)
    TL.setArgLocInfo(
        i,
        Reader.readTemplateArgumentLocInfo(
          TL.getTypePtr()->getArg(i).getKind()));
}

void TypeLocReader::VisitParenTypeLoc(ParenTypeLoc TL) {
  TL.setLParenLoc(readSourceLocation());
  TL.setRParenLoc(readSourceLocation());
}

void TypeLocReader::VisitElaboratedTypeLoc(ElaboratedTypeLoc TL) {
  TL.setElaboratedKeywordLoc(readSourceLocation());
  TL.setQualifierLoc(ReadNestedNameSpecifierLoc());
}

void TypeLocReader::VisitInjectedClassNameTypeLoc(InjectedClassNameTypeLoc TL) {
  TL.setNameLoc(readSourceLocation());
}

void TypeLocReader::VisitDependentNameTypeLoc(DependentNameTypeLoc TL) {
  TL.setElaboratedKeywordLoc(readSourceLocation());
  TL.setQualifierLoc(ReadNestedNameSpecifierLoc());
  TL.setNameLoc(readSourceLocation());
}

void TypeLocReader::VisitDependentTemplateSpecializationTypeLoc(
       DependentTemplateSpecializationTypeLoc TL) {
  TL.setElaboratedKeywordLoc(readSourceLocation());
  TL.setQualifierLoc(ReadNestedNameSpecifierLoc());
  TL.setTemplateKeywordLoc(readSourceLocation());
  TL.setTemplateNameLoc(readSourceLocation());
  TL.setLAngleLoc(readSourceLocation());
  TL.setRAngleLoc(readSourceLocation());
  for (unsigned I = 0, E = TL.getNumArgs(); I != E; ++I)
    TL.setArgLocInfo(
        I,
        Reader.readTemplateArgumentLocInfo(
            TL.getTypePtr()->getArg(I).getKind()));
}

void TypeLocReader::VisitPackExpansionTypeLoc(PackExpansionTypeLoc TL) {
  TL.setEllipsisLoc(readSourceLocation());
}

void TypeLocReader::VisitObjCInterfaceTypeLoc(ObjCInterfaceTypeLoc TL) {
  TL.setNameLoc(readSourceLocation());
}

void TypeLocReader::VisitObjCTypeParamTypeLoc(ObjCTypeParamTypeLoc TL) {
  if (TL.getNumProtocols()) {
    TL.setProtocolLAngleLoc(readSourceLocation());
    TL.setProtocolRAngleLoc(readSourceLocation());
  }
  for (unsigned i = 0, e = TL.getNumProtocols(); i != e; ++i)
    TL.setProtocolLoc(i, readSourceLocation());
}

void TypeLocReader::VisitObjCObjectTypeLoc(ObjCObjectTypeLoc TL) {
  TL.setHasBaseTypeAsWritten(Reader.readBool());
  TL.setTypeArgsLAngleLoc(readSourceLocation());
  TL.setTypeArgsRAngleLoc(readSourceLocation());
  for (unsigned i = 0, e = TL.getNumTypeArgs(); i != e; ++i)
    TL.setTypeArgTInfo(i, GetTypeSourceInfo());
  TL.setProtocolLAngleLoc(readSourceLocation());
  TL.setProtocolRAngleLoc(readSourceLocation());
  for (unsigned i = 0, e = TL.getNumProtocols(); i != e; ++i)
    TL.setProtocolLoc(i, readSourceLocation());
}

void TypeLocReader::VisitObjCObjectPointerTypeLoc(ObjCObjectPointerTypeLoc TL) {
  TL.setStarLoc(readSourceLocation());
}

void TypeLocReader::VisitAtomicTypeLoc(AtomicTypeLoc TL) {
  TL.setKWLoc(readSourceLocation());
  TL.setLParenLoc(readSourceLocation());
  TL.setRParenLoc(readSourceLocation());
}

void TypeLocReader::VisitPipeTypeLoc(PipeTypeLoc TL) {
  TL.setKWLoc(readSourceLocation());
}

void TypeLocReader::VisitExtIntTypeLoc(clang::ExtIntTypeLoc TL) {
  TL.setNameLoc(readSourceLocation());
}
void TypeLocReader::VisitDependentExtIntTypeLoc(
    clang::DependentExtIntTypeLoc TL) {
  TL.setNameLoc(readSourceLocation());
}


void ASTRecordReader::readTypeLoc(TypeLoc TL) {
  TypeLocReader TLR(*this);
  for (; !TL.isNull(); TL = TL.getNextTypeLoc())
    TLR.Visit(TL);
}

TypeSourceInfo *ASTRecordReader::readTypeSourceInfo() {
  QualType InfoTy = readType();
  if (InfoTy.isNull())
    return nullptr;

  TypeSourceInfo *TInfo = getContext().CreateTypeSourceInfo(InfoTy);
  readTypeLoc(TInfo->getTypeLoc());
  return TInfo;
}

QualType ASTReader::GetType(TypeID ID) {
  assert(ContextObj && "reading type with no AST context");
  ASTContext &Context = *ContextObj;

  unsigned FastQuals = ID & Qualifiers::FastMask;
  unsigned Index = ID >> Qualifiers::FastWidth;

  if (Index < NUM_PREDEF_TYPE_IDS) {
    QualType T;
    switch ((PredefinedTypeIDs)Index) {
    case PREDEF_TYPE_NULL_ID:
      return QualType();
    case PREDEF_TYPE_VOID_ID:
      T = Context.VoidTy;
      break;
    case PREDEF_TYPE_BOOL_ID:
      T = Context.BoolTy;
      break;
    case PREDEF_TYPE_CHAR_U_ID:
    case PREDEF_TYPE_CHAR_S_ID:
      // FIXME: Check that the signedness of CharTy is correct!
      T = Context.CharTy;
      break;
    case PREDEF_TYPE_UCHAR_ID:
      T = Context.UnsignedCharTy;
      break;
    case PREDEF_TYPE_USHORT_ID:
      T = Context.UnsignedShortTy;
      break;
    case PREDEF_TYPE_UINT_ID:
      T = Context.UnsignedIntTy;
      break;
    case PREDEF_TYPE_ULONG_ID:
      T = Context.UnsignedLongTy;
      break;
    case PREDEF_TYPE_ULONGLONG_ID:
      T = Context.UnsignedLongLongTy;
      break;
    case PREDEF_TYPE_UINT128_ID:
      T = Context.UnsignedInt128Ty;
      break;
    case PREDEF_TYPE_SCHAR_ID:
      T = Context.SignedCharTy;
      break;
    case PREDEF_TYPE_WCHAR_ID:
      T = Context.WCharTy;
      break;
    case PREDEF_TYPE_SHORT_ID:
      T = Context.ShortTy;
      break;
    case PREDEF_TYPE_INT_ID:
      T = Context.IntTy;
      break;
    case PREDEF_TYPE_LONG_ID:
      T = Context.LongTy;
      break;
    case PREDEF_TYPE_LONGLONG_ID:
      T = Context.LongLongTy;
      break;
    case PREDEF_TYPE_INT128_ID:
      T = Context.Int128Ty;
      break;
    case PREDEF_TYPE_BFLOAT16_ID:
      T = Context.BFloat16Ty;
      break;
    case PREDEF_TYPE_HALF_ID:
      T = Context.HalfTy;
      break;
    case PREDEF_TYPE_FLOAT_ID:
      T = Context.FloatTy;
      break;
    case PREDEF_TYPE_DOUBLE_ID:
      T = Context.DoubleTy;
      break;
    case PREDEF_TYPE_LONGDOUBLE_ID:
      T = Context.LongDoubleTy;
      break;
    case PREDEF_TYPE_SHORT_ACCUM_ID:
      T = Context.ShortAccumTy;
      break;
    case PREDEF_TYPE_ACCUM_ID:
      T = Context.AccumTy;
      break;
    case PREDEF_TYPE_LONG_ACCUM_ID:
      T = Context.LongAccumTy;
      break;
    case PREDEF_TYPE_USHORT_ACCUM_ID:
      T = Context.UnsignedShortAccumTy;
      break;
    case PREDEF_TYPE_UACCUM_ID:
      T = Context.UnsignedAccumTy;
      break;
    case PREDEF_TYPE_ULONG_ACCUM_ID:
      T = Context.UnsignedLongAccumTy;
      break;
    case PREDEF_TYPE_SHORT_FRACT_ID:
      T = Context.ShortFractTy;
      break;
    case PREDEF_TYPE_FRACT_ID:
      T = Context.FractTy;
      break;
    case PREDEF_TYPE_LONG_FRACT_ID:
      T = Context.LongFractTy;
      break;
    case PREDEF_TYPE_USHORT_FRACT_ID:
      T = Context.UnsignedShortFractTy;
      break;
    case PREDEF_TYPE_UFRACT_ID:
      T = Context.UnsignedFractTy;
      break;
    case PREDEF_TYPE_ULONG_FRACT_ID:
      T = Context.UnsignedLongFractTy;
      break;
    case PREDEF_TYPE_SAT_SHORT_ACCUM_ID:
      T = Context.SatShortAccumTy;
      break;
    case PREDEF_TYPE_SAT_ACCUM_ID:
      T = Context.SatAccumTy;
      break;
    case PREDEF_TYPE_SAT_LONG_ACCUM_ID:
      T = Context.SatLongAccumTy;
      break;
    case PREDEF_TYPE_SAT_USHORT_ACCUM_ID:
      T = Context.SatUnsignedShortAccumTy;
      break;
    case PREDEF_TYPE_SAT_UACCUM_ID:
      T = Context.SatUnsignedAccumTy;
      break;
    case PREDEF_TYPE_SAT_ULONG_ACCUM_ID:
      T = Context.SatUnsignedLongAccumTy;
      break;
    case PREDEF_TYPE_SAT_SHORT_FRACT_ID:
      T = Context.SatShortFractTy;
      break;
    case PREDEF_TYPE_SAT_FRACT_ID:
      T = Context.SatFractTy;
      break;
    case PREDEF_TYPE_SAT_LONG_FRACT_ID:
      T = Context.SatLongFractTy;
      break;
    case PREDEF_TYPE_SAT_USHORT_FRACT_ID:
      T = Context.SatUnsignedShortFractTy;
      break;
    case PREDEF_TYPE_SAT_UFRACT_ID:
      T = Context.SatUnsignedFractTy;
      break;
    case PREDEF_TYPE_SAT_ULONG_FRACT_ID:
      T = Context.SatUnsignedLongFractTy;
      break;
    case PREDEF_TYPE_FLOAT16_ID:
      T = Context.Float16Ty;
      break;
    case PREDEF_TYPE_FLOAT128_ID:
      T = Context.Float128Ty;
      break;
    case PREDEF_TYPE_OVERLOAD_ID:
      T = Context.OverloadTy;
      break;
    case PREDEF_TYPE_BOUND_MEMBER:
      T = Context.BoundMemberTy;
      break;
    case PREDEF_TYPE_PSEUDO_OBJECT:
      T = Context.PseudoObjectTy;
      break;
    case PREDEF_TYPE_DEPENDENT_ID:
      T = Context.DependentTy;
      break;
    case PREDEF_TYPE_UNKNOWN_ANY:
      T = Context.UnknownAnyTy;
      break;
    case PREDEF_TYPE_NULLPTR_ID:
      T = Context.NullPtrTy;
      break;
    case PREDEF_TYPE_CHAR8_ID:
      T = Context.Char8Ty;
      break;
    case PREDEF_TYPE_CHAR16_ID:
      T = Context.Char16Ty;
      break;
    case PREDEF_TYPE_CHAR32_ID:
      T = Context.Char32Ty;
      break;
    case PREDEF_TYPE_OBJC_ID:
      T = Context.ObjCBuiltinIdTy;
      break;
    case PREDEF_TYPE_OBJC_CLASS:
      T = Context.ObjCBuiltinClassTy;
      break;
    case PREDEF_TYPE_OBJC_SEL:
      T = Context.ObjCBuiltinSelTy;
      break;
#define IMAGE_TYPE(ImgType, Id, SingletonId, Access, Suffix) \
    case PREDEF_TYPE_##Id##_ID: \
      T = Context.SingletonId; \
      break;
#include "clang/Basic/OpenCLImageTypes.def"
#define EXT_OPAQUE_TYPE(ExtType, Id, Ext) \
    case PREDEF_TYPE_##Id##_ID: \
      T = Context.Id##Ty; \
      break;
#include "clang/Basic/OpenCLExtensionTypes.def"
    case PREDEF_TYPE_SAMPLER_ID:
      T = Context.OCLSamplerTy;
      break;
    case PREDEF_TYPE_EVENT_ID:
      T = Context.OCLEventTy;
      break;
    case PREDEF_TYPE_CLK_EVENT_ID:
      T = Context.OCLClkEventTy;
      break;
    case PREDEF_TYPE_QUEUE_ID:
      T = Context.OCLQueueTy;
      break;
    case PREDEF_TYPE_RESERVE_ID_ID:
      T = Context.OCLReserveIDTy;
      break;
    case PREDEF_TYPE_AUTO_DEDUCT:
      T = Context.getAutoDeductType();
      break;
    case PREDEF_TYPE_AUTO_RREF_DEDUCT:
      T = Context.getAutoRRefDeductType();
      break;
    case PREDEF_TYPE_ARC_UNBRIDGED_CAST:
      T = Context.ARCUnbridgedCastTy;
      break;
    case PREDEF_TYPE_BUILTIN_FN:
      T = Context.BuiltinFnTy;
      break;
    case PREDEF_TYPE_INCOMPLETE_MATRIX_IDX:
      T = Context.IncompleteMatrixIdxTy;
      break;
    case PREDEF_TYPE_OMP_ARRAY_SECTION:
      T = Context.OMPArraySectionTy;
      break;
    case PREDEF_TYPE_OMP_ARRAY_SHAPING:
      T = Context.OMPArraySectionTy;
      break;
    case PREDEF_TYPE_OMP_ITERATOR:
      T = Context.OMPIteratorTy;
      break;
#define SVE_TYPE(Name, Id, SingletonId) \
    case PREDEF_TYPE_##Id##_ID: \
      T = Context.SingletonId; \
      break;
#include "clang/Basic/AArch64SVEACLETypes.def"
#define PPC_MMA_VECTOR_TYPE(Name, Id, Size) \
    case PREDEF_TYPE_##Id##_ID: \
      T = Context.Id##Ty; \
      break;
#include "clang/Basic/PPCTypes.def"
    }

    assert(!T.isNull() && "Unknown predefined type");
    return T.withFastQualifiers(FastQuals);
  }

  Index -= NUM_PREDEF_TYPE_IDS;
  assert(Index < TypesLoaded.size() && "Type index out-of-range");
  if (TypesLoaded[Index].isNull()) {
    TypesLoaded[Index] = readTypeRecord(Index);
    if (TypesLoaded[Index].isNull())
      return QualType();

    TypesLoaded[Index]->setFromAST();
    if (DeserializationListener)
      DeserializationListener->TypeRead(TypeIdx::fromTypeID(ID),
                                        TypesLoaded[Index]);
  }

  return TypesLoaded[Index].withFastQualifiers(FastQuals);
}

QualType ASTReader::getLocalType(ModuleFile &F, unsigned LocalID) {
  return GetType(getGlobalTypeID(F, LocalID));
}

serialization::TypeID
ASTReader::getGlobalTypeID(ModuleFile &F, unsigned LocalID) const {
  unsigned FastQuals = LocalID & Qualifiers::FastMask;
  unsigned LocalIndex = LocalID >> Qualifiers::FastWidth;

  if (LocalIndex < NUM_PREDEF_TYPE_IDS)
    return LocalID;

  if (!F.ModuleOffsetMap.empty())
    ReadModuleOffsetMap(F);

  ContinuousRangeMap<uint32_t, int, 2>::iterator I
    = F.TypeRemap.find(LocalIndex - NUM_PREDEF_TYPE_IDS);
  assert(I != F.TypeRemap.end() && "Invalid index into type index remap");

  unsigned GlobalIndex = LocalIndex + I->second;
  return (GlobalIndex << Qualifiers::FastWidth) | FastQuals;
}

TemplateArgumentLocInfo
ASTRecordReader::readTemplateArgumentLocInfo(TemplateArgument::ArgKind Kind) {
  switch (Kind) {
  case TemplateArgument::Expression:
    return readExpr();
  case TemplateArgument::Type:
    return readTypeSourceInfo();
  case TemplateArgument::Template: {
    NestedNameSpecifierLoc QualifierLoc =
      readNestedNameSpecifierLoc();
    SourceLocation TemplateNameLoc = readSourceLocation();
    return TemplateArgumentLocInfo(getASTContext(), QualifierLoc,
                                   TemplateNameLoc, SourceLocation());
  }
  case TemplateArgument::TemplateExpansion: {
    NestedNameSpecifierLoc QualifierLoc = readNestedNameSpecifierLoc();
    SourceLocation TemplateNameLoc = readSourceLocation();
    SourceLocation EllipsisLoc = readSourceLocation();
    return TemplateArgumentLocInfo(getASTContext(), QualifierLoc,
                                   TemplateNameLoc, EllipsisLoc);
  }
  case TemplateArgument::Null:
  case TemplateArgument::Integral:
  case TemplateArgument::Declaration:
  case TemplateArgument::NullPtr:
  case TemplateArgument::Pack:
    // FIXME: Is this right?
    return TemplateArgumentLocInfo();
  }
  llvm_unreachable("unexpected template argument loc");
}

TemplateArgumentLoc ASTRecordReader::readTemplateArgumentLoc() {
  TemplateArgument Arg = readTemplateArgument();

  if (Arg.getKind() == TemplateArgument::Expression) {
    if (readBool()) // bool InfoHasSameExpr.
      return TemplateArgumentLoc(Arg, TemplateArgumentLocInfo(Arg.getAsExpr()));
  }
  return TemplateArgumentLoc(Arg, readTemplateArgumentLocInfo(Arg.getKind()));
}

const ASTTemplateArgumentListInfo *
ASTRecordReader::readASTTemplateArgumentListInfo() {
  SourceLocation LAngleLoc = readSourceLocation();
  SourceLocation RAngleLoc = readSourceLocation();
  unsigned NumArgsAsWritten = readInt();
  TemplateArgumentListInfo TemplArgsInfo(LAngleLoc, RAngleLoc);
  for (unsigned i = 0; i != NumArgsAsWritten; ++i)
    TemplArgsInfo.addArgument(readTemplateArgumentLoc());
  return ASTTemplateArgumentListInfo::Create(getContext(), TemplArgsInfo);
}

Decl *ASTReader::GetExternalDecl(uint32_t ID) {
  return GetDecl(ID);
}

void ASTReader::CompleteRedeclChain(const Decl *D) {
  if (NumCurrentElementsDeserializing) {
    // We arrange to not care about the complete redeclaration chain while we're
    // deserializing. Just remember that the AST has marked this one as complete
    // but that it's not actually complete yet, so we know we still need to
    // complete it later.
    PendingIncompleteDeclChains.push_back(const_cast<Decl*>(D));
    return;
  }

  const DeclContext *DC = D->getDeclContext()->getRedeclContext();

  // If this is a named declaration, complete it by looking it up
  // within its context.
  //
  // FIXME: Merging a function definition should merge
  // all mergeable entities within it.
  if (isa<TranslationUnitDecl>(DC) || isa<NamespaceDecl>(DC) ||
      isa<CXXRecordDecl>(DC) || isa<EnumDecl>(DC)) {
    if (DeclarationName Name = cast<NamedDecl>(D)->getDeclName()) {
      if (!getContext().getLangOpts().CPlusPlus &&
          isa<TranslationUnitDecl>(DC)) {
        // Outside of C++, we don't have a lookup table for the TU, so update
        // the identifier instead. (For C++ modules, we don't store decls
        // in the serialized identifier table, so we do the lookup in the TU.)
        auto *II = Name.getAsIdentifierInfo();
        assert(II && "non-identifier name in C?");
        if (II->isOutOfDate())
          updateOutOfDateIdentifier(*II);
      } else
        DC->lookup(Name);
    } else if (needsAnonymousDeclarationNumber(cast<NamedDecl>(D))) {
      // Find all declarations of this kind from the relevant context.
      for (auto *DCDecl : cast<Decl>(D->getLexicalDeclContext())->redecls()) {
        auto *DC = cast<DeclContext>(DCDecl);
        SmallVector<Decl*, 8> Decls;
        FindExternalLexicalDecls(
            DC, [&](Decl::Kind K) { return K == D->getKind(); }, Decls);
      }
    }
  }

  if (auto *CTSD = dyn_cast<ClassTemplateSpecializationDecl>(D))
    CTSD->getSpecializedTemplate()->LoadLazySpecializations();
  if (auto *VTSD = dyn_cast<VarTemplateSpecializationDecl>(D))
    VTSD->getSpecializedTemplate()->LoadLazySpecializations();
  if (auto *FD = dyn_cast<FunctionDecl>(D)) {
    if (auto *Template = FD->getPrimaryTemplate())
      Template->LoadLazySpecializations();
  }
}

CXXCtorInitializer **
ASTReader::GetExternalCXXCtorInitializers(uint64_t Offset) {
  RecordLocation Loc = getLocalBitOffset(Offset);
  BitstreamCursor &Cursor = Loc.F->DeclsCursor;
  SavedStreamPosition SavedPosition(Cursor);
  if (llvm::Error Err = Cursor.JumpToBit(Loc.Offset)) {
    Error(std::move(Err));
    return nullptr;
  }
  ReadingKindTracker ReadingKind(Read_Decl, *this);

  Expected<unsigned> MaybeCode = Cursor.ReadCode();
  if (!MaybeCode) {
    Error(MaybeCode.takeError());
    return nullptr;
  }
  unsigned Code = MaybeCode.get();

  ASTRecordReader Record(*this, *Loc.F);
  Expected<unsigned> MaybeRecCode = Record.readRecord(Cursor, Code);
  if (!MaybeRecCode) {
    Error(MaybeRecCode.takeError());
    return nullptr;
  }
  if (MaybeRecCode.get() != DECL_CXX_CTOR_INITIALIZERS) {
    Error("malformed AST file: missing C++ ctor initializers");
    return nullptr;
  }

  return Record.readCXXCtorInitializers();
}

CXXBaseSpecifier *ASTReader::GetExternalCXXBaseSpecifiers(uint64_t Offset) {
  assert(ContextObj && "reading base specifiers with no AST context");
  ASTContext &Context = *ContextObj;

  RecordLocation Loc = getLocalBitOffset(Offset);
  BitstreamCursor &Cursor = Loc.F->DeclsCursor;
  SavedStreamPosition SavedPosition(Cursor);
  if (llvm::Error Err = Cursor.JumpToBit(Loc.Offset)) {
    Error(std::move(Err));
    return nullptr;
  }
  ReadingKindTracker ReadingKind(Read_Decl, *this);

  Expected<unsigned> MaybeCode = Cursor.ReadCode();
  if (!MaybeCode) {
    Error(MaybeCode.takeError());
    return nullptr;
  }
  unsigned Code = MaybeCode.get();

  ASTRecordReader Record(*this, *Loc.F);
  Expected<unsigned> MaybeRecCode = Record.readRecord(Cursor, Code);
  if (!MaybeRecCode) {
    Error(MaybeCode.takeError());
    return nullptr;
  }
  unsigned RecCode = MaybeRecCode.get();

  if (RecCode != DECL_CXX_BASE_SPECIFIERS) {
    Error("malformed AST file: missing C++ base specifiers");
    return nullptr;
  }

  unsigned NumBases = Record.readInt();
  void *Mem = Context.Allocate(sizeof(CXXBaseSpecifier) * NumBases);
  CXXBaseSpecifier *Bases = new (Mem) CXXBaseSpecifier [NumBases];
  for (unsigned I = 0; I != NumBases; ++I)
    Bases[I] = Record.readCXXBaseSpecifier();
  return Bases;
}

serialization::DeclID
ASTReader::getGlobalDeclID(ModuleFile &F, LocalDeclID LocalID) const {
  if (LocalID < NUM_PREDEF_DECL_IDS)
    return LocalID;

  if (!F.ModuleOffsetMap.empty())
    ReadModuleOffsetMap(F);

  ContinuousRangeMap<uint32_t, int, 2>::iterator I
    = F.DeclRemap.find(LocalID - NUM_PREDEF_DECL_IDS);
  assert(I != F.DeclRemap.end() && "Invalid index into decl index remap");

  return LocalID + I->second;
}

bool ASTReader::isDeclIDFromModule(serialization::GlobalDeclID ID,
                                   ModuleFile &M) const {
  // Predefined decls aren't from any module.
  if (ID < NUM_PREDEF_DECL_IDS)
    return false;

  return ID - NUM_PREDEF_DECL_IDS >= M.BaseDeclID &&
         ID - NUM_PREDEF_DECL_IDS < M.BaseDeclID + M.LocalNumDecls;
}

ModuleFile *ASTReader::getOwningModuleFile(const Decl *D) {
  if (!D->isFromASTFile())
    return nullptr;
  GlobalDeclMapType::const_iterator I = GlobalDeclMap.find(D->getGlobalID());
  assert(I != GlobalDeclMap.end() && "Corrupted global declaration map");
  return I->second;
}

SourceLocation ASTReader::getSourceLocationForDeclID(GlobalDeclID ID) {
  if (ID < NUM_PREDEF_DECL_IDS)
    return SourceLocation();

  unsigned Index = ID - NUM_PREDEF_DECL_IDS;

  if (Index > DeclsLoaded.size()) {
    Error("declaration ID out-of-range for AST file");
    return SourceLocation();
  }

  if (Decl *D = DeclsLoaded[Index])
    return D->getLocation();

  SourceLocation Loc;
  DeclCursorForID(ID, Loc);
  return Loc;
}

static Decl *getPredefinedDecl(ASTContext &Context, PredefinedDeclIDs ID) {
  switch (ID) {
  case PREDEF_DECL_NULL_ID:
    return nullptr;

  case PREDEF_DECL_TRANSLATION_UNIT_ID:
    return Context.getTranslationUnitDecl();

  case PREDEF_DECL_OBJC_ID_ID:
    return Context.getObjCIdDecl();

  case PREDEF_DECL_OBJC_SEL_ID:
    return Context.getObjCSelDecl();

  case PREDEF_DECL_OBJC_CLASS_ID:
    return Context.getObjCClassDecl();

  case PREDEF_DECL_OBJC_PROTOCOL_ID:
    return Context.getObjCProtocolDecl();

  case PREDEF_DECL_INT_128_ID:
    return Context.getInt128Decl();

  case PREDEF_DECL_UNSIGNED_INT_128_ID:
    return Context.getUInt128Decl();

  case PREDEF_DECL_OBJC_INSTANCETYPE_ID:
    return Context.getObjCInstanceTypeDecl();

  case PREDEF_DECL_BUILTIN_VA_LIST_ID:
    return Context.getBuiltinVaListDecl();

  case PREDEF_DECL_VA_LIST_TAG:
    return Context.getVaListTagDecl();

  case PREDEF_DECL_BUILTIN_MS_VA_LIST_ID:
    return Context.getBuiltinMSVaListDecl();

  case PREDEF_DECL_BUILTIN_MS_GUID_ID:
    return Context.getMSGuidTagDecl();

  case PREDEF_DECL_EXTERN_C_CONTEXT_ID:
    return Context.getExternCContextDecl();

  case PREDEF_DECL_MAKE_INTEGER_SEQ_ID:
    return Context.getMakeIntegerSeqDecl();

  case PREDEF_DECL_CF_CONSTANT_STRING_ID:
    return Context.getCFConstantStringDecl();

  case PREDEF_DECL_CF_CONSTANT_STRING_TAG_ID:
    return Context.getCFConstantStringTagDecl();

  case PREDEF_DECL_TYPE_PACK_ELEMENT_ID:
    return Context.getTypePackElementDecl();
  }
  llvm_unreachable("PredefinedDeclIDs unknown enum value");
}

Decl *ASTReader::GetExistingDecl(DeclID ID) {
  assert(ContextObj && "reading decl with no AST context");
  if (ID < NUM_PREDEF_DECL_IDS) {
    Decl *D = getPredefinedDecl(*ContextObj, (PredefinedDeclIDs)ID);
    if (D) {
      // Track that we have merged the declaration with ID \p ID into the
      // pre-existing predefined declaration \p D.
      auto &Merged = KeyDecls[D->getCanonicalDecl()];
      if (Merged.empty())
        Merged.push_back(ID);
    }
    return D;
  }

  unsigned Index = ID - NUM_PREDEF_DECL_IDS;

  if (Index >= DeclsLoaded.size()) {
    assert(0 && "declaration ID out-of-range for AST file");
    Error("declaration ID out-of-range for AST file");
    return nullptr;
  }

  return DeclsLoaded[Index];
}

Decl *ASTReader::GetDecl(DeclID ID) {
  if (ID < NUM_PREDEF_DECL_IDS)
    return GetExistingDecl(ID);

  unsigned Index = ID - NUM_PREDEF_DECL_IDS;

  if (Index >= DeclsLoaded.size()) {
    assert(0 && "declaration ID out-of-range for AST file");
    Error("declaration ID out-of-range for AST file");
    return nullptr;
  }

  if (!DeclsLoaded[Index]) {
    ReadDeclRecord(ID);
    if (DeserializationListener)
      DeserializationListener->DeclRead(ID, DeclsLoaded[Index]);
  }

  return DeclsLoaded[Index];
}

DeclID ASTReader::mapGlobalIDToModuleFileGlobalID(ModuleFile &M,
                                                  DeclID GlobalID) {
  if (GlobalID < NUM_PREDEF_DECL_IDS)
    return GlobalID;

  GlobalDeclMapType::const_iterator I = GlobalDeclMap.find(GlobalID);
  assert(I != GlobalDeclMap.end() && "Corrupted global declaration map");
  ModuleFile *Owner = I->second;

  llvm::DenseMap<ModuleFile *, serialization::DeclID>::iterator Pos
    = M.GlobalToLocalDeclIDs.find(Owner);
  if (Pos == M.GlobalToLocalDeclIDs.end())
    return 0;

  return GlobalID - Owner->BaseDeclID + Pos->second;
}

serialization::DeclID ASTReader::ReadDeclID(ModuleFile &F,
                                            const RecordData &Record,
                                            unsigned &Idx) {
  if (Idx >= Record.size()) {
    Error("Corrupted AST file");
    return 0;
  }

  return getGlobalDeclID(F, Record[Idx++]);
}

/// Resolve the offset of a statement into a statement.
///
/// This operation will read a new statement from the external
/// source each time it is called, and is meant to be used via a
/// LazyOffsetPtr (which is used by Decls for the body of functions, etc).
Stmt *ASTReader::GetExternalDeclStmt(uint64_t Offset) {
  // Switch case IDs are per Decl.
  ClearSwitchCaseIDs();

  // Offset here is a global offset across the entire chain.
  RecordLocation Loc = getLocalBitOffset(Offset);
  if (llvm::Error Err = Loc.F->DeclsCursor.JumpToBit(Loc.Offset)) {
    Error(std::move(Err));
    return nullptr;
  }
  assert(NumCurrentElementsDeserializing == 0 &&
         "should not be called while already deserializing");
  Deserializing D(this);
  return ReadStmtFromStream(*Loc.F);
}

void ASTReader::FindExternalLexicalDecls(
    const DeclContext *DC, llvm::function_ref<bool(Decl::Kind)> IsKindWeWant,
    SmallVectorImpl<Decl *> &Decls) {
  bool PredefsVisited[NUM_PREDEF_DECL_IDS] = {};

  auto Visit = [&] (ModuleFile *M, LexicalContents LexicalDecls) {
    assert(LexicalDecls.size() % 2 == 0 && "expected an even number of entries");
    for (int I = 0, N = LexicalDecls.size(); I != N; I += 2) {
      auto K = (Decl::Kind)+LexicalDecls[I];
      if (!IsKindWeWant(K))
        continue;

      auto ID = (serialization::DeclID)+LexicalDecls[I + 1];

      // Don't add predefined declarations to the lexical context more
      // than once.
      if (ID < NUM_PREDEF_DECL_IDS) {
        if (PredefsVisited[ID])
          continue;

        PredefsVisited[ID] = true;
      }

      if (Decl *D = GetLocalDecl(*M, ID)) {
        assert(D->getKind() == K && "wrong kind for lexical decl");
        if (!DC->isDeclInLexicalTraversal(D))
          Decls.push_back(D);
      }
    }
  };

  if (isa<TranslationUnitDecl>(DC)) {
    for (auto Lexical : TULexicalDecls)
      Visit(Lexical.first, Lexical.second);
  } else {
    auto I = LexicalDecls.find(DC);
    if (I != LexicalDecls.end())
      Visit(I->second.first, I->second.second);
  }

  ++NumLexicalDeclContextsRead;
}

namespace {

class DeclIDComp {
  ASTReader &Reader;
  ModuleFile &Mod;

public:
  DeclIDComp(ASTReader &Reader, ModuleFile &M) : Reader(Reader), Mod(M) {}

  bool operator()(LocalDeclID L, LocalDeclID R) const {
    SourceLocation LHS = getLocation(L);
    SourceLocation RHS = getLocation(R);
    return Reader.getSourceManager().isBeforeInTranslationUnit(LHS, RHS);
  }

  bool operator()(SourceLocation LHS, LocalDeclID R) const {
    SourceLocation RHS = getLocation(R);
    return Reader.getSourceManager().isBeforeInTranslationUnit(LHS, RHS);
  }

  bool operator()(LocalDeclID L, SourceLocation RHS) const {
    SourceLocation LHS = getLocation(L);
    return Reader.getSourceManager().isBeforeInTranslationUnit(LHS, RHS);
  }

  SourceLocation getLocation(LocalDeclID ID) const {
    return Reader.getSourceManager().getFileLoc(
            Reader.getSourceLocationForDeclID(Reader.getGlobalDeclID(Mod, ID)));
  }
};

} // namespace

void ASTReader::FindFileRegionDecls(FileID File,
                                    unsigned Offset, unsigned Length,
                                    SmallVectorImpl<Decl *> &Decls) {
  SourceManager &SM = getSourceManager();

  llvm::DenseMap<FileID, FileDeclsInfo>::iterator I = FileDeclIDs.find(File);
  if (I == FileDeclIDs.end())
    return;

  FileDeclsInfo &DInfo = I->second;
  if (DInfo.Decls.empty())
    return;

  SourceLocation
    BeginLoc = SM.getLocForStartOfFile(File).getLocWithOffset(Offset);
  SourceLocation EndLoc = BeginLoc.getLocWithOffset(Length);

  DeclIDComp DIDComp(*this, *DInfo.Mod);
  ArrayRef<serialization::LocalDeclID>::iterator BeginIt =
      llvm::lower_bound(DInfo.Decls, BeginLoc, DIDComp);
  if (BeginIt != DInfo.Decls.begin())
    --BeginIt;

  // If we are pointing at a top-level decl inside an objc container, we need
  // to backtrack until we find it otherwise we will fail to report that the
  // region overlaps with an objc container.
  while (BeginIt != DInfo.Decls.begin() &&
         GetDecl(getGlobalDeclID(*DInfo.Mod, *BeginIt))
             ->isTopLevelDeclInObjCContainer())
    --BeginIt;

  ArrayRef<serialization::LocalDeclID>::iterator EndIt =
      llvm::upper_bound(DInfo.Decls, EndLoc, DIDComp);
  if (EndIt != DInfo.Decls.end())
    ++EndIt;

  for (ArrayRef<serialization::LocalDeclID>::iterator
         DIt = BeginIt; DIt != EndIt; ++DIt)
    Decls.push_back(GetDecl(getGlobalDeclID(*DInfo.Mod, *DIt)));
}

bool
ASTReader::FindExternalVisibleDeclsByName(const DeclContext *DC,
                                          DeclarationName Name) {
  assert(DC->hasExternalVisibleStorage() && DC == DC->getPrimaryContext() &&
         "DeclContext has no visible decls in storage");
  if (!Name)
    return false;

  auto It = Lookups.find(DC);
  if (It == Lookups.end())
    return false;

  Deserializing LookupResults(this);

  // Load the list of declarations.
  SmallVector<NamedDecl *, 64> Decls;
  for (DeclID ID : It->second.Table.find(Name)) {
    NamedDecl *ND = cast<NamedDecl>(GetDecl(ID));
    if (ND->getDeclName() == Name)
      Decls.push_back(ND);
  }

  ++NumVisibleDeclContextsRead;
  SetExternalVisibleDeclsForName(DC, Name, Decls);
  return !Decls.empty();
}

void ASTReader::completeVisibleDeclsMap(const DeclContext *DC) {
  if (!DC->hasExternalVisibleStorage())
    return;

  auto It = Lookups.find(DC);
  assert(It != Lookups.end() &&
         "have external visible storage but no lookup tables");

  DeclsMap Decls;

  for (DeclID ID : It->second.Table.findAll()) {
    NamedDecl *ND = cast<NamedDecl>(GetDecl(ID));
    Decls[ND->getDeclName()].push_back(ND);
  }

  ++NumVisibleDeclContextsRead;

  for (DeclsMap::iterator I = Decls.begin(), E = Decls.end(); I != E; ++I) {
    SetExternalVisibleDeclsForName(DC, I->first, I->second);
  }
  const_cast<DeclContext *>(DC)->setHasExternalVisibleStorage(false);
}

const serialization::reader::DeclContextLookupTable *
ASTReader::getLoadedLookupTables(DeclContext *Primary) const {
  auto I = Lookups.find(Primary);
  return I == Lookups.end() ? nullptr : &I->second;
}

/// Under non-PCH compilation the consumer receives the objc methods
/// before receiving the implementation, and codegen depends on this.
/// We simulate this by deserializing and passing to consumer the methods of the
/// implementation before passing the deserialized implementation decl.
static void PassObjCImplDeclToConsumer(ObjCImplDecl *ImplD,
                                       ASTConsumer *Consumer) {
  assert(ImplD && Consumer);

  for (auto *I : ImplD->methods())
    Consumer->HandleInterestingDecl(DeclGroupRef(I));

  Consumer->HandleInterestingDecl(DeclGroupRef(ImplD));
}

void ASTReader::PassInterestingDeclToConsumer(Decl *D) {
  if (ObjCImplDecl *ImplD = dyn_cast<ObjCImplDecl>(D))
    PassObjCImplDeclToConsumer(ImplD, Consumer);
  else
    Consumer->HandleInterestingDecl(DeclGroupRef(D));
}

void ASTReader::StartTranslationUnit(ASTConsumer *Consumer) {
  this->Consumer = Consumer;

  if (Consumer)
    PassInterestingDeclsToConsumer();

  if (DeserializationListener)
    DeserializationListener->ReaderInitialized(this);
}

void ASTReader::PrintStats() {
  std::fprintf(stderr, "*** AST File Statistics:\n");

  unsigned NumTypesLoaded
    = TypesLoaded.size() - std::count(TypesLoaded.begin(), TypesLoaded.end(),
                                      QualType());
  unsigned NumDeclsLoaded
    = DeclsLoaded.size() - std::count(DeclsLoaded.begin(), DeclsLoaded.end(),
                                      (Decl *)nullptr);
  unsigned NumIdentifiersLoaded
    = IdentifiersLoaded.size() - std::count(IdentifiersLoaded.begin(),
                                            IdentifiersLoaded.end(),
                                            (IdentifierInfo *)nullptr);
  unsigned NumMacrosLoaded
    = MacrosLoaded.size() - std::count(MacrosLoaded.begin(),
                                       MacrosLoaded.end(),
                                       (MacroInfo *)nullptr);
  unsigned NumSelectorsLoaded
    = SelectorsLoaded.size() - std::count(SelectorsLoaded.begin(),
                                          SelectorsLoaded.end(),
                                          Selector());

  if (unsigned TotalNumSLocEntries = getTotalNumSLocs())
    std::fprintf(stderr, "  %u/%u source location entries read (%f%%)\n",
                 NumSLocEntriesRead, TotalNumSLocEntries,
                 ((float)NumSLocEntriesRead/TotalNumSLocEntries * 100));
  if (!TypesLoaded.empty())
    std::fprintf(stderr, "  %u/%u types read (%f%%)\n",
                 NumTypesLoaded, (unsigned)TypesLoaded.size(),
                 ((float)NumTypesLoaded/TypesLoaded.size() * 100));
  if (!DeclsLoaded.empty())
    std::fprintf(stderr, "  %u/%u declarations read (%f%%)\n",
                 NumDeclsLoaded, (unsigned)DeclsLoaded.size(),
                 ((float)NumDeclsLoaded/DeclsLoaded.size() * 100));
  if (!IdentifiersLoaded.empty())
    std::fprintf(stderr, "  %u/%u identifiers read (%f%%)\n",
                 NumIdentifiersLoaded, (unsigned)IdentifiersLoaded.size(),
                 ((float)NumIdentifiersLoaded/IdentifiersLoaded.size() * 100));
  if (!MacrosLoaded.empty())
    std::fprintf(stderr, "  %u/%u macros read (%f%%)\n",
                 NumMacrosLoaded, (unsigned)MacrosLoaded.size(),
                 ((float)NumMacrosLoaded/MacrosLoaded.size() * 100));
  if (!SelectorsLoaded.empty())
    std::fprintf(stderr, "  %u/%u selectors read (%f%%)\n",
                 NumSelectorsLoaded, (unsigned)SelectorsLoaded.size(),
                 ((float)NumSelectorsLoaded/SelectorsLoaded.size() * 100));
  if (TotalNumStatements)
    std::fprintf(stderr, "  %u/%u statements read (%f%%)\n",
                 NumStatementsRead, TotalNumStatements,
                 ((float)NumStatementsRead/TotalNumStatements * 100));
  if (TotalNumMacros)
    std::fprintf(stderr, "  %u/%u macros read (%f%%)\n",
                 NumMacrosRead, TotalNumMacros,
                 ((float)NumMacrosRead/TotalNumMacros * 100));
  if (TotalLexicalDeclContexts)
    std::fprintf(stderr, "  %u/%u lexical declcontexts read (%f%%)\n",
                 NumLexicalDeclContextsRead, TotalLexicalDeclContexts,
                 ((float)NumLexicalDeclContextsRead/TotalLexicalDeclContexts
                  * 100));
  if (TotalVisibleDeclContexts)
    std::fprintf(stderr, "  %u/%u visible declcontexts read (%f%%)\n",
                 NumVisibleDeclContextsRead, TotalVisibleDeclContexts,
                 ((float)NumVisibleDeclContextsRead/TotalVisibleDeclContexts
                  * 100));
  if (TotalNumMethodPoolEntries)
    std::fprintf(stderr, "  %u/%u method pool entries read (%f%%)\n",
                 NumMethodPoolEntriesRead, TotalNumMethodPoolEntries,
                 ((float)NumMethodPoolEntriesRead/TotalNumMethodPoolEntries
                  * 100));
  if (NumMethodPoolLookups)
    std::fprintf(stderr, "  %u/%u method pool lookups succeeded (%f%%)\n",
                 NumMethodPoolHits, NumMethodPoolLookups,
                 ((float)NumMethodPoolHits/NumMethodPoolLookups * 100.0));
  if (NumMethodPoolTableLookups)
    std::fprintf(stderr, "  %u/%u method pool table lookups succeeded (%f%%)\n",
                 NumMethodPoolTableHits, NumMethodPoolTableLookups,
                 ((float)NumMethodPoolTableHits/NumMethodPoolTableLookups
                  * 100.0));
  if (NumIdentifierLookupHits)
    std::fprintf(stderr,
                 "  %u / %u identifier table lookups succeeded (%f%%)\n",
                 NumIdentifierLookupHits, NumIdentifierLookups,
                 (double)NumIdentifierLookupHits*100.0/NumIdentifierLookups);

  if (GlobalIndex) {
    std::fprintf(stderr, "\n");
    GlobalIndex->printStats();
  }

  std::fprintf(stderr, "\n");
  dump();
  std::fprintf(stderr, "\n");
}

template<typename Key, typename ModuleFile, unsigned InitialCapacity>
LLVM_DUMP_METHOD static void
dumpModuleIDMap(StringRef Name,
                const ContinuousRangeMap<Key, ModuleFile *,
                                         InitialCapacity> &Map) {
  if (Map.begin() == Map.end())
    return;

  using MapType = ContinuousRangeMap<Key, ModuleFile *, InitialCapacity>;

  llvm::errs() << Name << ":\n";
  for (typename MapType::const_iterator I = Map.begin(), IEnd = Map.end();
       I != IEnd; ++I) {
    llvm::errs() << "  " << I->first << " -> " << I->second->FileName
      << "\n";
  }
}

LLVM_DUMP_METHOD void ASTReader::dump() {
  llvm::errs() << "*** PCH/ModuleFile Remappings:\n";
  dumpModuleIDMap("Global bit offset map", GlobalBitOffsetsMap);
  dumpModuleIDMap("Global source location entry map", GlobalSLocEntryMap);
  dumpModuleIDMap("Global type map", GlobalTypeMap);
  dumpModuleIDMap("Global declaration map", GlobalDeclMap);
  dumpModuleIDMap("Global identifier map", GlobalIdentifierMap);
  dumpModuleIDMap("Global macro map", GlobalMacroMap);
  dumpModuleIDMap("Global submodule map", GlobalSubmoduleMap);
  dumpModuleIDMap("Global selector map", GlobalSelectorMap);
  dumpModuleIDMap("Global preprocessed entity map",
                  GlobalPreprocessedEntityMap);

  llvm::errs() << "\n*** PCH/Modules Loaded:";
  for (ModuleFile &M : ModuleMgr)
    M.dump();
}

/// Return the amount of memory used by memory buffers, breaking down
/// by heap-backed versus mmap'ed memory.
void ASTReader::getMemoryBufferSizes(MemoryBufferSizes &sizes) const {
  for (ModuleFile &I : ModuleMgr) {
    if (llvm::MemoryBuffer *buf = I.Buffer) {
      size_t bytes = buf->getBufferSize();
      switch (buf->getBufferKind()) {
        case llvm::MemoryBuffer::MemoryBuffer_Malloc:
          sizes.malloc_bytes += bytes;
          break;
        case llvm::MemoryBuffer::MemoryBuffer_MMap:
          sizes.mmap_bytes += bytes;
          break;
      }
    }
  }
}

void ASTReader::InitializeSema(Sema &S) {
  SemaObj = &S;
  S.addExternalSource(this);

  // Makes sure any declarations that were deserialized "too early"
  // still get added to the identifier's declaration chains.
  for (uint64_t ID : PreloadedDeclIDs) {
    NamedDecl *D = cast<NamedDecl>(GetDecl(ID));
    pushExternalDeclIntoScope(D, D->getDeclName());
  }
  PreloadedDeclIDs.clear();

  // FIXME: What happens if these are changed by a module import?
  if (!FPPragmaOptions.empty()) {
    assert(FPPragmaOptions.size() == 1 && "Wrong number of FP_PRAGMA_OPTIONS");
    FPOptionsOverride NewOverrides =
        FPOptionsOverride::getFromOpaqueInt(FPPragmaOptions[0]);
    SemaObj->CurFPFeatures =
        NewOverrides.applyOverrides(SemaObj->getLangOpts());
  }

  SemaObj->OpenCLFeatures.copy(OpenCLExtensions);
  SemaObj->OpenCLTypeExtMap = OpenCLTypeExtMap;
  SemaObj->OpenCLDeclExtMap = OpenCLDeclExtMap;

  UpdateSema();
}

void ASTReader::UpdateSema() {
  assert(SemaObj && "no Sema to update");

  // Load the offsets of the declarations that Sema references.
  // They will be lazily deserialized when needed.
  if (!SemaDeclRefs.empty()) {
    assert(SemaDeclRefs.size() % 3 == 0);
    for (unsigned I = 0; I != SemaDeclRefs.size(); I += 3) {
      if (!SemaObj->StdNamespace)
        SemaObj->StdNamespace = SemaDeclRefs[I];
      if (!SemaObj->StdBadAlloc)
        SemaObj->StdBadAlloc = SemaDeclRefs[I+1];
      if (!SemaObj->StdAlignValT)
        SemaObj->StdAlignValT = SemaDeclRefs[I+2];
    }
    SemaDeclRefs.clear();
  }

  // Update the state of pragmas. Use the same API as if we had encountered the
  // pragma in the source.
  if(OptimizeOffPragmaLocation.isValid())
    SemaObj->ActOnPragmaOptimize(/* On = */ false, OptimizeOffPragmaLocation);
  if (PragmaMSStructState != -1)
    SemaObj->ActOnPragmaMSStruct((PragmaMSStructKind)PragmaMSStructState);
  if (PointersToMembersPragmaLocation.isValid()) {
    SemaObj->ActOnPragmaMSPointersToMembers(
        (LangOptions::PragmaMSPointersToMembersKind)
            PragmaMSPointersToMembersState,
        PointersToMembersPragmaLocation);
  }
  SemaObj->ForceCUDAHostDeviceDepth = ForceCUDAHostDeviceDepth;

  if (PragmaPackCurrentValue) {
    // The bottom of the stack might have a default value. It must be adjusted
    // to the current value to ensure that the packing state is preserved after
    // popping entries that were included/imported from a PCH/module.
    bool DropFirst = false;
    if (!PragmaPackStack.empty() &&
        PragmaPackStack.front().Location.isInvalid()) {
      assert(PragmaPackStack.front().Value == SemaObj->PackStack.DefaultValue &&
             "Expected a default alignment value");
      SemaObj->PackStack.Stack.emplace_back(
          PragmaPackStack.front().SlotLabel, SemaObj->PackStack.CurrentValue,
          SemaObj->PackStack.CurrentPragmaLocation,
          PragmaPackStack.front().PushLocation);
      DropFirst = true;
    }
    for (const auto &Entry :
         llvm::makeArrayRef(PragmaPackStack).drop_front(DropFirst ? 1 : 0))
      SemaObj->PackStack.Stack.emplace_back(Entry.SlotLabel, Entry.Value,
                                            Entry.Location, Entry.PushLocation);
    if (PragmaPackCurrentLocation.isInvalid()) {
      assert(*PragmaPackCurrentValue == SemaObj->PackStack.DefaultValue &&
             "Expected a default alignment value");
      // Keep the current values.
    } else {
      SemaObj->PackStack.CurrentValue = *PragmaPackCurrentValue;
      SemaObj->PackStack.CurrentPragmaLocation = PragmaPackCurrentLocation;
    }
  }
  if (FpPragmaCurrentValue) {
    // The bottom of the stack might have a default value. It must be adjusted
    // to the current value to ensure that fp-pragma state is preserved after
    // popping entries that were included/imported from a PCH/module.
    bool DropFirst = false;
    if (!FpPragmaStack.empty() && FpPragmaStack.front().Location.isInvalid()) {
      assert(FpPragmaStack.front().Value ==
                 SemaObj->FpPragmaStack.DefaultValue &&
             "Expected a default pragma float_control value");
      SemaObj->FpPragmaStack.Stack.emplace_back(
          FpPragmaStack.front().SlotLabel, SemaObj->FpPragmaStack.CurrentValue,
          SemaObj->FpPragmaStack.CurrentPragmaLocation,
          FpPragmaStack.front().PushLocation);
      DropFirst = true;
    }
    for (const auto &Entry :
         llvm::makeArrayRef(FpPragmaStack).drop_front(DropFirst ? 1 : 0))
      SemaObj->FpPragmaStack.Stack.emplace_back(
          Entry.SlotLabel, Entry.Value, Entry.Location, Entry.PushLocation);
    if (FpPragmaCurrentLocation.isInvalid()) {
      assert(*FpPragmaCurrentValue == SemaObj->FpPragmaStack.DefaultValue &&
             "Expected a default pragma float_control value");
      // Keep the current values.
    } else {
      SemaObj->FpPragmaStack.CurrentValue = *FpPragmaCurrentValue;
      SemaObj->FpPragmaStack.CurrentPragmaLocation = FpPragmaCurrentLocation;
    }
  }

  // For non-modular AST files, restore visiblity of modules.
  for (auto &Import : ImportedModules) {
    if (Import.ImportLoc.isInvalid())
      continue;
    if (Module *Imported = getSubmodule(Import.ID)) {
      SemaObj->makeModuleVisible(Imported, Import.ImportLoc);
    }
  }
}

IdentifierInfo *ASTReader::get(StringRef Name) {
  // Note that we are loading an identifier.
  Deserializing AnIdentifier(this);

  IdentifierLookupVisitor Visitor(Name, /*PriorGeneration=*/0,
                                  NumIdentifierLookups,
                                  NumIdentifierLookupHits);

  // We don't need to do identifier table lookups in C++ modules (we preload
  // all interesting declarations, and don't need to use the scope for name
  // lookups). Perform the lookup in PCH files, though, since we don't build
  // a complete initial identifier table if we're carrying on from a PCH.
  if (PP.getLangOpts().CPlusPlus) {
    for (auto F : ModuleMgr.pch_modules())
      if (Visitor(*F))
        break;
  } else {
    // If there is a global index, look there first to determine which modules
    // provably do not have any results for this identifier.
    GlobalModuleIndex::HitSet Hits;
    GlobalModuleIndex::HitSet *HitsPtr = nullptr;
    if (!loadGlobalIndex()) {
      if (GlobalIndex->lookupIdentifier(Name, Hits)) {
        HitsPtr = &Hits;
      }
    }

    ModuleMgr.visit(Visitor, HitsPtr);
  }

  IdentifierInfo *II = Visitor.getIdentifierInfo();
  markIdentifierUpToDate(II);
  return II;
}

namespace clang {

  /// An identifier-lookup iterator that enumerates all of the
  /// identifiers stored within a set of AST files.
  class ASTIdentifierIterator : public IdentifierIterator {
    /// The AST reader whose identifiers are being enumerated.
    const ASTReader &Reader;

    /// The current index into the chain of AST files stored in
    /// the AST reader.
    unsigned Index;

    /// The current position within the identifier lookup table
    /// of the current AST file.
    ASTIdentifierLookupTable::key_iterator Current;

    /// The end position within the identifier lookup table of
    /// the current AST file.
    ASTIdentifierLookupTable::key_iterator End;

    /// Whether to skip any modules in the ASTReader.
    bool SkipModules;

  public:
    explicit ASTIdentifierIterator(const ASTReader &Reader,
                                   bool SkipModules = false);

    StringRef Next() override;
  };

} // namespace clang

ASTIdentifierIterator::ASTIdentifierIterator(const ASTReader &Reader,
                                             bool SkipModules)
    : Reader(Reader), Index(Reader.ModuleMgr.size()), SkipModules(SkipModules) {
}

StringRef ASTIdentifierIterator::Next() {
  while (Current == End) {
    // If we have exhausted all of our AST files, we're done.
    if (Index == 0)
      return StringRef();

    --Index;
    ModuleFile &F = Reader.ModuleMgr[Index];
    if (SkipModules && F.isModule())
      continue;

    ASTIdentifierLookupTable *IdTable =
        (ASTIdentifierLookupTable *)F.IdentifierLookupTable;
    Current = IdTable->key_begin();
    End = IdTable->key_end();
  }

  // We have any identifiers remaining in the current AST file; return
  // the next one.
  StringRef Result = *Current;
  ++Current;
  return Result;
}

namespace {

/// A utility for appending two IdentifierIterators.
class ChainedIdentifierIterator : public IdentifierIterator {
  std::unique_ptr<IdentifierIterator> Current;
  std::unique_ptr<IdentifierIterator> Queued;

public:
  ChainedIdentifierIterator(std::unique_ptr<IdentifierIterator> First,
                            std::unique_ptr<IdentifierIterator> Second)
      : Current(std::move(First)), Queued(std::move(Second)) {}

  StringRef Next() override {
    if (!Current)
      return StringRef();

    StringRef result = Current->Next();
    if (!result.empty())
      return result;

    // Try the queued iterator, which may itself be empty.
    Current.reset();
    std::swap(Current, Queued);
    return Next();
  }
};

} // namespace

IdentifierIterator *ASTReader::getIdentifiers() {
  if (!loadGlobalIndex()) {
    std::unique_ptr<IdentifierIterator> ReaderIter(
        new ASTIdentifierIterator(*this, /*SkipModules=*/true));
    std::unique_ptr<IdentifierIterator> ModulesIter(
        GlobalIndex->createIdentifierIterator());
    return new ChainedIdentifierIterator(std::move(ReaderIter),
                                         std::move(ModulesIter));
  }

  return new ASTIdentifierIterator(*this);
}

namespace clang {
namespace serialization {

  class ReadMethodPoolVisitor {
    ASTReader &Reader;
    Selector Sel;
    unsigned PriorGeneration;
    unsigned InstanceBits = 0;
    unsigned FactoryBits = 0;
    bool InstanceHasMoreThanOneDecl = false;
    bool FactoryHasMoreThanOneDecl = false;
    SmallVector<ObjCMethodDecl *, 4> InstanceMethods;
    SmallVector<ObjCMethodDecl *, 4> FactoryMethods;

  public:
    ReadMethodPoolVisitor(ASTReader &Reader, Selector Sel,
                          unsigned PriorGeneration)
        : Reader(Reader), Sel(Sel), PriorGeneration(PriorGeneration) {}

    bool operator()(ModuleFile &M) {
      if (!M.SelectorLookupTable)
        return false;

      // If we've already searched this module file, skip it now.
      if (M.Generation <= PriorGeneration)
        return true;

      ++Reader.NumMethodPoolTableLookups;
      ASTSelectorLookupTable *PoolTable
        = (ASTSelectorLookupTable*)M.SelectorLookupTable;
      ASTSelectorLookupTable::iterator Pos = PoolTable->find(Sel);
      if (Pos == PoolTable->end())
        return false;

      ++Reader.NumMethodPoolTableHits;
      ++Reader.NumSelectorsRead;
      // FIXME: Not quite happy with the statistics here. We probably should
      // disable this tracking when called via LoadSelector.
      // Also, should entries without methods count as misses?
      ++Reader.NumMethodPoolEntriesRead;
      ASTSelectorLookupTrait::data_type Data = *Pos;
      if (Reader.DeserializationListener)
        Reader.DeserializationListener->SelectorRead(Data.ID, Sel);

      InstanceMethods.append(Data.Instance.begin(), Data.Instance.end());
      FactoryMethods.append(Data.Factory.begin(), Data.Factory.end());
      InstanceBits = Data.InstanceBits;
      FactoryBits = Data.FactoryBits;
      InstanceHasMoreThanOneDecl = Data.InstanceHasMoreThanOneDecl;
      FactoryHasMoreThanOneDecl = Data.FactoryHasMoreThanOneDecl;
      return true;
    }

    /// Retrieve the instance methods found by this visitor.
    ArrayRef<ObjCMethodDecl *> getInstanceMethods() const {
      return InstanceMethods;
    }

    /// Retrieve the instance methods found by this visitor.
    ArrayRef<ObjCMethodDecl *> getFactoryMethods() const {
      return FactoryMethods;
    }

    unsigned getInstanceBits() const { return InstanceBits; }
    unsigned getFactoryBits() const { return FactoryBits; }

    bool instanceHasMoreThanOneDecl() const {
      return InstanceHasMoreThanOneDecl;
    }

    bool factoryHasMoreThanOneDecl() const { return FactoryHasMoreThanOneDecl; }
  };

} // namespace serialization
} // namespace clang

/// Add the given set of methods to the method list.
static void addMethodsToPool(Sema &S, ArrayRef<ObjCMethodDecl *> Methods,
                             ObjCMethodList &List) {
  for (unsigned I = 0, N = Methods.size(); I != N; ++I) {
    S.addMethodToGlobalList(&List, Methods[I]);
  }
}

void ASTReader::ReadMethodPool(Selector Sel) {
  // Get the selector generation and update it to the current generation.
  unsigned &Generation = SelectorGeneration[Sel];
  unsigned PriorGeneration = Generation;
  Generation = getGeneration();
  SelectorOutOfDate[Sel] = false;

  // Search for methods defined with this selector.
  ++NumMethodPoolLookups;
  ReadMethodPoolVisitor Visitor(*this, Sel, PriorGeneration);
  ModuleMgr.visit(Visitor);

  if (Visitor.getInstanceMethods().empty() &&
      Visitor.getFactoryMethods().empty())
    return;

  ++NumMethodPoolHits;

  if (!getSema())
    return;

  Sema &S = *getSema();
  Sema::GlobalMethodPool::iterator Pos
    = S.MethodPool.insert(std::make_pair(Sel, Sema::GlobalMethods())).first;

  Pos->second.first.setBits(Visitor.getInstanceBits());
  Pos->second.first.setHasMoreThanOneDecl(Visitor.instanceHasMoreThanOneDecl());
  Pos->second.second.setBits(Visitor.getFactoryBits());
  Pos->second.second.setHasMoreThanOneDecl(Visitor.factoryHasMoreThanOneDecl());

  // Add methods to the global pool *after* setting hasMoreThanOneDecl, since
  // when building a module we keep every method individually and may need to
  // update hasMoreThanOneDecl as we add the methods.
  addMethodsToPool(S, Visitor.getInstanceMethods(), Pos->second.first);
  addMethodsToPool(S, Visitor.getFactoryMethods(), Pos->second.second);
}

void ASTReader::updateOutOfDateSelector(Selector Sel) {
  if (SelectorOutOfDate[Sel])
    ReadMethodPool(Sel);
}

void ASTReader::ReadKnownNamespaces(
                          SmallVectorImpl<NamespaceDecl *> &Namespaces) {
  Namespaces.clear();

  for (unsigned I = 0, N = KnownNamespaces.size(); I != N; ++I) {
    if (NamespaceDecl *Namespace
                = dyn_cast_or_null<NamespaceDecl>(GetDecl(KnownNamespaces[I])))
      Namespaces.push_back(Namespace);
  }
}

void ASTReader::ReadUndefinedButUsed(
    llvm::MapVector<NamedDecl *, SourceLocation> &Undefined) {
  for (unsigned Idx = 0, N = UndefinedButUsed.size(); Idx != N;) {
    NamedDecl *D = cast<NamedDecl>(GetDecl(UndefinedButUsed[Idx++]));
    SourceLocation Loc =
        SourceLocation::getFromRawEncoding(UndefinedButUsed[Idx++]);
    Undefined.insert(std::make_pair(D, Loc));
  }
}

void ASTReader::ReadMismatchingDeleteExpressions(llvm::MapVector<
    FieldDecl *, llvm::SmallVector<std::pair<SourceLocation, bool>, 4>> &
                                                     Exprs) {
  for (unsigned Idx = 0, N = DelayedDeleteExprs.size(); Idx != N;) {
    FieldDecl *FD = cast<FieldDecl>(GetDecl(DelayedDeleteExprs[Idx++]));
    uint64_t Count = DelayedDeleteExprs[Idx++];
    for (uint64_t C = 0; C < Count; ++C) {
      SourceLocation DeleteLoc =
          SourceLocation::getFromRawEncoding(DelayedDeleteExprs[Idx++]);
      const bool IsArrayForm = DelayedDeleteExprs[Idx++];
      Exprs[FD].push_back(std::make_pair(DeleteLoc, IsArrayForm));
    }
  }
}

void ASTReader::ReadTentativeDefinitions(
                  SmallVectorImpl<VarDecl *> &TentativeDefs) {
  for (unsigned I = 0, N = TentativeDefinitions.size(); I != N; ++I) {
    VarDecl *Var = dyn_cast_or_null<VarDecl>(GetDecl(TentativeDefinitions[I]));
    if (Var)
      TentativeDefs.push_back(Var);
  }
  TentativeDefinitions.clear();
}

void ASTReader::ReadUnusedFileScopedDecls(
                               SmallVectorImpl<const DeclaratorDecl *> &Decls) {
  for (unsigned I = 0, N = UnusedFileScopedDecls.size(); I != N; ++I) {
    DeclaratorDecl *D
      = dyn_cast_or_null<DeclaratorDecl>(GetDecl(UnusedFileScopedDecls[I]));
    if (D)
      Decls.push_back(D);
  }
  UnusedFileScopedDecls.clear();
}

void ASTReader::ReadDelegatingConstructors(
                                 SmallVectorImpl<CXXConstructorDecl *> &Decls) {
  for (unsigned I = 0, N = DelegatingCtorDecls.size(); I != N; ++I) {
    CXXConstructorDecl *D
      = dyn_cast_or_null<CXXConstructorDecl>(GetDecl(DelegatingCtorDecls[I]));
    if (D)
      Decls.push_back(D);
  }
  DelegatingCtorDecls.clear();
}

void ASTReader::ReadExtVectorDecls(SmallVectorImpl<TypedefNameDecl *> &Decls) {
  for (unsigned I = 0, N = ExtVectorDecls.size(); I != N; ++I) {
    TypedefNameDecl *D
      = dyn_cast_or_null<TypedefNameDecl>(GetDecl(ExtVectorDecls[I]));
    if (D)
      Decls.push_back(D);
  }
  ExtVectorDecls.clear();
}

void ASTReader::ReadUnusedLocalTypedefNameCandidates(
    llvm::SmallSetVector<const TypedefNameDecl *, 4> &Decls) {
  for (unsigned I = 0, N = UnusedLocalTypedefNameCandidates.size(); I != N;
       ++I) {
    TypedefNameDecl *D = dyn_cast_or_null<TypedefNameDecl>(
        GetDecl(UnusedLocalTypedefNameCandidates[I]));
    if (D)
      Decls.insert(D);
  }
  UnusedLocalTypedefNameCandidates.clear();
}

void ASTReader::ReadDeclsToCheckForDeferredDiags(
    llvm::SmallVector<Decl *, 4> &Decls) {
  for (unsigned I = 0, N = DeclsToCheckForDeferredDiags.size(); I != N;
       ++I) {
    auto *D = dyn_cast_or_null<Decl>(
        GetDecl(DeclsToCheckForDeferredDiags[I]));
    if (D)
      Decls.push_back(D);
  }
  DeclsToCheckForDeferredDiags.clear();
}


void ASTReader::ReadReferencedSelectors(
       SmallVectorImpl<std::pair<Selector, SourceLocation>> &Sels) {
  if (ReferencedSelectorsData.empty())
    return;

  // If there are @selector references added them to its pool. This is for
  // implementation of -Wselector.
  unsigned int DataSize = ReferencedSelectorsData.size()-1;
  unsigned I = 0;
  while (I < DataSize) {
    Selector Sel = DecodeSelector(ReferencedSelectorsData[I++]);
    SourceLocation SelLoc
      = SourceLocation::getFromRawEncoding(ReferencedSelectorsData[I++]);
    Sels.push_back(std::make_pair(Sel, SelLoc));
  }
  ReferencedSelectorsData.clear();
}

void ASTReader::ReadWeakUndeclaredIdentifiers(
       SmallVectorImpl<std::pair<IdentifierInfo *, WeakInfo>> &WeakIDs) {
  if (WeakUndeclaredIdentifiers.empty())
    return;

  for (unsigned I = 0, N = WeakUndeclaredIdentifiers.size(); I < N; /*none*/) {
    IdentifierInfo *WeakId
      = DecodeIdentifierInfo(WeakUndeclaredIdentifiers[I++]);
    IdentifierInfo *AliasId
      = DecodeIdentifierInfo(WeakUndeclaredIdentifiers[I++]);
    SourceLocation Loc
      = SourceLocation::getFromRawEncoding(WeakUndeclaredIdentifiers[I++]);
    bool Used = WeakUndeclaredIdentifiers[I++];
    WeakInfo WI(AliasId, Loc);
    WI.setUsed(Used);
    WeakIDs.push_back(std::make_pair(WeakId, WI));
  }
  WeakUndeclaredIdentifiers.clear();
}

void ASTReader::ReadUsedVTables(SmallVectorImpl<ExternalVTableUse> &VTables) {
  for (unsigned Idx = 0, N = VTableUses.size(); Idx < N; /* In loop */) {
    ExternalVTableUse VT;
    VT.Record = dyn_cast_or_null<CXXRecordDecl>(GetDecl(VTableUses[Idx++]));
    VT.Location = SourceLocation::getFromRawEncoding(VTableUses[Idx++]);
    VT.DefinitionRequired = VTableUses[Idx++];
    VTables.push_back(VT);
  }

  VTableUses.clear();
}

void ASTReader::ReadPendingInstantiations(
       SmallVectorImpl<std::pair<ValueDecl *, SourceLocation>> &Pending) {
  for (unsigned Idx = 0, N = PendingInstantiations.size(); Idx < N;) {
    ValueDecl *D = cast<ValueDecl>(GetDecl(PendingInstantiations[Idx++]));
    SourceLocation Loc
      = SourceLocation::getFromRawEncoding(PendingInstantiations[Idx++]);

    Pending.push_back(std::make_pair(D, Loc));
  }
  PendingInstantiations.clear();
}

void ASTReader::ReadLateParsedTemplates(
    llvm::MapVector<const FunctionDecl *, std::unique_ptr<LateParsedTemplate>>
        &LPTMap) {
  for (auto &LPT : LateParsedTemplates) {
    ModuleFile *FMod = LPT.first;
    RecordDataImpl &LateParsed = LPT.second;
    for (unsigned Idx = 0, N = LateParsed.size(); Idx < N;
         /* In loop */) {
      FunctionDecl *FD =
          cast<FunctionDecl>(GetLocalDecl(*FMod, LateParsed[Idx++]));

      auto LT = std::make_unique<LateParsedTemplate>();
      LT->D = GetLocalDecl(*FMod, LateParsed[Idx++]);

      ModuleFile *F = getOwningModuleFile(LT->D);
      assert(F && "No module");

      unsigned TokN = LateParsed[Idx++];
      LT->Toks.reserve(TokN);
      for (unsigned T = 0; T < TokN; ++T)
        LT->Toks.push_back(ReadToken(*F, LateParsed, Idx));

      LPTMap.insert(std::make_pair(FD, std::move(LT)));
    }
  }
}

void ASTReader::LoadSelector(Selector Sel) {
  // It would be complicated to avoid reading the methods anyway. So don't.
  ReadMethodPool(Sel);
}

void ASTReader::SetIdentifierInfo(IdentifierID ID, IdentifierInfo *II) {
  assert(ID && "Non-zero identifier ID required");
  assert(ID <= IdentifiersLoaded.size() && "identifier ID out of range");
  IdentifiersLoaded[ID - 1] = II;
  if (DeserializationListener)
    DeserializationListener->IdentifierRead(ID, II);
}

/// Set the globally-visible declarations associated with the given
/// identifier.
///
/// If the AST reader is currently in a state where the given declaration IDs
/// cannot safely be resolved, they are queued until it is safe to resolve
/// them.
///
/// \param II an IdentifierInfo that refers to one or more globally-visible
/// declarations.
///
/// \param DeclIDs the set of declaration IDs with the name @p II that are
/// visible at global scope.
///
/// \param Decls if non-null, this vector will be populated with the set of
/// deserialized declarations. These declarations will not be pushed into
/// scope.
void
ASTReader::SetGloballyVisibleDecls(IdentifierInfo *II,
                              const SmallVectorImpl<uint32_t> &DeclIDs,
                                   SmallVectorImpl<Decl *> *Decls) {
  if (NumCurrentElementsDeserializing && !Decls) {
    PendingIdentifierInfos[II].append(DeclIDs.begin(), DeclIDs.end());
    return;
  }

  for (unsigned I = 0, N = DeclIDs.size(); I != N; ++I) {
    if (!SemaObj) {
      // Queue this declaration so that it will be added to the
      // translation unit scope and identifier's declaration chain
      // once a Sema object is known.
      PreloadedDeclIDs.push_back(DeclIDs[I]);
      continue;
    }

    NamedDecl *D = cast<NamedDecl>(GetDecl(DeclIDs[I]));

    // If we're simply supposed to record the declarations, do so now.
    if (Decls) {
      Decls->push_back(D);
      continue;
    }

    // Introduce this declaration into the translation-unit scope
    // and add it to the declaration chain for this identifier, so
    // that (unqualified) name lookup will find it.
    pushExternalDeclIntoScope(D, II);
  }
}

IdentifierInfo *ASTReader::DecodeIdentifierInfo(IdentifierID ID) {
  if (ID == 0)
    return nullptr;

  if (IdentifiersLoaded.empty()) {
    Error("no identifier table in AST file");
    return nullptr;
  }

  ID -= 1;
  if (!IdentifiersLoaded[ID]) {
    GlobalIdentifierMapType::iterator I = GlobalIdentifierMap.find(ID + 1);
    assert(I != GlobalIdentifierMap.end() && "Corrupted global identifier map");
    ModuleFile *M = I->second;
    unsigned Index = ID - M->BaseIdentifierID;
    const char *Str = M->IdentifierTableData + M->IdentifierOffsets[Index];

    // All of the strings in the AST file are preceded by a 16-bit length.
    // Extract that 16-bit length to avoid having to execute strlen().
    // NOTE: 'StrLenPtr' is an 'unsigned char*' so that we load bytes as
    //  unsigned integers.  This is important to avoid integer overflow when
    //  we cast them to 'unsigned'.
    const unsigned char *StrLenPtr = (const unsigned char*) Str - 2;
    unsigned StrLen = (((unsigned) StrLenPtr[0])
                       | (((unsigned) StrLenPtr[1]) << 8)) - 1;
    auto &II = PP.getIdentifierTable().get(StringRef(Str, StrLen));
    IdentifiersLoaded[ID] = &II;
    markIdentifierFromAST(*this,  II);
    if (DeserializationListener)
      DeserializationListener->IdentifierRead(ID + 1, &II);
  }

  return IdentifiersLoaded[ID];
}

IdentifierInfo *ASTReader::getLocalIdentifier(ModuleFile &M, unsigned LocalID) {
  return DecodeIdentifierInfo(getGlobalIdentifierID(M, LocalID));
}

IdentifierID ASTReader::getGlobalIdentifierID(ModuleFile &M, unsigned LocalID) {
  if (LocalID < NUM_PREDEF_IDENT_IDS)
    return LocalID;

  if (!M.ModuleOffsetMap.empty())
    ReadModuleOffsetMap(M);

  ContinuousRangeMap<uint32_t, int, 2>::iterator I
    = M.IdentifierRemap.find(LocalID - NUM_PREDEF_IDENT_IDS);
  assert(I != M.IdentifierRemap.end()
         && "Invalid index into identifier index remap");

  return LocalID + I->second;
}

MacroInfo *ASTReader::getMacro(MacroID ID) {
  if (ID == 0)
    return nullptr;

  if (MacrosLoaded.empty()) {
    Error("no macro table in AST file");
    return nullptr;
  }

  ID -= NUM_PREDEF_MACRO_IDS;
  if (!MacrosLoaded[ID]) {
    GlobalMacroMapType::iterator I
      = GlobalMacroMap.find(ID + NUM_PREDEF_MACRO_IDS);
    assert(I != GlobalMacroMap.end() && "Corrupted global macro map");
    ModuleFile *M = I->second;
    unsigned Index = ID - M->BaseMacroID;
    MacrosLoaded[ID] =
        ReadMacroRecord(*M, M->MacroOffsetsBase + M->MacroOffsets[Index]);

    if (DeserializationListener)
      DeserializationListener->MacroRead(ID + NUM_PREDEF_MACRO_IDS,
                                         MacrosLoaded[ID]);
  }

  return MacrosLoaded[ID];
}

MacroID ASTReader::getGlobalMacroID(ModuleFile &M, unsigned LocalID) {
  if (LocalID < NUM_PREDEF_MACRO_IDS)
    return LocalID;

  if (!M.ModuleOffsetMap.empty())
    ReadModuleOffsetMap(M);

  ContinuousRangeMap<uint32_t, int, 2>::iterator I
    = M.MacroRemap.find(LocalID - NUM_PREDEF_MACRO_IDS);
  assert(I != M.MacroRemap.end() && "Invalid index into macro index remap");

  return LocalID + I->second;
}

serialization::SubmoduleID
ASTReader::getGlobalSubmoduleID(ModuleFile &M, unsigned LocalID) {
  if (LocalID < NUM_PREDEF_SUBMODULE_IDS)
    return LocalID;

  if (!M.ModuleOffsetMap.empty())
    ReadModuleOffsetMap(M);

  ContinuousRangeMap<uint32_t, int, 2>::iterator I
    = M.SubmoduleRemap.find(LocalID - NUM_PREDEF_SUBMODULE_IDS);
  assert(I != M.SubmoduleRemap.end()
         && "Invalid index into submodule index remap");

  return LocalID + I->second;
}

Module *ASTReader::getSubmodule(SubmoduleID GlobalID) {
  if (GlobalID < NUM_PREDEF_SUBMODULE_IDS) {
    assert(GlobalID == 0 && "Unhandled global submodule ID");
    return nullptr;
  }

  if (GlobalID > SubmodulesLoaded.size()) {
    Error("submodule ID out of range in AST file");
    return nullptr;
  }

  return SubmodulesLoaded[GlobalID - NUM_PREDEF_SUBMODULE_IDS];
}

Module *ASTReader::getModule(unsigned ID) {
  return getSubmodule(ID);
}

ModuleFile *ASTReader::getLocalModuleFile(ModuleFile &F, unsigned ID) {
  if (ID & 1) {
    // It's a module, look it up by submodule ID.
    auto I = GlobalSubmoduleMap.find(getGlobalSubmoduleID(F, ID >> 1));
    return I == GlobalSubmoduleMap.end() ? nullptr : I->second;
  } else {
    // It's a prefix (preamble, PCH, ...). Look it up by index.
    unsigned IndexFromEnd = ID >> 1;
    assert(IndexFromEnd && "got reference to unknown module file");
    return getModuleManager().pch_modules().end()[-IndexFromEnd];
  }
}

unsigned ASTReader::getModuleFileID(ModuleFile *F) {
  if (!F)
    return 1;

  // For a file representing a module, use the submodule ID of the top-level
  // module as the file ID. For any other kind of file, the number of such
  // files loaded beforehand will be the same on reload.
  // FIXME: Is this true even if we have an explicit module file and a PCH?
  if (F->isModule())
    return ((F->BaseSubmoduleID + NUM_PREDEF_SUBMODULE_IDS) << 1) | 1;

  auto PCHModules = getModuleManager().pch_modules();
  auto I = llvm::find(PCHModules, F);
  assert(I != PCHModules.end() && "emitting reference to unknown file");
  return (I - PCHModules.end()) << 1;
}

llvm::Optional<ASTSourceDescriptor>
ASTReader::getSourceDescriptor(unsigned ID) {
  if (Module *M = getSubmodule(ID))
    return ASTSourceDescriptor(*M);

  // If there is only a single PCH, return it instead.
  // Chained PCH are not supported.
  const auto &PCHChain = ModuleMgr.pch_modules();
  if (std::distance(std::begin(PCHChain), std::end(PCHChain))) {
    ModuleFile &MF = ModuleMgr.getPrimaryModule();
    StringRef ModuleName = llvm::sys::path::filename(MF.OriginalSourceFileName);
    StringRef FileName = llvm::sys::path::filename(MF.FileName);
    return ASTSourceDescriptor(ModuleName, MF.OriginalDir, FileName,
                               MF.Signature);
  }
  return None;
}

ExternalASTSource::ExtKind ASTReader::hasExternalDefinitions(const Decl *FD) {
  auto I = DefinitionSource.find(FD);
  if (I == DefinitionSource.end())
    return EK_ReplyHazy;
  return I->second ? EK_Never : EK_Always;
}

Selector ASTReader::getLocalSelector(ModuleFile &M, unsigned LocalID) {
  return DecodeSelector(getGlobalSelectorID(M, LocalID));
}

Selector ASTReader::DecodeSelector(serialization::SelectorID ID) {
  if (ID == 0)
    return Selector();

  if (ID > SelectorsLoaded.size()) {
    Error("selector ID out of range in AST file");
    return Selector();
  }

  if (SelectorsLoaded[ID - 1].getAsOpaquePtr() == nullptr) {
    // Load this selector from the selector table.
    GlobalSelectorMapType::iterator I = GlobalSelectorMap.find(ID);
    assert(I != GlobalSelectorMap.end() && "Corrupted global selector map");
    ModuleFile &M = *I->second;
    ASTSelectorLookupTrait Trait(*this, M);
    unsigned Idx = ID - M.BaseSelectorID - NUM_PREDEF_SELECTOR_IDS;
    SelectorsLoaded[ID - 1] =
      Trait.ReadKey(M.SelectorLookupTableData + M.SelectorOffsets[Idx], 0);
    if (DeserializationListener)
      DeserializationListener->SelectorRead(ID, SelectorsLoaded[ID - 1]);
  }

  return SelectorsLoaded[ID - 1];
}

Selector ASTReader::GetExternalSelector(serialization::SelectorID ID) {
  return DecodeSelector(ID);
}

uint32_t ASTReader::GetNumExternalSelectors() {
  // ID 0 (the null selector) is considered an external selector.
  return getTotalNumSelectors() + 1;
}

serialization::SelectorID
ASTReader::getGlobalSelectorID(ModuleFile &M, unsigned LocalID) const {
  if (LocalID < NUM_PREDEF_SELECTOR_IDS)
    return LocalID;

  if (!M.ModuleOffsetMap.empty())
    ReadModuleOffsetMap(M);

  ContinuousRangeMap<uint32_t, int, 2>::iterator I
    = M.SelectorRemap.find(LocalID - NUM_PREDEF_SELECTOR_IDS);
  assert(I != M.SelectorRemap.end()
         && "Invalid index into selector index remap");

  return LocalID + I->second;
}

DeclarationNameLoc
ASTRecordReader::readDeclarationNameLoc(DeclarationName Name) {
  DeclarationNameLoc DNLoc;
  switch (Name.getNameKind()) {
  case DeclarationName::CXXConstructorName:
  case DeclarationName::CXXDestructorName:
  case DeclarationName::CXXConversionFunctionName:
    DNLoc.NamedType.TInfo = readTypeSourceInfo();
    break;

  case DeclarationName::CXXOperatorName:
    DNLoc.CXXOperatorName.BeginOpNameLoc
      = readSourceLocation().getRawEncoding();
    DNLoc.CXXOperatorName.EndOpNameLoc
      = readSourceLocation().getRawEncoding();
    break;

  case DeclarationName::CXXLiteralOperatorName:
    DNLoc.CXXLiteralOperatorName.OpNameLoc
      = readSourceLocation().getRawEncoding();
    break;

  case DeclarationName::Identifier:
  case DeclarationName::ObjCZeroArgSelector:
  case DeclarationName::ObjCOneArgSelector:
  case DeclarationName::ObjCMultiArgSelector:
  case DeclarationName::CXXUsingDirective:
  case DeclarationName::CXXDeductionGuideName:
    break;
  }
  return DNLoc;
}

DeclarationNameInfo ASTRecordReader::readDeclarationNameInfo() {
  DeclarationNameInfo NameInfo;
  NameInfo.setName(readDeclarationName());
  NameInfo.setLoc(readSourceLocation());
  NameInfo.setInfo(readDeclarationNameLoc(NameInfo.getName()));
  return NameInfo;
}

void ASTRecordReader::readQualifierInfo(QualifierInfo &Info) {
  Info.QualifierLoc = readNestedNameSpecifierLoc();
  unsigned NumTPLists = readInt();
  Info.NumTemplParamLists = NumTPLists;
  if (NumTPLists) {
    Info.TemplParamLists =
        new (getContext()) TemplateParameterList *[NumTPLists];
    for (unsigned i = 0; i != NumTPLists; ++i)
      Info.TemplParamLists[i] = readTemplateParameterList();
  }
}

TemplateParameterList *
ASTRecordReader::readTemplateParameterList() {
  SourceLocation TemplateLoc = readSourceLocation();
  SourceLocation LAngleLoc = readSourceLocation();
  SourceLocation RAngleLoc = readSourceLocation();

  unsigned NumParams = readInt();
  SmallVector<NamedDecl *, 16> Params;
  Params.reserve(NumParams);
  while (NumParams--)
    Params.push_back(readDeclAs<NamedDecl>());

  bool HasRequiresClause = readBool();
  Expr *RequiresClause = HasRequiresClause ? readExpr() : nullptr;

  TemplateParameterList *TemplateParams = TemplateParameterList::Create(
      getContext(), TemplateLoc, LAngleLoc, Params, RAngleLoc, RequiresClause);
  return TemplateParams;
}

void ASTRecordReader::readTemplateArgumentList(
                        SmallVectorImpl<TemplateArgument> &TemplArgs,
                        bool Canonicalize) {
  unsigned NumTemplateArgs = readInt();
  TemplArgs.reserve(NumTemplateArgs);
  while (NumTemplateArgs--)
    TemplArgs.push_back(readTemplateArgument(Canonicalize));
}

/// Read a UnresolvedSet structure.
void ASTRecordReader::readUnresolvedSet(LazyASTUnresolvedSet &Set) {
  unsigned NumDecls = readInt();
  Set.reserve(getContext(), NumDecls);
  while (NumDecls--) {
    DeclID ID = readDeclID();
    AccessSpecifier AS = (AccessSpecifier) readInt();
    Set.addLazyDecl(getContext(), ID, AS);
  }
}

CXXBaseSpecifier
ASTRecordReader::readCXXBaseSpecifier() {
  bool isVirtual = readBool();
  bool isBaseOfClass = readBool();
  AccessSpecifier AS = static_cast<AccessSpecifier>(readInt());
  bool inheritConstructors = readBool();
  TypeSourceInfo *TInfo = readTypeSourceInfo();
  SourceRange Range = readSourceRange();
  SourceLocation EllipsisLoc = readSourceLocation();
  CXXBaseSpecifier Result(Range, isVirtual, isBaseOfClass, AS, TInfo,
                          EllipsisLoc);
  Result.setInheritConstructors(inheritConstructors);
  return Result;
}

CXXCtorInitializer **
ASTRecordReader::readCXXCtorInitializers() {
  ASTContext &Context = getContext();
  unsigned NumInitializers = readInt();
  assert(NumInitializers && "wrote ctor initializers but have no inits");
  auto **CtorInitializers = new (Context) CXXCtorInitializer*[NumInitializers];
  for (unsigned i = 0; i != NumInitializers; ++i) {
    TypeSourceInfo *TInfo = nullptr;
    bool IsBaseVirtual = false;
    FieldDecl *Member = nullptr;
    IndirectFieldDecl *IndirectMember = nullptr;

    CtorInitializerType Type = (CtorInitializerType) readInt();
    switch (Type) {
    case CTOR_INITIALIZER_BASE:
      TInfo = readTypeSourceInfo();
      IsBaseVirtual = readBool();
      break;

    case CTOR_INITIALIZER_DELEGATING:
      TInfo = readTypeSourceInfo();
      break;

     case CTOR_INITIALIZER_MEMBER:
      Member = readDeclAs<FieldDecl>();
      break;

     case CTOR_INITIALIZER_INDIRECT_MEMBER:
      IndirectMember = readDeclAs<IndirectFieldDecl>();
      break;
    }

    SourceLocation MemberOrEllipsisLoc = readSourceLocation();
    Expr *Init = readExpr();
    SourceLocation LParenLoc = readSourceLocation();
    SourceLocation RParenLoc = readSourceLocation();

    CXXCtorInitializer *BOMInit;
    if (Type == CTOR_INITIALIZER_BASE)
      BOMInit = new (Context)
          CXXCtorInitializer(Context, TInfo, IsBaseVirtual, LParenLoc, Init,
                             RParenLoc, MemberOrEllipsisLoc);
    else if (Type == CTOR_INITIALIZER_DELEGATING)
      BOMInit = new (Context)
          CXXCtorInitializer(Context, TInfo, LParenLoc, Init, RParenLoc);
    else if (Member)
      BOMInit = new (Context)
          CXXCtorInitializer(Context, Member, MemberOrEllipsisLoc, LParenLoc,
                             Init, RParenLoc);
    else
      BOMInit = new (Context)
          CXXCtorInitializer(Context, IndirectMember, MemberOrEllipsisLoc,
                             LParenLoc, Init, RParenLoc);

    if (/*IsWritten*/readBool()) {
      unsigned SourceOrder = readInt();
      BOMInit->setSourceOrder(SourceOrder);
    }

    CtorInitializers[i] = BOMInit;
  }

  return CtorInitializers;
}

NestedNameSpecifierLoc
ASTRecordReader::readNestedNameSpecifierLoc() {
  ASTContext &Context = getContext();
  unsigned N = readInt();
  NestedNameSpecifierLocBuilder Builder;
  for (unsigned I = 0; I != N; ++I) {
    auto Kind = readNestedNameSpecifierKind();
    switch (Kind) {
    case NestedNameSpecifier::Identifier: {
      IdentifierInfo *II = readIdentifier();
      SourceRange Range = readSourceRange();
      Builder.Extend(Context, II, Range.getBegin(), Range.getEnd());
      break;
    }

    case NestedNameSpecifier::Namespace: {
      NamespaceDecl *NS = readDeclAs<NamespaceDecl>();
      SourceRange Range = readSourceRange();
      Builder.Extend(Context, NS, Range.getBegin(), Range.getEnd());
      break;
    }

    case NestedNameSpecifier::NamespaceAlias: {
      NamespaceAliasDecl *Alias = readDeclAs<NamespaceAliasDecl>();
      SourceRange Range = readSourceRange();
      Builder.Extend(Context, Alias, Range.getBegin(), Range.getEnd());
      break;
    }

    case NestedNameSpecifier::TypeSpec:
    case NestedNameSpecifier::TypeSpecWithTemplate: {
      bool Template = readBool();
      TypeSourceInfo *T = readTypeSourceInfo();
      if (!T)
        return NestedNameSpecifierLoc();
      SourceLocation ColonColonLoc = readSourceLocation();

      // FIXME: 'template' keyword location not saved anywhere, so we fake it.
      Builder.Extend(Context,
                     Template? T->getTypeLoc().getBeginLoc() : SourceLocation(),
                     T->getTypeLoc(), ColonColonLoc);
      break;
    }

    case NestedNameSpecifier::Global: {
      SourceLocation ColonColonLoc = readSourceLocation();
      Builder.MakeGlobal(Context, ColonColonLoc);
      break;
    }

    case NestedNameSpecifier::Super: {
      CXXRecordDecl *RD = readDeclAs<CXXRecordDecl>();
      SourceRange Range = readSourceRange();
      Builder.MakeSuper(Context, RD, Range.getBegin(), Range.getEnd());
      break;
    }
    }
  }

  return Builder.getWithLocInContext(Context);
}

SourceRange
ASTReader::ReadSourceRange(ModuleFile &F, const RecordData &Record,
                           unsigned &Idx) {
  SourceLocation beg = ReadSourceLocation(F, Record, Idx);
  SourceLocation end = ReadSourceLocation(F, Record, Idx);
  return SourceRange(beg, end);
}

static llvm::FixedPointSemantics
ReadFixedPointSemantics(const SmallVectorImpl<uint64_t> &Record,
                        unsigned &Idx) {
  unsigned Width = Record[Idx++];
  unsigned Scale = Record[Idx++];
  uint64_t Tmp = Record[Idx++];
  bool IsSigned = Tmp & 0x1;
  bool IsSaturated = Tmp & 0x2;
  bool HasUnsignedPadding = Tmp & 0x4;
  return llvm::FixedPointSemantics(Width, Scale, IsSigned, IsSaturated,
                                   HasUnsignedPadding);
}

APValue ASTRecordReader::readAPValue() {
  auto Kind = static_cast<APValue::ValueKind>(asImpl().readUInt32());
  switch (Kind) {
  case APValue::None:
    return APValue();
  case APValue::Indeterminate:
    return APValue::IndeterminateValue();
  case APValue::Int:
    return APValue(asImpl().readAPSInt());
  case APValue::Float: {
    const llvm::fltSemantics &FloatSema = llvm::APFloatBase::EnumToSemantics(
        static_cast<llvm::APFloatBase::Semantics>(asImpl().readUInt32()));
    return APValue(asImpl().readAPFloat(FloatSema));
  }
  case APValue::FixedPoint: {
    llvm::FixedPointSemantics FPSema = ReadFixedPointSemantics(Record, Idx);
    return APValue(llvm::APFixedPoint(readAPInt(), FPSema));
  }
  case APValue::ComplexInt: {
    llvm::APSInt First = asImpl().readAPSInt();
    return APValue(std::move(First), asImpl().readAPSInt());
  }
  case APValue::ComplexFloat: {
    const llvm::fltSemantics &FloatSema = llvm::APFloatBase::EnumToSemantics(
        static_cast<llvm::APFloatBase::Semantics>(asImpl().readUInt32()));
    llvm::APFloat First = readAPFloat(FloatSema);
    return APValue(std::move(First), asImpl().readAPFloat(FloatSema));
  }
  case APValue::Vector: {
    APValue Result;
    Result.MakeVector();
    unsigned Length = asImpl().readUInt32();
    (void)Result.setVectorUninit(Length);
    for (unsigned LoopIdx = 0; LoopIdx < Length; LoopIdx++)
      Result.getVectorElt(LoopIdx) = asImpl().readAPValue();
    return Result;
  }
  case APValue::Array: {
    APValue Result;
    unsigned InitLength = asImpl().readUInt32();
    unsigned TotalLength = asImpl().readUInt32();
    Result.MakeArray(InitLength, TotalLength);
    for (unsigned LoopIdx = 0; LoopIdx < InitLength; LoopIdx++)
      Result.getArrayInitializedElt(LoopIdx) = asImpl().readAPValue();
    if (Result.hasArrayFiller())
      Result.getArrayFiller() = asImpl().readAPValue();
    return Result;
  }
  case APValue::Struct: {
    APValue Result;
    unsigned BasesLength = asImpl().readUInt32();
    unsigned FieldsLength = asImpl().readUInt32();
    Result.MakeStruct(BasesLength, FieldsLength);
    for (unsigned LoopIdx = 0; LoopIdx < BasesLength; LoopIdx++)
      Result.getStructBase(LoopIdx) = asImpl().readAPValue();
    for (unsigned LoopIdx = 0; LoopIdx < FieldsLength; LoopIdx++)
      Result.getStructField(LoopIdx) = asImpl().readAPValue();
    return Result;
  }
  case APValue::Union: {
    auto *FDecl = asImpl().readDeclAs<FieldDecl>();
    APValue Value = asImpl().readAPValue();
    return APValue(FDecl, std::move(Value));
  }
  case APValue::AddrLabelDiff: {
    auto *LHS = cast<AddrLabelExpr>(asImpl().readExpr());
    auto *RHS = cast<AddrLabelExpr>(asImpl().readExpr());
    return APValue(LHS, RHS);
  }
  case APValue::MemberPointer: {
    APValue Result;
    bool IsDerived = asImpl().readUInt32();
    auto *Member = asImpl().readDeclAs<ValueDecl>();
    unsigned PathSize = asImpl().readUInt32();
    const CXXRecordDecl **PathArray =
        Result.setMemberPointerUninit(Member, IsDerived, PathSize).data();
    for (unsigned LoopIdx = 0; LoopIdx < PathSize; LoopIdx++)
      PathArray[LoopIdx] =
          asImpl().readDeclAs<const CXXRecordDecl>()->getCanonicalDecl();
    return Result;
  }
  case APValue::LValue: {
    uint64_t Bits = asImpl().readUInt32();
    bool HasLValuePath = Bits & 0x1;
    bool IsLValueOnePastTheEnd = Bits & 0x2;
    bool IsExpr = Bits & 0x4;
    bool IsTypeInfo = Bits & 0x8;
    bool IsNullPtr = Bits & 0x10;
    bool HasBase = Bits & 0x20;
    APValue::LValueBase Base;
    QualType ElemTy;
    assert((!IsExpr || !IsTypeInfo) && "LValueBase cannot be both");
    if (HasBase) {
      if (!IsTypeInfo) {
        unsigned CallIndex = asImpl().readUInt32();
        unsigned Version = asImpl().readUInt32();
        if (IsExpr) {
          Base = APValue::LValueBase(asImpl().readExpr(), CallIndex, Version);
          ElemTy = Base.get<const Expr *>()->getType();
        } else {
          Base = APValue::LValueBase(asImpl().readDeclAs<const ValueDecl>(),
                                     CallIndex, Version);
          ElemTy = Base.get<const ValueDecl *>()->getType();
        }
      } else {
        QualType TypeInfo = asImpl().readType();
        QualType Type = asImpl().readType();
        Base = APValue::LValueBase::getTypeInfo(
            TypeInfoLValue(TypeInfo.getTypePtr()), Type);
        Base.getTypeInfoType();
      }
    }
    CharUnits Offset = CharUnits::fromQuantity(asImpl().readUInt32());
    unsigned PathLength = asImpl().readUInt32();
    APValue Result;
    Result.MakeLValue();
    if (HasLValuePath) {
      APValue::LValuePathEntry *Path =
          Result
              .setLValueUninit(Base, Offset, PathLength, IsLValueOnePastTheEnd,
                               IsNullPtr)
              .data();
      for (unsigned LoopIdx = 0; LoopIdx < PathLength; LoopIdx++) {
        if (ElemTy->getAs<RecordType>()) {
          unsigned Int = asImpl().readUInt32();
          Decl *D = asImpl().readDeclAs<Decl>();
          if (auto *RD = dyn_cast<CXXRecordDecl>(D))
            ElemTy = getASTContext().getRecordType(RD);
          else
            ElemTy = cast<ValueDecl>(D)->getType();
          Path[LoopIdx] =
              APValue::LValuePathEntry(APValue::BaseOrMemberType(D, Int));
        } else {
          ElemTy = getASTContext().getAsArrayType(ElemTy)->getElementType();
          Path[LoopIdx] =
              APValue::LValuePathEntry::ArrayIndex(asImpl().readUInt32());
        }
      }
    } else
      Result.setLValue(Base, Offset, APValue::NoLValuePath{}, IsNullPtr);
    return Result;
  }
  }
  llvm_unreachable("Invalid APValue::ValueKind");
}

/// Read a floating-point value
llvm::APFloat ASTRecordReader::readAPFloat(const llvm::fltSemantics &Sem) {
  return llvm::APFloat(Sem, readAPInt());
}

// Read a string
std::string ASTReader::ReadString(const RecordData &Record, unsigned &Idx) {
  unsigned Len = Record[Idx++];
  std::string Result(Record.data() + Idx, Record.data() + Idx + Len);
  Idx += Len;
  return Result;
}

std::string ASTReader::ReadPath(ModuleFile &F, const RecordData &Record,
                                unsigned &Idx) {
  std::string Filename = ReadString(Record, Idx);
  ResolveImportedPath(F, Filename);
  return Filename;
}

std::string ASTReader::ReadPath(StringRef BaseDirectory,
                                const RecordData &Record, unsigned &Idx) {
  std::string Filename = ReadString(Record, Idx);
  if (!BaseDirectory.empty())
    ResolveImportedPath(Filename, BaseDirectory);
  return Filename;
}

VersionTuple ASTReader::ReadVersionTuple(const RecordData &Record,
                                         unsigned &Idx) {
  unsigned Major = Record[Idx++];
  unsigned Minor = Record[Idx++];
  unsigned Subminor = Record[Idx++];
  if (Minor == 0)
    return VersionTuple(Major);
  if (Subminor == 0)
    return VersionTuple(Major, Minor - 1);
  return VersionTuple(Major, Minor - 1, Subminor - 1);
}

CXXTemporary *ASTReader::ReadCXXTemporary(ModuleFile &F,
                                          const RecordData &Record,
                                          unsigned &Idx) {
  CXXDestructorDecl *Decl = ReadDeclAs<CXXDestructorDecl>(F, Record, Idx);
  return CXXTemporary::Create(getContext(), Decl);
}

DiagnosticBuilder ASTReader::Diag(unsigned DiagID) const {
  return Diag(CurrentImportLoc, DiagID);
}

DiagnosticBuilder ASTReader::Diag(SourceLocation Loc, unsigned DiagID) const {
  return Diags.Report(Loc, DiagID);
}

/// Retrieve the identifier table associated with the
/// preprocessor.
IdentifierTable &ASTReader::getIdentifierTable() {
  return PP.getIdentifierTable();
}

/// Record that the given ID maps to the given switch-case
/// statement.
void ASTReader::RecordSwitchCaseID(SwitchCase *SC, unsigned ID) {
  assert((*CurrSwitchCaseStmts)[ID] == nullptr &&
         "Already have a SwitchCase with this ID");
  (*CurrSwitchCaseStmts)[ID] = SC;
}

/// Retrieve the switch-case statement with the given ID.
SwitchCase *ASTReader::getSwitchCaseWithID(unsigned ID) {
  assert((*CurrSwitchCaseStmts)[ID] != nullptr && "No SwitchCase with this ID");
  return (*CurrSwitchCaseStmts)[ID];
}

void ASTReader::ClearSwitchCaseIDs() {
  CurrSwitchCaseStmts->clear();
}

void ASTReader::ReadComments() {
  ASTContext &Context = getContext();
  std::vector<RawComment *> Comments;
  for (SmallVectorImpl<std::pair<BitstreamCursor,
                                 serialization::ModuleFile *>>::iterator
       I = CommentsCursors.begin(),
       E = CommentsCursors.end();
       I != E; ++I) {
    Comments.clear();
    BitstreamCursor &Cursor = I->first;
    serialization::ModuleFile &F = *I->second;
    SavedStreamPosition SavedPosition(Cursor);

    RecordData Record;
    while (true) {
      Expected<llvm::BitstreamEntry> MaybeEntry =
          Cursor.advanceSkippingSubblocks(
              BitstreamCursor::AF_DontPopBlockAtEnd);
      if (!MaybeEntry) {
        Error(MaybeEntry.takeError());
        return;
      }
      llvm::BitstreamEntry Entry = MaybeEntry.get();

      switch (Entry.Kind) {
      case llvm::BitstreamEntry::SubBlock: // Handled for us already.
      case llvm::BitstreamEntry::Error:
        Error("malformed block record in AST file");
        return;
      case llvm::BitstreamEntry::EndBlock:
        goto NextCursor;
      case llvm::BitstreamEntry::Record:
        // The interesting case.
        break;
      }

      // Read a record.
      Record.clear();
      Expected<unsigned> MaybeComment = Cursor.readRecord(Entry.ID, Record);
      if (!MaybeComment) {
        Error(MaybeComment.takeError());
        return;
      }
      switch ((CommentRecordTypes)MaybeComment.get()) {
      case COMMENTS_RAW_COMMENT: {
        unsigned Idx = 0;
        SourceRange SR = ReadSourceRange(F, Record, Idx);
        RawComment::CommentKind Kind =
            (RawComment::CommentKind) Record[Idx++];
        bool IsTrailingComment = Record[Idx++];
        bool IsAlmostTrailingComment = Record[Idx++];
        Comments.push_back(new (Context) RawComment(
            SR, Kind, IsTrailingComment, IsAlmostTrailingComment));
        break;
      }
      }
    }
  NextCursor:
    llvm::DenseMap<FileID, std::map<unsigned, RawComment *>>
        FileToOffsetToComment;
    for (RawComment *C : Comments) {
      SourceLocation CommentLoc = C->getBeginLoc();
      if (CommentLoc.isValid()) {
        std::pair<FileID, unsigned> Loc =
            SourceMgr.getDecomposedLoc(CommentLoc);
        if (Loc.first.isValid())
          Context.Comments.OrderedComments[Loc.first].emplace(Loc.second, C);
      }
    }
  }
}

void ASTReader::visitInputFiles(serialization::ModuleFile &MF,
                                bool IncludeSystem, bool Complain,
                    llvm::function_ref<void(const serialization::InputFile &IF,
                                            bool isSystem)> Visitor) {
  unsigned NumUserInputs = MF.NumUserInputFiles;
  unsigned NumInputs = MF.InputFilesLoaded.size();
  assert(NumUserInputs <= NumInputs);
  unsigned N = IncludeSystem ? NumInputs : NumUserInputs;
  for (unsigned I = 0; I < N; ++I) {
    bool IsSystem = I >= NumUserInputs;
    InputFile IF = getInputFile(MF, I+1, Complain);
    Visitor(IF, IsSystem);
  }
}

void ASTReader::visitTopLevelModuleMaps(
    serialization::ModuleFile &MF,
    llvm::function_ref<void(const FileEntry *FE)> Visitor) {
  unsigned NumInputs = MF.InputFilesLoaded.size();
  for (unsigned I = 0; I < NumInputs; ++I) {
    InputFileInfo IFI = readInputFileInfo(MF, I + 1);
    if (IFI.TopLevelModuleMap)
      // FIXME: This unnecessarily re-reads the InputFileInfo.
      if (auto *FE = getInputFile(MF, I + 1).getFile())
        Visitor(FE);
  }
}

std::string ASTReader::getOwningModuleNameForDiagnostic(const Decl *D) {
  // If we know the owning module, use it.
  if (Module *M = D->getImportedOwningModule())
    return M->getFullModuleName();

  // Otherwise, use the name of the top-level module the decl is within.
  if (ModuleFile *M = getOwningModuleFile(D))
    return M->ModuleName;

  // Not from a module.
  return {};
}

void ASTReader::finishPendingActions() {
  while (!PendingIdentifierInfos.empty() || !PendingFunctionTypes.empty() ||
         !PendingIncompleteDeclChains.empty() || !PendingDeclChains.empty() ||
         !PendingMacroIDs.empty() || !PendingDeclContextInfos.empty() ||
         !PendingUpdateRecords.empty()) {
    // If any identifiers with corresponding top-level declarations have
    // been loaded, load those declarations now.
    using TopLevelDeclsMap =
        llvm::DenseMap<IdentifierInfo *, SmallVector<Decl *, 2>>;
    TopLevelDeclsMap TopLevelDecls;

    while (!PendingIdentifierInfos.empty()) {
      IdentifierInfo *II = PendingIdentifierInfos.back().first;
      SmallVector<uint32_t, 4> DeclIDs =
          std::move(PendingIdentifierInfos.back().second);
      PendingIdentifierInfos.pop_back();

      SetGloballyVisibleDecls(II, DeclIDs, &TopLevelDecls[II]);
    }

    // Load each function type that we deferred loading because it was a
    // deduced type that might refer to a local type declared within itself.
    for (unsigned I = 0; I != PendingFunctionTypes.size(); ++I) {
      auto *FD = PendingFunctionTypes[I].first;
      FD->setType(GetType(PendingFunctionTypes[I].second));

      // If we gave a function a deduced return type, remember that we need to
      // propagate that along the redeclaration chain.
      auto *DT = FD->getReturnType()->getContainedDeducedType();
      if (DT && DT->isDeduced())
        PendingDeducedTypeUpdates.insert(
            {FD->getCanonicalDecl(), FD->getReturnType()});
    }
    PendingFunctionTypes.clear();

    // For each decl chain that we wanted to complete while deserializing, mark
    // it as "still needs to be completed".
    for (unsigned I = 0; I != PendingIncompleteDeclChains.size(); ++I) {
      markIncompleteDeclChain(PendingIncompleteDeclChains[I]);
    }
    PendingIncompleteDeclChains.clear();

    // Load pending declaration chains.
    for (unsigned I = 0; I != PendingDeclChains.size(); ++I)
      loadPendingDeclChain(PendingDeclChains[I].first,
                           PendingDeclChains[I].second);
    PendingDeclChains.clear();

    // Make the most recent of the top-level declarations visible.
    for (TopLevelDeclsMap::iterator TLD = TopLevelDecls.begin(),
           TLDEnd = TopLevelDecls.end(); TLD != TLDEnd; ++TLD) {
      IdentifierInfo *II = TLD->first;
      for (unsigned I = 0, N = TLD->second.size(); I != N; ++I) {
        pushExternalDeclIntoScope(cast<NamedDecl>(TLD->second[I]), II);
      }
    }

    // Load any pending macro definitions.
    for (unsigned I = 0; I != PendingMacroIDs.size(); ++I) {
      IdentifierInfo *II = PendingMacroIDs.begin()[I].first;
      SmallVector<PendingMacroInfo, 2> GlobalIDs;
      GlobalIDs.swap(PendingMacroIDs.begin()[I].second);
      // Initialize the macro history from chained-PCHs ahead of module imports.
      for (unsigned IDIdx = 0, NumIDs = GlobalIDs.size(); IDIdx != NumIDs;
           ++IDIdx) {
        const PendingMacroInfo &Info = GlobalIDs[IDIdx];
        if (!Info.M->isModule())
          resolvePendingMacro(II, Info);
      }
      // Handle module imports.
      for (unsigned IDIdx = 0, NumIDs = GlobalIDs.size(); IDIdx != NumIDs;
           ++IDIdx) {
        const PendingMacroInfo &Info = GlobalIDs[IDIdx];
        if (Info.M->isModule())
          resolvePendingMacro(II, Info);
      }
    }
    PendingMacroIDs.clear();

    // Wire up the DeclContexts for Decls that we delayed setting until
    // recursive loading is completed.
    while (!PendingDeclContextInfos.empty()) {
      PendingDeclContextInfo Info = PendingDeclContextInfos.front();
      PendingDeclContextInfos.pop_front();
      DeclContext *SemaDC = cast<DeclContext>(GetDecl(Info.SemaDC));
      DeclContext *LexicalDC = cast<DeclContext>(GetDecl(Info.LexicalDC));
      Info.D->setDeclContextsImpl(SemaDC, LexicalDC, getContext());
    }

    // Perform any pending declaration updates.
    while (!PendingUpdateRecords.empty()) {
      auto Update = PendingUpdateRecords.pop_back_val();
      ReadingKindTracker ReadingKind(Read_Decl, *this);
      loadDeclUpdateRecords(Update);
    }
  }

  // At this point, all update records for loaded decls are in place, so any
  // fake class definitions should have become real.
  assert(PendingFakeDefinitionData.empty() &&
         "faked up a class definition but never saw the real one");

  // If we deserialized any C++ or Objective-C class definitions, any
  // Objective-C protocol definitions, or any redeclarable templates, make sure
  // that all redeclarations point to the definitions. Note that this can only
  // happen now, after the redeclaration chains have been fully wired.
  for (Decl *D : PendingDefinitions) {
    if (TagDecl *TD = dyn_cast<TagDecl>(D)) {
      if (const TagType *TagT = dyn_cast<TagType>(TD->getTypeForDecl())) {
        // Make sure that the TagType points at the definition.
        const_cast<TagType*>(TagT)->decl = TD;
      }

      if (auto RD = dyn_cast<CXXRecordDecl>(D)) {
        for (auto *R = getMostRecentExistingDecl(RD); R;
             R = R->getPreviousDecl()) {
          assert((R == D) ==
                     cast<CXXRecordDecl>(R)->isThisDeclarationADefinition() &&
                 "declaration thinks it's the definition but it isn't");
          cast<CXXRecordDecl>(R)->DefinitionData = RD->DefinitionData;
        }
      }

      continue;
    }

    if (auto ID = dyn_cast<ObjCInterfaceDecl>(D)) {
      // Make sure that the ObjCInterfaceType points at the definition.
      const_cast<ObjCInterfaceType *>(cast<ObjCInterfaceType>(ID->TypeForDecl))
        ->Decl = ID;

      for (auto *R = getMostRecentExistingDecl(ID); R; R = R->getPreviousDecl())
        cast<ObjCInterfaceDecl>(R)->Data = ID->Data;

      continue;
    }

    if (auto PD = dyn_cast<ObjCProtocolDecl>(D)) {
      for (auto *R = getMostRecentExistingDecl(PD); R; R = R->getPreviousDecl())
        cast<ObjCProtocolDecl>(R)->Data = PD->Data;

      continue;
    }

    auto RTD = cast<RedeclarableTemplateDecl>(D)->getCanonicalDecl();
    for (auto *R = getMostRecentExistingDecl(RTD); R; R = R->getPreviousDecl())
      cast<RedeclarableTemplateDecl>(R)->Common = RTD->Common;
  }
  PendingDefinitions.clear();

  // Load the bodies of any functions or methods we've encountered. We do
  // this now (delayed) so that we can be sure that the declaration chains
  // have been fully wired up (hasBody relies on this).
  // FIXME: We shouldn't require complete redeclaration chains here.
  for (PendingBodiesMap::iterator PB = PendingBodies.begin(),
                               PBEnd = PendingBodies.end();
       PB != PBEnd; ++PB) {
    if (FunctionDecl *FD = dyn_cast<FunctionDecl>(PB->first)) {
      // For a function defined inline within a class template, force the
      // canonical definition to be the one inside the canonical definition of
      // the template. This ensures that we instantiate from a correct view
      // of the template.
      //
      // Sadly we can't do this more generally: we can't be sure that all
      // copies of an arbitrary class definition will have the same members
      // defined (eg, some member functions may not be instantiated, and some
      // special members may or may not have been implicitly defined).
      if (auto *RD = dyn_cast<CXXRecordDecl>(FD->getLexicalParent()))
        if (RD->isDependentContext() && !RD->isThisDeclarationADefinition())
          continue;

      // FIXME: Check for =delete/=default?
      // FIXME: Complain about ODR violations here?
      const FunctionDecl *Defn = nullptr;
      if (!getContext().getLangOpts().Modules || !FD->hasBody(Defn)) {
        FD->setLazyBody(PB->second);
      } else {
        auto *NonConstDefn = const_cast<FunctionDecl*>(Defn);
        mergeDefinitionVisibility(NonConstDefn, FD);

        if (!FD->isLateTemplateParsed() &&
            !NonConstDefn->isLateTemplateParsed() &&
            FD->getODRHash() != NonConstDefn->getODRHash()) {
          if (!isa<CXXMethodDecl>(FD)) {
            PendingFunctionOdrMergeFailures[FD].push_back(NonConstDefn);
          } else if (FD->getLexicalParent()->isFileContext() &&
                     NonConstDefn->getLexicalParent()->isFileContext()) {
            // Only diagnose out-of-line method definitions.  If they are
            // in class definitions, then an error will be generated when
            // processing the class bodies.
            PendingFunctionOdrMergeFailures[FD].push_back(NonConstDefn);
          }
        }
      }
      continue;
    }

    ObjCMethodDecl *MD = cast<ObjCMethodDecl>(PB->first);
    if (!getContext().getLangOpts().Modules || !MD->hasBody())
      MD->setLazyBody(PB->second);
  }
  PendingBodies.clear();

  // Do some cleanup.
  for (auto *ND : PendingMergedDefinitionsToDeduplicate)
    getContext().deduplicateMergedDefinitonsFor(ND);
  PendingMergedDefinitionsToDeduplicate.clear();
}

void ASTReader::diagnoseOdrViolations() {
  if (PendingOdrMergeFailures.empty() && PendingOdrMergeChecks.empty() &&
      PendingFunctionOdrMergeFailures.empty() &&
      PendingEnumOdrMergeFailures.empty())
    return;

  // Trigger the import of the full definition of each class that had any
  // odr-merging problems, so we can produce better diagnostics for them.
  // These updates may in turn find and diagnose some ODR failures, so take
  // ownership of the set first.
  auto OdrMergeFailures = std::move(PendingOdrMergeFailures);
  PendingOdrMergeFailures.clear();
  for (auto &Merge : OdrMergeFailures) {
    Merge.first->buildLookup();
    Merge.first->decls_begin();
    Merge.first->bases_begin();
    Merge.first->vbases_begin();
    for (auto &RecordPair : Merge.second) {
      auto *RD = RecordPair.first;
      RD->decls_begin();
      RD->bases_begin();
      RD->vbases_begin();
    }
  }

  // Trigger the import of functions.
  auto FunctionOdrMergeFailures = std::move(PendingFunctionOdrMergeFailures);
  PendingFunctionOdrMergeFailures.clear();
  for (auto &Merge : FunctionOdrMergeFailures) {
    Merge.first->buildLookup();
    Merge.first->decls_begin();
    Merge.first->getBody();
    for (auto &FD : Merge.second) {
      FD->buildLookup();
      FD->decls_begin();
      FD->getBody();
    }
  }

  // Trigger the import of enums.
  auto EnumOdrMergeFailures = std::move(PendingEnumOdrMergeFailures);
  PendingEnumOdrMergeFailures.clear();
  for (auto &Merge : EnumOdrMergeFailures) {
    Merge.first->decls_begin();
    for (auto &Enum : Merge.second) {
      Enum->decls_begin();
    }
  }

  // For each declaration from a merged context, check that the canonical
  // definition of that context also contains a declaration of the same
  // entity.
  //
  // Caution: this loop does things that might invalidate iterators into
  // PendingOdrMergeChecks. Don't turn this into a range-based for loop!
  while (!PendingOdrMergeChecks.empty()) {
    NamedDecl *D = PendingOdrMergeChecks.pop_back_val();

    // FIXME: Skip over implicit declarations for now. This matters for things
    // like implicitly-declared special member functions. This isn't entirely
    // correct; we can end up with multiple unmerged declarations of the same
    // implicit entity.
    if (D->isImplicit())
      continue;

    DeclContext *CanonDef = D->getDeclContext();

    bool Found = false;
    const Decl *DCanon = D->getCanonicalDecl();

    for (auto RI : D->redecls()) {
      if (RI->getLexicalDeclContext() == CanonDef) {
        Found = true;
        break;
      }
    }
    if (Found)
      continue;

    // Quick check failed, time to do the slow thing. Note, we can't just
    // look up the name of D in CanonDef here, because the member that is
    // in CanonDef might not be found by name lookup (it might have been
    // replaced by a more recent declaration in the lookup table), and we
    // can't necessarily find it in the redeclaration chain because it might
    // be merely mergeable, not redeclarable.
    llvm::SmallVector<const NamedDecl*, 4> Candidates;
    for (auto *CanonMember : CanonDef->decls()) {
      if (CanonMember->getCanonicalDecl() == DCanon) {
        // This can happen if the declaration is merely mergeable and not
        // actually redeclarable (we looked for redeclarations earlier).
        //
        // FIXME: We should be able to detect this more efficiently, without
        // pulling in all of the members of CanonDef.
        Found = true;
        break;
      }
      if (auto *ND = dyn_cast<NamedDecl>(CanonMember))
        if (ND->getDeclName() == D->getDeclName())
          Candidates.push_back(ND);
    }

    if (!Found) {
      // The AST doesn't like TagDecls becoming invalid after they've been
      // completed. We only really need to mark FieldDecls as invalid here.
      if (!isa<TagDecl>(D))
        D->setInvalidDecl();

      // Ensure we don't accidentally recursively enter deserialization while
      // we're producing our diagnostic.
      Deserializing RecursionGuard(this);

      std::string CanonDefModule =
          getOwningModuleNameForDiagnostic(cast<Decl>(CanonDef));
      Diag(D->getLocation(), diag::err_module_odr_violation_missing_decl)
        << D << getOwningModuleNameForDiagnostic(D)
        << CanonDef << CanonDefModule.empty() << CanonDefModule;

      if (Candidates.empty())
        Diag(cast<Decl>(CanonDef)->getLocation(),
             diag::note_module_odr_violation_no_possible_decls) << D;
      else {
        for (unsigned I = 0, N = Candidates.size(); I != N; ++I)
          Diag(Candidates[I]->getLocation(),
               diag::note_module_odr_violation_possible_decl)
            << Candidates[I];
      }

      DiagnosedOdrMergeFailures.insert(CanonDef);
    }
  }

  if (OdrMergeFailures.empty() && FunctionOdrMergeFailures.empty() &&
      EnumOdrMergeFailures.empty())
    return;

  // Ensure we don't accidentally recursively enter deserialization while
  // we're producing our diagnostics.
  Deserializing RecursionGuard(this);

  // Common code for hashing helpers.
  ODRHash Hash;
  auto ComputeQualTypeODRHash = [&Hash](QualType Ty) {
    Hash.clear();
    Hash.AddQualType(Ty);
    return Hash.CalculateHash();
  };

  auto ComputeODRHash = [&Hash](const Stmt *S) {
    assert(S);
    Hash.clear();
    Hash.AddStmt(S);
    return Hash.CalculateHash();
  };

  auto ComputeSubDeclODRHash = [&Hash](const Decl *D) {
    assert(D);
    Hash.clear();
    Hash.AddSubDecl(D);
    return Hash.CalculateHash();
  };

  auto ComputeTemplateArgumentODRHash = [&Hash](const TemplateArgument &TA) {
    Hash.clear();
    Hash.AddTemplateArgument(TA);
    return Hash.CalculateHash();
  };

  auto ComputeTemplateParameterListODRHash =
      [&Hash](const TemplateParameterList *TPL) {
        assert(TPL);
        Hash.clear();
        Hash.AddTemplateParameterList(TPL);
        return Hash.CalculateHash();
      };

  // Used with err_module_odr_violation_mismatch_decl and
  // note_module_odr_violation_mismatch_decl
  // This list should be the same Decl's as in ODRHash::isDeclToBeProcessed
  enum ODRMismatchDecl {
    EndOfClass,
    PublicSpecifer,
    PrivateSpecifer,
    ProtectedSpecifer,
    StaticAssert,
    Field,
    CXXMethod,
    TypeAlias,
    TypeDef,
    Var,
    Friend,
    FunctionTemplate,
    Other
  };

  // Used with err_module_odr_violation_mismatch_decl_diff and
  // note_module_odr_violation_mismatch_decl_diff
  enum ODRMismatchDeclDifference {
    StaticAssertCondition,
    StaticAssertMessage,
    StaticAssertOnlyMessage,
    FieldName,
    FieldTypeName,
    FieldSingleBitField,
    FieldDifferentWidthBitField,
    FieldSingleMutable,
    FieldSingleInitializer,
    FieldDifferentInitializers,
    MethodName,
    MethodDeleted,
    MethodDefaulted,
    MethodVirtual,
    MethodStatic,
    MethodVolatile,
    MethodConst,
    MethodInline,
    MethodNumberParameters,
    MethodParameterType,
    MethodParameterName,
    MethodParameterSingleDefaultArgument,
    MethodParameterDifferentDefaultArgument,
    MethodNoTemplateArguments,
    MethodDifferentNumberTemplateArguments,
    MethodDifferentTemplateArgument,
    MethodSingleBody,
    MethodDifferentBody,
    TypedefName,
    TypedefType,
    VarName,
    VarType,
    VarSingleInitializer,
    VarDifferentInitializer,
    VarConstexpr,
    FriendTypeFunction,
    FriendType,
    FriendFunction,
    FunctionTemplateDifferentNumberParameters,
    FunctionTemplateParameterDifferentKind,
    FunctionTemplateParameterName,
    FunctionTemplateParameterSingleDefaultArgument,
    FunctionTemplateParameterDifferentDefaultArgument,
    FunctionTemplateParameterDifferentType,
    FunctionTemplatePackParameter,
  };

  // These lambdas have the common portions of the ODR diagnostics.  This
  // has the same return as Diag(), so addition parameters can be passed
  // in with operator<<
  auto ODRDiagDeclError = [this](NamedDecl *FirstRecord, StringRef FirstModule,
                                 SourceLocation Loc, SourceRange Range,
                                 ODRMismatchDeclDifference DiffType) {
    return Diag(Loc, diag::err_module_odr_violation_mismatch_decl_diff)
           << FirstRecord << FirstModule.empty() << FirstModule << Range
           << DiffType;
  };
  auto ODRDiagDeclNote = [this](StringRef SecondModule, SourceLocation Loc,
                                SourceRange Range, ODRMismatchDeclDifference DiffType) {
    return Diag(Loc, diag::note_module_odr_violation_mismatch_decl_diff)
           << SecondModule << Range << DiffType;
  };

  auto ODRDiagField = [this, &ODRDiagDeclError, &ODRDiagDeclNote,
                       &ComputeQualTypeODRHash, &ComputeODRHash](
                          NamedDecl *FirstRecord, StringRef FirstModule,
                          StringRef SecondModule, FieldDecl *FirstField,
                          FieldDecl *SecondField) {
    IdentifierInfo *FirstII = FirstField->getIdentifier();
    IdentifierInfo *SecondII = SecondField->getIdentifier();
    if (FirstII->getName() != SecondII->getName()) {
      ODRDiagDeclError(FirstRecord, FirstModule, FirstField->getLocation(),
                       FirstField->getSourceRange(), FieldName)
          << FirstII;
      ODRDiagDeclNote(SecondModule, SecondField->getLocation(),
                      SecondField->getSourceRange(), FieldName)
          << SecondII;

      return true;
    }

    assert(getContext().hasSameType(FirstField->getType(),
                                    SecondField->getType()));

    QualType FirstType = FirstField->getType();
    QualType SecondType = SecondField->getType();
    if (ComputeQualTypeODRHash(FirstType) !=
        ComputeQualTypeODRHash(SecondType)) {
      ODRDiagDeclError(FirstRecord, FirstModule, FirstField->getLocation(),
                       FirstField->getSourceRange(), FieldTypeName)
          << FirstII << FirstType;
      ODRDiagDeclNote(SecondModule, SecondField->getLocation(),
                      SecondField->getSourceRange(), FieldTypeName)
          << SecondII << SecondType;

      return true;
    }

    const bool IsFirstBitField = FirstField->isBitField();
    const bool IsSecondBitField = SecondField->isBitField();
    if (IsFirstBitField != IsSecondBitField) {
      ODRDiagDeclError(FirstRecord, FirstModule, FirstField->getLocation(),
                       FirstField->getSourceRange(), FieldSingleBitField)
          << FirstII << IsFirstBitField;
      ODRDiagDeclNote(SecondModule, SecondField->getLocation(),
                      SecondField->getSourceRange(), FieldSingleBitField)
          << SecondII << IsSecondBitField;
      return true;
    }

    if (IsFirstBitField && IsSecondBitField) {
      unsigned FirstBitWidthHash =
          ComputeODRHash(FirstField->getBitWidth());
      unsigned SecondBitWidthHash =
          ComputeODRHash(SecondField->getBitWidth());
      if (FirstBitWidthHash != SecondBitWidthHash) {
        ODRDiagDeclError(FirstRecord, FirstModule, FirstField->getLocation(),
                         FirstField->getSourceRange(),
                         FieldDifferentWidthBitField)
            << FirstII << FirstField->getBitWidth()->getSourceRange();
        ODRDiagDeclNote(SecondModule, SecondField->getLocation(),
                        SecondField->getSourceRange(),
                        FieldDifferentWidthBitField)
            << SecondII << SecondField->getBitWidth()->getSourceRange();
        return true;
      }
    }

    if (!PP.getLangOpts().CPlusPlus)
      return false;

    const bool IsFirstMutable = FirstField->isMutable();
    const bool IsSecondMutable = SecondField->isMutable();
    if (IsFirstMutable != IsSecondMutable) {
      ODRDiagDeclError(FirstRecord, FirstModule, FirstField->getLocation(),
                       FirstField->getSourceRange(), FieldSingleMutable)
          << FirstII << IsFirstMutable;
      ODRDiagDeclNote(SecondModule, SecondField->getLocation(),
                      SecondField->getSourceRange(), FieldSingleMutable)
          << SecondII << IsSecondMutable;
      return true;
    }

    const Expr *FirstInitializer = FirstField->getInClassInitializer();
    const Expr *SecondInitializer = SecondField->getInClassInitializer();
    if ((!FirstInitializer && SecondInitializer) ||
        (FirstInitializer && !SecondInitializer)) {
      ODRDiagDeclError(FirstRecord, FirstModule, FirstField->getLocation(),
                       FirstField->getSourceRange(), FieldSingleInitializer)
          << FirstII << (FirstInitializer != nullptr);
      ODRDiagDeclNote(SecondModule, SecondField->getLocation(),
                      SecondField->getSourceRange(), FieldSingleInitializer)
          << SecondII << (SecondInitializer != nullptr);
      return true;
    }

    if (FirstInitializer && SecondInitializer) {
      unsigned FirstInitHash = ComputeODRHash(FirstInitializer);
      unsigned SecondInitHash = ComputeODRHash(SecondInitializer);
      if (FirstInitHash != SecondInitHash) {
        ODRDiagDeclError(FirstRecord, FirstModule, FirstField->getLocation(),
                         FirstField->getSourceRange(),
                         FieldDifferentInitializers)
            << FirstII << FirstInitializer->getSourceRange();
        ODRDiagDeclNote(SecondModule, SecondField->getLocation(),
                        SecondField->getSourceRange(),
                        FieldDifferentInitializers)
            << SecondII << SecondInitializer->getSourceRange();
        return true;
      }
    }

    return false;
  };

  auto ODRDiagTypeDefOrAlias =
      [&ODRDiagDeclError, &ODRDiagDeclNote, &ComputeQualTypeODRHash](
          NamedDecl *FirstRecord, StringRef FirstModule, StringRef SecondModule,
          TypedefNameDecl *FirstTD, TypedefNameDecl *SecondTD,
          bool IsTypeAlias) {
        auto FirstName = FirstTD->getDeclName();
        auto SecondName = SecondTD->getDeclName();
        if (FirstName != SecondName) {
          ODRDiagDeclError(FirstRecord, FirstModule, FirstTD->getLocation(),
                           FirstTD->getSourceRange(), TypedefName)
              << IsTypeAlias << FirstName;
          ODRDiagDeclNote(SecondModule, SecondTD->getLocation(),
                          SecondTD->getSourceRange(), TypedefName)
              << IsTypeAlias << SecondName;
          return true;
        }

        QualType FirstType = FirstTD->getUnderlyingType();
        QualType SecondType = SecondTD->getUnderlyingType();
        if (ComputeQualTypeODRHash(FirstType) !=
            ComputeQualTypeODRHash(SecondType)) {
          ODRDiagDeclError(FirstRecord, FirstModule, FirstTD->getLocation(),
                           FirstTD->getSourceRange(), TypedefType)
              << IsTypeAlias << FirstName << FirstType;
          ODRDiagDeclNote(SecondModule, SecondTD->getLocation(),
                          SecondTD->getSourceRange(), TypedefType)
              << IsTypeAlias << SecondName << SecondType;
          return true;
        }

        return false;
  };

  auto ODRDiagVar = [&ODRDiagDeclError, &ODRDiagDeclNote,
                     &ComputeQualTypeODRHash, &ComputeODRHash,
                     this](NamedDecl *FirstRecord, StringRef FirstModule,
                           StringRef SecondModule, VarDecl *FirstVD,
                           VarDecl *SecondVD) {
    auto FirstName = FirstVD->getDeclName();
    auto SecondName = SecondVD->getDeclName();
    if (FirstName != SecondName) {
      ODRDiagDeclError(FirstRecord, FirstModule, FirstVD->getLocation(),
                       FirstVD->getSourceRange(), VarName)
          << FirstName;
      ODRDiagDeclNote(SecondModule, SecondVD->getLocation(),
                      SecondVD->getSourceRange(), VarName)
          << SecondName;
      return true;
    }

    QualType FirstType = FirstVD->getType();
    QualType SecondType = SecondVD->getType();
    if (ComputeQualTypeODRHash(FirstType) !=
        ComputeQualTypeODRHash(SecondType)) {
      ODRDiagDeclError(FirstRecord, FirstModule, FirstVD->getLocation(),
                       FirstVD->getSourceRange(), VarType)
          << FirstName << FirstType;
      ODRDiagDeclNote(SecondModule, SecondVD->getLocation(),
                      SecondVD->getSourceRange(), VarType)
          << SecondName << SecondType;
      return true;
    }

    if (!PP.getLangOpts().CPlusPlus)
      return false;

    const Expr *FirstInit = FirstVD->getInit();
    const Expr *SecondInit = SecondVD->getInit();
    if ((FirstInit == nullptr) != (SecondInit == nullptr)) {
      ODRDiagDeclError(FirstRecord, FirstModule, FirstVD->getLocation(),
                       FirstVD->getSourceRange(), VarSingleInitializer)
          << FirstName << (FirstInit == nullptr)
          << (FirstInit ? FirstInit->getSourceRange() : SourceRange());
      ODRDiagDeclNote(SecondModule, SecondVD->getLocation(),
                      SecondVD->getSourceRange(), VarSingleInitializer)
          << SecondName << (SecondInit == nullptr)
          << (SecondInit ? SecondInit->getSourceRange() : SourceRange());
      return true;
    }

    if (FirstInit && SecondInit &&
        ComputeODRHash(FirstInit) != ComputeODRHash(SecondInit)) {
      ODRDiagDeclError(FirstRecord, FirstModule, FirstVD->getLocation(),
                       FirstVD->getSourceRange(), VarDifferentInitializer)
          << FirstName << FirstInit->getSourceRange();
      ODRDiagDeclNote(SecondModule, SecondVD->getLocation(),
                      SecondVD->getSourceRange(), VarDifferentInitializer)
          << SecondName << SecondInit->getSourceRange();
      return true;
    }

    const bool FirstIsConstexpr = FirstVD->isConstexpr();
    const bool SecondIsConstexpr = SecondVD->isConstexpr();
    if (FirstIsConstexpr != SecondIsConstexpr) {
      ODRDiagDeclError(FirstRecord, FirstModule, FirstVD->getLocation(),
                       FirstVD->getSourceRange(), VarConstexpr)
          << FirstName << FirstIsConstexpr;
      ODRDiagDeclNote(SecondModule, SecondVD->getLocation(),
                      SecondVD->getSourceRange(), VarConstexpr)
          << SecondName << SecondIsConstexpr;
      return true;
    }
    return false;
  };

  auto DifferenceSelector = [](Decl *D) {
    assert(D && "valid Decl required");
    switch (D->getKind()) {
    default:
      return Other;
    case Decl::AccessSpec:
      switch (D->getAccess()) {
      case AS_public:
        return PublicSpecifer;
      case AS_private:
        return PrivateSpecifer;
      case AS_protected:
        return ProtectedSpecifer;
      case AS_none:
        break;
      }
      llvm_unreachable("Invalid access specifier");
    case Decl::StaticAssert:
      return StaticAssert;
    case Decl::Field:
      return Field;
    case Decl::CXXMethod:
    case Decl::CXXConstructor:
    case Decl::CXXDestructor:
      return CXXMethod;
    case Decl::TypeAlias:
      return TypeAlias;
    case Decl::Typedef:
      return TypeDef;
    case Decl::Var:
      return Var;
    case Decl::Friend:
      return Friend;
    case Decl::FunctionTemplate:
      return FunctionTemplate;
    }
  };

  using DeclHashes = llvm::SmallVector<std::pair<Decl *, unsigned>, 4>;
  auto PopulateHashes = [&ComputeSubDeclODRHash](DeclHashes &Hashes,
                                                 RecordDecl *Record,
                                                 const DeclContext *DC) {
    for (auto *D : Record->decls()) {
      if (!ODRHash::isDeclToBeProcessed(D, DC))
        continue;
      Hashes.emplace_back(D, ComputeSubDeclODRHash(D));
    }
  };

  struct DiffResult {
    Decl *FirstDecl = nullptr, *SecondDecl = nullptr;
    ODRMismatchDecl FirstDiffType = Other, SecondDiffType = Other;
  };

  // If there is a diagnoseable difference, FirstDiffType and
  // SecondDiffType will not be Other and FirstDecl and SecondDecl will be
  // filled in if not EndOfClass.
  auto FindTypeDiffs = [&DifferenceSelector](DeclHashes &FirstHashes,
                                             DeclHashes &SecondHashes) {
    DiffResult DR;
    auto FirstIt = FirstHashes.begin();
    auto SecondIt = SecondHashes.begin();
    while (FirstIt != FirstHashes.end() || SecondIt != SecondHashes.end()) {
      if (FirstIt != FirstHashes.end() && SecondIt != SecondHashes.end() &&
          FirstIt->second == SecondIt->second) {
        ++FirstIt;
        ++SecondIt;
        continue;
      }

      DR.FirstDecl = FirstIt == FirstHashes.end() ? nullptr : FirstIt->first;
      DR.SecondDecl =
          SecondIt == SecondHashes.end() ? nullptr : SecondIt->first;

      DR.FirstDiffType =
          DR.FirstDecl ? DifferenceSelector(DR.FirstDecl) : EndOfClass;
      DR.SecondDiffType =
          DR.SecondDecl ? DifferenceSelector(DR.SecondDecl) : EndOfClass;
      return DR;
    }
    return DR;
  };

  // Use this to diagnose that an unexpected Decl was encountered
  // or no difference was detected. This causes a generic error
  // message to be emitted.
  auto DiagnoseODRUnexpected = [this](DiffResult &DR, NamedDecl *FirstRecord,
                                      StringRef FirstModule,
                                      NamedDecl *SecondRecord,
                                      StringRef SecondModule) {
    Diag(FirstRecord->getLocation(),
         diag::err_module_odr_violation_different_definitions)
        << FirstRecord << FirstModule.empty() << FirstModule;

    if (DR.FirstDecl) {
      Diag(DR.FirstDecl->getLocation(), diag::note_first_module_difference)
          << FirstRecord << DR.FirstDecl->getSourceRange();
    }

    Diag(SecondRecord->getLocation(),
         diag::note_module_odr_violation_different_definitions)
        << SecondModule;

    if (DR.SecondDecl) {
      Diag(DR.SecondDecl->getLocation(), diag::note_second_module_difference)
          << DR.SecondDecl->getSourceRange();
    }
  };

  auto DiagnoseODRMismatch =
      [this](DiffResult &DR, NamedDecl *FirstRecord, StringRef FirstModule,
             NamedDecl *SecondRecord, StringRef SecondModule) {
        SourceLocation FirstLoc;
        SourceRange FirstRange;
        auto *FirstTag = dyn_cast<TagDecl>(FirstRecord);
        if (DR.FirstDiffType == EndOfClass && FirstTag) {
          FirstLoc = FirstTag->getBraceRange().getEnd();
        } else {
          FirstLoc = DR.FirstDecl->getLocation();
          FirstRange = DR.FirstDecl->getSourceRange();
        }
        Diag(FirstLoc, diag::err_module_odr_violation_mismatch_decl)
            << FirstRecord << FirstModule.empty() << FirstModule << FirstRange
            << DR.FirstDiffType;

        SourceLocation SecondLoc;
        SourceRange SecondRange;
        auto *SecondTag = dyn_cast<TagDecl>(SecondRecord);
        if (DR.SecondDiffType == EndOfClass && SecondTag) {
          SecondLoc = SecondTag->getBraceRange().getEnd();
        } else {
          SecondLoc = DR.SecondDecl->getLocation();
          SecondRange = DR.SecondDecl->getSourceRange();
        }
        Diag(SecondLoc, diag::note_module_odr_violation_mismatch_decl)
            << SecondModule << SecondRange << DR.SecondDiffType;
      };

  // Issue any pending ODR-failure diagnostics.
  for (auto &Merge : OdrMergeFailures) {
    // If we've already pointed out a specific problem with this class, don't
    // bother issuing a general "something's different" diagnostic.
    if (!DiagnosedOdrMergeFailures.insert(Merge.first).second)
      continue;

    bool Diagnosed = false;
    CXXRecordDecl *FirstRecord = Merge.first;
    std::string FirstModule = getOwningModuleNameForDiagnostic(FirstRecord);
    for (auto &RecordPair : Merge.second) {
      CXXRecordDecl *SecondRecord = RecordPair.first;
      // Multiple different declarations got merged together; tell the user
      // where they came from.
      if (FirstRecord == SecondRecord)
        continue;

      std::string SecondModule = getOwningModuleNameForDiagnostic(SecondRecord);

      auto *FirstDD = FirstRecord->DefinitionData;
      auto *SecondDD = RecordPair.second;

      assert(FirstDD && SecondDD && "Definitions without DefinitionData");

      // Diagnostics from DefinitionData are emitted here.
      if (FirstDD != SecondDD) {
        enum ODRDefinitionDataDifference {
          NumBases,
          NumVBases,
          BaseType,
          BaseVirtual,
          BaseAccess,
        };
        auto ODRDiagBaseError = [FirstRecord, &FirstModule,
                                 this](SourceLocation Loc, SourceRange Range,
                                       ODRDefinitionDataDifference DiffType) {
          return Diag(Loc, diag::err_module_odr_violation_definition_data)
                 << FirstRecord << FirstModule.empty() << FirstModule << Range
                 << DiffType;
        };
        auto ODRDiagBaseNote = [&SecondModule,
                                this](SourceLocation Loc, SourceRange Range,
                                      ODRDefinitionDataDifference DiffType) {
          return Diag(Loc, diag::note_module_odr_violation_definition_data)
                 << SecondModule << Range << DiffType;
        };

        unsigned FirstNumBases = FirstDD->NumBases;
        unsigned FirstNumVBases = FirstDD->NumVBases;
        unsigned SecondNumBases = SecondDD->NumBases;
        unsigned SecondNumVBases = SecondDD->NumVBases;

        auto GetSourceRange = [](struct CXXRecordDecl::DefinitionData *DD) {
          unsigned NumBases = DD->NumBases;
          if (NumBases == 0) return SourceRange();
          auto bases = DD->bases();
          return SourceRange(bases[0].getBeginLoc(),
                             bases[NumBases - 1].getEndLoc());
        };

        if (FirstNumBases != SecondNumBases) {
          ODRDiagBaseError(FirstRecord->getLocation(), GetSourceRange(FirstDD),
                           NumBases)
              << FirstNumBases;
          ODRDiagBaseNote(SecondRecord->getLocation(), GetSourceRange(SecondDD),
                          NumBases)
              << SecondNumBases;
          Diagnosed = true;
          break;
        }

        if (FirstNumVBases != SecondNumVBases) {
          ODRDiagBaseError(FirstRecord->getLocation(), GetSourceRange(FirstDD),
                           NumVBases)
              << FirstNumVBases;
          ODRDiagBaseNote(SecondRecord->getLocation(), GetSourceRange(SecondDD),
                          NumVBases)
              << SecondNumVBases;
          Diagnosed = true;
          break;
        }

        auto FirstBases = FirstDD->bases();
        auto SecondBases = SecondDD->bases();
        unsigned i = 0;
        for (i = 0; i < FirstNumBases; ++i) {
          auto FirstBase = FirstBases[i];
          auto SecondBase = SecondBases[i];
          if (ComputeQualTypeODRHash(FirstBase.getType()) !=
              ComputeQualTypeODRHash(SecondBase.getType())) {
            ODRDiagBaseError(FirstRecord->getLocation(),
                             FirstBase.getSourceRange(), BaseType)
                << (i + 1) << FirstBase.getType();
            ODRDiagBaseNote(SecondRecord->getLocation(),
                            SecondBase.getSourceRange(), BaseType)
                << (i + 1) << SecondBase.getType();
            break;
          }

          if (FirstBase.isVirtual() != SecondBase.isVirtual()) {
            ODRDiagBaseError(FirstRecord->getLocation(),
                             FirstBase.getSourceRange(), BaseVirtual)
                << (i + 1) << FirstBase.isVirtual() << FirstBase.getType();
            ODRDiagBaseNote(SecondRecord->getLocation(),
                            SecondBase.getSourceRange(), BaseVirtual)
                << (i + 1) << SecondBase.isVirtual() << SecondBase.getType();
            break;
          }

          if (FirstBase.getAccessSpecifierAsWritten() !=
              SecondBase.getAccessSpecifierAsWritten()) {
            ODRDiagBaseError(FirstRecord->getLocation(),
                             FirstBase.getSourceRange(), BaseAccess)
                << (i + 1) << FirstBase.getType()
                << (int)FirstBase.getAccessSpecifierAsWritten();
            ODRDiagBaseNote(SecondRecord->getLocation(),
                            SecondBase.getSourceRange(), BaseAccess)
                << (i + 1) << SecondBase.getType()
                << (int)SecondBase.getAccessSpecifierAsWritten();
            break;
          }
        }

        if (i != FirstNumBases) {
          Diagnosed = true;
          break;
        }
      }

      const ClassTemplateDecl *FirstTemplate =
          FirstRecord->getDescribedClassTemplate();
      const ClassTemplateDecl *SecondTemplate =
          SecondRecord->getDescribedClassTemplate();

      assert(!FirstTemplate == !SecondTemplate &&
             "Both pointers should be null or non-null");

      enum ODRTemplateDifference {
        ParamEmptyName,
        ParamName,
        ParamSingleDefaultArgument,
        ParamDifferentDefaultArgument,
      };

      if (FirstTemplate && SecondTemplate) {
        DeclHashes FirstTemplateHashes;
        DeclHashes SecondTemplateHashes;

        auto PopulateTemplateParameterHashs =
            [&ComputeSubDeclODRHash](DeclHashes &Hashes,
                                     const ClassTemplateDecl *TD) {
              for (auto *D : TD->getTemplateParameters()->asArray()) {
                Hashes.emplace_back(D, ComputeSubDeclODRHash(D));
              }
            };

        PopulateTemplateParameterHashs(FirstTemplateHashes, FirstTemplate);
        PopulateTemplateParameterHashs(SecondTemplateHashes, SecondTemplate);

        assert(FirstTemplateHashes.size() == SecondTemplateHashes.size() &&
               "Number of template parameters should be equal.");

        auto FirstIt = FirstTemplateHashes.begin();
        auto FirstEnd = FirstTemplateHashes.end();
        auto SecondIt = SecondTemplateHashes.begin();
        for (; FirstIt != FirstEnd; ++FirstIt, ++SecondIt) {
          if (FirstIt->second == SecondIt->second)
            continue;

          auto ODRDiagTemplateError = [FirstRecord, &FirstModule, this](
                                          SourceLocation Loc, SourceRange Range,
                                          ODRTemplateDifference DiffType) {
            return Diag(Loc, diag::err_module_odr_violation_template_parameter)
                   << FirstRecord << FirstModule.empty() << FirstModule << Range
                   << DiffType;
          };
          auto ODRDiagTemplateNote = [&SecondModule, this](
                                         SourceLocation Loc, SourceRange Range,
                                         ODRTemplateDifference DiffType) {
            return Diag(Loc, diag::note_module_odr_violation_template_parameter)
                   << SecondModule << Range << DiffType;
          };

          const NamedDecl* FirstDecl = cast<NamedDecl>(FirstIt->first);
          const NamedDecl* SecondDecl = cast<NamedDecl>(SecondIt->first);

          assert(FirstDecl->getKind() == SecondDecl->getKind() &&
                 "Parameter Decl's should be the same kind.");

          DeclarationName FirstName = FirstDecl->getDeclName();
          DeclarationName SecondName = SecondDecl->getDeclName();

          if (FirstName != SecondName) {
            const bool FirstNameEmpty =
                FirstName.isIdentifier() && !FirstName.getAsIdentifierInfo();
            const bool SecondNameEmpty =
                SecondName.isIdentifier() && !SecondName.getAsIdentifierInfo();
            assert((!FirstNameEmpty || !SecondNameEmpty) &&
                   "Both template parameters cannot be unnamed.");
            ODRDiagTemplateError(FirstDecl->getLocation(),
                                 FirstDecl->getSourceRange(),
                                 FirstNameEmpty ? ParamEmptyName : ParamName)
                << FirstName;
            ODRDiagTemplateNote(SecondDecl->getLocation(),
                                SecondDecl->getSourceRange(),
                                SecondNameEmpty ? ParamEmptyName : ParamName)
                << SecondName;
            break;
          }

          switch (FirstDecl->getKind()) {
          default:
            llvm_unreachable("Invalid template parameter type.");
          case Decl::TemplateTypeParm: {
            const auto *FirstParam = cast<TemplateTypeParmDecl>(FirstDecl);
            const auto *SecondParam = cast<TemplateTypeParmDecl>(SecondDecl);
            const bool HasFirstDefaultArgument =
                FirstParam->hasDefaultArgument() &&
                !FirstParam->defaultArgumentWasInherited();
            const bool HasSecondDefaultArgument =
                SecondParam->hasDefaultArgument() &&
                !SecondParam->defaultArgumentWasInherited();

            if (HasFirstDefaultArgument != HasSecondDefaultArgument) {
              ODRDiagTemplateError(FirstDecl->getLocation(),
                                   FirstDecl->getSourceRange(),
                                   ParamSingleDefaultArgument)
                  << HasFirstDefaultArgument;
              ODRDiagTemplateNote(SecondDecl->getLocation(),
                                  SecondDecl->getSourceRange(),
                                  ParamSingleDefaultArgument)
                  << HasSecondDefaultArgument;
              break;
            }

            assert(HasFirstDefaultArgument && HasSecondDefaultArgument &&
                   "Expecting default arguments.");

            ODRDiagTemplateError(FirstDecl->getLocation(),
                                 FirstDecl->getSourceRange(),
                                 ParamDifferentDefaultArgument);
            ODRDiagTemplateNote(SecondDecl->getLocation(),
                                SecondDecl->getSourceRange(),
                                ParamDifferentDefaultArgument);

            break;
          }
          case Decl::NonTypeTemplateParm: {
            const auto *FirstParam = cast<NonTypeTemplateParmDecl>(FirstDecl);
            const auto *SecondParam = cast<NonTypeTemplateParmDecl>(SecondDecl);
            const bool HasFirstDefaultArgument =
                FirstParam->hasDefaultArgument() &&
                !FirstParam->defaultArgumentWasInherited();
            const bool HasSecondDefaultArgument =
                SecondParam->hasDefaultArgument() &&
                !SecondParam->defaultArgumentWasInherited();

            if (HasFirstDefaultArgument != HasSecondDefaultArgument) {
              ODRDiagTemplateError(FirstDecl->getLocation(),
                                   FirstDecl->getSourceRange(),
                                   ParamSingleDefaultArgument)
                  << HasFirstDefaultArgument;
              ODRDiagTemplateNote(SecondDecl->getLocation(),
                                  SecondDecl->getSourceRange(),
                                  ParamSingleDefaultArgument)
                  << HasSecondDefaultArgument;
              break;
            }

            assert(HasFirstDefaultArgument && HasSecondDefaultArgument &&
                   "Expecting default arguments.");

            ODRDiagTemplateError(FirstDecl->getLocation(),
                                 FirstDecl->getSourceRange(),
                                 ParamDifferentDefaultArgument);
            ODRDiagTemplateNote(SecondDecl->getLocation(),
                                SecondDecl->getSourceRange(),
                                ParamDifferentDefaultArgument);

            break;
          }
          case Decl::TemplateTemplateParm: {
            const auto *FirstParam = cast<TemplateTemplateParmDecl>(FirstDecl);
            const auto *SecondParam =
                cast<TemplateTemplateParmDecl>(SecondDecl);
            const bool HasFirstDefaultArgument =
                FirstParam->hasDefaultArgument() &&
                !FirstParam->defaultArgumentWasInherited();
            const bool HasSecondDefaultArgument =
                SecondParam->hasDefaultArgument() &&
                !SecondParam->defaultArgumentWasInherited();

            if (HasFirstDefaultArgument != HasSecondDefaultArgument) {
              ODRDiagTemplateError(FirstDecl->getLocation(),
                                   FirstDecl->getSourceRange(),
                                   ParamSingleDefaultArgument)
                  << HasFirstDefaultArgument;
              ODRDiagTemplateNote(SecondDecl->getLocation(),
                                  SecondDecl->getSourceRange(),
                                  ParamSingleDefaultArgument)
                  << HasSecondDefaultArgument;
              break;
            }

            assert(HasFirstDefaultArgument && HasSecondDefaultArgument &&
                   "Expecting default arguments.");

            ODRDiagTemplateError(FirstDecl->getLocation(),
                                 FirstDecl->getSourceRange(),
                                 ParamDifferentDefaultArgument);
            ODRDiagTemplateNote(SecondDecl->getLocation(),
                                SecondDecl->getSourceRange(),
                                ParamDifferentDefaultArgument);

            break;
          }
          }

          break;
        }

        if (FirstIt != FirstEnd) {
          Diagnosed = true;
          break;
        }
      }

      DeclHashes FirstHashes;
      DeclHashes SecondHashes;
      const DeclContext *DC = FirstRecord;
      PopulateHashes(FirstHashes, FirstRecord, DC);
      PopulateHashes(SecondHashes, SecondRecord, DC);

      auto DR = FindTypeDiffs(FirstHashes, SecondHashes);
      ODRMismatchDecl FirstDiffType = DR.FirstDiffType;
      ODRMismatchDecl SecondDiffType = DR.SecondDiffType;
      Decl *FirstDecl = DR.FirstDecl;
      Decl *SecondDecl = DR.SecondDecl;

      if (FirstDiffType == Other || SecondDiffType == Other) {
        DiagnoseODRUnexpected(DR, FirstRecord, FirstModule, SecondRecord,
                              SecondModule);
        Diagnosed = true;
        break;
      }

      if (FirstDiffType != SecondDiffType) {
        DiagnoseODRMismatch(DR, FirstRecord, FirstModule, SecondRecord,
                            SecondModule);
        Diagnosed = true;
        break;
      }

      assert(FirstDiffType == SecondDiffType);

      switch (FirstDiffType) {
      case Other:
      case EndOfClass:
      case PublicSpecifer:
      case PrivateSpecifer:
      case ProtectedSpecifer:
        llvm_unreachable("Invalid diff type");

      case StaticAssert: {
        StaticAssertDecl *FirstSA = cast<StaticAssertDecl>(FirstDecl);
        StaticAssertDecl *SecondSA = cast<StaticAssertDecl>(SecondDecl);

        Expr *FirstExpr = FirstSA->getAssertExpr();
        Expr *SecondExpr = SecondSA->getAssertExpr();
        unsigned FirstODRHash = ComputeODRHash(FirstExpr);
        unsigned SecondODRHash = ComputeODRHash(SecondExpr);
        if (FirstODRHash != SecondODRHash) {
          ODRDiagDeclError(FirstRecord, FirstModule, FirstExpr->getBeginLoc(),
                           FirstExpr->getSourceRange(), StaticAssertCondition);
          ODRDiagDeclNote(SecondModule, SecondExpr->getBeginLoc(),
                          SecondExpr->getSourceRange(), StaticAssertCondition);
          Diagnosed = true;
          break;
        }

        StringLiteral *FirstStr = FirstSA->getMessage();
        StringLiteral *SecondStr = SecondSA->getMessage();
        assert((FirstStr || SecondStr) && "Both messages cannot be empty");
        if ((FirstStr && !SecondStr) || (!FirstStr && SecondStr)) {
          SourceLocation FirstLoc, SecondLoc;
          SourceRange FirstRange, SecondRange;
          if (FirstStr) {
            FirstLoc = FirstStr->getBeginLoc();
            FirstRange = FirstStr->getSourceRange();
          } else {
            FirstLoc = FirstSA->getBeginLoc();
            FirstRange = FirstSA->getSourceRange();
          }
          if (SecondStr) {
            SecondLoc = SecondStr->getBeginLoc();
            SecondRange = SecondStr->getSourceRange();
          } else {
            SecondLoc = SecondSA->getBeginLoc();
            SecondRange = SecondSA->getSourceRange();
          }
          ODRDiagDeclError(FirstRecord, FirstModule, FirstLoc, FirstRange,
                           StaticAssertOnlyMessage)
              << (FirstStr == nullptr);
          ODRDiagDeclNote(SecondModule, SecondLoc, SecondRange,
                          StaticAssertOnlyMessage)
              << (SecondStr == nullptr);
          Diagnosed = true;
          break;
        }

        if (FirstStr && SecondStr &&
            FirstStr->getString() != SecondStr->getString()) {
          ODRDiagDeclError(FirstRecord, FirstModule, FirstStr->getBeginLoc(),
                           FirstStr->getSourceRange(), StaticAssertMessage);
          ODRDiagDeclNote(SecondModule, SecondStr->getBeginLoc(),
                          SecondStr->getSourceRange(), StaticAssertMessage);
          Diagnosed = true;
          break;
        }
        break;
      }
      case Field: {
        Diagnosed = ODRDiagField(FirstRecord, FirstModule, SecondModule,
                                 cast<FieldDecl>(FirstDecl),
                                 cast<FieldDecl>(SecondDecl));
        break;
      }
      case CXXMethod: {
        enum {
          DiagMethod,
          DiagConstructor,
          DiagDestructor,
        } FirstMethodType,
            SecondMethodType;
        auto GetMethodTypeForDiagnostics = [](const CXXMethodDecl* D) {
          if (isa<CXXConstructorDecl>(D)) return DiagConstructor;
          if (isa<CXXDestructorDecl>(D)) return DiagDestructor;
          return DiagMethod;
        };
        const CXXMethodDecl *FirstMethod = cast<CXXMethodDecl>(FirstDecl);
        const CXXMethodDecl *SecondMethod = cast<CXXMethodDecl>(SecondDecl);
        FirstMethodType = GetMethodTypeForDiagnostics(FirstMethod);
        SecondMethodType = GetMethodTypeForDiagnostics(SecondMethod);
        auto FirstName = FirstMethod->getDeclName();
        auto SecondName = SecondMethod->getDeclName();
        if (FirstMethodType != SecondMethodType || FirstName != SecondName) {
          ODRDiagDeclError(FirstRecord, FirstModule, FirstMethod->getLocation(),
                           FirstMethod->getSourceRange(), MethodName)
              << FirstMethodType << FirstName;
          ODRDiagDeclNote(SecondModule, SecondMethod->getLocation(),
                          SecondMethod->getSourceRange(), MethodName)
              << SecondMethodType << SecondName;

          Diagnosed = true;
          break;
        }

        const bool FirstDeleted = FirstMethod->isDeletedAsWritten();
        const bool SecondDeleted = SecondMethod->isDeletedAsWritten();
        if (FirstDeleted != SecondDeleted) {
          ODRDiagDeclError(FirstRecord, FirstModule, FirstMethod->getLocation(),
                           FirstMethod->getSourceRange(), MethodDeleted)
              << FirstMethodType << FirstName << FirstDeleted;

          ODRDiagDeclNote(SecondModule, SecondMethod->getLocation(),
                          SecondMethod->getSourceRange(), MethodDeleted)
              << SecondMethodType << SecondName << SecondDeleted;
          Diagnosed = true;
          break;
        }

        const bool FirstDefaulted = FirstMethod->isExplicitlyDefaulted();
        const bool SecondDefaulted = SecondMethod->isExplicitlyDefaulted();
        if (FirstDefaulted != SecondDefaulted) {
          ODRDiagDeclError(FirstRecord, FirstModule, FirstMethod->getLocation(),
                           FirstMethod->getSourceRange(), MethodDefaulted)
              << FirstMethodType << FirstName << FirstDefaulted;

          ODRDiagDeclNote(SecondModule, SecondMethod->getLocation(),
                          SecondMethod->getSourceRange(), MethodDefaulted)
              << SecondMethodType << SecondName << SecondDefaulted;
          Diagnosed = true;
          break;
        }

        const bool FirstVirtual = FirstMethod->isVirtualAsWritten();
        const bool SecondVirtual = SecondMethod->isVirtualAsWritten();
        const bool FirstPure = FirstMethod->isPure();
        const bool SecondPure = SecondMethod->isPure();
        if ((FirstVirtual || SecondVirtual) &&
            (FirstVirtual != SecondVirtual || FirstPure != SecondPure)) {
          ODRDiagDeclError(FirstRecord, FirstModule, FirstMethod->getLocation(),
                           FirstMethod->getSourceRange(), MethodVirtual)
              << FirstMethodType << FirstName << FirstPure << FirstVirtual;
          ODRDiagDeclNote(SecondModule, SecondMethod->getLocation(),
                          SecondMethod->getSourceRange(), MethodVirtual)
              << SecondMethodType << SecondName << SecondPure << SecondVirtual;
          Diagnosed = true;
          break;
        }

        // CXXMethodDecl::isStatic uses the canonical Decl.  With Decl merging,
        // FirstDecl is the canonical Decl of SecondDecl, so the storage
        // class needs to be checked instead.
        const auto FirstStorage = FirstMethod->getStorageClass();
        const auto SecondStorage = SecondMethod->getStorageClass();
        const bool FirstStatic = FirstStorage == SC_Static;
        const bool SecondStatic = SecondStorage == SC_Static;
        if (FirstStatic != SecondStatic) {
          ODRDiagDeclError(FirstRecord, FirstModule, FirstMethod->getLocation(),
                           FirstMethod->getSourceRange(), MethodStatic)
              << FirstMethodType << FirstName << FirstStatic;
          ODRDiagDeclNote(SecondModule, SecondMethod->getLocation(),
                          SecondMethod->getSourceRange(), MethodStatic)
              << SecondMethodType << SecondName << SecondStatic;
          Diagnosed = true;
          break;
        }

        const bool FirstVolatile = FirstMethod->isVolatile();
        const bool SecondVolatile = SecondMethod->isVolatile();
        if (FirstVolatile != SecondVolatile) {
          ODRDiagDeclError(FirstRecord, FirstModule, FirstMethod->getLocation(),
                           FirstMethod->getSourceRange(), MethodVolatile)
              << FirstMethodType << FirstName << FirstVolatile;
          ODRDiagDeclNote(SecondModule, SecondMethod->getLocation(),
                          SecondMethod->getSourceRange(), MethodVolatile)
              << SecondMethodType << SecondName << SecondVolatile;
          Diagnosed = true;
          break;
        }

        const bool FirstConst = FirstMethod->isConst();
        const bool SecondConst = SecondMethod->isConst();
        if (FirstConst != SecondConst) {
          ODRDiagDeclError(FirstRecord, FirstModule, FirstMethod->getLocation(),
                           FirstMethod->getSourceRange(), MethodConst)
              << FirstMethodType << FirstName << FirstConst;
          ODRDiagDeclNote(SecondModule, SecondMethod->getLocation(),
                          SecondMethod->getSourceRange(), MethodConst)
              << SecondMethodType << SecondName << SecondConst;
          Diagnosed = true;
          break;
        }

        const bool FirstInline = FirstMethod->isInlineSpecified();
        const bool SecondInline = SecondMethod->isInlineSpecified();
        if (FirstInline != SecondInline) {
          ODRDiagDeclError(FirstRecord, FirstModule, FirstMethod->getLocation(),
                           FirstMethod->getSourceRange(), MethodInline)
              << FirstMethodType << FirstName << FirstInline;
          ODRDiagDeclNote(SecondModule, SecondMethod->getLocation(),
                          SecondMethod->getSourceRange(), MethodInline)
              << SecondMethodType << SecondName << SecondInline;
          Diagnosed = true;
          break;
        }

        const unsigned FirstNumParameters = FirstMethod->param_size();
        const unsigned SecondNumParameters = SecondMethod->param_size();
        if (FirstNumParameters != SecondNumParameters) {
          ODRDiagDeclError(FirstRecord, FirstModule, FirstMethod->getLocation(),
                           FirstMethod->getSourceRange(),
                           MethodNumberParameters)
              << FirstMethodType << FirstName << FirstNumParameters;
          ODRDiagDeclNote(SecondModule, SecondMethod->getLocation(),
                          SecondMethod->getSourceRange(),
                          MethodNumberParameters)
              << SecondMethodType << SecondName << SecondNumParameters;
          Diagnosed = true;
          break;
        }

        // Need this status boolean to know when break out of the switch.
        bool ParameterMismatch = false;
        for (unsigned I = 0; I < FirstNumParameters; ++I) {
          const ParmVarDecl *FirstParam = FirstMethod->getParamDecl(I);
          const ParmVarDecl *SecondParam = SecondMethod->getParamDecl(I);

          QualType FirstParamType = FirstParam->getType();
          QualType SecondParamType = SecondParam->getType();
          if (FirstParamType != SecondParamType &&
              ComputeQualTypeODRHash(FirstParamType) !=
                  ComputeQualTypeODRHash(SecondParamType)) {
            if (const DecayedType *ParamDecayedType =
                    FirstParamType->getAs<DecayedType>()) {
              ODRDiagDeclError(
                  FirstRecord, FirstModule, FirstMethod->getLocation(),
                  FirstMethod->getSourceRange(), MethodParameterType)
                  << FirstMethodType << FirstName << (I + 1) << FirstParamType
                  << true << ParamDecayedType->getOriginalType();
            } else {
              ODRDiagDeclError(
                  FirstRecord, FirstModule, FirstMethod->getLocation(),
                  FirstMethod->getSourceRange(), MethodParameterType)
                  << FirstMethodType << FirstName << (I + 1) << FirstParamType
                  << false;
            }

            if (const DecayedType *ParamDecayedType =
                    SecondParamType->getAs<DecayedType>()) {
              ODRDiagDeclNote(SecondModule, SecondMethod->getLocation(),
                              SecondMethod->getSourceRange(),
                              MethodParameterType)
                  << SecondMethodType << SecondName << (I + 1)
                  << SecondParamType << true
                  << ParamDecayedType->getOriginalType();
            } else {
              ODRDiagDeclNote(SecondModule, SecondMethod->getLocation(),
                              SecondMethod->getSourceRange(),
                              MethodParameterType)
                  << SecondMethodType << SecondName << (I + 1)
                  << SecondParamType << false;
            }
            ParameterMismatch = true;
            break;
          }

          DeclarationName FirstParamName = FirstParam->getDeclName();
          DeclarationName SecondParamName = SecondParam->getDeclName();
          if (FirstParamName != SecondParamName) {
            ODRDiagDeclError(FirstRecord, FirstModule,
                             FirstMethod->getLocation(),
                             FirstMethod->getSourceRange(), MethodParameterName)
                << FirstMethodType << FirstName << (I + 1) << FirstParamName;
            ODRDiagDeclNote(SecondModule, SecondMethod->getLocation(),
                            SecondMethod->getSourceRange(), MethodParameterName)
                << SecondMethodType << SecondName << (I + 1) << SecondParamName;
            ParameterMismatch = true;
            break;
          }

          const Expr *FirstInit = FirstParam->getInit();
          const Expr *SecondInit = SecondParam->getInit();
          if ((FirstInit == nullptr) != (SecondInit == nullptr)) {
            ODRDiagDeclError(FirstRecord, FirstModule,
                             FirstMethod->getLocation(),
                             FirstMethod->getSourceRange(),
                             MethodParameterSingleDefaultArgument)
                << FirstMethodType << FirstName << (I + 1)
                << (FirstInit == nullptr)
                << (FirstInit ? FirstInit->getSourceRange() : SourceRange());
            ODRDiagDeclNote(SecondModule, SecondMethod->getLocation(),
                            SecondMethod->getSourceRange(),
                            MethodParameterSingleDefaultArgument)
                << SecondMethodType << SecondName << (I + 1)
                << (SecondInit == nullptr)
                << (SecondInit ? SecondInit->getSourceRange() : SourceRange());
            ParameterMismatch = true;
            break;
          }

          if (FirstInit && SecondInit &&
              ComputeODRHash(FirstInit) != ComputeODRHash(SecondInit)) {
            ODRDiagDeclError(FirstRecord, FirstModule,
                             FirstMethod->getLocation(),
                             FirstMethod->getSourceRange(),
                             MethodParameterDifferentDefaultArgument)
                << FirstMethodType << FirstName << (I + 1)
                << FirstInit->getSourceRange();
            ODRDiagDeclNote(SecondModule, SecondMethod->getLocation(),
                            SecondMethod->getSourceRange(),
                            MethodParameterDifferentDefaultArgument)
                << SecondMethodType << SecondName << (I + 1)
                << SecondInit->getSourceRange();
            ParameterMismatch = true;
            break;

          }
        }

        if (ParameterMismatch) {
          Diagnosed = true;
          break;
        }

        const auto *FirstTemplateArgs =
            FirstMethod->getTemplateSpecializationArgs();
        const auto *SecondTemplateArgs =
            SecondMethod->getTemplateSpecializationArgs();

        if ((FirstTemplateArgs && !SecondTemplateArgs) ||
            (!FirstTemplateArgs && SecondTemplateArgs)) {
          ODRDiagDeclError(FirstRecord, FirstModule, FirstMethod->getLocation(),
                           FirstMethod->getSourceRange(),
                           MethodNoTemplateArguments)
              << FirstMethodType << FirstName << (FirstTemplateArgs != nullptr);
          ODRDiagDeclNote(SecondModule, SecondMethod->getLocation(),
                          SecondMethod->getSourceRange(),
                          MethodNoTemplateArguments)
              << SecondMethodType << SecondName
              << (SecondTemplateArgs != nullptr);

          Diagnosed = true;
          break;
        }

        if (FirstTemplateArgs && SecondTemplateArgs) {
          // Remove pack expansions from argument list.
          auto ExpandTemplateArgumentList =
              [](const TemplateArgumentList *TAL) {
                llvm::SmallVector<const TemplateArgument *, 8> ExpandedList;
                for (const TemplateArgument &TA : TAL->asArray()) {
                  if (TA.getKind() != TemplateArgument::Pack) {
                    ExpandedList.push_back(&TA);
                    continue;
                  }
                  for (const TemplateArgument &PackTA : TA.getPackAsArray()) {
                    ExpandedList.push_back(&PackTA);
                  }
                }
                return ExpandedList;
              };
          llvm::SmallVector<const TemplateArgument *, 8> FirstExpandedList =
              ExpandTemplateArgumentList(FirstTemplateArgs);
          llvm::SmallVector<const TemplateArgument *, 8> SecondExpandedList =
              ExpandTemplateArgumentList(SecondTemplateArgs);

          if (FirstExpandedList.size() != SecondExpandedList.size()) {
            ODRDiagDeclError(FirstRecord, FirstModule,
                             FirstMethod->getLocation(),
                             FirstMethod->getSourceRange(),
                             MethodDifferentNumberTemplateArguments)
                << FirstMethodType << FirstName
                << (unsigned)FirstExpandedList.size();
            ODRDiagDeclNote(SecondModule, SecondMethod->getLocation(),
                            SecondMethod->getSourceRange(),
                            MethodDifferentNumberTemplateArguments)
                << SecondMethodType << SecondName
                << (unsigned)SecondExpandedList.size();

            Diagnosed = true;
            break;
          }

          bool TemplateArgumentMismatch = false;
          for (unsigned i = 0, e = FirstExpandedList.size(); i != e; ++i) {
            const TemplateArgument &FirstTA = *FirstExpandedList[i],
                                   &SecondTA = *SecondExpandedList[i];
            if (ComputeTemplateArgumentODRHash(FirstTA) ==
                ComputeTemplateArgumentODRHash(SecondTA)) {
              continue;
            }

            ODRDiagDeclError(
                FirstRecord, FirstModule, FirstMethod->getLocation(),
                FirstMethod->getSourceRange(), MethodDifferentTemplateArgument)
                << FirstMethodType << FirstName << FirstTA << i + 1;
            ODRDiagDeclNote(SecondModule, SecondMethod->getLocation(),
                            SecondMethod->getSourceRange(),
                            MethodDifferentTemplateArgument)
                << SecondMethodType << SecondName << SecondTA << i + 1;

            TemplateArgumentMismatch = true;
            break;
          }

          if (TemplateArgumentMismatch) {
            Diagnosed = true;
            break;
          }
        }

        // Compute the hash of the method as if it has no body.
        auto ComputeCXXMethodODRHash = [&Hash](const CXXMethodDecl *D) {
          Hash.clear();
          Hash.AddFunctionDecl(D, true /*SkipBody*/);
          return Hash.CalculateHash();
        };

        // Compare the hash generated to the hash stored.  A difference means
        // that a body was present in the original source.  Due to merging,
        // the stardard way of detecting a body will not work.
        const bool HasFirstBody =
            ComputeCXXMethodODRHash(FirstMethod) != FirstMethod->getODRHash();
        const bool HasSecondBody =
            ComputeCXXMethodODRHash(SecondMethod) != SecondMethod->getODRHash();

        if (HasFirstBody != HasSecondBody) {
          ODRDiagDeclError(FirstRecord, FirstModule, FirstMethod->getLocation(),
                           FirstMethod->getSourceRange(), MethodSingleBody)
              << FirstMethodType << FirstName << HasFirstBody;
          ODRDiagDeclNote(SecondModule, SecondMethod->getLocation(),
                          SecondMethod->getSourceRange(), MethodSingleBody)
              << SecondMethodType << SecondName << HasSecondBody;
          Diagnosed = true;
          break;
        }

        if (HasFirstBody && HasSecondBody) {
          ODRDiagDeclError(FirstRecord, FirstModule, FirstMethod->getLocation(),
                           FirstMethod->getSourceRange(), MethodDifferentBody)
              << FirstMethodType << FirstName;
          ODRDiagDeclNote(SecondModule, SecondMethod->getLocation(),
                          SecondMethod->getSourceRange(), MethodDifferentBody)
              << SecondMethodType << SecondName;
          Diagnosed = true;
          break;
        }

        break;
      }
      case TypeAlias:
      case TypeDef: {
        Diagnosed = ODRDiagTypeDefOrAlias(
            FirstRecord, FirstModule, SecondModule,
            cast<TypedefNameDecl>(FirstDecl), cast<TypedefNameDecl>(SecondDecl),
            FirstDiffType == TypeAlias);
        break;
      }
      case Var: {
        Diagnosed =
            ODRDiagVar(FirstRecord, FirstModule, SecondModule,
                       cast<VarDecl>(FirstDecl), cast<VarDecl>(SecondDecl));
        break;
      }
      case Friend: {
        FriendDecl *FirstFriend = cast<FriendDecl>(FirstDecl);
        FriendDecl *SecondFriend = cast<FriendDecl>(SecondDecl);

        NamedDecl *FirstND = FirstFriend->getFriendDecl();
        NamedDecl *SecondND = SecondFriend->getFriendDecl();

        TypeSourceInfo *FirstTSI = FirstFriend->getFriendType();
        TypeSourceInfo *SecondTSI = SecondFriend->getFriendType();

        if (FirstND && SecondND) {
          ODRDiagDeclError(FirstRecord, FirstModule,
                           FirstFriend->getFriendLoc(),
                           FirstFriend->getSourceRange(), FriendFunction)
              << FirstND;
          ODRDiagDeclNote(SecondModule, SecondFriend->getFriendLoc(),
                          SecondFriend->getSourceRange(), FriendFunction)
              << SecondND;

          Diagnosed = true;
          break;
        }

        if (FirstTSI && SecondTSI) {
          QualType FirstFriendType = FirstTSI->getType();
          QualType SecondFriendType = SecondTSI->getType();
          assert(ComputeQualTypeODRHash(FirstFriendType) !=
                 ComputeQualTypeODRHash(SecondFriendType));
          ODRDiagDeclError(FirstRecord, FirstModule,
                           FirstFriend->getFriendLoc(),
                           FirstFriend->getSourceRange(), FriendType)
              << FirstFriendType;
          ODRDiagDeclNote(SecondModule, SecondFriend->getFriendLoc(),
                          SecondFriend->getSourceRange(), FriendType)
              << SecondFriendType;
          Diagnosed = true;
          break;
        }

        ODRDiagDeclError(FirstRecord, FirstModule, FirstFriend->getFriendLoc(),
                         FirstFriend->getSourceRange(), FriendTypeFunction)
            << (FirstTSI == nullptr);
        ODRDiagDeclNote(SecondModule, SecondFriend->getFriendLoc(),
                        SecondFriend->getSourceRange(), FriendTypeFunction)
            << (SecondTSI == nullptr);

        Diagnosed = true;
        break;
      }
      case FunctionTemplate: {
        FunctionTemplateDecl *FirstTemplate =
            cast<FunctionTemplateDecl>(FirstDecl);
        FunctionTemplateDecl *SecondTemplate =
            cast<FunctionTemplateDecl>(SecondDecl);

        TemplateParameterList *FirstTPL =
            FirstTemplate->getTemplateParameters();
        TemplateParameterList *SecondTPL =
            SecondTemplate->getTemplateParameters();

        if (FirstTPL->size() != SecondTPL->size()) {
          ODRDiagDeclError(FirstRecord, FirstModule,
                           FirstTemplate->getLocation(),
                           FirstTemplate->getSourceRange(),
                           FunctionTemplateDifferentNumberParameters)
              << FirstTemplate << FirstTPL->size();
          ODRDiagDeclNote(SecondModule, SecondTemplate->getLocation(),
                          SecondTemplate->getSourceRange(),
                          FunctionTemplateDifferentNumberParameters)
              << SecondTemplate << SecondTPL->size();

          Diagnosed = true;
          break;
        }

        bool ParameterMismatch = false;
        for (unsigned i = 0, e = FirstTPL->size(); i != e; ++i) {
          NamedDecl *FirstParam = FirstTPL->getParam(i);
          NamedDecl *SecondParam = SecondTPL->getParam(i);

          if (FirstParam->getKind() != SecondParam->getKind()) {
            enum {
              TemplateTypeParameter,
              NonTypeTemplateParameter,
              TemplateTemplateParameter,
            };
            auto GetParamType = [](NamedDecl *D) {
              switch (D->getKind()) {
                default:
                  llvm_unreachable("Unexpected template parameter type");
                case Decl::TemplateTypeParm:
                  return TemplateTypeParameter;
                case Decl::NonTypeTemplateParm:
                  return NonTypeTemplateParameter;
                case Decl::TemplateTemplateParm:
                  return TemplateTemplateParameter;
              }
            };

            ODRDiagDeclError(FirstRecord, FirstModule,
                             FirstTemplate->getLocation(),
                             FirstTemplate->getSourceRange(),
                             FunctionTemplateParameterDifferentKind)
                << FirstTemplate << (i + 1) << GetParamType(FirstParam);
            ODRDiagDeclNote(SecondModule, SecondTemplate->getLocation(),
                            SecondTemplate->getSourceRange(),
                            FunctionTemplateParameterDifferentKind)
                << SecondTemplate << (i + 1) << GetParamType(SecondParam);

            ParameterMismatch = true;
            break;
          }

          if (FirstParam->getName() != SecondParam->getName()) {
            ODRDiagDeclError(
                FirstRecord, FirstModule, FirstTemplate->getLocation(),
                FirstTemplate->getSourceRange(), FunctionTemplateParameterName)
                << FirstTemplate << (i + 1) << (bool)FirstParam->getIdentifier()
                << FirstParam;
            ODRDiagDeclNote(SecondModule, SecondTemplate->getLocation(),
                            SecondTemplate->getSourceRange(),
                            FunctionTemplateParameterName)
                << SecondTemplate << (i + 1)
                << (bool)SecondParam->getIdentifier() << SecondParam;
            ParameterMismatch = true;
            break;
          }

          if (isa<TemplateTypeParmDecl>(FirstParam) &&
              isa<TemplateTypeParmDecl>(SecondParam)) {
            TemplateTypeParmDecl *FirstTTPD =
                cast<TemplateTypeParmDecl>(FirstParam);
            TemplateTypeParmDecl *SecondTTPD =
                cast<TemplateTypeParmDecl>(SecondParam);
            bool HasFirstDefaultArgument =
                FirstTTPD->hasDefaultArgument() &&
                !FirstTTPD->defaultArgumentWasInherited();
            bool HasSecondDefaultArgument =
                SecondTTPD->hasDefaultArgument() &&
                !SecondTTPD->defaultArgumentWasInherited();
            if (HasFirstDefaultArgument != HasSecondDefaultArgument) {
              ODRDiagDeclError(FirstRecord, FirstModule,
                               FirstTemplate->getLocation(),
                               FirstTemplate->getSourceRange(),
                               FunctionTemplateParameterSingleDefaultArgument)
                  << FirstTemplate << (i + 1) << HasFirstDefaultArgument;
              ODRDiagDeclNote(SecondModule, SecondTemplate->getLocation(),
                              SecondTemplate->getSourceRange(),
                              FunctionTemplateParameterSingleDefaultArgument)
                  << SecondTemplate << (i + 1) << HasSecondDefaultArgument;
              ParameterMismatch = true;
              break;
            }

            if (HasFirstDefaultArgument && HasSecondDefaultArgument) {
              QualType FirstType = FirstTTPD->getDefaultArgument();
              QualType SecondType = SecondTTPD->getDefaultArgument();
              if (ComputeQualTypeODRHash(FirstType) !=
                  ComputeQualTypeODRHash(SecondType)) {
                ODRDiagDeclError(
                    FirstRecord, FirstModule, FirstTemplate->getLocation(),
                    FirstTemplate->getSourceRange(),
                    FunctionTemplateParameterDifferentDefaultArgument)
                    << FirstTemplate << (i + 1) << FirstType;
                ODRDiagDeclNote(
                    SecondModule, SecondTemplate->getLocation(),
                    SecondTemplate->getSourceRange(),
                    FunctionTemplateParameterDifferentDefaultArgument)
                    << SecondTemplate << (i + 1) << SecondType;
                ParameterMismatch = true;
                break;
              }
            }

            if (FirstTTPD->isParameterPack() !=
                SecondTTPD->isParameterPack()) {
              ODRDiagDeclError(FirstRecord, FirstModule,
                               FirstTemplate->getLocation(),
                               FirstTemplate->getSourceRange(),
                               FunctionTemplatePackParameter)
                  << FirstTemplate << (i + 1) << FirstTTPD->isParameterPack();
              ODRDiagDeclNote(SecondModule, SecondTemplate->getLocation(),
                              SecondTemplate->getSourceRange(),
                              FunctionTemplatePackParameter)
                  << SecondTemplate << (i + 1) << SecondTTPD->isParameterPack();
              ParameterMismatch = true;
              break;
            }
          }

          if (isa<TemplateTemplateParmDecl>(FirstParam) &&
              isa<TemplateTemplateParmDecl>(SecondParam)) {
            TemplateTemplateParmDecl *FirstTTPD =
                cast<TemplateTemplateParmDecl>(FirstParam);
            TemplateTemplateParmDecl *SecondTTPD =
                cast<TemplateTemplateParmDecl>(SecondParam);

            TemplateParameterList *FirstTPL =
                FirstTTPD->getTemplateParameters();
            TemplateParameterList *SecondTPL =
                SecondTTPD->getTemplateParameters();

            if (ComputeTemplateParameterListODRHash(FirstTPL) !=
                ComputeTemplateParameterListODRHash(SecondTPL)) {
              ODRDiagDeclError(FirstRecord, FirstModule,
                               FirstTemplate->getLocation(),
                               FirstTemplate->getSourceRange(),
                               FunctionTemplateParameterDifferentType)
                  << FirstTemplate << (i + 1);
              ODRDiagDeclNote(SecondModule, SecondTemplate->getLocation(),
                              SecondTemplate->getSourceRange(),
                              FunctionTemplateParameterDifferentType)
                  << SecondTemplate << (i + 1);
              ParameterMismatch = true;
              break;
            }

            bool HasFirstDefaultArgument =
                FirstTTPD->hasDefaultArgument() &&
                !FirstTTPD->defaultArgumentWasInherited();
            bool HasSecondDefaultArgument =
                SecondTTPD->hasDefaultArgument() &&
                !SecondTTPD->defaultArgumentWasInherited();
            if (HasFirstDefaultArgument != HasSecondDefaultArgument) {
              ODRDiagDeclError(FirstRecord, FirstModule,
                               FirstTemplate->getLocation(),
                               FirstTemplate->getSourceRange(),
                               FunctionTemplateParameterSingleDefaultArgument)
                  << FirstTemplate << (i + 1) << HasFirstDefaultArgument;
              ODRDiagDeclNote(SecondModule, SecondTemplate->getLocation(),
                              SecondTemplate->getSourceRange(),
                              FunctionTemplateParameterSingleDefaultArgument)
                  << SecondTemplate << (i + 1) << HasSecondDefaultArgument;
              ParameterMismatch = true;
              break;
            }

            if (HasFirstDefaultArgument && HasSecondDefaultArgument) {
              TemplateArgument FirstTA =
                  FirstTTPD->getDefaultArgument().getArgument();
              TemplateArgument SecondTA =
                  SecondTTPD->getDefaultArgument().getArgument();
              if (ComputeTemplateArgumentODRHash(FirstTA) !=
                  ComputeTemplateArgumentODRHash(SecondTA)) {
                ODRDiagDeclError(
                    FirstRecord, FirstModule, FirstTemplate->getLocation(),
                    FirstTemplate->getSourceRange(),
                    FunctionTemplateParameterDifferentDefaultArgument)
                    << FirstTemplate << (i + 1) << FirstTA;
                ODRDiagDeclNote(
                    SecondModule, SecondTemplate->getLocation(),
                    SecondTemplate->getSourceRange(),
                    FunctionTemplateParameterDifferentDefaultArgument)
                    << SecondTemplate << (i + 1) << SecondTA;
                ParameterMismatch = true;
                break;
              }
            }

            if (FirstTTPD->isParameterPack() !=
                SecondTTPD->isParameterPack()) {
              ODRDiagDeclError(FirstRecord, FirstModule,
                               FirstTemplate->getLocation(),
                               FirstTemplate->getSourceRange(),
                               FunctionTemplatePackParameter)
                  << FirstTemplate << (i + 1) << FirstTTPD->isParameterPack();
              ODRDiagDeclNote(SecondModule, SecondTemplate->getLocation(),
                              SecondTemplate->getSourceRange(),
                              FunctionTemplatePackParameter)
                  << SecondTemplate << (i + 1) << SecondTTPD->isParameterPack();
              ParameterMismatch = true;
              break;
            }
          }

          if (isa<NonTypeTemplateParmDecl>(FirstParam) &&
              isa<NonTypeTemplateParmDecl>(SecondParam)) {
            NonTypeTemplateParmDecl *FirstNTTPD =
                cast<NonTypeTemplateParmDecl>(FirstParam);
            NonTypeTemplateParmDecl *SecondNTTPD =
                cast<NonTypeTemplateParmDecl>(SecondParam);

            QualType FirstType = FirstNTTPD->getType();
            QualType SecondType = SecondNTTPD->getType();
            if (ComputeQualTypeODRHash(FirstType) !=
                ComputeQualTypeODRHash(SecondType)) {
              ODRDiagDeclError(FirstRecord, FirstModule,
                               FirstTemplate->getLocation(),
                               FirstTemplate->getSourceRange(),
                               FunctionTemplateParameterDifferentType)
                  << FirstTemplate << (i + 1);
              ODRDiagDeclNote(SecondModule, SecondTemplate->getLocation(),
                              SecondTemplate->getSourceRange(),
                              FunctionTemplateParameterDifferentType)
                  << SecondTemplate << (i + 1);
              ParameterMismatch = true;
              break;
            }

            bool HasFirstDefaultArgument =
                FirstNTTPD->hasDefaultArgument() &&
                !FirstNTTPD->defaultArgumentWasInherited();
            bool HasSecondDefaultArgument =
                SecondNTTPD->hasDefaultArgument() &&
                !SecondNTTPD->defaultArgumentWasInherited();
            if (HasFirstDefaultArgument != HasSecondDefaultArgument) {
              ODRDiagDeclError(FirstRecord, FirstModule,
                               FirstTemplate->getLocation(),
                               FirstTemplate->getSourceRange(),
                               FunctionTemplateParameterSingleDefaultArgument)
                  << FirstTemplate << (i + 1) << HasFirstDefaultArgument;
              ODRDiagDeclNote(SecondModule, SecondTemplate->getLocation(),
                              SecondTemplate->getSourceRange(),
                              FunctionTemplateParameterSingleDefaultArgument)
                  << SecondTemplate << (i + 1) << HasSecondDefaultArgument;
              ParameterMismatch = true;
              break;
            }

            if (HasFirstDefaultArgument && HasSecondDefaultArgument) {
              Expr *FirstDefaultArgument = FirstNTTPD->getDefaultArgument();
              Expr *SecondDefaultArgument = SecondNTTPD->getDefaultArgument();
              if (ComputeODRHash(FirstDefaultArgument) !=
                  ComputeODRHash(SecondDefaultArgument)) {
                ODRDiagDeclError(
                    FirstRecord, FirstModule, FirstTemplate->getLocation(),
                    FirstTemplate->getSourceRange(),
                    FunctionTemplateParameterDifferentDefaultArgument)
                    << FirstTemplate << (i + 1) << FirstDefaultArgument;
                ODRDiagDeclNote(
                    SecondModule, SecondTemplate->getLocation(),
                    SecondTemplate->getSourceRange(),
                    FunctionTemplateParameterDifferentDefaultArgument)
                    << SecondTemplate << (i + 1) << SecondDefaultArgument;
                ParameterMismatch = true;
                break;
              }
            }

            if (FirstNTTPD->isParameterPack() !=
                SecondNTTPD->isParameterPack()) {
              ODRDiagDeclError(FirstRecord, FirstModule,
                               FirstTemplate->getLocation(),
                               FirstTemplate->getSourceRange(),
                               FunctionTemplatePackParameter)
                  << FirstTemplate << (i + 1) << FirstNTTPD->isParameterPack();
              ODRDiagDeclNote(SecondModule, SecondTemplate->getLocation(),
                              SecondTemplate->getSourceRange(),
                              FunctionTemplatePackParameter)
                  << SecondTemplate << (i + 1)
                  << SecondNTTPD->isParameterPack();
              ParameterMismatch = true;
              break;
            }
          }
        }

        if (ParameterMismatch) {
          Diagnosed = true;
          break;
        }

        break;
      }
      }

      if (Diagnosed)
        continue;

      Diag(FirstDecl->getLocation(),
           diag::err_module_odr_violation_mismatch_decl_unknown)
          << FirstRecord << FirstModule.empty() << FirstModule << FirstDiffType
          << FirstDecl->getSourceRange();
      Diag(SecondDecl->getLocation(),
           diag::note_module_odr_violation_mismatch_decl_unknown)
          << SecondModule << FirstDiffType << SecondDecl->getSourceRange();
      Diagnosed = true;
    }

    if (!Diagnosed) {
      // All definitions are updates to the same declaration. This happens if a
      // module instantiates the declaration of a class template specialization
      // and two or more other modules instantiate its definition.
      //
      // FIXME: Indicate which modules had instantiations of this definition.
      // FIXME: How can this even happen?
      Diag(Merge.first->getLocation(),
           diag::err_module_odr_violation_different_instantiations)
        << Merge.first;
    }
  }

  // Issue ODR failures diagnostics for functions.
  for (auto &Merge : FunctionOdrMergeFailures) {
    enum ODRFunctionDifference {
      ReturnType,
      ParameterName,
      ParameterType,
      ParameterSingleDefaultArgument,
      ParameterDifferentDefaultArgument,
      FunctionBody,
    };

    FunctionDecl *FirstFunction = Merge.first;
    std::string FirstModule = getOwningModuleNameForDiagnostic(FirstFunction);

    bool Diagnosed = false;
    for (auto &SecondFunction : Merge.second) {

      if (FirstFunction == SecondFunction)
        continue;

      std::string SecondModule =
          getOwningModuleNameForDiagnostic(SecondFunction);

      auto ODRDiagError = [FirstFunction, &FirstModule,
                           this](SourceLocation Loc, SourceRange Range,
                                 ODRFunctionDifference DiffType) {
        return Diag(Loc, diag::err_module_odr_violation_function)
               << FirstFunction << FirstModule.empty() << FirstModule << Range
               << DiffType;
      };
      auto ODRDiagNote = [&SecondModule, this](SourceLocation Loc,
                                               SourceRange Range,
                                               ODRFunctionDifference DiffType) {
        return Diag(Loc, diag::note_module_odr_violation_function)
               << SecondModule << Range << DiffType;
      };

      if (ComputeQualTypeODRHash(FirstFunction->getReturnType()) !=
          ComputeQualTypeODRHash(SecondFunction->getReturnType())) {
        ODRDiagError(FirstFunction->getReturnTypeSourceRange().getBegin(),
                     FirstFunction->getReturnTypeSourceRange(), ReturnType)
            << FirstFunction->getReturnType();
        ODRDiagNote(SecondFunction->getReturnTypeSourceRange().getBegin(),
                    SecondFunction->getReturnTypeSourceRange(), ReturnType)
            << SecondFunction->getReturnType();
        Diagnosed = true;
        break;
      }

      assert(FirstFunction->param_size() == SecondFunction->param_size() &&
             "Merged functions with different number of parameters");

      auto ParamSize = FirstFunction->param_size();
      bool ParameterMismatch = false;
      for (unsigned I = 0; I < ParamSize; ++I) {
        auto *FirstParam = FirstFunction->getParamDecl(I);
        auto *SecondParam = SecondFunction->getParamDecl(I);

        assert(getContext().hasSameType(FirstParam->getType(),
                                      SecondParam->getType()) &&
               "Merged function has different parameter types.");

        if (FirstParam->getDeclName() != SecondParam->getDeclName()) {
          ODRDiagError(FirstParam->getLocation(), FirstParam->getSourceRange(),
                       ParameterName)
              << I + 1 << FirstParam->getDeclName();
          ODRDiagNote(SecondParam->getLocation(), SecondParam->getSourceRange(),
                      ParameterName)
              << I + 1 << SecondParam->getDeclName();
          ParameterMismatch = true;
          break;
        };

        QualType FirstParamType = FirstParam->getType();
        QualType SecondParamType = SecondParam->getType();
        if (FirstParamType != SecondParamType &&
            ComputeQualTypeODRHash(FirstParamType) !=
                ComputeQualTypeODRHash(SecondParamType)) {
          if (const DecayedType *ParamDecayedType =
                  FirstParamType->getAs<DecayedType>()) {
            ODRDiagError(FirstParam->getLocation(),
                         FirstParam->getSourceRange(), ParameterType)
                << (I + 1) << FirstParamType << true
                << ParamDecayedType->getOriginalType();
          } else {
            ODRDiagError(FirstParam->getLocation(),
                         FirstParam->getSourceRange(), ParameterType)
                << (I + 1) << FirstParamType << false;
          }

          if (const DecayedType *ParamDecayedType =
                  SecondParamType->getAs<DecayedType>()) {
            ODRDiagNote(SecondParam->getLocation(),
                        SecondParam->getSourceRange(), ParameterType)
                << (I + 1) << SecondParamType << true
                << ParamDecayedType->getOriginalType();
          } else {
            ODRDiagNote(SecondParam->getLocation(),
                        SecondParam->getSourceRange(), ParameterType)
                << (I + 1) << SecondParamType << false;
          }
          ParameterMismatch = true;
          break;
        }

        const Expr *FirstInit = FirstParam->getInit();
        const Expr *SecondInit = SecondParam->getInit();
        if ((FirstInit == nullptr) != (SecondInit == nullptr)) {
          ODRDiagError(FirstParam->getLocation(), FirstParam->getSourceRange(),
                       ParameterSingleDefaultArgument)
              << (I + 1) << (FirstInit == nullptr)
              << (FirstInit ? FirstInit->getSourceRange() : SourceRange());
          ODRDiagNote(SecondParam->getLocation(), SecondParam->getSourceRange(),
                      ParameterSingleDefaultArgument)
              << (I + 1) << (SecondInit == nullptr)
              << (SecondInit ? SecondInit->getSourceRange() : SourceRange());
          ParameterMismatch = true;
          break;
        }

        if (FirstInit && SecondInit &&
            ComputeODRHash(FirstInit) != ComputeODRHash(SecondInit)) {
          ODRDiagError(FirstParam->getLocation(), FirstParam->getSourceRange(),
                       ParameterDifferentDefaultArgument)
              << (I + 1) << FirstInit->getSourceRange();
          ODRDiagNote(SecondParam->getLocation(), SecondParam->getSourceRange(),
                      ParameterDifferentDefaultArgument)
              << (I + 1) << SecondInit->getSourceRange();
          ParameterMismatch = true;
          break;
        }

        assert(ComputeSubDeclODRHash(FirstParam) ==
                   ComputeSubDeclODRHash(SecondParam) &&
               "Undiagnosed parameter difference.");
      }

      if (ParameterMismatch) {
        Diagnosed = true;
        break;
      }

      // If no error has been generated before now, assume the problem is in
      // the body and generate a message.
      ODRDiagError(FirstFunction->getLocation(),
                   FirstFunction->getSourceRange(), FunctionBody);
      ODRDiagNote(SecondFunction->getLocation(),
                  SecondFunction->getSourceRange(), FunctionBody);
      Diagnosed = true;
      break;
    }
    (void)Diagnosed;
    assert(Diagnosed && "Unable to emit ODR diagnostic.");
  }

  // Issue ODR failures diagnostics for enums.
  for (auto &Merge : EnumOdrMergeFailures) {
    enum ODREnumDifference {
      SingleScopedEnum,
      EnumTagKeywordMismatch,
      SingleSpecifiedType,
      DifferentSpecifiedTypes,
      DifferentNumberEnumConstants,
      EnumConstantName,
      EnumConstantSingleInitilizer,
      EnumConstantDifferentInitilizer,
    };

    // If we've already pointed out a specific problem with this enum, don't
    // bother issuing a general "something's different" diagnostic.
    if (!DiagnosedOdrMergeFailures.insert(Merge.first).second)
      continue;

    EnumDecl *FirstEnum = Merge.first;
    std::string FirstModule = getOwningModuleNameForDiagnostic(FirstEnum);

    using DeclHashes =
        llvm::SmallVector<std::pair<EnumConstantDecl *, unsigned>, 4>;
    auto PopulateHashes = [&ComputeSubDeclODRHash, FirstEnum](
                              DeclHashes &Hashes, EnumDecl *Enum) {
      for (auto *D : Enum->decls()) {
        // Due to decl merging, the first EnumDecl is the parent of
        // Decls in both records.
        if (!ODRHash::isDeclToBeProcessed(D, FirstEnum))
          continue;
        assert(isa<EnumConstantDecl>(D) && "Unexpected Decl kind");
        Hashes.emplace_back(cast<EnumConstantDecl>(D),
                            ComputeSubDeclODRHash(D));
      }
    };
    DeclHashes FirstHashes;
    PopulateHashes(FirstHashes, FirstEnum);
    bool Diagnosed = false;
    for (auto &SecondEnum : Merge.second) {

      if (FirstEnum == SecondEnum)
        continue;

      std::string SecondModule =
          getOwningModuleNameForDiagnostic(SecondEnum);

      auto ODRDiagError = [FirstEnum, &FirstModule,
                           this](SourceLocation Loc, SourceRange Range,
                                 ODREnumDifference DiffType) {
        return Diag(Loc, diag::err_module_odr_violation_enum)
               << FirstEnum << FirstModule.empty() << FirstModule << Range
               << DiffType;
      };
      auto ODRDiagNote = [&SecondModule, this](SourceLocation Loc,
                                               SourceRange Range,
                                               ODREnumDifference DiffType) {
        return Diag(Loc, diag::note_module_odr_violation_enum)
               << SecondModule << Range << DiffType;
      };

      if (FirstEnum->isScoped() != SecondEnum->isScoped()) {
        ODRDiagError(FirstEnum->getLocation(), FirstEnum->getSourceRange(),
                     SingleScopedEnum)
            << FirstEnum->isScoped();
        ODRDiagNote(SecondEnum->getLocation(), SecondEnum->getSourceRange(),
                    SingleScopedEnum)
            << SecondEnum->isScoped();
        Diagnosed = true;
        continue;
      }

      if (FirstEnum->isScoped() && SecondEnum->isScoped()) {
        if (FirstEnum->isScopedUsingClassTag() !=
            SecondEnum->isScopedUsingClassTag()) {
          ODRDiagError(FirstEnum->getLocation(), FirstEnum->getSourceRange(),
                       EnumTagKeywordMismatch)
              << FirstEnum->isScopedUsingClassTag();
          ODRDiagNote(SecondEnum->getLocation(), SecondEnum->getSourceRange(),
                      EnumTagKeywordMismatch)
              << SecondEnum->isScopedUsingClassTag();
          Diagnosed = true;
          continue;
        }
      }

      QualType FirstUnderlyingType =
          FirstEnum->getIntegerTypeSourceInfo()
              ? FirstEnum->getIntegerTypeSourceInfo()->getType()
              : QualType();
      QualType SecondUnderlyingType =
          SecondEnum->getIntegerTypeSourceInfo()
              ? SecondEnum->getIntegerTypeSourceInfo()->getType()
              : QualType();
      if (FirstUnderlyingType.isNull() != SecondUnderlyingType.isNull()) {
          ODRDiagError(FirstEnum->getLocation(), FirstEnum->getSourceRange(),
                       SingleSpecifiedType)
              << !FirstUnderlyingType.isNull();
          ODRDiagNote(SecondEnum->getLocation(), SecondEnum->getSourceRange(),
                      SingleSpecifiedType)
              << !SecondUnderlyingType.isNull();
          Diagnosed = true;
          continue;
      }

      if (!FirstUnderlyingType.isNull() && !SecondUnderlyingType.isNull()) {
        if (ComputeQualTypeODRHash(FirstUnderlyingType) !=
            ComputeQualTypeODRHash(SecondUnderlyingType)) {
          ODRDiagError(FirstEnum->getLocation(), FirstEnum->getSourceRange(),
                       DifferentSpecifiedTypes)
              << FirstUnderlyingType;
          ODRDiagNote(SecondEnum->getLocation(), SecondEnum->getSourceRange(),
                      DifferentSpecifiedTypes)
              << SecondUnderlyingType;
          Diagnosed = true;
          continue;
        }
      }

      DeclHashes SecondHashes;
      PopulateHashes(SecondHashes, SecondEnum);

      if (FirstHashes.size() != SecondHashes.size()) {
        ODRDiagError(FirstEnum->getLocation(), FirstEnum->getSourceRange(),
                     DifferentNumberEnumConstants)
            << (int)FirstHashes.size();
        ODRDiagNote(SecondEnum->getLocation(), SecondEnum->getSourceRange(),
                    DifferentNumberEnumConstants)
            << (int)SecondHashes.size();
        Diagnosed = true;
        continue;
      }

      for (unsigned I = 0; I < FirstHashes.size(); ++I) {
        if (FirstHashes[I].second == SecondHashes[I].second)
          continue;
        const EnumConstantDecl *FirstEnumConstant = FirstHashes[I].first;
        const EnumConstantDecl *SecondEnumConstant = SecondHashes[I].first;

        if (FirstEnumConstant->getDeclName() !=
            SecondEnumConstant->getDeclName()) {

          ODRDiagError(FirstEnumConstant->getLocation(),
                       FirstEnumConstant->getSourceRange(), EnumConstantName)
              << I + 1 << FirstEnumConstant;
          ODRDiagNote(SecondEnumConstant->getLocation(),
                      SecondEnumConstant->getSourceRange(), EnumConstantName)
              << I + 1 << SecondEnumConstant;
          Diagnosed = true;
          break;
        }

        const Expr *FirstInit = FirstEnumConstant->getInitExpr();
        const Expr *SecondInit = SecondEnumConstant->getInitExpr();
        if (!FirstInit && !SecondInit)
          continue;

        if (!FirstInit || !SecondInit) {
          ODRDiagError(FirstEnumConstant->getLocation(),
                       FirstEnumConstant->getSourceRange(),
                       EnumConstantSingleInitilizer)
              << I + 1 << FirstEnumConstant << (FirstInit != nullptr);
          ODRDiagNote(SecondEnumConstant->getLocation(),
                      SecondEnumConstant->getSourceRange(),
                      EnumConstantSingleInitilizer)
              << I + 1 << SecondEnumConstant << (SecondInit != nullptr);
          Diagnosed = true;
          break;
        }

        if (ComputeODRHash(FirstInit) != ComputeODRHash(SecondInit)) {
          ODRDiagError(FirstEnumConstant->getLocation(),
                       FirstEnumConstant->getSourceRange(),
                       EnumConstantDifferentInitilizer)
              << I + 1 << FirstEnumConstant;
          ODRDiagNote(SecondEnumConstant->getLocation(),
                      SecondEnumConstant->getSourceRange(),
                      EnumConstantDifferentInitilizer)
              << I + 1 << SecondEnumConstant;
          Diagnosed = true;
          break;
        }
      }
    }

    (void)Diagnosed;
    assert(Diagnosed && "Unable to emit ODR diagnostic.");
  }
}

void ASTReader::StartedDeserializing() {
  if (++NumCurrentElementsDeserializing == 1 && ReadTimer.get())
    ReadTimer->startTimer();
}

void ASTReader::FinishedDeserializing() {
  assert(NumCurrentElementsDeserializing &&
         "FinishedDeserializing not paired with StartedDeserializing");
  if (NumCurrentElementsDeserializing == 1) {
    // We decrease NumCurrentElementsDeserializing only after pending actions
    // are finished, to avoid recursively re-calling finishPendingActions().
    finishPendingActions();
  }
  --NumCurrentElementsDeserializing;

  if (NumCurrentElementsDeserializing == 0) {
    // Propagate exception specification and deduced type updates along
    // redeclaration chains.
    //
    // We do this now rather than in finishPendingActions because we want to
    // be able to walk the complete redeclaration chains of the updated decls.
    while (!PendingExceptionSpecUpdates.empty() ||
           !PendingDeducedTypeUpdates.empty()) {
      auto ESUpdates = std::move(PendingExceptionSpecUpdates);
      PendingExceptionSpecUpdates.clear();
      for (auto Update : ESUpdates) {
        ProcessingUpdatesRAIIObj ProcessingUpdates(*this);
        auto *FPT = Update.second->getType()->castAs<FunctionProtoType>();
        auto ESI = FPT->getExtProtoInfo().ExceptionSpec;
        if (auto *Listener = getContext().getASTMutationListener())
          Listener->ResolvedExceptionSpec(cast<FunctionDecl>(Update.second));
        for (auto *Redecl : Update.second->redecls())
          getContext().adjustExceptionSpec(cast<FunctionDecl>(Redecl), ESI);
      }

      auto DTUpdates = std::move(PendingDeducedTypeUpdates);
      PendingDeducedTypeUpdates.clear();
      for (auto Update : DTUpdates) {
        ProcessingUpdatesRAIIObj ProcessingUpdates(*this);
        // FIXME: If the return type is already deduced, check that it matches.
        getContext().adjustDeducedFunctionResultType(Update.first,
                                                     Update.second);
      }
    }

    if (ReadTimer)
      ReadTimer->stopTimer();

    diagnoseOdrViolations();

    // We are not in recursive loading, so it's safe to pass the "interesting"
    // decls to the consumer.
    if (Consumer)
      PassInterestingDeclsToConsumer();
  }
}

void ASTReader::pushExternalDeclIntoScope(NamedDecl *D, DeclarationName Name) {
  if (IdentifierInfo *II = Name.getAsIdentifierInfo()) {
    // Remove any fake results before adding any real ones.
    auto It = PendingFakeLookupResults.find(II);
    if (It != PendingFakeLookupResults.end()) {
      for (auto *ND : It->second)
        SemaObj->IdResolver.RemoveDecl(ND);
      // FIXME: this works around module+PCH performance issue.
      // Rather than erase the result from the map, which is O(n), just clear
      // the vector of NamedDecls.
      It->second.clear();
    }
  }

  if (SemaObj->IdResolver.tryAddTopLevelDecl(D, Name) && SemaObj->TUScope) {
    SemaObj->TUScope->AddDecl(D);
  } else if (SemaObj->TUScope) {
    // Adding the decl to IdResolver may have failed because it was already in
    // (even though it was not added in scope). If it is already in, make sure
    // it gets in the scope as well.
    if (std::find(SemaObj->IdResolver.begin(Name),
                  SemaObj->IdResolver.end(), D) != SemaObj->IdResolver.end())
      SemaObj->TUScope->AddDecl(D);
  }
}

ASTReader::ASTReader(Preprocessor &PP, InMemoryModuleCache &ModuleCache,
                     ASTContext *Context,
                     const PCHContainerReader &PCHContainerRdr,
                     ArrayRef<std::shared_ptr<ModuleFileExtension>> Extensions,
                     StringRef isysroot, bool DisableValidation,
                     bool AllowASTWithCompilerErrors,
                     bool AllowConfigurationMismatch, bool ValidateSystemInputs,
                     bool ValidateASTInputFilesContent, bool UseGlobalIndex,
                     std::unique_ptr<llvm::Timer> ReadTimer)
    : Listener(DisableValidation
                   ? cast<ASTReaderListener>(new SimpleASTReaderListener(PP))
                   : cast<ASTReaderListener>(new PCHValidator(PP, *this))),
      SourceMgr(PP.getSourceManager()), FileMgr(PP.getFileManager()),
      PCHContainerRdr(PCHContainerRdr), Diags(PP.getDiagnostics()), PP(PP),
      ContextObj(Context), ModuleMgr(PP.getFileManager(), ModuleCache,
                                     PCHContainerRdr, PP.getHeaderSearchInfo()),
      DummyIdResolver(PP), ReadTimer(std::move(ReadTimer)), isysroot(isysroot),
      DisableValidation(DisableValidation),
      AllowASTWithCompilerErrors(AllowASTWithCompilerErrors),
      AllowConfigurationMismatch(AllowConfigurationMismatch),
      ValidateSystemInputs(ValidateSystemInputs),
      ValidateASTInputFilesContent(ValidateASTInputFilesContent),
      UseGlobalIndex(UseGlobalIndex), CurrSwitchCaseStmts(&SwitchCaseStmts) {
  SourceMgr.setExternalSLocEntrySource(this);

  for (const auto &Ext : Extensions) {
    auto BlockName = Ext->getExtensionMetadata().BlockName;
    auto Known = ModuleFileExtensions.find(BlockName);
    if (Known != ModuleFileExtensions.end()) {
      Diags.Report(diag::warn_duplicate_module_file_extension)
        << BlockName;
      continue;
    }

    ModuleFileExtensions.insert({BlockName, Ext});
  }
}

ASTReader::~ASTReader() {
  if (OwnsDeserializationListener)
    delete DeserializationListener;
}

IdentifierResolver &ASTReader::getIdResolver() {
  return SemaObj ? SemaObj->IdResolver : DummyIdResolver;
}

Expected<unsigned> ASTRecordReader::readRecord(llvm::BitstreamCursor &Cursor,
                                               unsigned AbbrevID) {
  Idx = 0;
  Record.clear();
  return Cursor.readRecord(AbbrevID, Record);
}
//===----------------------------------------------------------------------===//
//// OMPClauseReader implementation
////===----------------------------------------------------------------------===//

// This has to be in namespace clang because it's friended by all
// of the OMP clauses.
namespace clang {

class OMPClauseReader : public OMPClauseVisitor<OMPClauseReader> {
  ASTRecordReader &Record;
  ASTContext &Context;

public:
  OMPClauseReader(ASTRecordReader &Record)
      : Record(Record), Context(Record.getContext()) {}

#define OMP_CLAUSE_CLASS(Enum, Str, Class) void Visit##Class(Class *C);
#include "llvm/Frontend/OpenMP/OMPKinds.def"
  OMPClause *readClause();
  void VisitOMPClauseWithPreInit(OMPClauseWithPreInit *C);
  void VisitOMPClauseWithPostUpdate(OMPClauseWithPostUpdate *C);
};

} // end namespace clang

OMPClause *ASTRecordReader::readOMPClause() {
  return OMPClauseReader(*this).readClause();
}

OMPClause *OMPClauseReader::readClause() {
  OMPClause *C = nullptr;
  switch (llvm::omp::Clause(Record.readInt())) {
  case llvm::omp::OMPC_if:
    C = new (Context) OMPIfClause();
    break;
  case llvm::omp::OMPC_final:
    C = new (Context) OMPFinalClause();
    break;
  case llvm::omp::OMPC_num_threads:
    C = new (Context) OMPNumThreadsClause();
    break;
  case llvm::omp::OMPC_safelen:
    C = new (Context) OMPSafelenClause();
    break;
  case llvm::omp::OMPC_simdlen:
    C = new (Context) OMPSimdlenClause();
    break;
  case llvm::omp::OMPC_allocator:
    C = new (Context) OMPAllocatorClause();
    break;
  case llvm::omp::OMPC_collapse:
    C = new (Context) OMPCollapseClause();
    break;
  case llvm::omp::OMPC_default:
    C = new (Context) OMPDefaultClause();
    break;
  case llvm::omp::OMPC_proc_bind:
    C = new (Context) OMPProcBindClause();
    break;
  case llvm::omp::OMPC_schedule:
    C = new (Context) OMPScheduleClause();
    break;
  case llvm::omp::OMPC_ordered:
    C = OMPOrderedClause::CreateEmpty(Context, Record.readInt());
    break;
  case llvm::omp::OMPC_nowait:
    C = new (Context) OMPNowaitClause();
    break;
  case llvm::omp::OMPC_untied:
    C = new (Context) OMPUntiedClause();
    break;
  case llvm::omp::OMPC_mergeable:
    C = new (Context) OMPMergeableClause();
    break;
  case llvm::omp::OMPC_read:
    C = new (Context) OMPReadClause();
    break;
  case llvm::omp::OMPC_write:
    C = new (Context) OMPWriteClause();
    break;
  case llvm::omp::OMPC_update:
    C = OMPUpdateClause::CreateEmpty(Context, Record.readInt());
    break;
  case llvm::omp::OMPC_capture:
    C = new (Context) OMPCaptureClause();
    break;
  case llvm::omp::OMPC_seq_cst:
    C = new (Context) OMPSeqCstClause();
    break;
  case llvm::omp::OMPC_acq_rel:
    C = new (Context) OMPAcqRelClause();
    break;
  case llvm::omp::OMPC_acquire:
    C = new (Context) OMPAcquireClause();
    break;
  case llvm::omp::OMPC_release:
    C = new (Context) OMPReleaseClause();
    break;
  case llvm::omp::OMPC_relaxed:
    C = new (Context) OMPRelaxedClause();
    break;
  case llvm::omp::OMPC_threads:
    C = new (Context) OMPThreadsClause();
    break;
  case llvm::omp::OMPC_simd:
    C = new (Context) OMPSIMDClause();
    break;
  case llvm::omp::OMPC_nogroup:
    C = new (Context) OMPNogroupClause();
    break;
  case llvm::omp::OMPC_unified_address:
    C = new (Context) OMPUnifiedAddressClause();
    break;
  case llvm::omp::OMPC_unified_shared_memory:
    C = new (Context) OMPUnifiedSharedMemoryClause();
    break;
  case llvm::omp::OMPC_reverse_offload:
    C = new (Context) OMPReverseOffloadClause();
    break;
  case llvm::omp::OMPC_dynamic_allocators:
    C = new (Context) OMPDynamicAllocatorsClause();
    break;
  case llvm::omp::OMPC_atomic_default_mem_order:
    C = new (Context) OMPAtomicDefaultMemOrderClause();
    break;
 case llvm::omp::OMPC_private:
    C = OMPPrivateClause::CreateEmpty(Context, Record.readInt());
    break;
  case llvm::omp::OMPC_firstprivate:
    C = OMPFirstprivateClause::CreateEmpty(Context, Record.readInt());
    break;
  case llvm::omp::OMPC_lastprivate:
    C = OMPLastprivateClause::CreateEmpty(Context, Record.readInt());
    break;
  case llvm::omp::OMPC_shared:
    C = OMPSharedClause::CreateEmpty(Context, Record.readInt());
    break;
  case llvm::omp::OMPC_reduction: {
    unsigned N = Record.readInt();
    auto Modifier = Record.readEnum<OpenMPReductionClauseModifier>();
    C = OMPReductionClause::CreateEmpty(Context, N, Modifier);
    break;
  }
  case llvm::omp::OMPC_task_reduction:
    C = OMPTaskReductionClause::CreateEmpty(Context, Record.readInt());
    break;
  case llvm::omp::OMPC_in_reduction:
    C = OMPInReductionClause::CreateEmpty(Context, Record.readInt());
    break;
  case llvm::omp::OMPC_linear:
    C = OMPLinearClause::CreateEmpty(Context, Record.readInt());
    break;
  case llvm::omp::OMPC_aligned:
    C = OMPAlignedClause::CreateEmpty(Context, Record.readInt());
    break;
  case llvm::omp::OMPC_copyin:
    C = OMPCopyinClause::CreateEmpty(Context, Record.readInt());
    break;
  case llvm::omp::OMPC_copyprivate:
    C = OMPCopyprivateClause::CreateEmpty(Context, Record.readInt());
    break;
  case llvm::omp::OMPC_flush:
    C = OMPFlushClause::CreateEmpty(Context, Record.readInt());
    break;
  case llvm::omp::OMPC_depobj:
    C = OMPDepobjClause::CreateEmpty(Context);
    break;
  case llvm::omp::OMPC_depend: {
    unsigned NumVars = Record.readInt();
    unsigned NumLoops = Record.readInt();
    C = OMPDependClause::CreateEmpty(Context, NumVars, NumLoops);
    break;
  }
  case llvm::omp::OMPC_device:
    C = new (Context) OMPDeviceClause();
    break;
  case llvm::omp::OMPC_map: {
    OMPMappableExprListSizeTy Sizes;
    Sizes.NumVars = Record.readInt();
    Sizes.NumUniqueDeclarations = Record.readInt();
    Sizes.NumComponentLists = Record.readInt();
    Sizes.NumComponents = Record.readInt();
    C = OMPMapClause::CreateEmpty(Context, Sizes);
    break;
  }
  case llvm::omp::OMPC_num_teams:
    C = new (Context) OMPNumTeamsClause();
    break;
  case llvm::omp::OMPC_thread_limit:
    C = new (Context) OMPThreadLimitClause();
    break;
  case llvm::omp::OMPC_priority:
    C = new (Context) OMPPriorityClause();
    break;
  case llvm::omp::OMPC_grainsize:
    C = new (Context) OMPGrainsizeClause();
    break;
  case llvm::omp::OMPC_num_tasks:
    C = new (Context) OMPNumTasksClause();
    break;
  case llvm::omp::OMPC_hint:
    C = new (Context) OMPHintClause();
    break;
  case llvm::omp::OMPC_dist_schedule:
    C = new (Context) OMPDistScheduleClause();
    break;
  case llvm::omp::OMPC_defaultmap:
    C = new (Context) OMPDefaultmapClause();
    break;
  case llvm::omp::OMPC_to: {
    OMPMappableExprListSizeTy Sizes;
    Sizes.NumVars = Record.readInt();
    Sizes.NumUniqueDeclarations = Record.readInt();
    Sizes.NumComponentLists = Record.readInt();
    Sizes.NumComponents = Record.readInt();
    C = OMPToClause::CreateEmpty(Context, Sizes);
    break;
  }
  case llvm::omp::OMPC_from: {
    OMPMappableExprListSizeTy Sizes;
    Sizes.NumVars = Record.readInt();
    Sizes.NumUniqueDeclarations = Record.readInt();
    Sizes.NumComponentLists = Record.readInt();
    Sizes.NumComponents = Record.readInt();
    C = OMPFromClause::CreateEmpty(Context, Sizes);
    break;
  }
  case llvm::omp::OMPC_use_device_ptr: {
    OMPMappableExprListSizeTy Sizes;
    Sizes.NumVars = Record.readInt();
    Sizes.NumUniqueDeclarations = Record.readInt();
    Sizes.NumComponentLists = Record.readInt();
    Sizes.NumComponents = Record.readInt();
    C = OMPUseDevicePtrClause::CreateEmpty(Context, Sizes);
    break;
  }
  case llvm::omp::OMPC_use_device_addr: {
    OMPMappableExprListSizeTy Sizes;
    Sizes.NumVars = Record.readInt();
    Sizes.NumUniqueDeclarations = Record.readInt();
    Sizes.NumComponentLists = Record.readInt();
    Sizes.NumComponents = Record.readInt();
    C = OMPUseDeviceAddrClause::CreateEmpty(Context, Sizes);
    break;
  }
  case llvm::omp::OMPC_is_device_ptr: {
    OMPMappableExprListSizeTy Sizes;
    Sizes.NumVars = Record.readInt();
    Sizes.NumUniqueDeclarations = Record.readInt();
    Sizes.NumComponentLists = Record.readInt();
    Sizes.NumComponents = Record.readInt();
    C = OMPIsDevicePtrClause::CreateEmpty(Context, Sizes);
    break;
  }
  case llvm::omp::OMPC_allocate:
    C = OMPAllocateClause::CreateEmpty(Context, Record.readInt());
    break;
  case llvm::omp::OMPC_nontemporal:
    C = OMPNontemporalClause::CreateEmpty(Context, Record.readInt());
    break;
  case llvm::omp::OMPC_inclusive:
    C = OMPInclusiveClause::CreateEmpty(Context, Record.readInt());
    break;
  case llvm::omp::OMPC_exclusive:
    C = OMPExclusiveClause::CreateEmpty(Context, Record.readInt());
    break;
  case llvm::omp::OMPC_order:
    C = new (Context) OMPOrderClause();
    break;
  case llvm::omp::OMPC_destroy:
    C = new (Context) OMPDestroyClause();
    break;
  case llvm::omp::OMPC_detach:
    C = new (Context) OMPDetachClause();
    break;
  case llvm::omp::OMPC_uses_allocators:
    C = OMPUsesAllocatorsClause::CreateEmpty(Context, Record.readInt());
    break;
  case llvm::omp::OMPC_affinity:
    C = OMPAffinityClause::CreateEmpty(Context, Record.readInt());
    break;
#define OMP_CLAUSE_NO_CLASS(Enum, Str)                                         \
  case llvm::omp::Enum:                                                        \
    break;
#include "llvm/Frontend/OpenMP/OMPKinds.def"
  default:
    break;
  }
  assert(C && "Unknown OMPClause type");

  Visit(C);
  C->setLocStart(Record.readSourceLocation());
  C->setLocEnd(Record.readSourceLocation());

  return C;
}

void OMPClauseReader::VisitOMPClauseWithPreInit(OMPClauseWithPreInit *C) {
  C->setPreInitStmt(Record.readSubStmt(),
                    static_cast<OpenMPDirectiveKind>(Record.readInt()));
}

void OMPClauseReader::VisitOMPClauseWithPostUpdate(OMPClauseWithPostUpdate *C) {
  VisitOMPClauseWithPreInit(C);
  C->setPostUpdateExpr(Record.readSubExpr());
}

void OMPClauseReader::VisitOMPIfClause(OMPIfClause *C) {
  VisitOMPClauseWithPreInit(C);
  C->setNameModifier(static_cast<OpenMPDirectiveKind>(Record.readInt()));
  C->setNameModifierLoc(Record.readSourceLocation());
  C->setColonLoc(Record.readSourceLocation());
  C->setCondition(Record.readSubExpr());
  C->setLParenLoc(Record.readSourceLocation());
}

void OMPClauseReader::VisitOMPFinalClause(OMPFinalClause *C) {
  VisitOMPClauseWithPreInit(C);
  C->setCondition(Record.readSubExpr());
  C->setLParenLoc(Record.readSourceLocation());
}

void OMPClauseReader::VisitOMPNumThreadsClause(OMPNumThreadsClause *C) {
  VisitOMPClauseWithPreInit(C);
  C->setNumThreads(Record.readSubExpr());
  C->setLParenLoc(Record.readSourceLocation());
}

void OMPClauseReader::VisitOMPSafelenClause(OMPSafelenClause *C) {
  C->setSafelen(Record.readSubExpr());
  C->setLParenLoc(Record.readSourceLocation());
}

void OMPClauseReader::VisitOMPSimdlenClause(OMPSimdlenClause *C) {
  C->setSimdlen(Record.readSubExpr());
  C->setLParenLoc(Record.readSourceLocation());
}

void OMPClauseReader::VisitOMPAllocatorClause(OMPAllocatorClause *C) {
  C->setAllocator(Record.readExpr());
  C->setLParenLoc(Record.readSourceLocation());
}

void OMPClauseReader::VisitOMPCollapseClause(OMPCollapseClause *C) {
  C->setNumForLoops(Record.readSubExpr());
  C->setLParenLoc(Record.readSourceLocation());
}

void OMPClauseReader::VisitOMPDefaultClause(OMPDefaultClause *C) {
  C->setDefaultKind(static_cast<llvm::omp::DefaultKind>(Record.readInt()));
  C->setLParenLoc(Record.readSourceLocation());
  C->setDefaultKindKwLoc(Record.readSourceLocation());
}

void OMPClauseReader::VisitOMPProcBindClause(OMPProcBindClause *C) {
  C->setProcBindKind(static_cast<llvm::omp::ProcBindKind>(Record.readInt()));
  C->setLParenLoc(Record.readSourceLocation());
  C->setProcBindKindKwLoc(Record.readSourceLocation());
}

void OMPClauseReader::VisitOMPScheduleClause(OMPScheduleClause *C) {
  VisitOMPClauseWithPreInit(C);
  C->setScheduleKind(
       static_cast<OpenMPScheduleClauseKind>(Record.readInt()));
  C->setFirstScheduleModifier(
      static_cast<OpenMPScheduleClauseModifier>(Record.readInt()));
  C->setSecondScheduleModifier(
      static_cast<OpenMPScheduleClauseModifier>(Record.readInt()));
  C->setChunkSize(Record.readSubExpr());
  C->setLParenLoc(Record.readSourceLocation());
  C->setFirstScheduleModifierLoc(Record.readSourceLocation());
  C->setSecondScheduleModifierLoc(Record.readSourceLocation());
  C->setScheduleKindLoc(Record.readSourceLocation());
  C->setCommaLoc(Record.readSourceLocation());
}

void OMPClauseReader::VisitOMPOrderedClause(OMPOrderedClause *C) {
  C->setNumForLoops(Record.readSubExpr());
  for (unsigned I = 0, E = C->NumberOfLoops; I < E; ++I)
    C->setLoopNumIterations(I, Record.readSubExpr());
  for (unsigned I = 0, E = C->NumberOfLoops; I < E; ++I)
    C->setLoopCounter(I, Record.readSubExpr());
  C->setLParenLoc(Record.readSourceLocation());
}

void OMPClauseReader::VisitOMPDetachClause(OMPDetachClause *C) {
  C->setEventHandler(Record.readSubExpr());
  C->setLParenLoc(Record.readSourceLocation());
}

void OMPClauseReader::VisitOMPNowaitClause(OMPNowaitClause *) {}

void OMPClauseReader::VisitOMPUntiedClause(OMPUntiedClause *) {}

void OMPClauseReader::VisitOMPMergeableClause(OMPMergeableClause *) {}

void OMPClauseReader::VisitOMPReadClause(OMPReadClause *) {}

void OMPClauseReader::VisitOMPWriteClause(OMPWriteClause *) {}

void OMPClauseReader::VisitOMPUpdateClause(OMPUpdateClause *C) {
  if (C->isExtended()) {
    C->setLParenLoc(Record.readSourceLocation());
    C->setArgumentLoc(Record.readSourceLocation());
    C->setDependencyKind(Record.readEnum<OpenMPDependClauseKind>());
  }
}

void OMPClauseReader::VisitOMPCaptureClause(OMPCaptureClause *) {}

void OMPClauseReader::VisitOMPSeqCstClause(OMPSeqCstClause *) {}

void OMPClauseReader::VisitOMPAcqRelClause(OMPAcqRelClause *) {}

void OMPClauseReader::VisitOMPAcquireClause(OMPAcquireClause *) {}

void OMPClauseReader::VisitOMPReleaseClause(OMPReleaseClause *) {}

void OMPClauseReader::VisitOMPRelaxedClause(OMPRelaxedClause *) {}

void OMPClauseReader::VisitOMPThreadsClause(OMPThreadsClause *) {}

void OMPClauseReader::VisitOMPSIMDClause(OMPSIMDClause *) {}

void OMPClauseReader::VisitOMPNogroupClause(OMPNogroupClause *) {}

void OMPClauseReader::VisitOMPDestroyClause(OMPDestroyClause *) {}

void OMPClauseReader::VisitOMPUnifiedAddressClause(OMPUnifiedAddressClause *) {}

void OMPClauseReader::VisitOMPUnifiedSharedMemoryClause(
    OMPUnifiedSharedMemoryClause *) {}

void OMPClauseReader::VisitOMPReverseOffloadClause(OMPReverseOffloadClause *) {}

void
OMPClauseReader::VisitOMPDynamicAllocatorsClause(OMPDynamicAllocatorsClause *) {
}

void OMPClauseReader::VisitOMPAtomicDefaultMemOrderClause(
    OMPAtomicDefaultMemOrderClause *C) {
  C->setAtomicDefaultMemOrderKind(
      static_cast<OpenMPAtomicDefaultMemOrderClauseKind>(Record.readInt()));
  C->setLParenLoc(Record.readSourceLocation());
  C->setAtomicDefaultMemOrderKindKwLoc(Record.readSourceLocation());
}

void OMPClauseReader::VisitOMPPrivateClause(OMPPrivateClause *C) {
  C->setLParenLoc(Record.readSourceLocation());
  unsigned NumVars = C->varlist_size();
  SmallVector<Expr *, 16> Vars;
  Vars.reserve(NumVars);
  for (unsigned i = 0; i != NumVars; ++i)
    Vars.push_back(Record.readSubExpr());
  C->setVarRefs(Vars);
  Vars.clear();
  for (unsigned i = 0; i != NumVars; ++i)
    Vars.push_back(Record.readSubExpr());
  C->setPrivateCopies(Vars);
}

void OMPClauseReader::VisitOMPFirstprivateClause(OMPFirstprivateClause *C) {
  VisitOMPClauseWithPreInit(C);
  C->setLParenLoc(Record.readSourceLocation());
  unsigned NumVars = C->varlist_size();
  SmallVector<Expr *, 16> Vars;
  Vars.reserve(NumVars);
  for (unsigned i = 0; i != NumVars; ++i)
    Vars.push_back(Record.readSubExpr());
  C->setVarRefs(Vars);
  Vars.clear();
  for (unsigned i = 0; i != NumVars; ++i)
    Vars.push_back(Record.readSubExpr());
  C->setPrivateCopies(Vars);
  Vars.clear();
  for (unsigned i = 0; i != NumVars; ++i)
    Vars.push_back(Record.readSubExpr());
  C->setInits(Vars);
}

void OMPClauseReader::VisitOMPLastprivateClause(OMPLastprivateClause *C) {
  VisitOMPClauseWithPostUpdate(C);
  C->setLParenLoc(Record.readSourceLocation());
  C->setKind(Record.readEnum<OpenMPLastprivateModifier>());
  C->setKindLoc(Record.readSourceLocation());
  C->setColonLoc(Record.readSourceLocation());
  unsigned NumVars = C->varlist_size();
  SmallVector<Expr *, 16> Vars;
  Vars.reserve(NumVars);
  for (unsigned i = 0; i != NumVars; ++i)
    Vars.push_back(Record.readSubExpr());
  C->setVarRefs(Vars);
  Vars.clear();
  for (unsigned i = 0; i != NumVars; ++i)
    Vars.push_back(Record.readSubExpr());
  C->setPrivateCopies(Vars);
  Vars.clear();
  for (unsigned i = 0; i != NumVars; ++i)
    Vars.push_back(Record.readSubExpr());
  C->setSourceExprs(Vars);
  Vars.clear();
  for (unsigned i = 0; i != NumVars; ++i)
    Vars.push_back(Record.readSubExpr());
  C->setDestinationExprs(Vars);
  Vars.clear();
  for (unsigned i = 0; i != NumVars; ++i)
    Vars.push_back(Record.readSubExpr());
  C->setAssignmentOps(Vars);
}

void OMPClauseReader::VisitOMPSharedClause(OMPSharedClause *C) {
  C->setLParenLoc(Record.readSourceLocation());
  unsigned NumVars = C->varlist_size();
  SmallVector<Expr *, 16> Vars;
  Vars.reserve(NumVars);
  for (unsigned i = 0; i != NumVars; ++i)
    Vars.push_back(Record.readSubExpr());
  C->setVarRefs(Vars);
}

void OMPClauseReader::VisitOMPReductionClause(OMPReductionClause *C) {
  VisitOMPClauseWithPostUpdate(C);
  C->setLParenLoc(Record.readSourceLocation());
  C->setModifierLoc(Record.readSourceLocation());
  C->setColonLoc(Record.readSourceLocation());
  NestedNameSpecifierLoc NNSL = Record.readNestedNameSpecifierLoc();
  DeclarationNameInfo DNI = Record.readDeclarationNameInfo();
  C->setQualifierLoc(NNSL);
  C->setNameInfo(DNI);

  unsigned NumVars = C->varlist_size();
  SmallVector<Expr *, 16> Vars;
  Vars.reserve(NumVars);
  for (unsigned i = 0; i != NumVars; ++i)
    Vars.push_back(Record.readSubExpr());
  C->setVarRefs(Vars);
  Vars.clear();
  for (unsigned i = 0; i != NumVars; ++i)
    Vars.push_back(Record.readSubExpr());
  C->setPrivates(Vars);
  Vars.clear();
  for (unsigned i = 0; i != NumVars; ++i)
    Vars.push_back(Record.readSubExpr());
  C->setLHSExprs(Vars);
  Vars.clear();
  for (unsigned i = 0; i != NumVars; ++i)
    Vars.push_back(Record.readSubExpr());
  C->setRHSExprs(Vars);
  Vars.clear();
  for (unsigned i = 0; i != NumVars; ++i)
    Vars.push_back(Record.readSubExpr());
  C->setReductionOps(Vars);
  if (C->getModifier() == OMPC_REDUCTION_inscan) {
    Vars.clear();
    for (unsigned i = 0; i != NumVars; ++i)
      Vars.push_back(Record.readSubExpr());
    C->setInscanCopyOps(Vars);
    Vars.clear();
    for (unsigned i = 0; i != NumVars; ++i)
      Vars.push_back(Record.readSubExpr());
    C->setInscanCopyArrayTemps(Vars);
    Vars.clear();
    for (unsigned i = 0; i != NumVars; ++i)
      Vars.push_back(Record.readSubExpr());
    C->setInscanCopyArrayElems(Vars);
  }
}

void OMPClauseReader::VisitOMPTaskReductionClause(OMPTaskReductionClause *C) {
  VisitOMPClauseWithPostUpdate(C);
  C->setLParenLoc(Record.readSourceLocation());
  C->setColonLoc(Record.readSourceLocation());
  NestedNameSpecifierLoc NNSL = Record.readNestedNameSpecifierLoc();
  DeclarationNameInfo DNI = Record.readDeclarationNameInfo();
  C->setQualifierLoc(NNSL);
  C->setNameInfo(DNI);

  unsigned NumVars = C->varlist_size();
  SmallVector<Expr *, 16> Vars;
  Vars.reserve(NumVars);
  for (unsigned I = 0; I != NumVars; ++I)
    Vars.push_back(Record.readSubExpr());
  C->setVarRefs(Vars);
  Vars.clear();
  for (unsigned I = 0; I != NumVars; ++I)
    Vars.push_back(Record.readSubExpr());
  C->setPrivates(Vars);
  Vars.clear();
  for (unsigned I = 0; I != NumVars; ++I)
    Vars.push_back(Record.readSubExpr());
  C->setLHSExprs(Vars);
  Vars.clear();
  for (unsigned I = 0; I != NumVars; ++I)
    Vars.push_back(Record.readSubExpr());
  C->setRHSExprs(Vars);
  Vars.clear();
  for (unsigned I = 0; I != NumVars; ++I)
    Vars.push_back(Record.readSubExpr());
  C->setReductionOps(Vars);
}

void OMPClauseReader::VisitOMPInReductionClause(OMPInReductionClause *C) {
  VisitOMPClauseWithPostUpdate(C);
  C->setLParenLoc(Record.readSourceLocation());
  C->setColonLoc(Record.readSourceLocation());
  NestedNameSpecifierLoc NNSL = Record.readNestedNameSpecifierLoc();
  DeclarationNameInfo DNI = Record.readDeclarationNameInfo();
  C->setQualifierLoc(NNSL);
  C->setNameInfo(DNI);

  unsigned NumVars = C->varlist_size();
  SmallVector<Expr *, 16> Vars;
  Vars.reserve(NumVars);
  for (unsigned I = 0; I != NumVars; ++I)
    Vars.push_back(Record.readSubExpr());
  C->setVarRefs(Vars);
  Vars.clear();
  for (unsigned I = 0; I != NumVars; ++I)
    Vars.push_back(Record.readSubExpr());
  C->setPrivates(Vars);
  Vars.clear();
  for (unsigned I = 0; I != NumVars; ++I)
    Vars.push_back(Record.readSubExpr());
  C->setLHSExprs(Vars);
  Vars.clear();
  for (unsigned I = 0; I != NumVars; ++I)
    Vars.push_back(Record.readSubExpr());
  C->setRHSExprs(Vars);
  Vars.clear();
  for (unsigned I = 0; I != NumVars; ++I)
    Vars.push_back(Record.readSubExpr());
  C->setReductionOps(Vars);
  Vars.clear();
  for (unsigned I = 0; I != NumVars; ++I)
    Vars.push_back(Record.readSubExpr());
  C->setTaskgroupDescriptors(Vars);
}

void OMPClauseReader::VisitOMPLinearClause(OMPLinearClause *C) {
  VisitOMPClauseWithPostUpdate(C);
  C->setLParenLoc(Record.readSourceLocation());
  C->setColonLoc(Record.readSourceLocation());
  C->setModifier(static_cast<OpenMPLinearClauseKind>(Record.readInt()));
  C->setModifierLoc(Record.readSourceLocation());
  unsigned NumVars = C->varlist_size();
  SmallVector<Expr *, 16> Vars;
  Vars.reserve(NumVars);
  for (unsigned i = 0; i != NumVars; ++i)
    Vars.push_back(Record.readSubExpr());
  C->setVarRefs(Vars);
  Vars.clear();
  for (unsigned i = 0; i != NumVars; ++i)
    Vars.push_back(Record.readSubExpr());
  C->setPrivates(Vars);
  Vars.clear();
  for (unsigned i = 0; i != NumVars; ++i)
    Vars.push_back(Record.readSubExpr());
  C->setInits(Vars);
  Vars.clear();
  for (unsigned i = 0; i != NumVars; ++i)
    Vars.push_back(Record.readSubExpr());
  C->setUpdates(Vars);
  Vars.clear();
  for (unsigned i = 0; i != NumVars; ++i)
    Vars.push_back(Record.readSubExpr());
  C->setFinals(Vars);
  C->setStep(Record.readSubExpr());
  C->setCalcStep(Record.readSubExpr());
  Vars.clear();
  for (unsigned I = 0; I != NumVars + 1; ++I)
    Vars.push_back(Record.readSubExpr());
  C->setUsedExprs(Vars);
}

void OMPClauseReader::VisitOMPAlignedClause(OMPAlignedClause *C) {
  C->setLParenLoc(Record.readSourceLocation());
  C->setColonLoc(Record.readSourceLocation());
  unsigned NumVars = C->varlist_size();
  SmallVector<Expr *, 16> Vars;
  Vars.reserve(NumVars);
  for (unsigned i = 0; i != NumVars; ++i)
    Vars.push_back(Record.readSubExpr());
  C->setVarRefs(Vars);
  C->setAlignment(Record.readSubExpr());
}

void OMPClauseReader::VisitOMPCopyinClause(OMPCopyinClause *C) {
  C->setLParenLoc(Record.readSourceLocation());
  unsigned NumVars = C->varlist_size();
  SmallVector<Expr *, 16> Exprs;
  Exprs.reserve(NumVars);
  for (unsigned i = 0; i != NumVars; ++i)
    Exprs.push_back(Record.readSubExpr());
  C->setVarRefs(Exprs);
  Exprs.clear();
  for (unsigned i = 0; i != NumVars; ++i)
    Exprs.push_back(Record.readSubExpr());
  C->setSourceExprs(Exprs);
  Exprs.clear();
  for (unsigned i = 0; i != NumVars; ++i)
    Exprs.push_back(Record.readSubExpr());
  C->setDestinationExprs(Exprs);
  Exprs.clear();
  for (unsigned i = 0; i != NumVars; ++i)
    Exprs.push_back(Record.readSubExpr());
  C->setAssignmentOps(Exprs);
}

void OMPClauseReader::VisitOMPCopyprivateClause(OMPCopyprivateClause *C) {
  C->setLParenLoc(Record.readSourceLocation());
  unsigned NumVars = C->varlist_size();
  SmallVector<Expr *, 16> Exprs;
  Exprs.reserve(NumVars);
  for (unsigned i = 0; i != NumVars; ++i)
    Exprs.push_back(Record.readSubExpr());
  C->setVarRefs(Exprs);
  Exprs.clear();
  for (unsigned i = 0; i != NumVars; ++i)
    Exprs.push_back(Record.readSubExpr());
  C->setSourceExprs(Exprs);
  Exprs.clear();
  for (unsigned i = 0; i != NumVars; ++i)
    Exprs.push_back(Record.readSubExpr());
  C->setDestinationExprs(Exprs);
  Exprs.clear();
  for (unsigned i = 0; i != NumVars; ++i)
    Exprs.push_back(Record.readSubExpr());
  C->setAssignmentOps(Exprs);
}

void OMPClauseReader::VisitOMPFlushClause(OMPFlushClause *C) {
  C->setLParenLoc(Record.readSourceLocation());
  unsigned NumVars = C->varlist_size();
  SmallVector<Expr *, 16> Vars;
  Vars.reserve(NumVars);
  for (unsigned i = 0; i != NumVars; ++i)
    Vars.push_back(Record.readSubExpr());
  C->setVarRefs(Vars);
}

void OMPClauseReader::VisitOMPDepobjClause(OMPDepobjClause *C) {
  C->setDepobj(Record.readSubExpr());
  C->setLParenLoc(Record.readSourceLocation());
}

void OMPClauseReader::VisitOMPDependClause(OMPDependClause *C) {
  C->setLParenLoc(Record.readSourceLocation());
  C->setModifier(Record.readSubExpr());
  C->setDependencyKind(
      static_cast<OpenMPDependClauseKind>(Record.readInt()));
  C->setDependencyLoc(Record.readSourceLocation());
  C->setColonLoc(Record.readSourceLocation());
  unsigned NumVars = C->varlist_size();
  SmallVector<Expr *, 16> Vars;
  Vars.reserve(NumVars);
  for (unsigned I = 0; I != NumVars; ++I)
    Vars.push_back(Record.readSubExpr());
  C->setVarRefs(Vars);
  for (unsigned I = 0, E = C->getNumLoops(); I < E; ++I)
    C->setLoopData(I, Record.readSubExpr());
}

void OMPClauseReader::VisitOMPDeviceClause(OMPDeviceClause *C) {
  VisitOMPClauseWithPreInit(C);
  C->setModifier(Record.readEnum<OpenMPDeviceClauseModifier>());
  C->setDevice(Record.readSubExpr());
  C->setModifierLoc(Record.readSourceLocation());
  C->setLParenLoc(Record.readSourceLocation());
}

void OMPClauseReader::VisitOMPMapClause(OMPMapClause *C) {
  C->setLParenLoc(Record.readSourceLocation());
  for (unsigned I = 0; I < NumberOfOMPMapClauseModifiers; ++I) {
    C->setMapTypeModifier(
        I, static_cast<OpenMPMapModifierKind>(Record.readInt()));
    C->setMapTypeModifierLoc(I, Record.readSourceLocation());
  }
  C->setMapperQualifierLoc(Record.readNestedNameSpecifierLoc());
  C->setMapperIdInfo(Record.readDeclarationNameInfo());
  C->setMapType(
     static_cast<OpenMPMapClauseKind>(Record.readInt()));
  C->setMapLoc(Record.readSourceLocation());
  C->setColonLoc(Record.readSourceLocation());
  auto NumVars = C->varlist_size();
  auto UniqueDecls = C->getUniqueDeclarationsNum();
  auto TotalLists = C->getTotalComponentListNum();
  auto TotalComponents = C->getTotalComponentsNum();

  SmallVector<Expr *, 16> Vars;
  Vars.reserve(NumVars);
  for (unsigned i = 0; i != NumVars; ++i)
    Vars.push_back(Record.readExpr());
  C->setVarRefs(Vars);

  SmallVector<Expr *, 16> UDMappers;
  UDMappers.reserve(NumVars);
  for (unsigned I = 0; I < NumVars; ++I)
    UDMappers.push_back(Record.readExpr());
  C->setUDMapperRefs(UDMappers);

  SmallVector<ValueDecl *, 16> Decls;
  Decls.reserve(UniqueDecls);
  for (unsigned i = 0; i < UniqueDecls; ++i)
    Decls.push_back(Record.readDeclAs<ValueDecl>());
  C->setUniqueDecls(Decls);

  SmallVector<unsigned, 16> ListsPerDecl;
  ListsPerDecl.reserve(UniqueDecls);
  for (unsigned i = 0; i < UniqueDecls; ++i)
    ListsPerDecl.push_back(Record.readInt());
  C->setDeclNumLists(ListsPerDecl);

  SmallVector<unsigned, 32> ListSizes;
  ListSizes.reserve(TotalLists);
  for (unsigned i = 0; i < TotalLists; ++i)
    ListSizes.push_back(Record.readInt());
  C->setComponentListSizes(ListSizes);

  SmallVector<OMPClauseMappableExprCommon::MappableComponent, 32> Components;
  Components.reserve(TotalComponents);
  for (unsigned i = 0; i < TotalComponents; ++i) {
    Expr *AssociatedExpr = Record.readExpr();
    auto *AssociatedDecl = Record.readDeclAs<ValueDecl>();
    Components.push_back(OMPClauseMappableExprCommon::MappableComponent(
        AssociatedExpr, AssociatedDecl));
  }
  C->setComponents(Components, ListSizes);
}

void OMPClauseReader::VisitOMPAllocateClause(OMPAllocateClause *C) {
  C->setLParenLoc(Record.readSourceLocation());
  C->setColonLoc(Record.readSourceLocation());
  C->setAllocator(Record.readSubExpr());
  unsigned NumVars = C->varlist_size();
  SmallVector<Expr *, 16> Vars;
  Vars.reserve(NumVars);
  for (unsigned i = 0; i != NumVars; ++i)
    Vars.push_back(Record.readSubExpr());
  C->setVarRefs(Vars);
}

void OMPClauseReader::VisitOMPNumTeamsClause(OMPNumTeamsClause *C) {
  VisitOMPClauseWithPreInit(C);
  C->setNumTeams(Record.readSubExpr());
  C->setLParenLoc(Record.readSourceLocation());
}

void OMPClauseReader::VisitOMPThreadLimitClause(OMPThreadLimitClause *C) {
  VisitOMPClauseWithPreInit(C);
  C->setThreadLimit(Record.readSubExpr());
  C->setLParenLoc(Record.readSourceLocation());
}

void OMPClauseReader::VisitOMPPriorityClause(OMPPriorityClause *C) {
  VisitOMPClauseWithPreInit(C);
  C->setPriority(Record.readSubExpr());
  C->setLParenLoc(Record.readSourceLocation());
}

void OMPClauseReader::VisitOMPGrainsizeClause(OMPGrainsizeClause *C) {
  VisitOMPClauseWithPreInit(C);
  C->setGrainsize(Record.readSubExpr());
  C->setLParenLoc(Record.readSourceLocation());
}

void OMPClauseReader::VisitOMPNumTasksClause(OMPNumTasksClause *C) {
  VisitOMPClauseWithPreInit(C);
  C->setNumTasks(Record.readSubExpr());
  C->setLParenLoc(Record.readSourceLocation());
}

void OMPClauseReader::VisitOMPHintClause(OMPHintClause *C) {
  C->setHint(Record.readSubExpr());
  C->setLParenLoc(Record.readSourceLocation());
}

void OMPClauseReader::VisitOMPDistScheduleClause(OMPDistScheduleClause *C) {
  VisitOMPClauseWithPreInit(C);
  C->setDistScheduleKind(
      static_cast<OpenMPDistScheduleClauseKind>(Record.readInt()));
  C->setChunkSize(Record.readSubExpr());
  C->setLParenLoc(Record.readSourceLocation());
  C->setDistScheduleKindLoc(Record.readSourceLocation());
  C->setCommaLoc(Record.readSourceLocation());
}

void OMPClauseReader::VisitOMPDefaultmapClause(OMPDefaultmapClause *C) {
  C->setDefaultmapKind(
       static_cast<OpenMPDefaultmapClauseKind>(Record.readInt()));
  C->setDefaultmapModifier(
      static_cast<OpenMPDefaultmapClauseModifier>(Record.readInt()));
  C->setLParenLoc(Record.readSourceLocation());
  C->setDefaultmapModifierLoc(Record.readSourceLocation());
  C->setDefaultmapKindLoc(Record.readSourceLocation());
}

void OMPClauseReader::VisitOMPToClause(OMPToClause *C) {
  C->setLParenLoc(Record.readSourceLocation());
  for (unsigned I = 0; I < NumberOfOMPMotionModifiers; ++I) {
    C->setMotionModifier(
        I, static_cast<OpenMPMotionModifierKind>(Record.readInt()));
    C->setMotionModifierLoc(I, Record.readSourceLocation());
  }
  C->setMapperQualifierLoc(Record.readNestedNameSpecifierLoc());
  C->setMapperIdInfo(Record.readDeclarationNameInfo());
  C->setColonLoc(Record.readSourceLocation());
  auto NumVars = C->varlist_size();
  auto UniqueDecls = C->getUniqueDeclarationsNum();
  auto TotalLists = C->getTotalComponentListNum();
  auto TotalComponents = C->getTotalComponentsNum();

  SmallVector<Expr *, 16> Vars;
  Vars.reserve(NumVars);
  for (unsigned i = 0; i != NumVars; ++i)
    Vars.push_back(Record.readSubExpr());
  C->setVarRefs(Vars);

  SmallVector<Expr *, 16> UDMappers;
  UDMappers.reserve(NumVars);
  for (unsigned I = 0; I < NumVars; ++I)
    UDMappers.push_back(Record.readSubExpr());
  C->setUDMapperRefs(UDMappers);

  SmallVector<ValueDecl *, 16> Decls;
  Decls.reserve(UniqueDecls);
  for (unsigned i = 0; i < UniqueDecls; ++i)
    Decls.push_back(Record.readDeclAs<ValueDecl>());
  C->setUniqueDecls(Decls);

  SmallVector<unsigned, 16> ListsPerDecl;
  ListsPerDecl.reserve(UniqueDecls);
  for (unsigned i = 0; i < UniqueDecls; ++i)
    ListsPerDecl.push_back(Record.readInt());
  C->setDeclNumLists(ListsPerDecl);

  SmallVector<unsigned, 32> ListSizes;
  ListSizes.reserve(TotalLists);
  for (unsigned i = 0; i < TotalLists; ++i)
    ListSizes.push_back(Record.readInt());
  C->setComponentListSizes(ListSizes);

  SmallVector<OMPClauseMappableExprCommon::MappableComponent, 32> Components;
  Components.reserve(TotalComponents);
  for (unsigned i = 0; i < TotalComponents; ++i) {
    Expr *AssociatedExpr = Record.readSubExpr();
    auto *AssociatedDecl = Record.readDeclAs<ValueDecl>();
    Components.push_back(OMPClauseMappableExprCommon::MappableComponent(
        AssociatedExpr, AssociatedDecl));
  }
  C->setComponents(Components, ListSizes);
}

void OMPClauseReader::VisitOMPFromClause(OMPFromClause *C) {
  C->setLParenLoc(Record.readSourceLocation());
  for (unsigned I = 0; I < NumberOfOMPMotionModifiers; ++I) {
    C->setMotionModifier(
        I, static_cast<OpenMPMotionModifierKind>(Record.readInt()));
    C->setMotionModifierLoc(I, Record.readSourceLocation());
  }
  C->setMapperQualifierLoc(Record.readNestedNameSpecifierLoc());
  C->setMapperIdInfo(Record.readDeclarationNameInfo());
  C->setColonLoc(Record.readSourceLocation());
  auto NumVars = C->varlist_size();
  auto UniqueDecls = C->getUniqueDeclarationsNum();
  auto TotalLists = C->getTotalComponentListNum();
  auto TotalComponents = C->getTotalComponentsNum();

  SmallVector<Expr *, 16> Vars;
  Vars.reserve(NumVars);
  for (unsigned i = 0; i != NumVars; ++i)
    Vars.push_back(Record.readSubExpr());
  C->setVarRefs(Vars);

  SmallVector<Expr *, 16> UDMappers;
  UDMappers.reserve(NumVars);
  for (unsigned I = 0; I < NumVars; ++I)
    UDMappers.push_back(Record.readSubExpr());
  C->setUDMapperRefs(UDMappers);

  SmallVector<ValueDecl *, 16> Decls;
  Decls.reserve(UniqueDecls);
  for (unsigned i = 0; i < UniqueDecls; ++i)
    Decls.push_back(Record.readDeclAs<ValueDecl>());
  C->setUniqueDecls(Decls);

  SmallVector<unsigned, 16> ListsPerDecl;
  ListsPerDecl.reserve(UniqueDecls);
  for (unsigned i = 0; i < UniqueDecls; ++i)
    ListsPerDecl.push_back(Record.readInt());
  C->setDeclNumLists(ListsPerDecl);

  SmallVector<unsigned, 32> ListSizes;
  ListSizes.reserve(TotalLists);
  for (unsigned i = 0; i < TotalLists; ++i)
    ListSizes.push_back(Record.readInt());
  C->setComponentListSizes(ListSizes);

  SmallVector<OMPClauseMappableExprCommon::MappableComponent, 32> Components;
  Components.reserve(TotalComponents);
  for (unsigned i = 0; i < TotalComponents; ++i) {
    Expr *AssociatedExpr = Record.readSubExpr();
    auto *AssociatedDecl = Record.readDeclAs<ValueDecl>();
    Components.push_back(OMPClauseMappableExprCommon::MappableComponent(
        AssociatedExpr, AssociatedDecl));
  }
  C->setComponents(Components, ListSizes);
}

void OMPClauseReader::VisitOMPUseDevicePtrClause(OMPUseDevicePtrClause *C) {
  C->setLParenLoc(Record.readSourceLocation());
  auto NumVars = C->varlist_size();
  auto UniqueDecls = C->getUniqueDeclarationsNum();
  auto TotalLists = C->getTotalComponentListNum();
  auto TotalComponents = C->getTotalComponentsNum();

  SmallVector<Expr *, 16> Vars;
  Vars.reserve(NumVars);
  for (unsigned i = 0; i != NumVars; ++i)
    Vars.push_back(Record.readSubExpr());
  C->setVarRefs(Vars);
  Vars.clear();
  for (unsigned i = 0; i != NumVars; ++i)
    Vars.push_back(Record.readSubExpr());
  C->setPrivateCopies(Vars);
  Vars.clear();
  for (unsigned i = 0; i != NumVars; ++i)
    Vars.push_back(Record.readSubExpr());
  C->setInits(Vars);

  SmallVector<ValueDecl *, 16> Decls;
  Decls.reserve(UniqueDecls);
  for (unsigned i = 0; i < UniqueDecls; ++i)
    Decls.push_back(Record.readDeclAs<ValueDecl>());
  C->setUniqueDecls(Decls);

  SmallVector<unsigned, 16> ListsPerDecl;
  ListsPerDecl.reserve(UniqueDecls);
  for (unsigned i = 0; i < UniqueDecls; ++i)
    ListsPerDecl.push_back(Record.readInt());
  C->setDeclNumLists(ListsPerDecl);

  SmallVector<unsigned, 32> ListSizes;
  ListSizes.reserve(TotalLists);
  for (unsigned i = 0; i < TotalLists; ++i)
    ListSizes.push_back(Record.readInt());
  C->setComponentListSizes(ListSizes);

  SmallVector<OMPClauseMappableExprCommon::MappableComponent, 32> Components;
  Components.reserve(TotalComponents);
  for (unsigned i = 0; i < TotalComponents; ++i) {
    Expr *AssociatedExpr = Record.readSubExpr();
    auto *AssociatedDecl = Record.readDeclAs<ValueDecl>();
    Components.push_back(OMPClauseMappableExprCommon::MappableComponent(
        AssociatedExpr, AssociatedDecl));
  }
  C->setComponents(Components, ListSizes);
}

void OMPClauseReader::VisitOMPUseDeviceAddrClause(OMPUseDeviceAddrClause *C) {
  C->setLParenLoc(Record.readSourceLocation());
  auto NumVars = C->varlist_size();
  auto UniqueDecls = C->getUniqueDeclarationsNum();
  auto TotalLists = C->getTotalComponentListNum();
  auto TotalComponents = C->getTotalComponentsNum();

  SmallVector<Expr *, 16> Vars;
  Vars.reserve(NumVars);
  for (unsigned i = 0; i != NumVars; ++i)
    Vars.push_back(Record.readSubExpr());
  C->setVarRefs(Vars);

  SmallVector<ValueDecl *, 16> Decls;
  Decls.reserve(UniqueDecls);
  for (unsigned i = 0; i < UniqueDecls; ++i)
    Decls.push_back(Record.readDeclAs<ValueDecl>());
  C->setUniqueDecls(Decls);

  SmallVector<unsigned, 16> ListsPerDecl;
  ListsPerDecl.reserve(UniqueDecls);
  for (unsigned i = 0; i < UniqueDecls; ++i)
    ListsPerDecl.push_back(Record.readInt());
  C->setDeclNumLists(ListsPerDecl);

  SmallVector<unsigned, 32> ListSizes;
  ListSizes.reserve(TotalLists);
  for (unsigned i = 0; i < TotalLists; ++i)
    ListSizes.push_back(Record.readInt());
  C->setComponentListSizes(ListSizes);

  SmallVector<OMPClauseMappableExprCommon::MappableComponent, 32> Components;
  Components.reserve(TotalComponents);
  for (unsigned i = 0; i < TotalComponents; ++i) {
    Expr *AssociatedExpr = Record.readSubExpr();
    auto *AssociatedDecl = Record.readDeclAs<ValueDecl>();
    Components.push_back(OMPClauseMappableExprCommon::MappableComponent(
        AssociatedExpr, AssociatedDecl));
  }
  C->setComponents(Components, ListSizes);
}

void OMPClauseReader::VisitOMPIsDevicePtrClause(OMPIsDevicePtrClause *C) {
  C->setLParenLoc(Record.readSourceLocation());
  auto NumVars = C->varlist_size();
  auto UniqueDecls = C->getUniqueDeclarationsNum();
  auto TotalLists = C->getTotalComponentListNum();
  auto TotalComponents = C->getTotalComponentsNum();

  SmallVector<Expr *, 16> Vars;
  Vars.reserve(NumVars);
  for (unsigned i = 0; i != NumVars; ++i)
    Vars.push_back(Record.readSubExpr());
  C->setVarRefs(Vars);
  Vars.clear();

  SmallVector<ValueDecl *, 16> Decls;
  Decls.reserve(UniqueDecls);
  for (unsigned i = 0; i < UniqueDecls; ++i)
    Decls.push_back(Record.readDeclAs<ValueDecl>());
  C->setUniqueDecls(Decls);

  SmallVector<unsigned, 16> ListsPerDecl;
  ListsPerDecl.reserve(UniqueDecls);
  for (unsigned i = 0; i < UniqueDecls; ++i)
    ListsPerDecl.push_back(Record.readInt());
  C->setDeclNumLists(ListsPerDecl);

  SmallVector<unsigned, 32> ListSizes;
  ListSizes.reserve(TotalLists);
  for (unsigned i = 0; i < TotalLists; ++i)
    ListSizes.push_back(Record.readInt());
  C->setComponentListSizes(ListSizes);

  SmallVector<OMPClauseMappableExprCommon::MappableComponent, 32> Components;
  Components.reserve(TotalComponents);
  for (unsigned i = 0; i < TotalComponents; ++i) {
    Expr *AssociatedExpr = Record.readSubExpr();
    auto *AssociatedDecl = Record.readDeclAs<ValueDecl>();
    Components.push_back(OMPClauseMappableExprCommon::MappableComponent(
        AssociatedExpr, AssociatedDecl));
  }
  C->setComponents(Components, ListSizes);
}

void OMPClauseReader::VisitOMPNontemporalClause(OMPNontemporalClause *C) {
  C->setLParenLoc(Record.readSourceLocation());
  unsigned NumVars = C->varlist_size();
  SmallVector<Expr *, 16> Vars;
  Vars.reserve(NumVars);
  for (unsigned i = 0; i != NumVars; ++i)
    Vars.push_back(Record.readSubExpr());
  C->setVarRefs(Vars);
  Vars.clear();
  Vars.reserve(NumVars);
  for (unsigned i = 0; i != NumVars; ++i)
    Vars.push_back(Record.readSubExpr());
  C->setPrivateRefs(Vars);
}

void OMPClauseReader::VisitOMPInclusiveClause(OMPInclusiveClause *C) {
  C->setLParenLoc(Record.readSourceLocation());
  unsigned NumVars = C->varlist_size();
  SmallVector<Expr *, 16> Vars;
  Vars.reserve(NumVars);
  for (unsigned i = 0; i != NumVars; ++i)
    Vars.push_back(Record.readSubExpr());
  C->setVarRefs(Vars);
}

void OMPClauseReader::VisitOMPExclusiveClause(OMPExclusiveClause *C) {
  C->setLParenLoc(Record.readSourceLocation());
  unsigned NumVars = C->varlist_size();
  SmallVector<Expr *, 16> Vars;
  Vars.reserve(NumVars);
  for (unsigned i = 0; i != NumVars; ++i)
    Vars.push_back(Record.readSubExpr());
  C->setVarRefs(Vars);
}

void OMPClauseReader::VisitOMPUsesAllocatorsClause(OMPUsesAllocatorsClause *C) {
  C->setLParenLoc(Record.readSourceLocation());
  unsigned NumOfAllocators = C->getNumberOfAllocators();
  SmallVector<OMPUsesAllocatorsClause::Data, 4> Data;
  Data.reserve(NumOfAllocators);
  for (unsigned I = 0; I != NumOfAllocators; ++I) {
    OMPUsesAllocatorsClause::Data &D = Data.emplace_back();
    D.Allocator = Record.readSubExpr();
    D.AllocatorTraits = Record.readSubExpr();
    D.LParenLoc = Record.readSourceLocation();
    D.RParenLoc = Record.readSourceLocation();
  }
  C->setAllocatorsData(Data);
}

void OMPClauseReader::VisitOMPAffinityClause(OMPAffinityClause *C) {
  C->setLParenLoc(Record.readSourceLocation());
  C->setModifier(Record.readSubExpr());
  C->setColonLoc(Record.readSourceLocation());
  unsigned NumOfLocators = C->varlist_size();
  SmallVector<Expr *, 4> Locators;
  Locators.reserve(NumOfLocators);
  for (unsigned I = 0; I != NumOfLocators; ++I)
    Locators.push_back(Record.readSubExpr());
  C->setVarRefs(Locators);
}

void OMPClauseReader::VisitOMPOrderClause(OMPOrderClause *C) {
  C->setKind(Record.readEnum<OpenMPOrderClauseKind>());
  C->setLParenLoc(Record.readSourceLocation());
  C->setKindKwLoc(Record.readSourceLocation());
}

OMPTraitInfo *ASTRecordReader::readOMPTraitInfo() {
  OMPTraitInfo &TI = getContext().getNewOMPTraitInfo();
  TI.Sets.resize(readUInt32());
  for (auto &Set : TI.Sets) {
    Set.Kind = readEnum<llvm::omp::TraitSet>();
    Set.Selectors.resize(readUInt32());
    for (auto &Selector : Set.Selectors) {
      Selector.Kind = readEnum<llvm::omp::TraitSelector>();
      Selector.ScoreOrCondition = nullptr;
      if (readBool())
        Selector.ScoreOrCondition = readExprRef();
      Selector.Properties.resize(readUInt32());
      for (auto &Property : Selector.Properties)
        Property.Kind = readEnum<llvm::omp::TraitProperty>();
    }
  }
  return &TI;
}

void ASTRecordReader::readOMPChildren(OMPChildren *Data) {
  if (!Data)
    return;
  if (Reader->ReadingKind == ASTReader::Read_Stmt) {
    // Skip NumClauses, NumChildren and HasAssociatedStmt fields.
    skipInts(3);
  }
  SmallVector<OMPClause *, 4> Clauses(Data->getNumClauses());
  for (unsigned I = 0, E = Data->getNumClauses(); I < E; ++I)
    Clauses[I] = readOMPClause();
  Data->setClauses(Clauses);
  if (Data->hasAssociatedStmt())
    Data->setAssociatedStmt(readStmt());
  for (unsigned I = 0, E = Data->getNumChildren(); I < E; ++I)
    Data->getChildren()[I] = readStmt();
}<|MERGE_RESOLUTION|>--- conflicted
+++ resolved
@@ -5834,6 +5834,7 @@
   HSOpts.DisableModuleHash = Record[Idx++];
   HSOpts.ImplicitModuleMaps = Record[Idx++];
   HSOpts.ModuleMapFileHomeIsCwd = Record[Idx++];
+  HSOpts.EnablePrebuiltImplicitModules = Record[Idx++];
   HSOpts.UseBuiltinIncludes = Record[Idx++];
   HSOpts.UseStandardSystemIncludes = Record[Idx++];
   HSOpts.UseStandardCXXIncludes = Record[Idx++];
@@ -5868,26 +5869,8 @@
     HSOpts.SystemHeaderPrefixes.emplace_back(std::move(Prefix), IsSystemHeader);
   }
 
-<<<<<<< HEAD
   // TODO: implement checking and warnings for path mismatches.
   return false;
-=======
-  HSOpts.ResourceDir = ReadString(Record, Idx);
-  HSOpts.ModuleCachePath = ReadString(Record, Idx);
-  HSOpts.ModuleUserBuildPath = ReadString(Record, Idx);
-  HSOpts.DisableModuleHash = Record[Idx++];
-  HSOpts.ImplicitModuleMaps = Record[Idx++];
-  HSOpts.ModuleMapFileHomeIsCwd = Record[Idx++];
-  HSOpts.EnablePrebuiltImplicitModules = Record[Idx++];
-  HSOpts.UseBuiltinIncludes = Record[Idx++];
-  HSOpts.UseStandardSystemIncludes = Record[Idx++];
-  HSOpts.UseStandardCXXIncludes = Record[Idx++];
-  HSOpts.UseLibcxx = Record[Idx++];
-  std::string SpecificModuleCachePath = ReadString(Record, Idx);
-
-  return Listener.ReadHeaderSearchOptions(HSOpts, SpecificModuleCachePath,
-                                          Complain);
->>>>>>> 71e108cd
 }
 
 bool ASTReader::ParsePreprocessorOptions(const RecordData &Record,
