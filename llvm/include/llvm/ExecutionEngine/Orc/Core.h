--- conflicted
+++ resolved
@@ -327,15 +327,11 @@
   /// @brief Construct an ExecutionEngine.
   ///
   /// SymbolStringPools may be shared between ExecutionSessions.
-<<<<<<< HEAD
-  ExecutionSession(SymbolStringPool &SSP);
-=======
   ExecutionSession(std::shared_ptr<SymbolStringPool> SSP = nullptr)
     : SSP(SSP ? std::move(SSP) : std::make_shared<SymbolStringPool>()) {}
->>>>>>> 8c58750c
 
   /// @brief Returns the SymbolStringPool for this ExecutionSession.
-  SymbolStringPool &getSymbolStringPool() const { return SSP; }
+  SymbolStringPool &getSymbolStringPool() const { return *SSP; }
 
   /// @brief Set the error reporter function.
   void setErrorReporter(ErrorReporter ReportError) {
@@ -348,17 +344,17 @@
   void reportError(Error Err) { ReportError(std::move(Err)); }
 
   /// @brief Allocate a module key for a new module to add to the JIT.
-  VModuleKey allocateVModule();
+  VModuleKey allocateVModule() { return ++LastKey; }
 
   /// @brief Return a module key to the ExecutionSession so that it can be
   ///        re-used. This should only be done once all resources associated
   ////       with the original key have been released.
-  void releaseVModule(VModuleKey Key);
+  void releaseVModule(VModuleKey Key) { /* FIXME: Recycle keys */ }
 
 public:
   static void logErrorsToStdErr(Error Err);
 
-  SymbolStringPool &SSP;
+  std::shared_ptr<SymbolStringPool> SSP;
   VModuleKey LastKey = 0;
   ErrorReporter ReportError = logErrorsToStdErr;
 };
