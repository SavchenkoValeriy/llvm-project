--- conflicted
+++ resolved
@@ -13,13 +13,10 @@
 #ifndef LLVM_PASSINFO_H
 #define LLVM_PASSINFO_H
 
-<<<<<<< HEAD
-=======
 #include "llvm/ADT/StringRef.h"
 
 #include "llvm/ADT/StringRef.h"
 
->>>>>>> 2b44936f
 #include <cassert>
 #include <vector>
 
@@ -40,8 +37,8 @@
   typedef Pass *(*TargetMachineCtor_t)(TargetMachine *);
 
 private:
-  const char *const PassName;     // Nice name for Pass
-  const char *const PassArgument; // Command Line argument to run this pass
+  StringRef PassName;     // Nice name for Pass
+  StringRef PassArgument; // Command Line argument to run this pass
   const void *PassID;
   const bool IsCFGOnlyPass;              // Pass only looks at the CFG.
   const bool IsAnalysis;                 // True if an analysis pass.
@@ -54,8 +51,8 @@
 public:
   /// PassInfo ctor - Do not call this directly, this should only be invoked
   /// through RegisterPass.
-  PassInfo(const char *name, const char *arg, const void *pi,
-           NormalCtor_t normal, bool isCFGOnly, bool is_analysis,
+  PassInfo(StringRef name, StringRef arg, const void *pi, NormalCtor_t normal,
+           bool isCFGOnly, bool is_analysis,
            TargetMachineCtor_t machine = nullptr)
       : PassName(name), PassArgument(arg), PassID(pi), IsCFGOnlyPass(isCFGOnly),
         IsAnalysis(is_analysis), IsAnalysisGroup(false), NormalCtor(normal),
@@ -70,13 +67,13 @@
 
   /// getPassName - Return the friendly name for the pass, never returns null
   ///
-  const char *getPassName() const { return PassName; }
+  StringRef getPassName() const { return PassName; }
 
   /// getPassArgument - Return the command line option that may be passed to
   /// 'opt' that will cause this pass to be run.  This will return null if there
   /// is no argument.
   ///
-  const char *getPassArgument() const { return PassArgument; }
+  StringRef getPassArgument() const { return PassArgument; }
 
   /// getTypeInfo - Return the id object for the pass...
   /// TODO : Rename
