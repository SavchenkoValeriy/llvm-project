--- conflicted
+++ resolved
@@ -511,19 +511,10 @@
   ///   0   -> \c IEK_Zero
   ///   Inf -> \c IEK_Inf
   ///
-  friend int ilogb(const APFloat &Arg) {
-    if (Arg.isNaN())
-      return IEK_NaN;
-    if (Arg.isZero())
-      return IEK_Zero;
-    if (Arg.isInfinity())
-      return IEK_Inf;
-
-    return Arg.exponent;
-  }
+  friend int ilogb(const APFloat &Arg);
 
   /// \brief Returns: X * 2^Exp for integral exponents.
-  friend APFloat scalbn(APFloat X, int Exp);
+  friend APFloat scalbn(APFloat X, int Exp, roundingMode);
 
 private:
 
@@ -651,12 +642,8 @@
 /// These additional declarations are required in order to compile LLVM with IBM
 /// xlC compiler.
 hash_code hash_value(const APFloat &Arg);
-<<<<<<< HEAD
-APFloat scalbn(APFloat X, int Exp);
-=======
 int ilogb(const APFloat &Arg);
 APFloat scalbn(APFloat X, int Exp, APFloat::roundingMode);
->>>>>>> 90a021fb
 
 /// \brief Returns the absolute value of the argument.
 inline APFloat abs(APFloat X) {
