//===- Optional.h - Simple variant for passing optional values --*- C++ -*-===//
//
//                     The LLVM Compiler Infrastructure
//
// This file is distributed under the University of Illinois Open Source
// License. See LICENSE.TXT for details.
//
//===----------------------------------------------------------------------===//
//
//  This file provides Optional, a template class modeled in the spirit of
//  OCaml's 'opt' variant.  The idea is to strongly type whether or not
//  a value can be optional.
//
//===----------------------------------------------------------------------===//

#ifndef LLVM_ADT_OPTIONAL_H
#define LLVM_ADT_OPTIONAL_H

#include "llvm/ADT/None.h"
#include "llvm/Support/AlignOf.h"
#include "llvm/Support/Compiler.h"
#include "llvm/Support/type_traits.h"
#include <algorithm>
#include <cassert>
#include <new>
#include <utility>

namespace llvm {

<<<<<<< HEAD
template<typename T>
class Optional {
=======
template <typename T> class Optional {
>>>>>>> b93c0633
  AlignedCharArrayUnion<T> storage;
  bool hasVal = false;

public:
  using value_type = T;
<<<<<<< HEAD

  Optional(NoneType) {}
  explicit Optional() {}

  Optional(const T &y) : hasVal(true) {
    new (storage.buffer) T(y);
  }

=======

  Optional(NoneType) {}
  explicit Optional() {}

  Optional(const T &y) : hasVal(true) { new (storage.buffer) T(y); }

>>>>>>> b93c0633
  Optional(const Optional &O) : hasVal(O.hasVal) {
    if (hasVal)
      new (storage.buffer) T(*O);
  }

<<<<<<< HEAD
  Optional(T &&y) : hasVal(true) {
    new (storage.buffer) T(std::forward<T>(y));
  }
=======
  Optional(T &&y) : hasVal(true) { new (storage.buffer) T(std::forward<T>(y)); }
>>>>>>> b93c0633

  Optional(Optional<T> &&O) : hasVal(O) {
    if (O) {
      new (storage.buffer) T(std::move(*O));
      O.reset();
    }
  }

<<<<<<< HEAD
  ~Optional() {
    reset();
  }
=======
  ~Optional() { reset(); }
>>>>>>> b93c0633

  Optional &operator=(T &&y) {
    if (hasVal)
      **this = std::move(y);
    else {
      new (storage.buffer) T(std::move(y));
      hasVal = true;
    }
    return *this;
  }

  Optional &operator=(Optional &&O) {
    if (!O)
      reset();
    else {
      *this = std::move(*O);
      O.reset();
    }
    return *this;
  }

  /// Create a new object by constructing it in place with the given arguments.
<<<<<<< HEAD
  template<typename ...ArgTypes>
  void emplace(ArgTypes &&...Args) {
=======
  template <typename... ArgTypes> void emplace(ArgTypes &&... Args) {
>>>>>>> b93c0633
    reset();
    hasVal = true;
    new (storage.buffer) T(std::forward<ArgTypes>(Args)...);
  }

<<<<<<< HEAD
  static inline Optional create(const T* y) {
=======
  static inline Optional create(const T *y) {
>>>>>>> b93c0633
    return y ? Optional(*y) : Optional();
  }

  // FIXME: these assignments (& the equivalent const T&/const Optional& ctors)
  // could be made more efficient by passing by value, possibly unifying them
  // with the rvalue versions above - but this could place a different set of
  // requirements (notably: the existence of a default ctor) when implemented
  // in that way. Careful SFINAE to avoid such pitfalls would be required.
  Optional &operator=(const T &y) {
    if (hasVal)
      **this = y;
    else {
      new (storage.buffer) T(y);
      hasVal = true;
    }
    return *this;
  }

  Optional &operator=(const Optional &O) {
    if (!O)
      reset();
    else
      *this = *O;
    return *this;
  }

  void reset() {
    if (hasVal) {
      (**this).~T();
      hasVal = false;
    }
  }

<<<<<<< HEAD
  const T* getPointer() const { assert(hasVal); return reinterpret_cast<const T*>(storage.buffer); }
  T* getPointer() { assert(hasVal); return reinterpret_cast<T*>(storage.buffer); }
  const T& getValue() const LLVM_LVALUE_FUNCTION { assert(hasVal); return *getPointer(); }
  T& getValue() LLVM_LVALUE_FUNCTION { assert(hasVal); return *getPointer(); }

  explicit operator bool() const { return hasVal; }
  bool hasValue() const { return hasVal; }
  const T* operator->() const { return getPointer(); }
  T* operator->() { return getPointer(); }
  const T& operator*() const LLVM_LVALUE_FUNCTION { assert(hasVal); return *getPointer(); }
  T& operator*() LLVM_LVALUE_FUNCTION { assert(hasVal); return *getPointer(); }
=======
  const T *getPointer() const {
    assert(hasVal);
    return reinterpret_cast<const T *>(storage.buffer);
  }
  T *getPointer() {
    assert(hasVal);
    return reinterpret_cast<T *>(storage.buffer);
  }
  const T &getValue() const LLVM_LVALUE_FUNCTION {
    assert(hasVal);
    return *getPointer();
  }
  T &getValue() LLVM_LVALUE_FUNCTION {
    assert(hasVal);
    return *getPointer();
  }

  explicit operator bool() const { return hasVal; }
  bool hasValue() const { return hasVal; }
  const T *operator->() const { return getPointer(); }
  T *operator->() { return getPointer(); }
  const T &operator*() const LLVM_LVALUE_FUNCTION {
    assert(hasVal);
    return *getPointer();
  }
  T &operator*() LLVM_LVALUE_FUNCTION {
    assert(hasVal);
    return *getPointer();
  }
>>>>>>> b93c0633

  template <typename U>
  constexpr T getValueOr(U &&value) const LLVM_LVALUE_FUNCTION {
    return hasValue() ? getValue() : std::forward<U>(value);
  }

#if LLVM_HAS_RVALUE_REFERENCE_THIS
<<<<<<< HEAD
  T&& getValue() && { assert(hasVal); return std::move(*getPointer()); }
  T&& operator*() && { assert(hasVal); return std::move(*getPointer()); }
=======
  T &&getValue() && {
    assert(hasVal);
    return std::move(*getPointer());
  }
  T &&operator*() && {
    assert(hasVal);
    return std::move(*getPointer());
  }
>>>>>>> b93c0633

  template <typename U>
  T getValueOr(U &&value) && {
    return hasValue() ? std::move(getValue()) : std::forward<U>(value);
  }
#endif
};

template <typename T> struct isPodLike<Optional<T>> {
  // An Optional<T> is pod-like if T is.
  static const bool value = isPodLike<T>::value;
};

template <typename T, typename U>
bool operator==(const Optional<T> &X, const Optional<U> &Y) {
  if (X && Y)
    return *X == *Y;
  return X.hasValue() == Y.hasValue();
}

template <typename T, typename U>
bool operator!=(const Optional<T> &X, const Optional<U> &Y) {
  return !(X == Y);
}

template <typename T, typename U>
bool operator<(const Optional<T> &X, const Optional<U> &Y) {
  if (X && Y)
    return *X < *Y;
  return X.hasValue() < Y.hasValue();
}

template <typename T, typename U>
bool operator<=(const Optional<T> &X, const Optional<U> &Y) {
  return !(Y < X);
}

template <typename T, typename U>
bool operator>(const Optional<T> &X, const Optional<U> &Y) {
  return Y < X;
}

template <typename T, typename U>
bool operator>=(const Optional<T> &X, const Optional<U> &Y) {
  return !(X < Y);
}

template<typename T>
bool operator==(const Optional<T> &X, NoneType) {
  return !X;
}

template<typename T>
bool operator==(NoneType, const Optional<T> &X) {
  return X == None;
}

template<typename T>
bool operator!=(const Optional<T> &X, NoneType) {
  return !(X == None);
}

template<typename T>
bool operator!=(NoneType, const Optional<T> &X) {
  return X != None;
}

template <typename T> bool operator<(const Optional<T> &X, NoneType) {
  return false;
}

template <typename T> bool operator<(NoneType, const Optional<T> &X) {
  return X.hasValue();
}

template <typename T> bool operator<=(const Optional<T> &X, NoneType) {
  return !(None < X);
}

template <typename T> bool operator<=(NoneType, const Optional<T> &X) {
  return !(X < None);
}

template <typename T> bool operator>(const Optional<T> &X, NoneType) {
  return None < X;
}

template <typename T> bool operator>(NoneType, const Optional<T> &X) {
  return X < None;
}

template <typename T> bool operator>=(const Optional<T> &X, NoneType) {
  return None <= X;
}

template <typename T> bool operator>=(NoneType, const Optional<T> &X) {
  return X <= None;
}

template <typename T> bool operator==(const Optional<T> &X, const T &Y) {
  return X && *X == Y;
}

template <typename T> bool operator==(const T &X, const Optional<T> &Y) {
  return Y && X == *Y;
}

template <typename T> bool operator!=(const Optional<T> &X, const T &Y) {
  return !(X == Y);
}

template <typename T> bool operator!=(const T &X, const Optional<T> &Y) {
  return !(X == Y);
}

template <typename T> bool operator<(const Optional<T> &X, const T &Y) {
  return !X || *X < Y;
}

template <typename T> bool operator<(const T &X, const Optional<T> &Y) {
  return Y && X < *Y;
}

template <typename T> bool operator<=(const Optional<T> &X, const T &Y) {
  return !(Y < X);
}

template <typename T> bool operator<=(const T &X, const Optional<T> &Y) {
  return !(Y < X);
}

template <typename T> bool operator>(const Optional<T> &X, const T &Y) {
  return Y < X;
}

template <typename T> bool operator>(const T &X, const Optional<T> &Y) {
  return Y < X;
}

template <typename T> bool operator>=(const Optional<T> &X, const T &Y) {
  return !(X < Y);
}

template <typename T> bool operator>=(const T &X, const Optional<T> &Y) {
  return !(X < Y);
}

} // end namespace llvm

#endif // LLVM_ADT_OPTIONAL_H<|MERGE_RESOLUTION|>--- conflicted
+++ resolved
@@ -27,46 +27,24 @@
 
 namespace llvm {
 
-<<<<<<< HEAD
-template<typename T>
-class Optional {
-=======
 template <typename T> class Optional {
->>>>>>> b93c0633
   AlignedCharArrayUnion<T> storage;
   bool hasVal = false;
 
 public:
   using value_type = T;
-<<<<<<< HEAD
 
   Optional(NoneType) {}
   explicit Optional() {}
 
-  Optional(const T &y) : hasVal(true) {
-    new (storage.buffer) T(y);
-  }
-
-=======
-
-  Optional(NoneType) {}
-  explicit Optional() {}
-
   Optional(const T &y) : hasVal(true) { new (storage.buffer) T(y); }
 
->>>>>>> b93c0633
   Optional(const Optional &O) : hasVal(O.hasVal) {
     if (hasVal)
       new (storage.buffer) T(*O);
   }
 
-<<<<<<< HEAD
-  Optional(T &&y) : hasVal(true) {
-    new (storage.buffer) T(std::forward<T>(y));
-  }
-=======
   Optional(T &&y) : hasVal(true) { new (storage.buffer) T(std::forward<T>(y)); }
->>>>>>> b93c0633
 
   Optional(Optional<T> &&O) : hasVal(O) {
     if (O) {
@@ -75,13 +53,7 @@
     }
   }
 
-<<<<<<< HEAD
-  ~Optional() {
-    reset();
-  }
-=======
   ~Optional() { reset(); }
->>>>>>> b93c0633
 
   Optional &operator=(T &&y) {
     if (hasVal)
@@ -104,22 +76,13 @@
   }
 
   /// Create a new object by constructing it in place with the given arguments.
-<<<<<<< HEAD
-  template<typename ...ArgTypes>
-  void emplace(ArgTypes &&...Args) {
-=======
   template <typename... ArgTypes> void emplace(ArgTypes &&... Args) {
->>>>>>> b93c0633
     reset();
     hasVal = true;
     new (storage.buffer) T(std::forward<ArgTypes>(Args)...);
   }
 
-<<<<<<< HEAD
-  static inline Optional create(const T* y) {
-=======
   static inline Optional create(const T *y) {
->>>>>>> b93c0633
     return y ? Optional(*y) : Optional();
   }
 
@@ -153,19 +116,6 @@
     }
   }
 
-<<<<<<< HEAD
-  const T* getPointer() const { assert(hasVal); return reinterpret_cast<const T*>(storage.buffer); }
-  T* getPointer() { assert(hasVal); return reinterpret_cast<T*>(storage.buffer); }
-  const T& getValue() const LLVM_LVALUE_FUNCTION { assert(hasVal); return *getPointer(); }
-  T& getValue() LLVM_LVALUE_FUNCTION { assert(hasVal); return *getPointer(); }
-
-  explicit operator bool() const { return hasVal; }
-  bool hasValue() const { return hasVal; }
-  const T* operator->() const { return getPointer(); }
-  T* operator->() { return getPointer(); }
-  const T& operator*() const LLVM_LVALUE_FUNCTION { assert(hasVal); return *getPointer(); }
-  T& operator*() LLVM_LVALUE_FUNCTION { assert(hasVal); return *getPointer(); }
-=======
   const T *getPointer() const {
     assert(hasVal);
     return reinterpret_cast<const T *>(storage.buffer);
@@ -195,7 +145,6 @@
     assert(hasVal);
     return *getPointer();
   }
->>>>>>> b93c0633
 
   template <typename U>
   constexpr T getValueOr(U &&value) const LLVM_LVALUE_FUNCTION {
@@ -203,10 +152,6 @@
   }
 
 #if LLVM_HAS_RVALUE_REFERENCE_THIS
-<<<<<<< HEAD
-  T&& getValue() && { assert(hasVal); return std::move(*getPointer()); }
-  T&& operator*() && { assert(hasVal); return std::move(*getPointer()); }
-=======
   T &&getValue() && {
     assert(hasVal);
     return std::move(*getPointer());
@@ -215,7 +160,6 @@
     assert(hasVal);
     return std::move(*getPointer());
   }
->>>>>>> b93c0633
 
   template <typename U>
   T getValueOr(U &&value) && {
