//===- Combine.td - Combine rule definitions ---------------*- tablegen -*-===//
//
// Part of the LLVM Project, under the Apache License v2.0 with LLVM Exceptions.
// See https://llvm.org/LICENSE.txt for license information.
// SPDX-License-Identifier: Apache-2.0 WITH LLVM-exception
//
//===----------------------------------------------------------------------===//
//
// Declare GlobalISel combine rules and provide mechanisms to opt-out.
//
//===----------------------------------------------------------------------===//

// Declares a combiner helper class
class GICombinerHelper<string classname> {
  // The class name to use in the generated output.
  string Classname = classname;
<<<<<<< HEAD
}
=======
  // The name of a run-time compiler option that will be generated to disable
  // specific rules within this combiner.
  string DisableRuleOption = ?;
}
class GICombineRule<dag defs, dag match, dag apply> : GICombine {
  /// Defines the external interface of the match rule. This includes:
  /// * The names of the root nodes (requires at least one)
  /// See GIDefKind for details.
  dag Defs = defs;

  /// Defines the things which must be true for the pattern to match
  /// See GIMatchKind for details.
  dag Match = match;

  /// Defines the things which happen after the decision is made to apply a
  /// combine rule.
  /// See GIApplyKind for details.
  dag Apply = apply;
}

/// The operator at the root of a GICombineRule.Defs dag.
def defs;

/// All arguments of the defs operator must be subclasses of GIDefKind or
/// sub-dags whose operator is GIDefKindWithArgs.
class GIDefKind;
class GIDefKindWithArgs;
/// Declare a root node. There must be at least one of these in every combine
/// rule.
/// TODO: The plan is to elide `root` definitions and determine it from the DAG
///       itself with an overide for situations where the usual determination
///       is incorrect.
def root : GIDefKind;

/// The operator at the root of a GICombineRule.Match dag.
def match;
/// All arguments of the match operator must be either:
/// * A subclass of GIMatchKind
/// * A subclass of GIMatchKindWithArgs
/// * A MIR code block (deprecated)
/// The GIMatchKind and GIMatchKindWithArgs cases are described in more detail
/// in their definitions below.
/// For the Instruction case, these are collected into a DAG where operand names
/// that occur multiple times introduce edges.
class GIMatchKind;
class GIMatchKindWithArgs;

/// The operator at the root of a GICombineRule.Apply dag.
def apply;
/// All arguments of the apply operator must be subclasses of GIApplyKind, or
/// sub-dags whose operator is GIApplyKindWithArgs, or an MIR block
/// (deprecated).
class GIApplyKind;
class GIApplyKindWithArgs;

def copy_prop : GICombineRule<
  (defs root:$d),
  (match [{ return Helper.matchCombineCopy(${d}); }]),
  (apply [{ Helper.applyCombineCopy(${d}); }])>;
def trivial_combines : GICombineGroup<[copy_prop]>;

// FIXME: Is there a reason this wasn't in tryCombine? I've left it out of
//        all_combines because it wasn't there.
def elide_br_by_inverting_cond : GICombineRule<
  (defs root:$d),
  (match [{ return Helper.matchElideBrByInvertingCond(${d}); }]),
  (apply [{ Helper.applyElideBrByInvertingCond(${d}); }])>;

def all_combines : GICombineGroup<[trivial_combines]>;
>>>>>>> 3b598b9c
<|MERGE_RESOLUTION|>--- conflicted
+++ resolved
@@ -10,13 +10,28 @@
 //
 //===----------------------------------------------------------------------===//
 
+// Common base class for GICombineRule and GICombineGroup.
+class GICombine {
+  // See GICombineGroup. We only declare it here to make the tablegen pass
+  // simpler.
+  list<GICombine> Rules = ?;
+}
+
+// A group of combine rules that can be added to a GICombiner or another group.
+class GICombineGroup<list<GICombine> rules> : GICombine {
+  // The rules contained in this group. The rules in a group are flattened into
+  // a single list and sorted into whatever order is most efficient. However,
+  // they will never be re-ordered such that behaviour differs from the
+  // specified order. It is therefore possible to use the order of rules in this
+  // list to describe priorities.
+  let Rules = rules;
+}
+
 // Declares a combiner helper class
-class GICombinerHelper<string classname> {
+class GICombinerHelper<string classname, list<GICombine> rules>
+    : GICombineGroup<rules> {
   // The class name to use in the generated output.
   string Classname = classname;
-<<<<<<< HEAD
-}
-=======
   // The name of a run-time compiler option that will be generated to disable
   // specific rules within this combiner.
   string DisableRuleOption = ?;
@@ -85,5 +100,4 @@
   (match [{ return Helper.matchElideBrByInvertingCond(${d}); }]),
   (apply [{ Helper.applyElideBrByInvertingCond(${d}); }])>;
 
-def all_combines : GICombineGroup<[trivial_combines]>;
->>>>>>> 3b598b9c
+def all_combines : GICombineGroup<[trivial_combines]>;