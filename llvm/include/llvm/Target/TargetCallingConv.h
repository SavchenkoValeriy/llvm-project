--- conflicted
+++ resolved
@@ -90,11 +90,7 @@
     void setSwiftSelf() { Flags |= One << SwiftSelfOffs; }
 
     bool isSwiftError() const { return Flags & SwiftError; }
-<<<<<<< HEAD
-    void setSwiftError() { Flags = One << SwiftErrorOffs; }
-=======
     void setSwiftError() { Flags |= One << SwiftErrorOffs; }
->>>>>>> 9bfd0d03
 
     bool isNest()      const { return Flags & Nest; }
     void setNest()     { Flags |= One << NestOffs; }
