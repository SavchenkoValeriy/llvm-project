//===- Target.td - Target Independent TableGen interface ---*- tablegen -*-===//
//
//                     The LLVM Compiler Infrastructure
//
// This file is distributed under the University of Illinois Open Source
// License. See LICENSE.TXT for details.
//
//===----------------------------------------------------------------------===//
//
// This file defines the target-independent interfaces which should be
// implemented by each target which is using a TableGen based code generator.
//
//===----------------------------------------------------------------------===//

// Include all information about LLVM intrinsics.
include "llvm/IR/Intrinsics.td"

//===----------------------------------------------------------------------===//
// Register file description - These classes are used to fill in the target
// description classes.

class RegisterClass; // Forward def

class HwMode<string FS> {
  // A string representing subtarget features that turn on this HW mode.
  // For example, "+feat1,-feat2" will indicate that the mode is active
  // when "feat1" is enabled and "feat2" is disabled at the same time.
  // Any other features are not checked.
  // When multiple modes are used, they should be mutually exclusive,
  // otherwise the results are unpredictable.
  string Features = FS;
}

// A special mode recognized by tablegen. This mode is considered active
// when no other mode is active. For targets that do not use specific hw
// modes, this is the only mode.
def DefaultMode : HwMode<"">;

// A class used to associate objects with HW modes. It is only intended to
// be used as a base class, where the derived class should contain a member
// "Objects", which is a list of the same length as the list of modes.
// The n-th element on the Objects list will be associated with the n-th
// element on the Modes list.
class HwModeSelect<list<HwMode> Ms> {
  list<HwMode> Modes = Ms;
}

// A common class that implements a counterpart of ValueType, which is
// dependent on a HW mode. This class inherits from ValueType itself,
// which makes it possible to use objects of this class where ValueType
// objects could be used. This is specifically applicable to selection
// patterns.
class ValueTypeByHwMode<list<HwMode> Ms, list<ValueType> Ts>
    : HwModeSelect<Ms>, ValueType<0, 0> {
  // The length of this list must be the same as the length of Ms.
  list<ValueType> Objects = Ts;
}

// A class representing the register size, spill size and spill alignment
// in bits of a register.
class RegInfo<int RS, int SS, int SA> {
  int RegSize = RS;         // Register size in bits.
  int SpillSize = SS;       // Spill slot size in bits.
  int SpillAlignment = SA;  // Spill slot alignment in bits.
}

// The register size/alignment information, parameterized by a HW mode.
class RegInfoByHwMode<list<HwMode> Ms = [], list<RegInfo> Ts = []>
    : HwModeSelect<Ms> {
  // The length of this list must be the same as the length of Ms.
  list<RegInfo> Objects = Ts;
}

// SubRegIndex - Use instances of SubRegIndex to identify subregisters.
class SubRegIndex<int size, int offset = 0> {
  string Namespace = "";

  // Size - Size (in bits) of the sub-registers represented by this index.
  int Size = size;

  // Offset - Offset of the first bit that is part of this sub-register index.
  // Set it to -1 if the same index is used to represent sub-registers that can
  // be at different offsets (for example when using an index to access an
  // element in a register tuple).
  int Offset = offset;

  // ComposedOf - A list of two SubRegIndex instances, [A, B].
  // This indicates that this SubRegIndex is the result of composing A and B.
  // See ComposedSubRegIndex.
  list<SubRegIndex> ComposedOf = [];

  // CoveringSubRegIndices - A list of two or more sub-register indexes that
  // cover this sub-register.
  //
  // This field should normally be left blank as TableGen can infer it.
  //
  // TableGen automatically detects sub-registers that straddle the registers
  // in the SubRegs field of a Register definition. For example:
  //
  //   Q0    = dsub_0 -> D0, dsub_1 -> D1
  //   Q1    = dsub_0 -> D2, dsub_1 -> D3
  //   D1_D2 = dsub_0 -> D1, dsub_1 -> D2
  //   QQ0   = qsub_0 -> Q0, qsub_1 -> Q1
  //
  // TableGen will infer that D1_D2 is a sub-register of QQ0. It will be given
  // the synthetic index dsub_1_dsub_2 unless some SubRegIndex is defined with
  // CoveringSubRegIndices = [dsub_1, dsub_2].
  list<SubRegIndex> CoveringSubRegIndices = [];
}

// ComposedSubRegIndex - A sub-register that is the result of composing A and B.
// Offset is set to the sum of A and B's Offsets. Size is set to B's Size.
class ComposedSubRegIndex<SubRegIndex A, SubRegIndex B>
  : SubRegIndex<B.Size, !if(!eq(A.Offset, -1), -1,
                        !if(!eq(B.Offset, -1), -1,
                            !add(A.Offset, B.Offset)))> {
  // See SubRegIndex.
  let ComposedOf = [A, B];
}

// RegAltNameIndex - The alternate name set to use for register operands of
// this register class when printing.
class RegAltNameIndex {
  string Namespace = "";
}
def NoRegAltName : RegAltNameIndex;

// Register - You should define one instance of this class for each register
// in the target machine.  String n will become the "name" of the register.
class Register<string n, list<string> altNames = []> {
  string Namespace = "";
  string AsmName = n;
  list<string> AltNames = altNames;

  // Aliases - A list of registers that this register overlaps with.  A read or
  // modification of this register can potentially read or modify the aliased
  // registers.
  list<Register> Aliases = [];

  // SubRegs - A list of registers that are parts of this register. Note these
  // are "immediate" sub-registers and the registers within the list do not
  // themselves overlap. e.g. For X86, EAX's SubRegs list contains only [AX],
  // not [AX, AH, AL].
  list<Register> SubRegs = [];

  // SubRegIndices - For each register in SubRegs, specify the SubRegIndex used
  // to address it. Sub-sub-register indices are automatically inherited from
  // SubRegs.
  list<SubRegIndex> SubRegIndices = [];

  // RegAltNameIndices - The alternate name indices which are valid for this
  // register.
  list<RegAltNameIndex> RegAltNameIndices = [];

  // DwarfNumbers - Numbers used internally by gcc/gdb to identify the register.
  // These values can be determined by locating the <target>.h file in the
  // directory llvmgcc/gcc/config/<target>/ and looking for REGISTER_NAMES.  The
  // order of these names correspond to the enumeration used by gcc.  A value of
  // -1 indicates that the gcc number is undefined and -2 that register number
  // is invalid for this mode/flavour.
  list<int> DwarfNumbers = [];

  // CostPerUse - Additional cost of instructions using this register compared
  // to other registers in its class. The register allocator will try to
  // minimize the number of instructions using a register with a CostPerUse.
  // This is used by the x86-64 and ARM Thumb targets where some registers
  // require larger instruction encodings.
  int CostPerUse = 0;

  // CoveredBySubRegs - When this bit is set, the value of this register is
  // completely determined by the value of its sub-registers.  For example, the
  // x86 register AX is covered by its sub-registers AL and AH, but EAX is not
  // covered by its sub-register AX.
  bit CoveredBySubRegs = 0;

  // HWEncoding - The target specific hardware encoding for this register.
  bits<16> HWEncoding = 0;
}

// RegisterWithSubRegs - This can be used to define instances of Register which
// need to specify sub-registers.
// List "subregs" specifies which registers are sub-registers to this one. This
// is used to populate the SubRegs and AliasSet fields of TargetRegisterDesc.
// This allows the code generator to be careful not to put two values with
// overlapping live ranges into registers which alias.
class RegisterWithSubRegs<string n, list<Register> subregs> : Register<n> {
  let SubRegs = subregs;
}

// DAGOperand - An empty base class that unifies RegisterClass's and other forms
// of Operand's that are legal as type qualifiers in DAG patterns.  This should
// only ever be used for defining multiclasses that are polymorphic over both
// RegisterClass's and other Operand's.
class DAGOperand {
  string OperandNamespace = "MCOI";
  string DecoderMethod = "";
}

// RegisterClass - Now that all of the registers are defined, and aliases
// between registers are defined, specify which registers belong to which
// register classes.  This also defines the default allocation order of
// registers by register allocators.
//
class RegisterClass<string namespace, list<ValueType> regTypes, int alignment,
                    dag regList, RegAltNameIndex idx = NoRegAltName>
  : DAGOperand {
  string Namespace = namespace;

  // The register size/alignment information, parameterized by a HW mode.
  RegInfoByHwMode RegInfos;

  // RegType - Specify the list ValueType of the registers in this register
  // class.  Note that all registers in a register class must have the same
  // ValueTypes.  This is a list because some targets permit storing different
  // types in same register, for example vector values with 128-bit total size,
  // but different count/size of items, like SSE on x86.
  //
  list<ValueType> RegTypes = regTypes;

  // Size - Specify the spill size in bits of the registers.  A default value of
  // zero lets tablgen pick an appropriate size.
  int Size = 0;

  // Alignment - Specify the alignment required of the registers when they are
  // stored or loaded to memory.
  //
  int Alignment = alignment;

  // CopyCost - This value is used to specify the cost of copying a value
  // between two registers in this register class. The default value is one
  // meaning it takes a single instruction to perform the copying. A negative
  // value means copying is extremely expensive or impossible.
  int CopyCost = 1;

  // MemberList - Specify which registers are in this class.  If the
  // allocation_order_* method are not specified, this also defines the order of
  // allocation used by the register allocator.
  //
  dag MemberList = regList;

  // AltNameIndex - The alternate register name to use when printing operands
  // of this register class. Every register in the register class must have
  // a valid alternate name for the given index.
  RegAltNameIndex altNameIndex = idx;

  // isAllocatable - Specify that the register class can be used for virtual
  // registers and register allocation.  Some register classes are only used to
  // model instruction operand constraints, and should have isAllocatable = 0.
  bit isAllocatable = 1;

  // AltOrders - List of alternative allocation orders. The default order is
  // MemberList itself, and that is good enough for most targets since the
  // register allocators automatically remove reserved registers and move
  // callee-saved registers to the end.
  list<dag> AltOrders = [];

  // AltOrderSelect - The body of a function that selects the allocation order
  // to use in a given machine function. The code will be inserted in a
  // function like this:
  //
  //   static inline unsigned f(const MachineFunction &MF) { ... }
  //
  // The function should return 0 to select the default order defined by
  // MemberList, 1 to select the first AltOrders entry and so on.
  code AltOrderSelect = [{}];

  // Specify allocation priority for register allocators using a greedy
  // heuristic. Classes with higher priority values are assigned first. This is
  // useful as it is sometimes beneficial to assign registers to highly
  // constrained classes first. The value has to be in the range [0,63].
  int AllocationPriority = 0;

  // The diagnostic type to present when referencing this operand in a match
  // failure error message. If this is empty, the default Match_InvalidOperand
  // diagnostic type will be used. If this is "<name>", a Match_<name> enum
  // value will be generated and used for this operand type. The target
  // assembly parser is responsible for converting this into a user-facing
  // diagnostic message.
  string DiagnosticType = "";

  // A diagnostic message to emit when an invalid value is provided for this
  // register class when it is being used an an assembly operand. If this is
  // non-empty, an anonymous diagnostic type enum value will be generated, and
  // the assembly matcher will provide a function to map from diagnostic types
  // to message strings.
  string DiagnosticString = "";
}

// The memberList in a RegisterClass is a dag of set operations. TableGen
// evaluates these set operations and expand them into register lists. These
// are the most common operation, see test/TableGen/SetTheory.td for more
// examples of what is possible:
//
// (add R0, R1, R2) - Set Union. Each argument can be an individual register, a
// register class, or a sub-expression. This is also the way to simply list
// registers.
//
// (sub GPR, SP) - Set difference. Subtract the last arguments from the first.
//
// (and GPR, CSR) - Set intersection. All registers from the first set that are
// also in the second set.
//
// (sequence "R%u", 0, 15) -> [R0, R1, ..., R15]. Generate a sequence of
// numbered registers.  Takes an optional 4th operand which is a stride to use
// when generating the sequence.
//
// (shl GPR, 4) - Remove the first N elements.
//
// (trunc GPR, 4) - Truncate after the first N elements.
//
// (rotl GPR, 1) - Rotate N places to the left.
//
// (rotr GPR, 1) - Rotate N places to the right.
//
// (decimate GPR, 2) - Pick every N'th element, starting with the first.
//
// (interleave A, B, ...) - Interleave the elements from each argument list.
//
// All of these operators work on ordered sets, not lists. That means
// duplicates are removed from sub-expressions.

// Set operators. The rest is defined in TargetSelectionDAG.td.
def sequence;
def decimate;
def interleave;

// RegisterTuples - Automatically generate super-registers by forming tuples of
// sub-registers. This is useful for modeling register sequence constraints
// with pseudo-registers that are larger than the architectural registers.
//
// The sub-register lists are zipped together:
//
//   def EvenOdd : RegisterTuples<[sube, subo], [(add R0, R2), (add R1, R3)]>;
//
// Generates the same registers as:
//
//   let SubRegIndices = [sube, subo] in {
//     def R0_R1 : RegisterWithSubRegs<"", [R0, R1]>;
//     def R2_R3 : RegisterWithSubRegs<"", [R2, R3]>;
//   }
//
// The generated pseudo-registers inherit super-classes and fields from their
// first sub-register. Most fields from the Register class are inferred, and
// the AsmName and Dwarf numbers are cleared.
//
// RegisterTuples instances can be used in other set operations to form
// register classes and so on. This is the only way of using the generated
// registers.
class RegisterTuples<list<SubRegIndex> Indices, list<dag> Regs> {
  // SubRegs - N lists of registers to be zipped up. Super-registers are
  // synthesized from the first element of each SubRegs list, the second
  // element and so on.
  list<dag> SubRegs = Regs;

  // SubRegIndices - N SubRegIndex instances. This provides the names of the
  // sub-registers in the synthesized super-registers.
  list<SubRegIndex> SubRegIndices = Indices;
}


//===----------------------------------------------------------------------===//
// DwarfRegNum - This class provides a mapping of the llvm register enumeration
// to the register numbering used by gcc and gdb.  These values are used by a
// debug information writer to describe where values may be located during
// execution.
class DwarfRegNum<list<int> Numbers> {
  // DwarfNumbers - Numbers used internally by gcc/gdb to identify the register.
  // These values can be determined by locating the <target>.h file in the
  // directory llvmgcc/gcc/config/<target>/ and looking for REGISTER_NAMES.  The
  // order of these names correspond to the enumeration used by gcc.  A value of
  // -1 indicates that the gcc number is undefined and -2 that register number
  // is invalid for this mode/flavour.
  list<int> DwarfNumbers = Numbers;
}

// DwarfRegAlias - This class declares that a given register uses the same dwarf
// numbers as another one. This is useful for making it clear that the two
// registers do have the same number. It also lets us build a mapping
// from dwarf register number to llvm register.
class DwarfRegAlias<Register reg> {
      Register DwarfAlias = reg;
}

//===----------------------------------------------------------------------===//
// Pull in the common support for scheduling
//
include "llvm/Target/TargetSchedule.td"

class Predicate; // Forward def

//===----------------------------------------------------------------------===//
// Instruction set description - These classes correspond to the C++ classes in
// the Target/TargetInstrInfo.h file.
//
class Instruction {
  string Namespace = "";

  dag OutOperandList;       // An dag containing the MI def operand list.
  dag InOperandList;        // An dag containing the MI use operand list.
  string AsmString = "";    // The .s format to print the instruction with.

  // Pattern - Set to the DAG pattern for this instruction, if we know of one,
  // otherwise, uninitialized.
  list<dag> Pattern;

  // The follow state will eventually be inferred automatically from the
  // instruction pattern.

  list<Register> Uses = []; // Default to using no non-operand registers
  list<Register> Defs = []; // Default to modifying no non-operand registers

  // Predicates - List of predicates which will be turned into isel matching
  // code.
  list<Predicate> Predicates = [];

  // Size - Size of encoded instruction, or zero if the size cannot be determined
  // from the opcode.
  int Size = 0;

  // DecoderNamespace - The "namespace" in which this instruction exists, on
  // targets like ARM which multiple ISA namespaces exist.
  string DecoderNamespace = "";

  // Code size, for instruction selection.
  // FIXME: What does this actually mean?
  int CodeSize = 0;

  // Added complexity passed onto matching pattern.
  int AddedComplexity  = 0;

  // These bits capture information about the high-level semantics of the
  // instruction.
  bit isReturn     = 0;     // Is this instruction a return instruction?
  bit isBranch     = 0;     // Is this instruction a branch instruction?
  bit isIndirectBranch = 0; // Is this instruction an indirect branch?
  bit isCompare    = 0;     // Is this instruction a comparison instruction?
  bit isMoveImm    = 0;     // Is this instruction a move immediate instruction?
  bit isBitcast    = 0;     // Is this instruction a bitcast instruction?
  bit isSelect     = 0;     // Is this instruction a select instruction?
  bit isBarrier    = 0;     // Can control flow fall through this instruction?
  bit isCall       = 0;     // Is this instruction a call instruction?
  bit isAdd        = 0;     // Is this instruction an add instruction?
  bit canFoldAsLoad = 0;    // Can this be folded as a simple memory operand?
  bit mayLoad      = ?;     // Is it possible for this inst to read memory?
  bit mayStore     = ?;     // Is it possible for this inst to write memory?
  bit isConvertibleToThreeAddress = 0;  // Can this 2-addr instruction promote?
  bit isCommutable = 0;     // Is this 3 operand instruction commutable?
  bit isTerminator = 0;     // Is this part of the terminator for a basic block?
  bit isReMaterializable = 0; // Is this instruction re-materializable?
  bit isPredicable = 0;     // Is this instruction predicable?
  bit hasDelaySlot = 0;     // Does this instruction have an delay slot?
  bit usesCustomInserter = 0; // Pseudo instr needing special help.
  bit hasPostISelHook = 0;  // To be *adjusted* after isel by target hook.
  bit hasCtrlDep   = 0;     // Does this instruction r/w ctrl-flow chains?
  bit isNotDuplicable = 0;  // Is it unsafe to duplicate this instruction?
  bit isConvergent = 0;     // Is this instruction convergent?
  bit isAsCheapAsAMove = 0; // As cheap (or cheaper) than a move instruction.
  bit hasExtraSrcRegAllocReq = 0; // Sources have special regalloc requirement?
  bit hasExtraDefRegAllocReq = 0; // Defs have special regalloc requirement?
  bit isRegSequence = 0;    // Is this instruction a kind of reg sequence?
                            // If so, make sure to override
                            // TargetInstrInfo::getRegSequenceLikeInputs.
  bit isPseudo     = 0;     // Is this instruction a pseudo-instruction?
                            // If so, won't have encoding information for
                            // the [MC]CodeEmitter stuff.
  bit isExtractSubreg = 0;  // Is this instruction a kind of extract subreg?
                             // If so, make sure to override
                             // TargetInstrInfo::getExtractSubregLikeInputs.
  bit isInsertSubreg = 0;   // Is this instruction a kind of insert subreg?
                            // If so, make sure to override
                            // TargetInstrInfo::getInsertSubregLikeInputs.

  // Does the instruction have side effects that are not captured by any
  // operands of the instruction or other flags?
  bit hasSideEffects = ?;

  // Is this instruction a "real" instruction (with a distinct machine
  // encoding), or is it a pseudo instruction used for codegen modeling
  // purposes.
  // FIXME: For now this is distinct from isPseudo, above, as code-gen-only
  // instructions can (and often do) still have encoding information
  // associated with them. Once we've migrated all of them over to true
  // pseudo-instructions that are lowered to real instructions prior to
  // the printer/emitter, we can remove this attribute and just use isPseudo.
  //
  // The intended use is:
  // isPseudo: Does not have encoding information and should be expanded,
  //   at the latest, during lowering to MCInst.
  //
  // isCodeGenOnly: Does have encoding information and can go through to the
  //   CodeEmitter unchanged, but duplicates a canonical instruction
  //   definition's encoding and should be ignored when constructing the
  //   assembler match tables.
  bit isCodeGenOnly = 0;

  // Is this instruction a pseudo instruction for use by the assembler parser.
  bit isAsmParserOnly = 0;

  // This instruction is not expected to be queried for scheduling latencies
  // and therefore needs no scheduling information even for a complete
  // scheduling model.
  bit hasNoSchedulingInfo = 0;

  InstrItinClass Itinerary = NoItinerary;// Execution steps used for scheduling.

  // Scheduling information from TargetSchedule.td.
  list<SchedReadWrite> SchedRW;

  string Constraints = "";  // OperandConstraint, e.g. $src = $dst.

  /// DisableEncoding - List of operand names (e.g. "$op1,$op2") that should not
  /// be encoded into the output machineinstr.
  string DisableEncoding = "";

  string PostEncoderMethod = "";
  string DecoderMethod = "";

  // Is the instruction decoder method able to completely determine if the
  // given instruction is valid or not. If the TableGen definition of the
  // instruction specifies bitpattern A??B where A and B are static bits, the
  // hasCompleteDecoder flag says whether the decoder method fully handles the
  // ?? space, i.e. if it is a final arbiter for the instruction validity.
  // If not then the decoder attempts to continue decoding when the decoder
  // method fails.
  //
  // This allows to handle situations where the encoding is not fully
  // orthogonal. Example:
  // * InstA with bitpattern 0b0000????,
  // * InstB with bitpattern 0b000000?? but the associated decoder method
  //   DecodeInstB() returns Fail when ?? is 0b00 or 0b11.
  //
  // The decoder tries to decode a bitpattern that matches both InstA and
  // InstB bitpatterns first as InstB (because it is the most specific
  // encoding). In the default case (hasCompleteDecoder = 1), when
  // DecodeInstB() returns Fail the bitpattern gets rejected. By setting
  // hasCompleteDecoder = 0 in InstB, the decoder is informed that
  // DecodeInstB() is not able to determine if all possible values of ?? are
  // valid or not. If DecodeInstB() returns Fail the decoder will attempt to
  // decode the bitpattern as InstA too.
  bit hasCompleteDecoder = 1;

  /// Target-specific flags. This becomes the TSFlags field in TargetInstrDesc.
  bits<64> TSFlags = 0;

  ///@name Assembler Parser Support
  ///@{

  string AsmMatchConverter = "";

  /// TwoOperandAliasConstraint - Enable TableGen to auto-generate a
  /// two-operand matcher inst-alias for a three operand instruction.
  /// For example, the arm instruction "add r3, r3, r5" can be written
  /// as "add r3, r5". The constraint is of the same form as a tied-operand
  /// constraint. For example, "$Rn = $Rd".
  string TwoOperandAliasConstraint = "";

  /// Assembler variant name to use for this instruction. If specified then
  /// instruction will be presented only in MatchTable for this variant. If
  /// not specified then assembler variants will be determined based on
  /// AsmString
  string AsmVariantName = "";

  ///@}

  /// UseNamedOperandTable - If set, the operand indices of this instruction
  /// can be queried via the getNamedOperandIdx() function which is generated
  /// by TableGen.
  bit UseNamedOperandTable = 0;
}

/// PseudoInstExpansion - Expansion information for a pseudo-instruction.
/// Which instruction it expands to and how the operands map from the
/// pseudo.
class PseudoInstExpansion<dag Result> {
  dag ResultInst = Result;     // The instruction to generate.
  bit isPseudo = 1;
}

/// Predicates - These are extra conditionals which are turned into instruction
/// selector matching code. Currently each predicate is just a string.
class Predicate<string cond> {
  string CondString = cond;

  /// AssemblerMatcherPredicate - If this feature can be used by the assembler
  /// matcher, this is true.  Targets should set this by inheriting their
  /// feature from the AssemblerPredicate class in addition to Predicate.
  bit AssemblerMatcherPredicate = 0;

  /// AssemblerCondString - Name of the subtarget feature being tested used
  /// as alternative condition string used for assembler matcher.
  /// e.g. "ModeThumb" is translated to "(Bits & ModeThumb) != 0".
  ///      "!ModeThumb" is translated to "(Bits & ModeThumb) == 0".
  /// It can also list multiple features separated by ",".
  /// e.g. "ModeThumb,FeatureThumb2" is translated to
  ///      "(Bits & ModeThumb) != 0 && (Bits & FeatureThumb2) != 0".
  string AssemblerCondString = "";

  /// PredicateName - User-level name to use for the predicate. Mainly for use
  /// in diagnostics such as missing feature errors in the asm matcher.
  string PredicateName = "";

  /// Setting this to '1' indicates that the predicate must be recomputed on
  /// every function change. Most predicates can leave this at '0'.
  ///
  /// Ignored by SelectionDAG, it always recomputes the predicate on every use.
  bit RecomputePerFunction = 0;
}

/// NoHonorSignDependentRounding - This predicate is true if support for
/// sign-dependent-rounding is not enabled.
def NoHonorSignDependentRounding
 : Predicate<"!TM.Options.HonorSignDependentRoundingFPMath()">;

class Requires<list<Predicate> preds> {
  list<Predicate> Predicates = preds;
}

/// ops definition - This is just a simple marker used to identify the operand
/// list for an instruction. outs and ins are identical both syntactically and
/// semantically; they are used to define def operands and use operands to
/// improve readibility. This should be used like this:
///     (outs R32:$dst), (ins R32:$src1, R32:$src2) or something similar.
def ops;
def outs;
def ins;

/// variable_ops definition - Mark this instruction as taking a variable number
/// of operands.
def variable_ops;


/// PointerLikeRegClass - Values that are designed to have pointer width are
/// derived from this.  TableGen treats the register class as having a symbolic
/// type that it doesn't know, and resolves the actual regclass to use by using
/// the TargetRegisterInfo::getPointerRegClass() hook at codegen time.
class PointerLikeRegClass<int Kind> {
  int RegClassKind = Kind;
}


/// ptr_rc definition - Mark this operand as being a pointer value whose
/// register class is resolved dynamically via a callback to TargetInstrInfo.
/// FIXME: We should probably change this to a class which contain a list of
/// flags. But currently we have but one flag.
def ptr_rc : PointerLikeRegClass<0>;

/// unknown definition - Mark this operand as being of unknown type, causing
/// it to be resolved by inference in the context it is used.
class unknown_class;
def unknown : unknown_class;

/// AsmOperandClass - Representation for the kinds of operands which the target
/// specific parser can create and the assembly matcher may need to distinguish.
///
/// Operand classes are used to define the order in which instructions are
/// matched, to ensure that the instruction which gets matched for any
/// particular list of operands is deterministic.
///
/// The target specific parser must be able to classify a parsed operand into a
/// unique class which does not partially overlap with any other classes. It can
/// match a subset of some other class, in which case the super class field
/// should be defined.
class AsmOperandClass {
  /// The name to use for this class, which should be usable as an enum value.
  string Name = ?;

  /// The super classes of this operand.
  list<AsmOperandClass> SuperClasses = [];

  /// The name of the method on the target specific operand to call to test
  /// whether the operand is an instance of this class. If not set, this will
  /// default to "isFoo", where Foo is the AsmOperandClass name. The method
  /// signature should be:
  ///   bool isFoo() const;
  string PredicateMethod = ?;

  /// The name of the method on the target specific operand to call to add the
  /// target specific operand to an MCInst. If not set, this will default to
  /// "addFooOperands", where Foo is the AsmOperandClass name. The method
  /// signature should be:
  ///   void addFooOperands(MCInst &Inst, unsigned N) const;
  string RenderMethod = ?;

  /// The name of the method on the target specific operand to call to custom
  /// handle the operand parsing. This is useful when the operands do not relate
  /// to immediates or registers and are very instruction specific (as flags to
  /// set in a processor register, coprocessor number, ...).
  string ParserMethod = ?;

  // The diagnostic type to present when referencing this operand in a
  // match failure error message. By default, use a generic "invalid operand"
  // diagnostic. The target AsmParser maps these codes to text.
  string DiagnosticType = "";

  /// A diagnostic message to emit when an invalid value is provided for this
  /// operand.
  string DiagnosticString = "";

  /// Set to 1 if this operand is optional and not always required. Typically,
  /// the AsmParser will emit an error when it finishes parsing an
  /// instruction if it hasn't matched all the operands yet.  However, this
  /// error will be suppressed if all of the remaining unmatched operands are
  /// marked as IsOptional.
  ///
  /// Optional arguments must be at the end of the operand list.
  bit IsOptional = 0;

  /// The name of the method on the target specific asm parser that returns the
  /// default operand for this optional operand. This method is only used if
  /// IsOptional == 1. If not set, this will default to "defaultFooOperands",
  /// where Foo is the AsmOperandClass name. The method signature should be:
  ///   std::unique_ptr<MCParsedAsmOperand> defaultFooOperands() const;
  string DefaultMethod = ?;
}

def ImmAsmOperand : AsmOperandClass {
  let Name = "Imm";
}

/// Operand Types - These provide the built-in operand types that may be used
/// by a target.  Targets can optionally provide their own operand types as
/// needed, though this should not be needed for RISC targets.
class Operand<ValueType ty> : DAGOperand {
  ValueType Type = ty;
  string PrintMethod = "printOperand";
  string EncoderMethod = "";
  bit hasCompleteDecoder = 1;
  string OperandType = "OPERAND_UNKNOWN";
  dag MIOperandInfo = (ops);

  // MCOperandPredicate - Optionally, a code fragment operating on
  // const MCOperand &MCOp, and returning a bool, to indicate if
  // the value of MCOp is valid for the specific subclass of Operand
  code MCOperandPredicate;

  // ParserMatchClass - The "match class" that operands of this type fit
  // in. Match classes are used to define the order in which instructions are
  // match, to ensure that which instructions gets matched is deterministic.
  //
  // The target specific parser must be able to classify an parsed operand into
  // a unique class, which does not partially overlap with any other classes. It
  // can match a subset of some other class, in which case the AsmOperandClass
  // should declare the other operand as one of its super classes.
  AsmOperandClass ParserMatchClass = ImmAsmOperand;
}

class RegisterOperand<RegisterClass regclass, string pm = "printOperand">
  : DAGOperand {
  // RegClass - The register class of the operand.
  RegisterClass RegClass = regclass;
  // PrintMethod - The target method to call to print register operands of
  // this type. The method normally will just use an alt-name index to look
  // up the name to print. Default to the generic printOperand().
  string PrintMethod = pm;

  // EncoderMethod - The target method name to call to encode this register
  // operand.
  string EncoderMethod = "";

  // ParserMatchClass - The "match class" that operands of this type fit
  // in. Match classes are used to define the order in which instructions are
  // match, to ensure that which instructions gets matched is deterministic.
  //
  // The target specific parser must be able to classify an parsed operand into
  // a unique class, which does not partially overlap with any other classes. It
  // can match a subset of some other class, in which case the AsmOperandClass
  // should declare the other operand as one of its super classes.
  AsmOperandClass ParserMatchClass;

  string OperandType = "OPERAND_REGISTER";

  // When referenced in the result of a CodeGen pattern, GlobalISel will
  // normally copy the matched operand to the result. When this is set, it will
  // emit a special copy that will replace zero-immediates with the specified
  // zero-register.
  Register GIZeroRegister = ?;
}

let OperandType = "OPERAND_IMMEDIATE" in {
def i1imm  : Operand<i1>;
def i8imm  : Operand<i8>;
def i16imm : Operand<i16>;
def i32imm : Operand<i32>;
def i64imm : Operand<i64>;

def f32imm : Operand<f32>;
def f64imm : Operand<f64>;
}

// Register operands for generic instructions don't have an MVT, but do have
// constraints linking the operands (e.g. all operands of a G_ADD must
// have the same LLT).
class TypedOperand<string Ty> : Operand<untyped> {
  let OperandType = Ty;
}

def type0 : TypedOperand<"OPERAND_GENERIC_0">;
def type1 : TypedOperand<"OPERAND_GENERIC_1">;
def type2 : TypedOperand<"OPERAND_GENERIC_2">;
def type3 : TypedOperand<"OPERAND_GENERIC_3">;
def type4 : TypedOperand<"OPERAND_GENERIC_4">;
def type5 : TypedOperand<"OPERAND_GENERIC_5">;

/// zero_reg definition - Special node to stand for the zero register.
///
def zero_reg;

/// All operands which the MC layer classifies as predicates should inherit from
/// this class in some manner. This is already handled for the most commonly
/// used PredicateOperand, but may be useful in other circumstances.
class PredicateOp;

/// OperandWithDefaultOps - This Operand class can be used as the parent class
/// for an Operand that needs to be initialized with a default value if
/// no value is supplied in a pattern.  This class can be used to simplify the
/// pattern definitions for instructions that have target specific flags
/// encoded as immediate operands.
class OperandWithDefaultOps<ValueType ty, dag defaultops>
  : Operand<ty> {
  dag DefaultOps = defaultops;
}

/// PredicateOperand - This can be used to define a predicate operand for an
/// instruction.  OpTypes specifies the MIOperandInfo for the operand, and
/// AlwaysVal specifies the value of this predicate when set to "always
/// execute".
class PredicateOperand<ValueType ty, dag OpTypes, dag AlwaysVal>
  : OperandWithDefaultOps<ty, AlwaysVal>, PredicateOp {
  let MIOperandInfo = OpTypes;
}

/// OptionalDefOperand - This is used to define a optional definition operand
/// for an instruction. DefaultOps is the register the operand represents if
/// none is supplied, e.g. zero_reg.
class OptionalDefOperand<ValueType ty, dag OpTypes, dag defaultops>
  : OperandWithDefaultOps<ty, defaultops> {
  let MIOperandInfo = OpTypes;
}


// InstrInfo - This class should only be instantiated once to provide parameters
// which are global to the target machine.
//
class InstrInfo {
  // Target can specify its instructions in either big or little-endian formats.
  // For instance, while both Sparc and PowerPC are big-endian platforms, the
  // Sparc manual specifies its instructions in the format [31..0] (big), while
  // PowerPC specifies them using the format [0..31] (little).
  bit isLittleEndianEncoding = 0;

  // The instruction properties mayLoad, mayStore, and hasSideEffects are unset
  // by default, and TableGen will infer their value from the instruction
  // pattern when possible.
  //
  // Normally, TableGen will issue an error it it can't infer the value of a
  // property that hasn't been set explicitly. When guessInstructionProperties
  // is set, it will guess a safe value instead.
  //
  // This option is a temporary migration help. It will go away.
  bit guessInstructionProperties = 1;

  // TableGen's instruction encoder generator has support for matching operands
  // to bit-field variables both by name and by position. While matching by
  // name is preferred, this is currently not possible for complex operands,
  // and some targets still reply on the positional encoding rules. When
  // generating a decoder for such targets, the positional encoding rules must
  // be used by the decoder generator as well.
  //
  // This option is temporary; it will go away once the TableGen decoder
  // generator has better support for complex operands and targets have
  // migrated away from using positionally encoded operands.
  bit decodePositionallyEncodedOperands = 0;

  // When set, this indicates that there will be no overlap between those
  // operands that are matched by ordering (positional operands) and those
  // matched by name.
  //
  // This option is temporary; it will go away once the TableGen decoder
  // generator has better support for complex operands and targets have
  // migrated away from using positionally encoded operands.
  bit noNamedPositionallyEncodedOperands = 0;
}

// Standard Pseudo Instructions.
// This list must match TargetOpcodes.h and CodeGenTarget.cpp.
// Only these instructions are allowed in the TargetOpcode namespace.
// Ensure mayLoad and mayStore have a default value, so as not to break
// targets that set guessInstructionProperties=0. Any local definition of
// mayLoad/mayStore takes precedence over these default values.
let mayLoad = 0, mayStore = 0, isCodeGenOnly = 1, isPseudo = 1,
    hasNoSchedulingInfo = 1, Namespace = "TargetOpcode" in {
def PHI : Instruction {
  let OutOperandList = (outs unknown:$dst);
  let InOperandList = (ins variable_ops);
  let AsmString = "PHINODE";
  let hasSideEffects = 1;
}
def INLINEASM : Instruction {
  let OutOperandList = (outs);
  let InOperandList = (ins variable_ops);
  let AsmString = "";
  let hasSideEffects = 0;  // Note side effect is encoded in an operand.
}
def CFI_INSTRUCTION : Instruction {
  let OutOperandList = (outs);
  let InOperandList = (ins i32imm:$id);
  let AsmString = "";
  let hasCtrlDep = 1;
<<<<<<< HEAD
  let isNotDuplicable = 1;
=======
  let hasSideEffects = 1;
  let isNotDuplicable = 0;
>>>>>>> cc988415
}
def EH_LABEL : Instruction {
  let OutOperandList = (outs);
  let InOperandList = (ins i32imm:$id);
  let AsmString = "";
  let hasCtrlDep = 1;
  let hasSideEffects = 1;
  let isNotDuplicable = 1;
}
def GC_LABEL : Instruction {
  let OutOperandList = (outs);
  let InOperandList = (ins i32imm:$id);
  let AsmString = "";
  let hasCtrlDep = 1;
  let hasSideEffects = 1;
  let isNotDuplicable = 1;
}
def ANNOTATION_LABEL : Instruction {
  let OutOperandList = (outs);
  let InOperandList = (ins i32imm:$id);
  let AsmString = "";
  let hasCtrlDep = 1;
  let hasSideEffects = 1;
  let isNotDuplicable = 1;
}
def KILL : Instruction {
  let OutOperandList = (outs);
  let InOperandList = (ins variable_ops);
  let AsmString = "";
  let hasSideEffects = 0;
}
def EXTRACT_SUBREG : Instruction {
  let OutOperandList = (outs unknown:$dst);
  let InOperandList = (ins unknown:$supersrc, i32imm:$subidx);
  let AsmString = "";
  let hasSideEffects = 0;
}
def INSERT_SUBREG : Instruction {
  let OutOperandList = (outs unknown:$dst);
  let InOperandList = (ins unknown:$supersrc, unknown:$subsrc, i32imm:$subidx);
  let AsmString = "";
  let hasSideEffects = 0;
  let Constraints = "$supersrc = $dst";
}
def IMPLICIT_DEF : Instruction {
  let OutOperandList = (outs unknown:$dst);
  let InOperandList = (ins);
  let AsmString = "";
  let hasSideEffects = 0;
  let isReMaterializable = 1;
  let isAsCheapAsAMove = 1;
}
def SUBREG_TO_REG : Instruction {
  let OutOperandList = (outs unknown:$dst);
  let InOperandList = (ins unknown:$implsrc, unknown:$subsrc, i32imm:$subidx);
  let AsmString = "";
  let hasSideEffects = 0;
}
def COPY_TO_REGCLASS : Instruction {
  let OutOperandList = (outs unknown:$dst);
  let InOperandList = (ins unknown:$src, i32imm:$regclass);
  let AsmString = "";
  let hasSideEffects = 0;
  let isAsCheapAsAMove = 1;
}
def DBG_VALUE : Instruction {
  let OutOperandList = (outs);
  let InOperandList = (ins variable_ops);
  let AsmString = "DBG_VALUE";
  let hasSideEffects = 0;
}
def REG_SEQUENCE : Instruction {
  let OutOperandList = (outs unknown:$dst);
  let InOperandList = (ins unknown:$supersrc, variable_ops);
  let AsmString = "";
  let hasSideEffects = 0;
  let isAsCheapAsAMove = 1;
}
def COPY : Instruction {
  let OutOperandList = (outs unknown:$dst);
  let InOperandList = (ins unknown:$src);
  let AsmString = "";
  let hasSideEffects = 0;
  let isAsCheapAsAMove = 1;
  let hasNoSchedulingInfo = 0;
}
def BUNDLE : Instruction {
  let OutOperandList = (outs);
  let InOperandList = (ins variable_ops);
  let AsmString = "BUNDLE";
  let hasSideEffects = 1;
}
def LIFETIME_START : Instruction {
  let OutOperandList = (outs);
  let InOperandList = (ins i32imm:$id);
  let AsmString = "LIFETIME_START";
  let hasSideEffects = 0;
}
def LIFETIME_END : Instruction {
  let OutOperandList = (outs);
  let InOperandList = (ins i32imm:$id);
  let AsmString = "LIFETIME_END";
  let hasSideEffects = 0;
}
def STACKMAP : Instruction {
  let OutOperandList = (outs);
  let InOperandList = (ins i64imm:$id, i32imm:$nbytes, variable_ops);
  let hasSideEffects = 1;
  let isCall = 1;
  let mayLoad = 1;
  let usesCustomInserter = 1;
}
def PATCHPOINT : Instruction {
  let OutOperandList = (outs unknown:$dst);
  let InOperandList = (ins i64imm:$id, i32imm:$nbytes, unknown:$callee,
                       i32imm:$nargs, i32imm:$cc, variable_ops);
  let hasSideEffects = 1;
  let isCall = 1;
  let mayLoad = 1;
  let usesCustomInserter = 1;
}
def STATEPOINT : Instruction {
  let OutOperandList = (outs);
  let InOperandList = (ins variable_ops);
  let usesCustomInserter = 1;
  let mayLoad = 1;
  let mayStore = 1;
  let hasSideEffects = 1;
  let isCall = 1;
}
def LOAD_STACK_GUARD : Instruction {
  let OutOperandList = (outs ptr_rc:$dst);
  let InOperandList = (ins);
  let mayLoad = 1;
  bit isReMaterializable = 1;
  let hasSideEffects = 0;
  bit isPseudo = 1;
}
def LOCAL_ESCAPE : Instruction {
  // This instruction is really just a label. It has to be part of the chain so
  // that it doesn't get dropped from the DAG, but it produces nothing and has
  // no side effects.
  let OutOperandList = (outs);
  let InOperandList = (ins ptr_rc:$symbol, i32imm:$id);
  let hasSideEffects = 0;
  let hasCtrlDep = 1;
}
def FAULTING_OP : Instruction {
  let OutOperandList = (outs unknown:$dst);
  let InOperandList = (ins variable_ops);
  let usesCustomInserter = 1;
  let hasSideEffects = 1;
  let mayLoad = 1;
  let mayStore = 1;
  let isTerminator = 1;
  let isBranch = 1;
}
def PATCHABLE_OP : Instruction {
  let OutOperandList = (outs unknown:$dst);
  let InOperandList = (ins variable_ops);
  let usesCustomInserter = 1;
  let mayLoad = 1;
  let mayStore = 1;
  let hasSideEffects = 1;
}
def PATCHABLE_FUNCTION_ENTER : Instruction {
  let OutOperandList = (outs);
  let InOperandList = (ins);
  let AsmString = "# XRay Function Enter.";
  let usesCustomInserter = 1;
  let hasSideEffects = 0;
}
def PATCHABLE_RET : Instruction {
  let OutOperandList = (outs unknown:$dst);
  let InOperandList = (ins variable_ops);
  let AsmString = "# XRay Function Patchable RET.";
  let usesCustomInserter = 1;
  let hasSideEffects = 1;
  let isTerminator = 1;
  let isReturn = 1;
}
def PATCHABLE_FUNCTION_EXIT : Instruction {
  let OutOperandList = (outs);
  let InOperandList = (ins);
  let AsmString = "# XRay Function Exit.";
  let usesCustomInserter = 1;
  let hasSideEffects = 0; // FIXME: is this correct?
  let isReturn = 0; // Original return instruction will follow
}
def PATCHABLE_TAIL_CALL : Instruction {
  let OutOperandList = (outs unknown:$dst);
  let InOperandList = (ins variable_ops);
  let AsmString = "# XRay Tail Call Exit.";
  let usesCustomInserter = 1;
  let hasSideEffects = 1;
  let isReturn = 1;
}
def PATCHABLE_EVENT_CALL : Instruction {
  let OutOperandList = (outs);
  let InOperandList = (ins ptr_rc:$event, i8imm:$size);
  let AsmString = "# XRay Custom Event Log.";
  let usesCustomInserter = 1;
  let isCall = 1;
  let mayLoad = 1;
  let mayStore = 1;
  let hasSideEffects = 1;
}
def FENTRY_CALL : Instruction {
  let OutOperandList = (outs unknown:$dst);
  let InOperandList = (ins variable_ops);
  let AsmString = "# FEntry call";
  let usesCustomInserter = 1;
  let mayLoad = 1;
  let mayStore = 1;
  let hasSideEffects = 1;
}

// Generic opcodes used in GlobalISel.
include "llvm/Target/GenericOpcodes.td"

}

//===----------------------------------------------------------------------===//
// AsmParser - This class can be implemented by targets that wish to implement
// .s file parsing.
//
// Subtargets can have multiple different assembly parsers (e.g. AT&T vs Intel
// syntax on X86 for example).
//
class AsmParser {
  // AsmParserClassName - This specifies the suffix to use for the asmparser
  // class.  Generated AsmParser classes are always prefixed with the target
  // name.
  string AsmParserClassName  = "AsmParser";

  // AsmParserInstCleanup - If non-empty, this is the name of a custom member
  // function of the AsmParser class to call on every matched instruction.
  // This can be used to perform target specific instruction post-processing.
  string AsmParserInstCleanup  = "";

  // ShouldEmitMatchRegisterName - Set to false if the target needs a hand
  // written register name matcher
  bit ShouldEmitMatchRegisterName = 1;

  // Set to true if the target needs a generated 'alternative register name'
  // matcher.
  //
  // This generates a function which can be used to lookup registers from
  // their aliases. This function will fail when called on targets where
  // several registers share the same alias (i.e. not a 1:1 mapping).
  bit ShouldEmitMatchRegisterAltName = 0;

  // HasMnemonicFirst - Set to false if target instructions don't always
  // start with a mnemonic as the first token.
  bit HasMnemonicFirst = 1;

  // ReportMultipleNearMisses -
  // When 0, the assembly matcher reports an error for one encoding or operand
  // that did not match the parsed instruction.
  // When 1, the assmebly matcher returns a list of encodings that were close
  // to matching the parsed instruction, so to allow more detailed error
  // messages.
  bit ReportMultipleNearMisses = 0;
}
def DefaultAsmParser : AsmParser;

//===----------------------------------------------------------------------===//
// AsmParserVariant - Subtargets can have multiple different assembly parsers
// (e.g. AT&T vs Intel syntax on X86 for example). This class can be
// implemented by targets to describe such variants.
//
class AsmParserVariant {
  // Variant - AsmParsers can be of multiple different variants.  Variants are
  // used to support targets that need to parser multiple formats for the
  // assembly language.
  int Variant = 0;

  // Name - The AsmParser variant name (e.g., AT&T vs Intel).
  string Name = "";

  // CommentDelimiter - If given, the delimiter string used to recognize
  // comments which are hard coded in the .td assembler strings for individual
  // instructions.
  string CommentDelimiter = "";

  // RegisterPrefix - If given, the token prefix which indicates a register
  // token. This is used by the matcher to automatically recognize hard coded
  // register tokens as constrained registers, instead of tokens, for the
  // purposes of matching.
  string RegisterPrefix = "";

  // TokenizingCharacters - Characters that are standalone tokens
  string TokenizingCharacters = "[]*!";

  // SeparatorCharacters - Characters that are not tokens
  string SeparatorCharacters = " \t,";

  // BreakCharacters - Characters that start new identifiers
  string BreakCharacters = "";
}
def DefaultAsmParserVariant : AsmParserVariant;

/// AssemblerPredicate - This is a Predicate that can be used when the assembler
/// matches instructions and aliases.
class AssemblerPredicate<string cond, string name = ""> {
  bit AssemblerMatcherPredicate = 1;
  string AssemblerCondString = cond;
  string PredicateName = name;
}

/// TokenAlias - This class allows targets to define assembler token
/// operand aliases. That is, a token literal operand which is equivalent
/// to another, canonical, token literal. For example, ARM allows:
///   vmov.u32 s4, #0  -> vmov.i32, #0
/// 'u32' is a more specific designator for the 32-bit integer type specifier
/// and is legal for any instruction which accepts 'i32' as a datatype suffix.
///   def : TokenAlias<".u32", ".i32">;
///
/// This works by marking the match class of 'From' as a subclass of the
/// match class of 'To'.
class TokenAlias<string From, string To> {
  string FromToken = From;
  string ToToken = To;
}

/// MnemonicAlias - This class allows targets to define assembler mnemonic
/// aliases.  This should be used when all forms of one mnemonic are accepted
/// with a different mnemonic.  For example, X86 allows:
///   sal %al, 1    -> shl %al, 1
///   sal %ax, %cl  -> shl %ax, %cl
///   sal %eax, %cl -> shl %eax, %cl
/// etc.  Though "sal" is accepted with many forms, all of them are directly
/// translated to a shl, so it can be handled with (in the case of X86, it
/// actually has one for each suffix as well):
///   def : MnemonicAlias<"sal", "shl">;
///
/// Mnemonic aliases are mapped before any other translation in the match phase,
/// and do allow Requires predicates, e.g.:
///
///  def : MnemonicAlias<"pushf", "pushfq">, Requires<[In64BitMode]>;
///  def : MnemonicAlias<"pushf", "pushfl">, Requires<[In32BitMode]>;
///
/// Mnemonic aliases can also be constrained to specific variants, e.g.:
///
///  def : MnemonicAlias<"pushf", "pushfq", "att">, Requires<[In64BitMode]>;
///
/// If no variant (e.g., "att" or "intel") is specified then the alias is
/// applied unconditionally.
class MnemonicAlias<string From, string To, string VariantName = ""> {
  string FromMnemonic = From;
  string ToMnemonic = To;
  string AsmVariantName = VariantName;

  // Predicates - Predicates that must be true for this remapping to happen.
  list<Predicate> Predicates = [];
}

/// InstAlias - This defines an alternate assembly syntax that is allowed to
/// match an instruction that has a different (more canonical) assembly
/// representation.
class InstAlias<string Asm, dag Result, int Emit = 1> {
  string AsmString = Asm;      // The .s format to match the instruction with.
  dag ResultInst = Result;     // The MCInst to generate.

  // This determines which order the InstPrinter detects aliases for
  // printing. A larger value makes the alias more likely to be
  // emitted. The Instruction's own definition is notionally 0.5, so 0
  // disables printing and 1 enables it if there are no conflicting aliases.
  int EmitPriority = Emit;

  // Predicates - Predicates that must be true for this to match.
  list<Predicate> Predicates = [];

  // If the instruction specified in Result has defined an AsmMatchConverter
  // then setting this to 1 will cause the alias to use the AsmMatchConverter
  // function when converting the OperandVector into an MCInst instead of the
  // function that is generated by the dag Result.
  // Setting this to 0 will cause the alias to ignore the Result instruction's
  // defined AsmMatchConverter and instead use the function generated by the
  // dag Result.
  bit UseInstAsmMatchConverter = 1;

  // Assembler variant name to use for this alias. If not specified then
  // assembler variants will be determined based on AsmString
  string AsmVariantName = "";
}

//===----------------------------------------------------------------------===//
// AsmWriter - This class can be implemented by targets that need to customize
// the format of the .s file writer.
//
// Subtargets can have multiple different asmwriters (e.g. AT&T vs Intel syntax
// on X86 for example).
//
class AsmWriter {
  // AsmWriterClassName - This specifies the suffix to use for the asmwriter
  // class.  Generated AsmWriter classes are always prefixed with the target
  // name.
  string AsmWriterClassName  = "InstPrinter";

  // PassSubtarget - Determines whether MCSubtargetInfo should be passed to
  // the various print methods.
  // FIXME: Remove after all ports are updated.
  int PassSubtarget = 0;

  // Variant - AsmWriters can be of multiple different variants.  Variants are
  // used to support targets that need to emit assembly code in ways that are
  // mostly the same for different targets, but have minor differences in
  // syntax.  If the asmstring contains {|} characters in them, this integer
  // will specify which alternative to use.  For example "{x|y|z}" with Variant
  // == 1, will expand to "y".
  int Variant = 0;
}
def DefaultAsmWriter : AsmWriter;


//===----------------------------------------------------------------------===//
// Target - This class contains the "global" target information
//
class Target {
  // InstructionSet - Instruction set description for this target.
  InstrInfo InstructionSet;

  // AssemblyParsers - The AsmParser instances available for this target.
  list<AsmParser> AssemblyParsers = [DefaultAsmParser];

  /// AssemblyParserVariants - The AsmParserVariant instances available for
  /// this target.
  list<AsmParserVariant> AssemblyParserVariants = [DefaultAsmParserVariant];

  // AssemblyWriters - The AsmWriter instances available for this target.
  list<AsmWriter> AssemblyWriters = [DefaultAsmWriter];
}

//===----------------------------------------------------------------------===//
// SubtargetFeature - A characteristic of the chip set.
//
class SubtargetFeature<string n, string a,  string v, string d,
                       list<SubtargetFeature> i = []> {
  // Name - Feature name.  Used by command line (-mattr=) to determine the
  // appropriate target chip.
  //
  string Name = n;

  // Attribute - Attribute to be set by feature.
  //
  string Attribute = a;

  // Value - Value the attribute to be set to by feature.
  //
  string Value = v;

  // Desc - Feature description.  Used by command line (-mattr=) to display help
  // information.
  //
  string Desc = d;

  // Implies - Features that this feature implies are present. If one of those
  // features isn't set, then this one shouldn't be set either.
  //
  list<SubtargetFeature> Implies = i;
}

/// Specifies a Subtarget feature that this instruction is deprecated on.
class Deprecated<SubtargetFeature dep> {
  SubtargetFeature DeprecatedFeatureMask = dep;
}

/// A custom predicate used to determine if an instruction is
/// deprecated or not.
class ComplexDeprecationPredicate<string dep> {
  string ComplexDeprecationPredicate = dep;
}

//===----------------------------------------------------------------------===//
// Processor chip sets - These values represent each of the chip sets supported
// by the scheduler.  Each Processor definition requires corresponding
// instruction itineraries.
//
class Processor<string n, ProcessorItineraries pi, list<SubtargetFeature> f> {
  // Name - Chip set name.  Used by command line (-mcpu=) to determine the
  // appropriate target chip.
  //
  string Name = n;

  // SchedModel - The machine model for scheduling and instruction cost.
  //
  SchedMachineModel SchedModel = NoSchedModel;

  // ProcItin - The scheduling information for the target processor.
  //
  ProcessorItineraries ProcItin = pi;

  // Features - list of
  list<SubtargetFeature> Features = f;
}

// ProcessorModel allows subtargets to specify the more general
// SchedMachineModel instead if a ProcessorItinerary. Subtargets will
// gradually move to this newer form.
//
// Although this class always passes NoItineraries to the Processor
// class, the SchedMachineModel may still define valid Itineraries.
class ProcessorModel<string n, SchedMachineModel m, list<SubtargetFeature> f>
  : Processor<n, NoItineraries, f> {
  let SchedModel = m;
}

//===----------------------------------------------------------------------===//
// InstrMapping - This class is used to create mapping tables to relate
// instructions with each other based on the values specified in RowFields,
// ColFields, KeyCol and ValueCols.
//
class InstrMapping {
  // FilterClass - Used to limit search space only to the instructions that
  // define the relationship modeled by this InstrMapping record.
  string FilterClass;

  // RowFields - List of fields/attributes that should be same for all the
  // instructions in a row of the relation table. Think of this as a set of
  // properties shared by all the instructions related by this relationship
  // model and is used to categorize instructions into subgroups. For instance,
  // if we want to define a relation that maps 'Add' instruction to its
  // predicated forms, we can define RowFields like this:
  //
  // let RowFields = BaseOp
  // All add instruction predicated/non-predicated will have to set their BaseOp
  // to the same value.
  //
  // def Add: { let BaseOp = 'ADD'; let predSense = 'nopred' }
  // def Add_predtrue: { let BaseOp = 'ADD'; let predSense = 'true' }
  // def Add_predfalse: { let BaseOp = 'ADD'; let predSense = 'false'  }
  list<string> RowFields = [];

  // List of fields/attributes that are same for all the instructions
  // in a column of the relation table.
  // Ex: let ColFields = 'predSense' -- It means that the columns are arranged
  // based on the 'predSense' values. All the instruction in a specific
  // column have the same value and it is fixed for the column according
  // to the values set in 'ValueCols'.
  list<string> ColFields = [];

  // Values for the fields/attributes listed in 'ColFields'.
  // Ex: let KeyCol = 'nopred' -- It means that the key instruction (instruction
  // that models this relation) should be non-predicated.
  // In the example above, 'Add' is the key instruction.
  list<string> KeyCol = [];

  // List of values for the fields/attributes listed in 'ColFields', one for
  // each column in the relation table.
  //
  // Ex: let ValueCols = [['true'],['false']] -- It adds two columns in the
  // table. First column requires all the instructions to have predSense
  // set to 'true' and second column requires it to be 'false'.
  list<list<string> > ValueCols = [];
}

//===----------------------------------------------------------------------===//
// Pull in the common support for calling conventions.
//
include "llvm/Target/TargetCallingConv.td"

//===----------------------------------------------------------------------===//
// Pull in the common support for DAG isel generation.
//
include "llvm/Target/TargetSelectionDAG.td"

//===----------------------------------------------------------------------===//
// Pull in the common support for Global ISel register bank info generation.
//
include "llvm/Target/GlobalISel/RegisterBank.td"

//===----------------------------------------------------------------------===//
// Pull in the common support for DAG isel generation.
//
include "llvm/Target/GlobalISel/Target.td"

//===----------------------------------------------------------------------===//
// Pull in the common support for the Global ISel DAG-based selector generation.
//
include "llvm/Target/GlobalISel/SelectionDAGCompat.td"<|MERGE_RESOLUTION|>--- conflicted
+++ resolved
@@ -906,12 +906,8 @@
   let InOperandList = (ins i32imm:$id);
   let AsmString = "";
   let hasCtrlDep = 1;
-<<<<<<< HEAD
-  let isNotDuplicable = 1;
-=======
   let hasSideEffects = 1;
   let isNotDuplicable = 0;
->>>>>>> cc988415
 }
 def EH_LABEL : Instruction {
   let OutOperandList = (outs);
