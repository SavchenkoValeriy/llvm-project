--- conflicted
+++ resolved
@@ -181,15 +181,11 @@
 //
 // LoopUnroll - This pass is a simple loop unrolling pass.
 //
-Pass *createLoopUnrollPass(int Threshold = -1, int Count = -1,
+Pass *createLoopUnrollPass(int OptLevel = 2, int Threshold = -1, int Count = -1,
                            int AllowPartial = -1, int Runtime = -1,
                            int UpperBound = -1);
 // Create an unrolling pass for full unrolling that uses exact trip count only.
-<<<<<<< HEAD
-Pass *createSimpleLoopUnrollPass();
-=======
 Pass *createSimpleLoopUnrollPass(int OptLevel = 2);
->>>>>>> a505169c
 
 //===----------------------------------------------------------------------===//
 //
