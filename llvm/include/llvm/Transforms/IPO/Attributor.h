//===- Attributor.h --- Module-wide attribute deduction ---------*- C++ -*-===//
//
// Part of the LLVM Project, under the Apache License v2.0 with LLVM Exceptions.
// See https://llvm.org/LICENSE.txt for license information.
// SPDX-License-Identifier: Apache-2.0 WITH LLVM-exception
//
//===----------------------------------------------------------------------===//
//
// Attributor: An inter procedural (abstract) "attribute" deduction framework.
//
// The Attributor framework is an inter procedural abstract analysis (fixpoint
// iteration analysis). The goal is to allow easy deduction of new attributes as
// well as information exchange between abstract attributes in-flight.
//
// The Attributor class is the driver and the link between the various abstract
// attributes. The Attributor will iterate until a fixpoint state is reached by
// all abstract attributes in-flight, or until it will enforce a pessimistic fix
// point because an iteration limit is reached.
//
// Abstract attributes, derived from the AbstractAttribute class, actually
// describe properties of the code. They can correspond to actual LLVM-IR
// attributes, or they can be more general, ultimately unrelated to LLVM-IR
// attributes. The latter is useful when an abstract attributes provides
// information to other abstract attributes in-flight but we might not want to
// manifest the information. The Attributor allows to query in-flight abstract
// attributes through the `Attributor::getAAFor` method (see the method
// description for an example). If the method is used by an abstract attribute
// P, and it results in an abstract attribute Q, the Attributor will
// automatically capture a potential dependence from Q to P. This dependence
// will cause P to be reevaluated whenever Q changes in the future.
//
// The Attributor will only reevaluated abstract attributes that might have
// changed since the last iteration. That means that the Attribute will not
// revisit all instructions/blocks/functions in the module but only query
// an update from a subset of the abstract attributes.
//
// The update method `AbstractAttribute::updateImpl` is implemented by the
// specific "abstract attribute" subclasses. The method is invoked whenever the
// currently assumed state (see the AbstractState class) might not be valid
// anymore. This can, for example, happen if the state was dependent on another
// abstract attribute that changed. In every invocation, the update method has
// to adjust the internal state of an abstract attribute to a point that is
// justifiable by the underlying IR and the current state of abstract attributes
// in-flight. Since the IR is given and assumed to be valid, the information
// derived from it can be assumed to hold. However, information derived from
// other abstract attributes is conditional on various things. If the justifying
// state changed, the `updateImpl` has to revisit the situation and potentially
// find another justification or limit the optimistic assumes made.
//
// Change is the key in this framework. Until a state of no-change, thus a
// fixpoint, is reached, the Attributor will query the abstract attributes
// in-flight to re-evaluate their state. If the (current) state is too
// optimistic, hence it cannot be justified anymore through other abstract
// attributes or the state of the IR, the state of the abstract attribute will
// have to change. Generally, we assume abstract attribute state to be a finite
// height lattice and the update function to be monotone. However, these
// conditions are not enforced because the iteration limit will guarantee
// termination. If an optimistic fixpoint is reached, or a pessimistic fix
// point is enforced after a timeout, the abstract attributes are tasked to
// manifest their result in the IR for passes to come.
//
// Attribute manifestation is not mandatory. If desired, there is support to
// generate a single LLVM-IR attribute already in the AbstractAttribute base
// class. In the simplest case, a subclass overloads
// `AbstractAttribute::getManifestPosition()` and
// `AbstractAttribute::getAttrKind()` to return the appropriate values. The
// Attributor manifestation framework will then create and place a new attribute
// if it is allowed to do so (based on the abstract state). Other use cases can
// be achieved by overloading other abstract attribute methods.
//
//
// The "mechanics" of adding a new "abstract attribute":
// - Define a class (transitively) inheriting from AbstractAttribute and one
//   (which could be the same) that (transitively) inherits from AbstractState.
//   For the latter, consider the already available BooleanState and
//   IntegerState if they fit your needs, e.g., you require only a bit-encoding.
// - Implement all pure methods. Also use overloading if the attribute is not
//   conforming with the "default" behavior: A (set of) LLVM-IR attribute(s) for
//   an argument, call site argument, function return value, or function. See
//   the class and method descriptions for more information on the two
//   "Abstract" classes and their respective methods.
// - Register opportunities for the new abstract attribute in the
//   `Attributor::identifyDefaultAbstractAttributes` method if it should be
//   counted as a 'default' attribute.
// - Add sufficient tests.
// - Add a Statistics object for bookkeeping. If it is a simple (set of)
//   attribute(s) manifested through the Attributor manifestation framework, see
//   the bookkeeping function in Attributor.cpp.
// - If instructions with a certain opcode are interesting to the attribute, add
//   that opcode to the switch in `Attributor::identifyAbstractAttributes`. This
//   will make it possible to query all those instructions through the
//   `InformationCache::getOpcodeInstMapForFunction` interface and eliminate the
//   need to traverse the IR repeatedly.
//
//===----------------------------------------------------------------------===//

#ifndef LLVM_TRANSFORMS_IPO_ATTRIBUTOR_H
#define LLVM_TRANSFORMS_IPO_ATTRIBUTOR_H

#include "llvm/Analysis/LazyCallGraph.h"
#include "llvm/IR/CallSite.h"
#include "llvm/IR/PassManager.h"

namespace llvm {

struct AbstractAttribute;
struct InformationCache;

class Function;

/// Simple enum class that forces the status to be spelled out explicitly.
///
///{
enum class ChangeStatus {
  CHANGED,
  UNCHANGED,
};

ChangeStatus operator|(ChangeStatus l, ChangeStatus r);
ChangeStatus operator&(ChangeStatus l, ChangeStatus r);
///}

/// The fixpoint analysis framework that orchestrates the attribute deduction.
///
/// The Attributor provides a general abstract analysis framework (guided
/// fixpoint iteration) as well as helper functions for the deduction of
/// (LLVM-IR) attributes. However, also other code properties can be deduced,
/// propagated, and ultimately manifested through the Attributor framework. This
/// is particularly useful if these properties interact with attributes and a
/// co-scheduled deduction allows to improve the solution. Even if not, thus if
/// attributes/properties are completely isolated, they should use the
/// Attributor framework to reduce the number of fixpoint iteration frameworks
/// in the code base. Note that the Attributor design makes sure that isolated
/// attributes are not impacted, in any way, by others derived at the same time
/// if there is no cross-reasoning performed.
///
/// The public facing interface of the Attributor is kept simple and basically
/// allows abstract attributes to one thing, query abstract attributes
/// in-flight. There are two reasons to do this:
///    a) The optimistic state of one abstract attribute can justify an
///       optimistic state of another, allowing to framework to end up with an
///       optimistic (=best possible) fixpoint instead of one based solely on
///       information in the IR.
///    b) This avoids reimplementing various kinds of lookups, e.g., to check
///       for existing IR attributes, in favor of a single lookups interface
///       provided by an abstract attribute subclass.
///
/// NOTE: The mechanics of adding a new "concrete" abstract attribute are
///       described in the file comment.
struct Attributor {
  ~Attributor() { DeleteContainerPointers(AllAbstractAttributes); }

  /// Run the analyses until a fixpoint is reached or enforced (timeout).
  ///
  /// The attributes registered with this Attributor can be used after as long
  /// as the Attributor is not destroyed (it owns the attributes now).
  ///
  /// \Returns CHANGED if the IR was changed, otherwise UNCHANGED.
  ChangeStatus run();

  /// Lookup an abstract attribute of type \p AAType anchored at value \p V and
  /// argument number \p ArgNo. If no attribute is found and \p V is a call base
  /// instruction, the called function is tried as a value next. Thus, the
  /// returned abstract attribute might be anchored at the callee of \p V.
  ///
  /// This method is the only (supported) way an abstract attribute can retrieve
  /// information from another abstract attribute. As an example, take an
  /// abstract attribute that determines the memory access behavior for a
  /// argument (readnone, readonly, ...). It should use `getAAFor` to get the
  /// most optimistic information for other abstract attributes in-flight, e.g.
  /// the one reasoning about the "captured" state for the argument or the one
  /// reasoning on the memory access behavior of the function as a whole.
  template <typename AAType>
  const AAType *getAAFor(AbstractAttribute &QueryingAA, const Value &V,
                         int ArgNo = -1) {
    static_assert(std::is_base_of<AbstractAttribute, AAType>::value,
                  "Cannot query an attribute with a type not derived from "
                  "'AbstractAttribute'!");
    assert(AAType::ID != Attribute::None &&
           "Cannot lookup generic abstract attributes!");

    // Determine the argument number automatically for llvm::Arguments if none
    // is set. Do not override a given one as it could be a use of the argument
    // in a call site.
    if (ArgNo == -1)
      if (auto *Arg = dyn_cast<Argument>(&V))
        ArgNo = Arg->getArgNo();

    // If a function was given together with an argument number, perform the
    // lookup for the actual argument instead. Don't do it for variadic
    // arguments.
    if (ArgNo >= 0 && isa<Function>(&V) &&
        cast<Function>(&V)->arg_size() > (size_t)ArgNo)
      return getAAFor<AAType>(
          QueryingAA, *(cast<Function>(&V)->arg_begin() + ArgNo), ArgNo);

    // Lookup the abstract attribute of type AAType. If found, return it after
    // registering a dependence of QueryingAA on the one returned attribute.
    const auto &KindToAbstractAttributeMap = AAMap.lookup({&V, ArgNo});
    if (AAType *AA = static_cast<AAType *>(
            KindToAbstractAttributeMap.lookup(AAType::ID))) {
      // Do not return an attribute with an invalid state. This minimizes checks
      // at the calls sites and allows the fallback below to kick in.
      if (AA->getState().isValidState()) {
        QueryMap[AA].insert(&QueryingAA);
        return AA;
      }
    }

    // If no abstract attribute was found and we look for a call site argument,
    // defer to the actual argument instead.
    ImmutableCallSite ICS(&V);
    if (ICS && ICS.getCalledValue())
      return getAAFor<AAType>(QueryingAA, *ICS.getCalledValue(), ArgNo);

    // No matching attribute found
    return nullptr;
  }

  /// Introduce a new abstract attribute into the fixpoint analysis.
  ///
  /// Note that ownership of the attribute is given to the Attributor. It will
  /// invoke delete for the Attributor on destruction of the Attributor.
  ///
  /// Attributes are identified by
  ///  (1) their anchored value (see AA.getAnchoredValue()),
  ///  (2) their argument number (\p ArgNo, or Argument::getArgNo()), and
  ///  (3) their default attribute kind (see AAType::ID).
  template <typename AAType> AAType &registerAA(AAType &AA, int ArgNo = -1) {
    static_assert(std::is_base_of<AbstractAttribute, AAType>::value,
                  "Cannot register an attribute with a type not derived from "
                  "'AbstractAttribute'!");

    // Determine the anchor value and the argument number which are used to
    // lookup the attribute together with AAType::ID. If passed an argument,
    // use its argument number but do not override a given one as it could be a
    // use of the argument at a call site.
    Value &AnchoredVal = AA.getAnchoredValue();
    if (ArgNo == -1)
      if (auto *Arg = dyn_cast<Argument>(&AnchoredVal))
        ArgNo = Arg->getArgNo();

    // Put the attribute in the lookup map structure and the container we use to
    // keep track of all attributes.
    AAMap[{&AnchoredVal, ArgNo}][AAType::ID] = &AA;
    AllAbstractAttributes.push_back(&AA);
    return AA;
  }

  /// Determine opportunities to derive 'default' attributes in \p F and create
  /// abstract attribute objects for them.
  ///
  /// \param F The function that is checked for attribute opportunities.
  /// \param InfoCache A cache for information queryable by the new attributes.
  /// \param Whitelist If not null, a set limiting the attribute opportunities.
  ///
  /// Note that abstract attribute instances are generally created even if the
  /// IR already contains the information they would deduce. The most important
  /// reason for this is the single interface, the one of the abstract attribute
  /// instance, which can be queried without the need to look at the IR in
  /// various places.
  void identifyDefaultAbstractAttributes(
      Function &F, InformationCache &InfoCache,
      DenseSet</* Attribute::AttrKind */ unsigned> *Whitelist = nullptr);

  /// Check \p Pred on all function call sites.
  ///
  /// This method will evaluate \p Pred on call sites and return
  /// true if \p Pred holds in every call sites. However, this is only possible
  /// all call sites are known, hence the function has internal linkage.
  bool checkForAllCallSites(Function &F, std::function<bool(CallSite)> &Pred,
                            bool RequireAllCallSites);

private:
  /// The set of all abstract attributes.
  ///{
  using AAVector = SmallVector<AbstractAttribute *, 64>;
  AAVector AllAbstractAttributes;
  ///}

  /// A nested map to lookup abstract attributes based on the anchored value and
  /// an argument positions (or -1) on the outer level, and attribute kinds
  /// (Attribute::AttrKind) on the inner level.
  ///{
  using KindToAbstractAttributeMap = DenseMap<unsigned, AbstractAttribute *>;
  DenseMap<std::pair<const Value *, int>, KindToAbstractAttributeMap> AAMap;
  ///}

  /// A map from abstract attributes to the ones that queried them through calls
  /// to the getAAFor<...>(...) method.
  ///{
  using QueryMapTy =
      DenseMap<AbstractAttribute *, SetVector<AbstractAttribute *>>;
  QueryMapTy QueryMap;
  ///}
};

/// Data structure to hold cached (LLVM-IR) information.
///
/// All attributes are given an InformationCache object at creation time to
/// avoid inspection of the IR by all of them individually. This default
/// InformationCache will hold information required by 'default' attributes,
/// thus the ones deduced when Attributor::identifyDefaultAbstractAttributes(..)
/// is called.
///
/// If custom abstract attributes, registered manually through
/// Attributor::registerAA(...), need more information, especially if it is not
/// reusable, it is advised to inherit from the InformationCache and cast the
/// instance down in the abstract attributes.
struct InformationCache {
  /// A map type from opcodes to instructions with this opcode.
  using OpcodeInstMapTy = DenseMap<unsigned, SmallVector<Instruction *, 32>>;

  /// Return the map that relates "interesting" opcodes with all instructions
  /// with that opcode in \p F.
  OpcodeInstMapTy &getOpcodeInstMapForFunction(Function &F) {
    return FuncInstOpcodeMap[&F];
  }

  /// A vector type to hold instructions.
  using InstructionVectorTy = std::vector<Instruction *>;

  /// Return the instructions in \p F that may read or write memory.
  InstructionVectorTy &getReadOrWriteInstsForFunction(Function &F) {
    return FuncRWInstsMap[&F];
  }

private:
  /// A map type from functions to opcode to instruction maps.
  using FuncInstOpcodeMapTy = DenseMap<Function *, OpcodeInstMapTy>;

  /// A map type from functions to their read or write instructions.
  using FuncRWInstsMapTy = DenseMap<Function *, InstructionVectorTy>;

  /// A nested map that remembers all instructions in a function with a certain
  /// instruction opcode (Instruction::getOpcode()).
  FuncInstOpcodeMapTy FuncInstOpcodeMap;

  /// A map from functions to their instructions that may read or write memory.
  FuncRWInstsMapTy FuncRWInstsMap;

  /// Give the Attributor access to the members so
  /// Attributor::identifyDefaultAbstractAttributes(...) can initialize them.
  friend struct Attributor;
};

/// An interface to query the internal state of an abstract attribute.
///
/// The abstract state is a minimal interface that allows the Attributor to
/// communicate with the abstract attributes about their internal state without
/// enforcing or exposing implementation details, e.g., the (existence of an)
/// underlying lattice.
///
/// It is sufficient to be able to query if a state is (1) valid or invalid, (2)
/// at a fixpoint, and to indicate to the state that (3) an optimistic fixpoint
/// was reached or (4) a pessimistic fixpoint was enforced.
///
/// All methods need to be implemented by the subclass. For the common use case,
/// a single boolean state or a bit-encoded state, the BooleanState and
/// IntegerState classes are already provided. An abstract attribute can inherit
/// from them to get the abstract state interface and additional methods to
/// directly modify the state based if needed. See the class comments for help.
struct AbstractState {
  virtual ~AbstractState() {}

  /// Return if this abstract state is in a valid state. If false, no
  /// information provided should be used.
  virtual bool isValidState() const = 0;

  /// Return if this abstract state is fixed, thus does not need to be updated
  /// if information changes as it cannot change itself.
  virtual bool isAtFixpoint() const = 0;

  /// Indicate that the abstract state should converge to the optimistic state.
  ///
  /// This will usually make the optimistically assumed state the known to be
  /// true state.
  virtual void indicateOptimisticFixpoint() = 0;

  /// Indicate that the abstract state should converge to the pessimistic state.
  ///
  /// This will usually revert the optimistically assumed state to the known to
  /// be true state.
  virtual void indicatePessimisticFixpoint() = 0;
};

/// Simple state with integers encoding.
///
/// The interface ensures that the assumed bits are always a subset of the known
/// bits. Users can only add known bits and, except through adding known bits,
/// they can only remove assumed bits. This should guarantee monotoniticy and
/// thereby the existence of a fixpoint (if used corretly). The fixpoint is
/// reached when the assumed and known state/bits are equal. Users can
/// force/inidicate a fixpoint. If an optimistic one is indicated, the known
/// state will catch up with the assumed one, for a pessimistic fixpoint it is
/// the other way around.
struct IntegerState : public AbstractState {
  /// Underlying integer type, we assume 32 bits to be enough.
  using base_t = uint32_t;

  /// Initialize the (best) state.
  IntegerState(base_t BestState = ~0) : Assumed(BestState) {}

  /// Return the worst possible representable state.
  static constexpr base_t getWorstState() { return 0; }

  /// See AbstractState::isValidState()
  /// NOTE: For now we simply pretend that the worst possible state is invalid.
  bool isValidState() const override { return Assumed != getWorstState(); }

  /// See AbstractState::isAtFixpoint()
  bool isAtFixpoint() const override { return Assumed == Known; }

  /// See AbstractState::indicateOptimisticFixpoint(...)
  void indicateOptimisticFixpoint() override { Known = Assumed; }

  /// See AbstractState::indicatePessimisticFixpoint(...)
  void indicatePessimisticFixpoint() override { Assumed = Known; }

  /// Return the known state encoding
  base_t getKnown() const { return Known; }

  /// Return the assumed state encoding.
  base_t getAssumed() const { return Assumed; }

  /// Return true if the bits set in \p BitsEncoding are "known bits".
  bool isKnown(base_t BitsEncoding) const {
    return (Known & BitsEncoding) == BitsEncoding;
  }

  /// Return true if the bits set in \p BitsEncoding are "assumed bits".
  bool isAssumed(base_t BitsEncoding) const {
    return (Assumed & BitsEncoding) == BitsEncoding;
  }

  /// Add the bits in \p BitsEncoding to the "known bits".
  IntegerState &addKnownBits(base_t Bits) {
    // Make sure we never miss any "known bits".
    Assumed |= Bits;
    Known |= Bits;
    return *this;
  }

  /// Remove the bits in \p BitsEncoding from the "assumed bits" if not known.
  IntegerState &removeAssumedBits(base_t BitsEncoding) {
    // Make sure we never loose any "known bits".
    Assumed = (Assumed & ~BitsEncoding) | Known;
    return *this;
  }

  /// Keep only "assumed bits" also set in \p BitsEncoding but all known ones.
  IntegerState &intersectAssumedBits(base_t BitsEncoding) {
    // Make sure we never loose any "known bits".
    Assumed = (Assumed & BitsEncoding) | Known;
    return *this;
  }

  /// Take minimum of assumed and \p Value.
  IntegerState &takeAssumedMinimum(base_t Value) {
    // Make sure we never loose "known value".
    Assumed = std::max(std::min(Assumed, Value), Known);
    return *this;
  }

  /// Take maximum of known and \p Value.
  IntegerState &takeKnownMaximum(base_t Value) {
    // Make sure we never loose "known value".
    Assumed = std::max(Value, Assumed);
    Known = std::max(Value, Known);
    return *this;
  }

  /// Equality for IntegerState.
  bool operator==(const IntegerState &R) const {
    return this->getAssumed() == R.getAssumed() &&
           this->getKnown() == R.getKnown();
  }

private:
  /// The known state encoding in an integer of type base_t.
  base_t Known = getWorstState();

  /// The assumed state encoding in an integer of type base_t.
  base_t Assumed;
};

/// Simple wrapper for a single bit (boolean) state.
struct BooleanState : public IntegerState {
  BooleanState() : IntegerState(1){};
};

/// Base struct for all "concrete attribute" deductions.
///
/// The abstract attribute is a minimal interface that allows the Attributor to
/// orchestrate the abstract/fixpoint analysis. The design allows to hide away
/// implementation choices made for the subclasses but also to structure their
/// implementation and simplify the use of other abstract attributes in-flight.
///
/// To allow easy creation of new attributes, most methods have default
/// implementations. The ones that do not are generally straight forward, except
/// `AbstractAttribute::updateImpl` which is the location of most reasoning
/// associated with the abstract attribute. The update is invoked by the
/// Attributor in case the situation used to justify the current optimistic
/// state might have changed. The Attributor determines this automatically
/// by monitoring the `Attributor::getAAFor` calls made by abstract attributes.
///
/// The `updateImpl` method should inspect the IR and other abstract attributes
/// in-flight to justify the best possible (=optimistic) state. The actual
/// implementation is, similar to the underlying abstract state encoding, not
/// exposed. In the most common case, the `updateImpl` will go through a list of
/// reasons why its optimistic state is valid given the current information. If
/// any combination of them holds and is sufficient to justify the current
/// optimistic state, the method shall return UNCHAGED. If not, the optimistic
/// state is adjusted to the situation and the method shall return CHANGED.
///
/// If the manifestation of the "concrete attribute" deduced by the subclass
/// differs from the "default" behavior, which is a (set of) LLVM-IR
/// attribute(s) for an argument, call site argument, function return value, or
/// function, the `AbstractAttribute::manifest` method should be overloaded.
///
/// NOTE: If the state obtained via getState() is INVALID, thus if
///       AbstractAttribute::getState().isValidState() returns false, no
///       information provided by the methods of this class should be used.
/// NOTE: The Attributor currently has certain limitations to what we can do.
///       As a general rule of thumb, "concrete" abstract attributes should *for
///       now* only perform "backward" information propagation. That means
///       optimistic information obtained through abstract attributes should
///       only be used at positions that precede the origin of the information
///       with regards to the program flow. More practically, information can
///       *now* be propagated from instructions to their enclosing function, but
///       *not* from call sites to the called function. The mechanisms to allow
///       both directions will be added in the future.
/// NOTE: The mechanics of adding a new "concrete" abstract attribute are
///       described in the file comment.
struct AbstractAttribute {

  /// The positions attributes can be manifested in.
  enum ManifestPosition {
    MP_ARGUMENT,           ///< An attribute for a function argument.
    MP_CALL_SITE_ARGUMENT, ///< An attribute for a call site argument.
    MP_FUNCTION,           ///< An attribute for a function as a whole.
    MP_RETURNED,           ///< An attribute for the function return value.
  };

  /// An abstract attribute associated with \p AssociatedVal and anchored at
  /// \p AnchoredVal.
  ///
  /// \param AssociatedVal The value this abstract attribute is associated with.
  /// \param AnchoredVal The value this abstract attributes is anchored at.
  /// \param InfoCache Cached information accessible to the abstract attribute.
  AbstractAttribute(Value *AssociatedVal, Value &AnchoredVal,
                    InformationCache &InfoCache)
      : AssociatedVal(AssociatedVal), AnchoredVal(AnchoredVal),
        InfoCache(InfoCache) {}

  /// An abstract attribute associated with and anchored at \p V.
  AbstractAttribute(Value &V, InformationCache &InfoCache)
      : AbstractAttribute(&V, V, InfoCache) {}

  /// Virtual destructor.
  virtual ~AbstractAttribute() {}

  /// Initialize the state with the information in the Attributor \p A.
  ///
  /// This function is called by the Attributor once all abstract attributes
  /// have been identified. It can and shall be used for task like:
  ///  - identify existing knowledge in the IR and use it for the "known state"
  ///  - perform any work that is not going to change over time, e.g., determine
  ///    a subset of the IR, or attributes in-flight, that have to be looked at
  ///    in the `updateImpl` method.
  virtual void initialize(Attributor &A) {}

  /// Return the internal abstract state for inspection.
  virtual const AbstractState &getState() const = 0;

  /// Return the value this abstract attribute is anchored with.
  ///
  /// The anchored value might not be the associated value if the latter is not
  /// sufficient to determine where arguments will be manifested. This is mostly
  /// the case for call site arguments as the value is not sufficient to
  /// pinpoint them. Instead, we can use the call site as an anchor.
  ///
  ///{
  Value &getAnchoredValue() { return AnchoredVal; }
  const Value &getAnchoredValue() const { return AnchoredVal; }
  ///}

  /// Return the llvm::Function surrounding the anchored value.
  ///
  ///{
  Function &getAnchorScope();
  const Function &getAnchorScope() const;
  ///}

  /// Return the value this abstract attribute is associated with.
  ///
  /// The abstract state usually represents this value.
  ///
  ///{
  virtual Value *getAssociatedValue() { return AssociatedVal; }
  virtual const Value *getAssociatedValue() const { return AssociatedVal; }
  ///}

  /// Return the position this abstract state is manifested in.
  virtual ManifestPosition getManifestPosition() const = 0;

  /// Return the kind that identifies the abstract attribute implementation.
  virtual Attribute::AttrKind getAttrKind() const = 0;

  /// Return the deduced attributes in \p Attrs.
  virtual void getDeducedAttributes(SmallVectorImpl<Attribute> &Attrs) const {
    LLVMContext &Ctx = AnchoredVal.getContext();
    Attrs.emplace_back(Attribute::get(Ctx, getAttrKind()));
  }

  /// Helper functions, for debug purposes only.
  ///{
  virtual void print(raw_ostream &OS) const;
  void dump() const { print(dbgs()); }

  /// This function should return the "summarized" assumed state as string.
  virtual const std::string getAsStr() const = 0;
  ///}

  /// Allow the Attributor access to the protected methods.
  friend struct Attributor;

protected:
  /// Hook for the Attributor to trigger an update of the internal state.
  ///
  /// If this attribute is already fixed, this method will return UNCHANGED,
  /// otherwise it delegates to `AbstractAttribute::updateImpl`.
  ///
  /// \Return CHANGED if the internal state changed, otherwise UNCHANGED.
  ChangeStatus update(Attributor &A);

  /// Hook for the Attributor to trigger the manifestation of the information
  /// represented by the abstract attribute in the LLVM-IR.
  ///
  /// \Return CHANGED if the IR was altered, otherwise UNCHANGED.
  virtual ChangeStatus manifest(Attributor &A);

  /// Return the internal abstract state for careful modification.
  virtual AbstractState &getState() = 0;

  /// The actual update/transfer function which has to be implemented by the
  /// derived classes.
  ///
  /// If it is called, the environment has changed and we have to determine if
  /// the current information is still valid or adjust it otherwise.
  ///
  /// \Return CHANGED if the internal state changed, otherwise UNCHANGED.
  virtual ChangeStatus updateImpl(Attributor &A) = 0;

  /// The value this abstract attribute is associated with.
  Value *AssociatedVal;

  /// The value this abstract attribute is anchored at.
  Value &AnchoredVal;

  /// The information cache accessible to this abstract attribute.
  InformationCache &InfoCache;
};

/// Forward declarations of output streams for debug purposes.
///
///{
raw_ostream &operator<<(raw_ostream &OS, const AbstractAttribute &AA);
raw_ostream &operator<<(raw_ostream &OS, ChangeStatus S);
raw_ostream &operator<<(raw_ostream &OS, AbstractAttribute::ManifestPosition);
raw_ostream &operator<<(raw_ostream &OS, const AbstractState &State);
///}

struct AttributorPass : public PassInfoMixin<AttributorPass> {
  PreservedAnalyses run(Module &M, ModuleAnalysisManager &AM);
};

Pass *createAttributorLegacyPass();

/// ----------------------------------------------------------------------------
///                       Abstract Attribute Classes
/// ----------------------------------------------------------------------------

/// An abstract attribute for the returned values of a function.
struct AAReturnedValues : public AbstractAttribute {
  /// See AbstractAttribute::AbstractAttribute(...).
  AAReturnedValues(Function &F, InformationCache &InfoCache)
      : AbstractAttribute(F, InfoCache) {}

  /// Check \p Pred on all returned values.
  ///
  /// This method will evaluate \p Pred on returned values and return
  /// true if (1) all returned values are known, and (2) \p Pred returned true
  /// for all returned values.
  virtual bool
  checkForallReturnedValues(std::function<bool(Value &)> &Pred) const = 0;

  /// See AbstractAttribute::getAttrKind()
  Attribute::AttrKind getAttrKind() const override { return ID; }

  /// The identifier used by the Attributor for this class of attributes.
  static constexpr Attribute::AttrKind ID = Attribute::Returned;
};

struct AANoUnwind : public AbstractAttribute {
  /// An abstract interface for all nosync attributes.
  AANoUnwind(Value &V, InformationCache &InfoCache)
      : AbstractAttribute(V, InfoCache) {}

  /// See AbstractAttribute::getAttrKind()/
  Attribute::AttrKind getAttrKind() const override { return ID; }

  static constexpr Attribute::AttrKind ID = Attribute::NoUnwind;

  /// Returns true if nounwind is assumed.
  virtual bool isAssumedNoUnwind() const = 0;

  /// Returns true if nounwind is known.
  virtual bool isKnownNoUnwind() const = 0;
};

struct AANoSync : public AbstractAttribute {
  /// An abstract interface for all nosync attributes.
  AANoSync(Value &V, InformationCache &InfoCache)
      : AbstractAttribute(V, InfoCache) {}

  /// See AbstractAttribute::getAttrKind().
  Attribute::AttrKind getAttrKind() const override { return ID; }

  static constexpr Attribute::AttrKind ID =
      Attribute::AttrKind(Attribute::NoSync);

  /// Returns true if "nosync" is assumed.
  virtual bool isAssumedNoSync() const = 0;

  /// Returns true if "nosync" is known.
  virtual bool isKnownNoSync() const = 0;
};

/// An abstract interface for all nonnull attributes.
struct AANonNull : public AbstractAttribute {

  /// See AbstractAttribute::AbstractAttribute(...).
  AANonNull(Value &V, InformationCache &InfoCache)
      : AbstractAttribute(V, InfoCache) {}

  /// See AbstractAttribute::AbstractAttribute(...).
  AANonNull(Value *AssociatedVal, Value &AnchoredValue,
            InformationCache &InfoCache)
      : AbstractAttribute(AssociatedVal, AnchoredValue, InfoCache) {}

  /// Return true if we assume that the underlying value is nonnull.
  virtual bool isAssumedNonNull() const = 0;

  /// Return true if we know that underlying value is nonnull.
  virtual bool isKnownNonNull() const = 0;

  /// See AbastractState::getAttrKind().
  Attribute::AttrKind getAttrKind() const override { return ID; }

  /// The identifier used by the Attributor for this class of attributes.
  static constexpr Attribute::AttrKind ID = Attribute::NonNull;
};

/// An abstract attribute for norecurse.
struct AANoRecurse : public AbstractAttribute {

  /// See AbstractAttribute::AbstractAttribute(...).
  AANoRecurse(Value &V, InformationCache &InfoCache)
      : AbstractAttribute(V, InfoCache) {}

  /// See AbstractAttribute::getAttrKind()
  virtual Attribute::AttrKind getAttrKind() const override {
    return Attribute::NoRecurse;
  }

  /// Return true if "norecurse" is known.
  virtual bool isKnownNoRecurse() const = 0;

  /// Return true if "norecurse" is assumed.
  virtual bool isAssumedNoRecurse() const = 0;

  /// The identifier used by the Attributor for this class of attributes.
  static constexpr Attribute::AttrKind ID = Attribute::NoRecurse;
};

/// An abstract attribute for willreturn.
struct AAWillReturn : public AbstractAttribute {

  /// See AbstractAttribute::AbstractAttribute(...).
  AAWillReturn(Value &V, InformationCache &InfoCache)
      : AbstractAttribute(V, InfoCache) {}

  /// See AbstractAttribute::getAttrKind()
  virtual Attribute::AttrKind getAttrKind() const override {
    return Attribute::WillReturn;
  }

  /// Return true if "willreturn" is known.
  virtual bool isKnownWillReturn() const = 0;

  /// Return true if "willreturn" is assumed.
  virtual bool isAssumedWillReturn() const = 0;

  /// The identifier used by the Attributor for this class of attributes.
  static constexpr Attribute::AttrKind ID = Attribute::WillReturn;
};
<<<<<<< HEAD
=======

/// An abstract interface for all noalias attributes.
struct AANoAlias : public AbstractAttribute {

  /// See AbstractAttribute::AbstractAttribute(...).
  AANoAlias(Value &V, InformationCache &InfoCache)
      : AbstractAttribute(V, InfoCache) {}

  /// Return true if we assume that the underlying value is alias.
  virtual bool isAssumedNoAlias() const = 0;

  /// Return true if we know that underlying value is noalias.
  virtual bool isKnownNoAlias() const = 0;

  /// See AbastractState::getAttrKind().
  Attribute::AttrKind getAttrKind() const override { return ID; }

  /// The identifier used by the Attributor for this class of attributes.
  static constexpr Attribute::AttrKind ID = Attribute::NoAlias;
};

/// An AbstractAttribute for noreturn.
struct AANoReturn : public AbstractAttribute {

  /// See AbstractAttribute::AbstractAttribute(...).
  AANoReturn(Value &V, InformationCache &InfoCache)
      : AbstractAttribute(V, InfoCache) {}

  /// Return true if the underlying object is known to never return.
  virtual bool isKnownNoReturn() const = 0;

  /// Return true if the underlying object is assumed to never return.
  virtual bool isAssumedNoReturn() const = 0;

  /// See AbstractAttribute::getAttrKind()
  Attribute::AttrKind getAttrKind() const override { return ID; }

  /// The identifier used by the Attributor for this class of attributes.
  static constexpr Attribute::AttrKind ID = Attribute::NoReturn;
};

/// An abstract interface for liveness abstract attribute.
struct AAIsDead : public AbstractAttribute {

  /// See AbstractAttribute::AbstractAttribute(...).
  AAIsDead(Value &V, InformationCache &InfoCache)
      : AbstractAttribute(V, InfoCache) {}

  /// See AbstractAttribute::getAttrKind()
  Attribute::AttrKind getAttrKind() const override { return ID; }

  static constexpr Attribute::AttrKind ID =
      Attribute::AttrKind(Attribute::EndAttrKinds + 1);

  /// Returns true if \p BB is assumed dead.
  virtual bool isAssumedDead(BasicBlock *BB) const = 0;

  /// Returns true if \p BB is known dead.
  virtual bool isKnownDead(BasicBlock *BB) const = 0;
};

/// An abstract interface for all dereferenceable attribute.
struct AADereferenceable : public AbstractAttribute {

  /// See AbstractAttribute::AbstractAttribute(...).
  AADereferenceable(Value &V, InformationCache &InfoCache)
      : AbstractAttribute(V, InfoCache) {}

  /// See AbstractAttribute::AbstractAttribute(...).
  AADereferenceable(Value *AssociatedVal, Value &AnchoredValue,
                    InformationCache &InfoCache)
      : AbstractAttribute(AssociatedVal, AnchoredValue, InfoCache) {}

  /// Return true if we assume that the underlying value is nonnull.
  virtual bool isAssumedNonNull() const = 0;

  /// Return true if we know that underlying value is nonnull.
  virtual bool isKnownNonNull() const = 0;

  /// Return true if we assume that underlying value is
  /// dereferenceable(_or_null) globally.
  virtual bool isAssumedGlobal() const = 0;

  /// Return true if we know that underlying value is
  /// dereferenceable(_or_null) globally.
  virtual bool isKnownGlobal() const = 0;

  /// Return assumed dereferenceable bytes.
  virtual uint32_t getAssumedDereferenceableBytes() const = 0;

  /// Return known dereferenceable bytes.
  virtual uint32_t getKnownDereferenceableBytes() const = 0;

  /// See AbastractState::getAttrKind().
  Attribute::AttrKind getAttrKind() const override { return ID; }

  /// The identifier used by the Attributor for this class of attributes.
  static constexpr Attribute::AttrKind ID = Attribute::Dereferenceable;
};

>>>>>>> fdedf240
} // end namespace llvm

#endif // LLVM_TRANSFORMS_IPO_FUNCTIONATTRS_H<|MERGE_RESOLUTION|>--- conflicted
+++ resolved
@@ -805,8 +805,6 @@
   /// The identifier used by the Attributor for this class of attributes.
   static constexpr Attribute::AttrKind ID = Attribute::WillReturn;
 };
-<<<<<<< HEAD
-=======
 
 /// An abstract interface for all noalias attributes.
 struct AANoAlias : public AbstractAttribute {
@@ -907,7 +905,6 @@
   static constexpr Attribute::AttrKind ID = Attribute::Dereferenceable;
 };
 
->>>>>>> fdedf240
 } // end namespace llvm
 
 #endif // LLVM_TRANSFORMS_IPO_FUNCTIONATTRS_H