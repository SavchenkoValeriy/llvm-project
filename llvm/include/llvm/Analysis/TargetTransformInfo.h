--- conflicted
+++ resolved
@@ -740,8 +740,6 @@
                                 unsigned ChainSizeInBytes,
                                 VectorType *VecTy) const;
 
-<<<<<<< HEAD
-=======
   /// Flags describing the kind of vector reduction.
   struct ReductionFlags {
     ReductionFlags() : IsMaxOp(false), IsSigned(false), NoNaN(false) {}
@@ -758,7 +756,6 @@
   /// \returns True if the target wants to expand the given reduction intrinsic
   /// into a shuffle sequence.
   bool shouldExpandReduction(const IntrinsicInst *II) const;
->>>>>>> 836b0f48
   /// @}
 
 private:
@@ -914,12 +911,9 @@
   virtual unsigned getStoreVectorFactor(unsigned VF, unsigned StoreSize,
                                         unsigned ChainSizeInBytes,
                                         VectorType *VecTy) const = 0;
-<<<<<<< HEAD
-=======
   virtual bool useReductionIntrinsic(unsigned Opcode, Type *Ty,
                                      ReductionFlags) const = 0;
   virtual bool shouldExpandReduction(const IntrinsicInst *II) const = 0;
->>>>>>> 836b0f48
 };
 
 template <typename T>
@@ -1225,8 +1219,6 @@
                                 VectorType *VecTy) const override {
     return Impl.getStoreVectorFactor(VF, StoreSize, ChainSizeInBytes, VecTy);
   }
-<<<<<<< HEAD
-=======
   bool useReductionIntrinsic(unsigned Opcode, Type *Ty,
                              ReductionFlags Flags) const override {
     return Impl.useReductionIntrinsic(Opcode, Ty, Flags);
@@ -1234,7 +1226,6 @@
   bool shouldExpandReduction(const IntrinsicInst *II) const override {
     return Impl.shouldExpandReduction(II);
   }
->>>>>>> 836b0f48
 };
 
 template <typename T>
