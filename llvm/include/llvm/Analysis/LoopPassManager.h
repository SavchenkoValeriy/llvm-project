//===- LoopPassManager.h - Loop pass management -----------------*- C++ -*-===//
//
//                     The LLVM Compiler Infrastructure
//
// This file is distributed under the University of Illinois Open Source
// License. See LICENSE.TXT for details.
//
//===----------------------------------------------------------------------===//
/// \file
///
/// This header provides classes for managing passes over loops in LLVM IR.
///
//===----------------------------------------------------------------------===//

#ifndef LLVM_ANALYSIS_LOOPPASSMANAGER_H
#define LLVM_ANALYSIS_LOOPPASSMANAGER_H

#include "llvm/ADT/STLExtras.h"
#include "llvm/Analysis/LoopInfo.h"
#include "llvm/IR/PassManager.h"

namespace llvm {

extern template class PassManager<Loop>;
/// \brief The loop pass manager.
///
/// See the documentation for the PassManager template for details. It runs a
/// sequency of loop passes over each loop that the manager is run over. This
/// typedef serves as a convenient way to refer to this construct.
typedef PassManager<Loop> LoopPassManager;

extern template class AnalysisManager<Loop>;
/// \brief The loop analysis manager.
///
/// See the documentation for the AnalysisManager template for detail
/// documentation. This typedef serves as a convenient way to refer to this
/// construct in the adaptors and proxies used to integrate this into the larger
/// pass manager infrastructure.
typedef AnalysisManager<Loop> LoopAnalysisManager;

<<<<<<< HEAD
/// \brief A function analysis which acts as a proxy for a loop analysis
/// manager.
///
/// This primarily proxies invalidation information from the function analysis
/// manager and function pass manager to a loop analysis manager. You should
/// never use a loop analysis manager from within (transitively) a function
/// pass manager unless your parent function pass has received a proxy result
/// object for it.
class LoopAnalysisManagerFunctionProxy {
public:
  class Result {
  public:
    explicit Result(LoopAnalysisManager &LAM) : LAM(&LAM) {}
    // We have to explicitly define all the special member functions because
    // MSVC refuses to generate them.
    Result(const Result &Arg) : LAM(Arg.LAM) {}
    Result(Result &&Arg) : LAM(std::move(Arg.LAM)) {}
    Result &operator=(Result RHS) {
      std::swap(LAM, RHS.LAM);
      return *this;
    }
    ~Result();

    /// \brief Accessor for the \c LoopAnalysisManager.
    LoopAnalysisManager &getManager() { return *LAM; }

    /// \brief Handler for invalidation of the function.
    ///
    /// If this analysis itself is preserved, then we assume that the function
    /// hasn't changed and thus we don't need to invalidate *all* cached data
    /// associated with a \c Loop* in the \c LoopAnalysisManager.
    ///
    /// Regardless of whether this analysis is marked as preserved, all of the
    /// analyses in the \c LoopAnalysisManager are potentially invalidated based
    /// on the set of preserved analyses.
    bool invalidate(Function &F, const PreservedAnalyses &PA);

  private:
    LoopAnalysisManager *LAM;
  };

  static void *ID() { return (void *)&PassID; }

  static StringRef name() { return "LoopAnalysisManagerFunctionProxy"; }

  explicit LoopAnalysisManagerFunctionProxy(LoopAnalysisManager &LAM)
      : LAM(&LAM) {}
  // We have to explicitly define all the special member functions because MSVC
  // refuses to generate them.
  LoopAnalysisManagerFunctionProxy(const LoopAnalysisManagerFunctionProxy &Arg)
      : LAM(Arg.LAM) {}
  LoopAnalysisManagerFunctionProxy(LoopAnalysisManagerFunctionProxy &&Arg)
      : LAM(std::move(Arg.LAM)) {}
  LoopAnalysisManagerFunctionProxy &
  operator=(LoopAnalysisManagerFunctionProxy RHS) {
    std::swap(LAM, RHS.LAM);
    return *this;
  }

  /// \brief Run the analysis pass and create our proxy result object.
  ///
  /// This doesn't do any interesting work, it is primarily used to insert our
  /// proxy result object into the function analysis cache so that we can proxy
  /// invalidation to the loop analysis manager.
  ///
  /// In debug builds, it will also assert that the analysis manager is empty as
  /// no queries should arrive at the loop analysis manager prior to this
  /// analysis being requested.
  Result run(Function &F);

private:
  static char PassID;

  LoopAnalysisManager *LAM;
};

/// \brief A loop analysis which acts as a proxy for a function analysis
/// manager.
///
/// This primarily provides an accessor to a parent function analysis manager to
/// loop passes. Only the const interface of the function analysis manager is
/// provided to indicate that once inside of a loop analysis pass you cannot
/// request a function analysis to actually run. Instead, the user must rely on
/// the \c getCachedResult API.
///
/// This proxy *doesn't* manage the invalidation in any way. That is handled by
/// the recursive return path of each layer of the pass manager and the
/// returned PreservedAnalysis set.
class FunctionAnalysisManagerLoopProxy {
public:
  /// \brief Result proxy object for \c FunctionAnalysisManagerLoopProxy.
  class Result {
  public:
    explicit Result(const FunctionAnalysisManager &FAM) : FAM(&FAM) {}
    // We have to explicitly define all the special member functions because
    // MSVC refuses to generate them.
    Result(const Result &Arg) : FAM(Arg.FAM) {}
    Result(Result &&Arg) : FAM(std::move(Arg.FAM)) {}
    Result &operator=(Result RHS) {
      std::swap(FAM, RHS.FAM);
      return *this;
    }

    const FunctionAnalysisManager &getManager() const { return *FAM; }

    /// \brief Handle invalidation by ignoring it, this pass is immutable.
    bool invalidate(Function &) { return false; }

  private:
    const FunctionAnalysisManager *FAM;
  };

  static void *ID() { return (void *)&PassID; }

  static StringRef name() { return "FunctionAnalysisManagerLoopProxy"; }

  FunctionAnalysisManagerLoopProxy(const FunctionAnalysisManager &FAM)
      : FAM(&FAM) {}
  // We have to explicitly define all the special member functions because MSVC
  // refuses to generate them.
  FunctionAnalysisManagerLoopProxy(const FunctionAnalysisManagerLoopProxy &Arg)
      : FAM(Arg.FAM) {}
  FunctionAnalysisManagerLoopProxy(FunctionAnalysisManagerLoopProxy &&Arg)
      : FAM(std::move(Arg.FAM)) {}
  FunctionAnalysisManagerLoopProxy &
  operator=(FunctionAnalysisManagerLoopProxy RHS) {
    std::swap(FAM, RHS.FAM);
    return *this;
  }

  /// \brief Run the analysis pass and create our proxy result object.
  /// Nothing to see here, it just forwards the \c FAM reference into the
  /// result.
  Result run(Loop &) { return Result(*FAM); }

private:
  static char PassID;

  const FunctionAnalysisManager *FAM;
};
=======
extern template class InnerAnalysisManagerProxy<LoopAnalysisManager, Function>;
/// A proxy from a \c LoopAnalysisManager to a \c Function.
typedef InnerAnalysisManagerProxy<LoopAnalysisManager, Function>
    LoopAnalysisManagerFunctionProxy;

extern template class OuterAnalysisManagerProxy<FunctionAnalysisManager, Loop>;
/// A proxy from a \c FunctionAnalysisManager to a \c Loop.
typedef OuterAnalysisManagerProxy<FunctionAnalysisManager, Loop>
    FunctionAnalysisManagerLoopProxy;
>>>>>>> 08a25ce0

/// \brief Adaptor that maps from a function to its loops.
///
/// Designed to allow composition of a LoopPass(Manager) and a
/// FunctionPassManager. Note that if this pass is constructed with a \c
/// FunctionAnalysisManager it will run the \c LoopAnalysisManagerFunctionProxy
/// analysis prior to running the loop passes over the function to enable a \c
/// LoopAnalysisManager to be used within this run safely.
template <typename LoopPassT> class FunctionToLoopPassAdaptor {
public:
  explicit FunctionToLoopPassAdaptor(LoopPassT Pass)
      : Pass(std::move(Pass)) {}
  // We have to explicitly define all the special member functions because MSVC
  // refuses to generate them.
  FunctionToLoopPassAdaptor(const FunctionToLoopPassAdaptor &Arg)
      : Pass(Arg.Pass) {}
  FunctionToLoopPassAdaptor(FunctionToLoopPassAdaptor &&Arg)
      : Pass(std::move(Arg.Pass)) {}
  friend void swap(FunctionToLoopPassAdaptor &LHS,
                   FunctionToLoopPassAdaptor &RHS) {
    using std::swap;
    swap(LHS.Pass, RHS.Pass);
  }
  FunctionToLoopPassAdaptor &operator=(FunctionToLoopPassAdaptor RHS) {
    swap(*this, RHS);
    return *this;
  }

  /// \brief Runs the loop passes across every loop in the function.
  PreservedAnalyses run(Function &F, FunctionAnalysisManager *AM) {
    assert(AM && "We need analyses to compute the loop structure!");

    // Setup the loop analysis manager from its proxy.
    LoopAnalysisManager *LAM =
        &AM->getResult<LoopAnalysisManagerFunctionProxy>(F).getManager();
    // Get the loop structure for this function
    LoopInfo &LI = AM->getResult<LoopAnalysis>(F);

    PreservedAnalyses PA = PreservedAnalyses::all();

    // We want to visit the loops in reverse post-order. We'll build the stack
    // of loops to visit in Loops by first walking the loops in pre-order.
    SmallVector<Loop *, 2> Loops;
    SmallVector<Loop *, 2> WorkList(LI.begin(), LI.end());
    while (!WorkList.empty()) {
      Loop *L = WorkList.pop_back_val();
      WorkList.insert(WorkList.end(), L->begin(), L->end());
      Loops.push_back(L);
    }

    // Now pop each element off of the stack to visit the loops in reverse
    // post-order.
    for (auto *L : reverse(Loops)) {
      PreservedAnalyses PassPA = Pass.run(*L, LAM);

      // We know that the loop pass couldn't have invalidated any other loop's
      // analyses (that's the contract of a loop pass), so directly handle the
      // loop analysis manager's invalidation here.  Also, update the
      // preserved analyses to reflect that once invalidated these can again
      // be preserved.
      PassPA = LAM->invalidate(*L, std::move(PassPA));

      // Then intersect the preserved set so that invalidation of module
      // analyses will eventually occur when the module pass completes.
      PA.intersect(std::move(PassPA));
    }

    // By definition we preserve the proxy. This precludes *any* invalidation of
    // loop analyses by the proxy, but that's OK because we've taken care to
    // invalidate analyses in the loop analysis manager incrementally above.
    PA.preserve<LoopAnalysisManagerFunctionProxy>();
    return PA;
  }

  static StringRef name() { return "FunctionToLoopPassAdaptor"; }

private:
  LoopPassT Pass;
};

/// \brief A function to deduce a loop pass type and wrap it in the templated
/// adaptor.
template <typename LoopPassT>
FunctionToLoopPassAdaptor<LoopPassT>
createFunctionToLoopPassAdaptor(LoopPassT Pass) {
  return FunctionToLoopPassAdaptor<LoopPassT>(std::move(Pass));
}
}

#endif // LLVM_ANALYSIS_LOOPPASSMANAGER_H<|MERGE_RESOLUTION|>--- conflicted
+++ resolved
@@ -38,148 +38,6 @@
 /// pass manager infrastructure.
 typedef AnalysisManager<Loop> LoopAnalysisManager;
 
-<<<<<<< HEAD
-/// \brief A function analysis which acts as a proxy for a loop analysis
-/// manager.
-///
-/// This primarily proxies invalidation information from the function analysis
-/// manager and function pass manager to a loop analysis manager. You should
-/// never use a loop analysis manager from within (transitively) a function
-/// pass manager unless your parent function pass has received a proxy result
-/// object for it.
-class LoopAnalysisManagerFunctionProxy {
-public:
-  class Result {
-  public:
-    explicit Result(LoopAnalysisManager &LAM) : LAM(&LAM) {}
-    // We have to explicitly define all the special member functions because
-    // MSVC refuses to generate them.
-    Result(const Result &Arg) : LAM(Arg.LAM) {}
-    Result(Result &&Arg) : LAM(std::move(Arg.LAM)) {}
-    Result &operator=(Result RHS) {
-      std::swap(LAM, RHS.LAM);
-      return *this;
-    }
-    ~Result();
-
-    /// \brief Accessor for the \c LoopAnalysisManager.
-    LoopAnalysisManager &getManager() { return *LAM; }
-
-    /// \brief Handler for invalidation of the function.
-    ///
-    /// If this analysis itself is preserved, then we assume that the function
-    /// hasn't changed and thus we don't need to invalidate *all* cached data
-    /// associated with a \c Loop* in the \c LoopAnalysisManager.
-    ///
-    /// Regardless of whether this analysis is marked as preserved, all of the
-    /// analyses in the \c LoopAnalysisManager are potentially invalidated based
-    /// on the set of preserved analyses.
-    bool invalidate(Function &F, const PreservedAnalyses &PA);
-
-  private:
-    LoopAnalysisManager *LAM;
-  };
-
-  static void *ID() { return (void *)&PassID; }
-
-  static StringRef name() { return "LoopAnalysisManagerFunctionProxy"; }
-
-  explicit LoopAnalysisManagerFunctionProxy(LoopAnalysisManager &LAM)
-      : LAM(&LAM) {}
-  // We have to explicitly define all the special member functions because MSVC
-  // refuses to generate them.
-  LoopAnalysisManagerFunctionProxy(const LoopAnalysisManagerFunctionProxy &Arg)
-      : LAM(Arg.LAM) {}
-  LoopAnalysisManagerFunctionProxy(LoopAnalysisManagerFunctionProxy &&Arg)
-      : LAM(std::move(Arg.LAM)) {}
-  LoopAnalysisManagerFunctionProxy &
-  operator=(LoopAnalysisManagerFunctionProxy RHS) {
-    std::swap(LAM, RHS.LAM);
-    return *this;
-  }
-
-  /// \brief Run the analysis pass and create our proxy result object.
-  ///
-  /// This doesn't do any interesting work, it is primarily used to insert our
-  /// proxy result object into the function analysis cache so that we can proxy
-  /// invalidation to the loop analysis manager.
-  ///
-  /// In debug builds, it will also assert that the analysis manager is empty as
-  /// no queries should arrive at the loop analysis manager prior to this
-  /// analysis being requested.
-  Result run(Function &F);
-
-private:
-  static char PassID;
-
-  LoopAnalysisManager *LAM;
-};
-
-/// \brief A loop analysis which acts as a proxy for a function analysis
-/// manager.
-///
-/// This primarily provides an accessor to a parent function analysis manager to
-/// loop passes. Only the const interface of the function analysis manager is
-/// provided to indicate that once inside of a loop analysis pass you cannot
-/// request a function analysis to actually run. Instead, the user must rely on
-/// the \c getCachedResult API.
-///
-/// This proxy *doesn't* manage the invalidation in any way. That is handled by
-/// the recursive return path of each layer of the pass manager and the
-/// returned PreservedAnalysis set.
-class FunctionAnalysisManagerLoopProxy {
-public:
-  /// \brief Result proxy object for \c FunctionAnalysisManagerLoopProxy.
-  class Result {
-  public:
-    explicit Result(const FunctionAnalysisManager &FAM) : FAM(&FAM) {}
-    // We have to explicitly define all the special member functions because
-    // MSVC refuses to generate them.
-    Result(const Result &Arg) : FAM(Arg.FAM) {}
-    Result(Result &&Arg) : FAM(std::move(Arg.FAM)) {}
-    Result &operator=(Result RHS) {
-      std::swap(FAM, RHS.FAM);
-      return *this;
-    }
-
-    const FunctionAnalysisManager &getManager() const { return *FAM; }
-
-    /// \brief Handle invalidation by ignoring it, this pass is immutable.
-    bool invalidate(Function &) { return false; }
-
-  private:
-    const FunctionAnalysisManager *FAM;
-  };
-
-  static void *ID() { return (void *)&PassID; }
-
-  static StringRef name() { return "FunctionAnalysisManagerLoopProxy"; }
-
-  FunctionAnalysisManagerLoopProxy(const FunctionAnalysisManager &FAM)
-      : FAM(&FAM) {}
-  // We have to explicitly define all the special member functions because MSVC
-  // refuses to generate them.
-  FunctionAnalysisManagerLoopProxy(const FunctionAnalysisManagerLoopProxy &Arg)
-      : FAM(Arg.FAM) {}
-  FunctionAnalysisManagerLoopProxy(FunctionAnalysisManagerLoopProxy &&Arg)
-      : FAM(std::move(Arg.FAM)) {}
-  FunctionAnalysisManagerLoopProxy &
-  operator=(FunctionAnalysisManagerLoopProxy RHS) {
-    std::swap(FAM, RHS.FAM);
-    return *this;
-  }
-
-  /// \brief Run the analysis pass and create our proxy result object.
-  /// Nothing to see here, it just forwards the \c FAM reference into the
-  /// result.
-  Result run(Loop &) { return Result(*FAM); }
-
-private:
-  static char PassID;
-
-  const FunctionAnalysisManager *FAM;
-};
-=======
 extern template class InnerAnalysisManagerProxy<LoopAnalysisManager, Function>;
 /// A proxy from a \c LoopAnalysisManager to a \c Function.
 typedef InnerAnalysisManagerProxy<LoopAnalysisManager, Function>
@@ -189,7 +47,6 @@
 /// A proxy from a \c FunctionAnalysisManager to a \c Loop.
 typedef OuterAnalysisManagerProxy<FunctionAnalysisManager, Loop>
     FunctionAnalysisManagerLoopProxy;
->>>>>>> 08a25ce0
 
 /// \brief Adaptor that maps from a function to its loops.
 ///
@@ -198,7 +55,9 @@
 /// FunctionAnalysisManager it will run the \c LoopAnalysisManagerFunctionProxy
 /// analysis prior to running the loop passes over the function to enable a \c
 /// LoopAnalysisManager to be used within this run safely.
-template <typename LoopPassT> class FunctionToLoopPassAdaptor {
+template <typename LoopPassT>
+class FunctionToLoopPassAdaptor
+    : public PassBase<FunctionToLoopPassAdaptor<LoopPassT>> {
 public:
   explicit FunctionToLoopPassAdaptor(LoopPassT Pass)
       : Pass(std::move(Pass)) {}
@@ -264,8 +123,6 @@
     return PA;
   }
 
-  static StringRef name() { return "FunctionToLoopPassAdaptor"; }
-
 private:
   LoopPassT Pass;
 };
