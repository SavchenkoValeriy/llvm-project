--- conflicted
+++ resolved
@@ -129,10 +129,7 @@
                                 const MCSymbol *End) override;
   void EmitCVInlineLinetableDirective(
       unsigned PrimaryFunctionId, unsigned SourceFileId, unsigned SourceLineNum,
-<<<<<<< HEAD
-=======
       const MCSymbol *FnStartSym, const MCSymbol *FnEndSym,
->>>>>>> 7e747f1a
       ArrayRef<unsigned> SecondaryFunctionIds) override;
   void EmitCVStringTableDirective() override;
   void EmitCVFileChecksumsDirective() override;
