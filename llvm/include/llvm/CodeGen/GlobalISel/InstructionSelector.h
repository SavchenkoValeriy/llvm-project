//===- llvm/CodeGen/GlobalISel/InstructionSelector.h ------------*- C++ -*-===//
//
//                     The LLVM Compiler Infrastructure
//
// This file is distributed under the University of Illinois Open Source
// License. See LICENSE.TXT for details.
//
//===----------------------------------------------------------------------===//
//
/// \file This file declares the API for the instruction selector.
/// This class is responsible for selecting machine instructions.
/// It's implemented by the target. It's used by the InstructionSelect pass.
//
//===----------------------------------------------------------------------===//

#ifndef LLVM_CODEGEN_GLOBALISEL_INSTRUCTIONSELECTOR_H
#define LLVM_CODEGEN_GLOBALISEL_INSTRUCTIONSELECTOR_H

#include "llvm/ADT/SmallVector.h"
#include <bitset>
#include <cstddef>
#include <cstdint>
#include <functional>
#include <initializer_list>
#include <vector>

namespace llvm {

class LLT;
class MachineInstr;
class MachineInstrBuilder;
class MachineOperand;
class MachineRegisterInfo;
class RegisterBankInfo;
class TargetInstrInfo;
class TargetRegisterClass;
class TargetRegisterInfo;

/// Container class for CodeGen predicate results.
/// This is convenient because std::bitset does not have a constructor
/// with an initializer list of set bits.
///
/// Each InstructionSelector subclass should define a PredicateBitset class
/// with:
///   const unsigned MAX_SUBTARGET_PREDICATES = 192;
///   using PredicateBitset = PredicateBitsetImpl<MAX_SUBTARGET_PREDICATES>;
/// and updating the constant to suit the target. Tablegen provides a suitable
/// definition for the predicates in use in <Target>GenGlobalISel.inc when
/// GET_GLOBALISEL_PREDICATE_BITSET is defined.
template <std::size_t MaxPredicates>
class PredicateBitsetImpl : public std::bitset<MaxPredicates> {
public:
  // Cannot inherit constructors because it's not supported by VC++..
  PredicateBitsetImpl() = default;

  PredicateBitsetImpl(const std::bitset<MaxPredicates> &B)
      : std::bitset<MaxPredicates>(B) {}

  PredicateBitsetImpl(std::initializer_list<unsigned> Init) {
    for (auto I : Init)
      std::bitset<MaxPredicates>::set(I);
  }
};

enum {
  /// Begin a try-block to attempt a match and jump to OnFail if it is
  /// unsuccessful.
  /// - OnFail - The MatchTable entry at which to resume if the match fails.
  ///
  /// FIXME: This ought to take an argument indicating the number of try-blocks
  ///        to exit on failure. It's usually one but the last match attempt of
  ///        a block will need more. The (implemented) alternative is to tack a
  ///        GIM_Reject on the end of each try-block which is simpler but
  ///        requires an extra opcode and iteration in the interpreter on each
  ///        failed match.
  GIM_Try,

  /// Record the specified instruction
  /// - NewInsnID - Instruction ID to define
  /// - InsnID - Instruction ID
  /// - OpIdx - Operand index
  GIM_RecordInsn,

  /// Check the feature bits
  /// - Expected features
  GIM_CheckFeatures,

  /// Check the opcode on the specified instruction
  /// - InsnID - Instruction ID
  /// - Expected opcode
  GIM_CheckOpcode,
  /// Check the instruction has the right number of operands
  /// - InsnID - Instruction ID
  /// - Expected number of operands
  GIM_CheckNumOperands,

  /// Check the type for the specified operand
  /// - InsnID - Instruction ID
  /// - OpIdx - Operand index
  /// - Expected type
  GIM_CheckType,
  /// Check the register bank for the specified operand
  /// - InsnID - Instruction ID
  /// - OpIdx - Operand index
  /// - Expected register bank (specified as a register class)
  GIM_CheckRegBankForClass,
  /// Check the operand matches a complex predicate
  /// - InsnID - Instruction ID
  /// - OpIdx - Operand index
  /// - RendererID - The renderer to hold the result
  /// - Complex predicate ID
  GIM_CheckComplexPattern,
  /// Check the operand is a specific integer
  /// - InsnID - Instruction ID
  /// - OpIdx - Operand index
  /// - Expected integer
  GIM_CheckConstantInt,
  /// Check the operand is a specific literal integer (i.e. MO.isImm() or
  /// MO.isCImm() is true).
  /// - InsnID - Instruction ID
  /// - OpIdx - Operand index
  /// - Expected integer
  GIM_CheckLiteralInt,
  /// Check the operand is a specific intrinsic ID
  /// - InsnID - Instruction ID
  /// - OpIdx - Operand index
  /// - Expected Intrinsic ID
  GIM_CheckIntrinsicID,
  /// Check the specified operand is an MBB
  /// - InsnID - Instruction ID
  /// - OpIdx - Operand index
  GIM_CheckIsMBB,

  /// Check if the specified operand is safe to fold into the current
  /// instruction.
  /// - InsnID - Instruction ID
  GIM_CheckIsSafeToFold,

  /// Fail the current try-block, or completely fail to match if there is no
  /// current try-block.
  GIM_Reject,

  //=== Renderers ===

  /// Mutate an instruction
  /// - NewInsnID - Instruction ID to define
  /// - OldInsnID - Instruction ID to mutate
  /// - NewOpcode - The new opcode to use
  GIR_MutateOpcode,
  /// Build a new instruction
  /// - InsnID - Instruction ID to define
  /// - Opcode - The new opcode to use
  GIR_BuildMI,

  /// Copy an operand to the specified instruction
  /// - NewInsnID - Instruction ID to modify
  /// - OldInsnID - Instruction ID to copy from
  /// - OpIdx - The operand to copy
  GIR_Copy,
  /// Copy an operand to the specified instruction
  /// - NewInsnID - Instruction ID to modify
  /// - OldInsnID - Instruction ID to copy from
  /// - OpIdx - The operand to copy
  /// - SubRegIdx - The subregister to copy
  GIR_CopySubReg,
  /// Add an implicit register def to the specified instruction
  /// - InsnID - Instruction ID to modify
  /// - RegNum - The register to add
  GIR_AddImplicitDef,
  /// Add an implicit register use to the specified instruction
  /// - InsnID - Instruction ID to modify
  /// - RegNum - The register to add
  GIR_AddImplicitUse,
  /// Add an register to the specified instruction
  /// - InsnID - Instruction ID to modify
  /// - RegNum - The register to add
  GIR_AddRegister,
  /// Add an immediate to the specified instruction
  /// - InsnID - Instruction ID to modify
  /// - Imm - The immediate to add
  GIR_AddImm,
  /// Render complex operands to the specified instruction
  /// - InsnID - Instruction ID to modify
  /// - RendererID - The renderer to call
  GIR_ComplexRenderer,

  /// Constrain an instruction operand to a register class.
  /// - InsnID - Instruction ID to modify
  /// - OpIdx - Operand index
  /// - RCEnum - Register class enumeration value
  GIR_ConstrainOperandRC,
  /// Constrain an instructions operands according to the instruction
  /// description.
  /// - InsnID - Instruction ID to modify
  GIR_ConstrainSelectedInstOperands,
  /// Merge all memory operands into instruction.
  /// - InsnID - Instruction ID to modify
<<<<<<< HEAD
=======
  /// - MergeInsnID... - One or more Instruction ID to merge into the result.
  /// - GIU_MergeMemOperands_EndOfList - Terminates the list of instructions to
  ///                                    merge.
>>>>>>> 51296593
  GIR_MergeMemOperands,
  /// Erase from parent.
  /// - InsnID - Instruction ID to erase
  GIR_EraseFromParent,

  /// A successful emission
  GIR_Done,
};

/// Provides the logic to select generic machine instructions.
class InstructionSelector {
public:
  virtual ~InstructionSelector() = default;

  /// Select the (possibly generic) instruction \p I to only use target-specific
  /// opcodes. It is OK to insert multiple instructions, but they cannot be
  /// generic pre-isel instructions.
  ///
  /// \returns whether selection succeeded.
  /// \pre  I.getParent() && I.getParent()->getParent()
  /// \post
  ///   if returns true:
  ///     for I in all mutated/inserted instructions:
  ///       !isPreISelGenericOpcode(I.getOpcode())
  ///
  virtual bool select(MachineInstr &I) const = 0;

protected:
  using ComplexRendererFn = std::function<void(MachineInstrBuilder &)>;
  using RecordedMIVector = SmallVector<MachineInstr *, 4>;
  using NewMIVector = SmallVector<MachineInstrBuilder, 4>;

  struct MatcherState {
    std::vector<ComplexRendererFn> Renderers;
    RecordedMIVector MIs;

    MatcherState(unsigned MaxRenderers);
  };

public:
  template <class PredicateBitset, class ComplexMatcherMemFn>
  struct MatcherInfoTy {
    const LLT *TypeObjects;
    const PredicateBitset *FeatureBitsets;
    const std::vector<ComplexMatcherMemFn> ComplexPredicates;
  };

protected:
  InstructionSelector();

  /// Execute a given matcher table and return true if the match was successful
  /// and false otherwise.
  template <class TgtInstructionSelector, class PredicateBitset,
            class ComplexMatcherMemFn>
  bool executeMatchTable(
      TgtInstructionSelector &ISel, NewMIVector &OutMIs, MatcherState &State,
      const MatcherInfoTy<PredicateBitset, ComplexMatcherMemFn> &MatcherInfo,
      const int64_t *MatchTable, const TargetInstrInfo &TII,
      MachineRegisterInfo &MRI, const TargetRegisterInfo &TRI,
      const RegisterBankInfo &RBI,
      const PredicateBitset &AvailableFeatures) const;

  /// Constrain a register operand of an instruction \p I to a specified
  /// register class. This could involve inserting COPYs before (for uses) or
  /// after (for defs) and may replace the operand of \p I.
  /// \returns whether operand regclass constraining succeeded.
  bool constrainOperandRegToRegClass(MachineInstr &I, unsigned OpIdx,
                                     const TargetRegisterClass &RC,
                                     const TargetInstrInfo &TII,
                                     const TargetRegisterInfo &TRI,
                                     const RegisterBankInfo &RBI) const;

  /// Mutate the newly-selected instruction \p I to constrain its (possibly
  /// generic) virtual register operands to the instruction's register class.
  /// This could involve inserting COPYs before (for uses) or after (for defs).
  /// This requires the number of operands to match the instruction description.
  /// \returns whether operand regclass constraining succeeded.
  ///
  // FIXME: Not all instructions have the same number of operands. We should
  // probably expose a constrain helper per operand and let the target selector
  // constrain individual registers, like fast-isel.
  bool constrainSelectedInstRegOperands(MachineInstr &I,
                                        const TargetInstrInfo &TII,
                                        const TargetRegisterInfo &TRI,
                                        const RegisterBankInfo &RBI) const;

  bool isOperandImmEqual(const MachineOperand &MO, int64_t Value,
                         const MachineRegisterInfo &MRI) const;

  bool isObviouslySafeToFold(MachineInstr &MI) const;
};

} // end namespace llvm

#endif // LLVM_CODEGEN_GLOBALISEL_INSTRUCTIONSELECTOR_H<|MERGE_RESOLUTION|>--- conflicted
+++ resolved
@@ -195,12 +195,9 @@
   GIR_ConstrainSelectedInstOperands,
   /// Merge all memory operands into instruction.
   /// - InsnID - Instruction ID to modify
-<<<<<<< HEAD
-=======
   /// - MergeInsnID... - One or more Instruction ID to merge into the result.
   /// - GIU_MergeMemOperands_EndOfList - Terminates the list of instructions to
   ///                                    merge.
->>>>>>> 51296593
   GIR_MergeMemOperands,
   /// Erase from parent.
   /// - InsnID - Instruction ID to erase
@@ -208,6 +205,12 @@
 
   /// A successful emission
   GIR_Done,
+};
+
+enum {
+  /// Indicates the end of the variable-length MergeInsnID list in a
+  /// GIR_MergeMemOperands opcode.
+  GIU_MergeMemOperands_EndOfList = -1,
 };
 
 /// Provides the logic to select generic machine instructions.
