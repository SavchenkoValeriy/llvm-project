//===- llvm/CodeGen/GlobalISel/InstructionSelectorImpl.h --------*- C++ -*-===//
//
//                     The LLVM Compiler Infrastructure
//
// This file is distributed under the University of Illinois Open Source
// License. See LICENSE.TXT for details.
//
//===----------------------------------------------------------------------===//
//
/// \file This file declares the API for the instruction selector.
/// This class is responsible for selecting machine instructions.
/// It's implemented by the target. It's used by the InstructionSelect pass.
//
//===----------------------------------------------------------------------===//

#ifndef LLVM_CODEGEN_GLOBALISEL_INSTRUCTIONSELECTORIMPL_H
#define LLVM_CODEGEN_GLOBALISEL_INSTRUCTIONSELECTORIMPL_H

#include "llvm/ADT/SmallVector.h"
#include "llvm/CodeGen/GlobalISel/InstructionSelector.h"
#include "llvm/CodeGen/GlobalISel/RegisterBankInfo.h"
#include "llvm/CodeGen/MachineInstrBuilder.h"
#include "llvm/CodeGen/MachineOperand.h"
#include "llvm/CodeGen/MachineRegisterInfo.h"
#include "llvm/Support/Debug.h"
#include "llvm/Support/ErrorHandling.h"
#include "llvm/Support/raw_ostream.h"
#include "llvm/Target/TargetInstrInfo.h"
#include "llvm/Target/TargetOpcodes.h"
#include "llvm/Target/TargetRegisterInfo.h"
#include <cassert>
#include <cstddef>
#include <cstdint>

namespace llvm {

/// GlobalISel PatFrag Predicates
enum {
  GIPFP_I64_Invalid = 0,
  GIPFP_APInt_Invalid = 0,
  GIPFP_APFloat_Invalid = 0,
};

template <class TgtInstructionSelector, class PredicateBitset,
          class ComplexMatcherMemFn>
bool InstructionSelector::executeMatchTable(
    TgtInstructionSelector &ISel, NewMIVector &OutMIs, MatcherState &State,
    const MatcherInfoTy<PredicateBitset, ComplexMatcherMemFn> &MatcherInfo,
    const int64_t *MatchTable, const TargetInstrInfo &TII,
    MachineRegisterInfo &MRI, const TargetRegisterInfo &TRI,
    const RegisterBankInfo &RBI,
    const PredicateBitset &AvailableFeatures) const {
  uint64_t CurrentIdx = 0;
  SmallVector<uint64_t, 8> OnFailResumeAt;

  enum RejectAction { RejectAndGiveUp, RejectAndResume };
  auto handleReject = [&]() -> RejectAction {
    DEBUG(dbgs() << CurrentIdx << ": Rejected\n");
    if (OnFailResumeAt.empty())
      return RejectAndGiveUp;
    CurrentIdx = OnFailResumeAt.back();
    OnFailResumeAt.pop_back();
    DEBUG(dbgs() << CurrentIdx << ": Resume at " << CurrentIdx << " ("
                 << OnFailResumeAt.size() << " try-blocks remain)\n");
    return RejectAndResume;
  };

  while (true) {
    assert(CurrentIdx != ~0u && "Invalid MatchTable index");
    switch (MatchTable[CurrentIdx++]) {
    case GIM_Try: {
      DEBUG(dbgs() << CurrentIdx << ": Begin try-block\n");
      OnFailResumeAt.push_back(MatchTable[CurrentIdx++]);
      break;
    }

    case GIM_RecordInsn: {
      int64_t NewInsnID = MatchTable[CurrentIdx++];
      int64_t InsnID = MatchTable[CurrentIdx++];
      int64_t OpIdx = MatchTable[CurrentIdx++];

      // As an optimisation we require that MIs[0] is always the root. Refuse
      // any attempt to modify it.
      assert(NewInsnID != 0 && "Refusing to modify MIs[0]");

      MachineOperand &MO = State.MIs[InsnID]->getOperand(OpIdx);
      if (!MO.isReg()) {
        DEBUG(dbgs() << CurrentIdx << ": Not a register\n");
        if (handleReject() == RejectAndGiveUp)
          return false;
        break;
      }
      if (TRI.isPhysicalRegister(MO.getReg())) {
        DEBUG(dbgs() << CurrentIdx << ": Is a physical register\n");
        if (handleReject() == RejectAndGiveUp)
          return false;
        break;
      }

      MachineInstr *NewMI = MRI.getVRegDef(MO.getReg());
      if ((size_t)NewInsnID < State.MIs.size())
        State.MIs[NewInsnID] = NewMI;
      else {
        assert((size_t)NewInsnID == State.MIs.size() &&
               "Expected to store MIs in order");
        State.MIs.push_back(NewMI);
      }
      DEBUG(dbgs() << CurrentIdx << ": MIs[" << NewInsnID
                   << "] = GIM_RecordInsn(" << InsnID << ", " << OpIdx
                   << ")\n");
      break;
    }

    case GIM_CheckFeatures: {
      int64_t ExpectedBitsetID = MatchTable[CurrentIdx++];
      DEBUG(dbgs() << CurrentIdx << ": GIM_CheckFeatures(ExpectedBitsetID="
                   << ExpectedBitsetID << ")\n");
      if ((AvailableFeatures & MatcherInfo.FeatureBitsets[ExpectedBitsetID]) !=
          MatcherInfo.FeatureBitsets[ExpectedBitsetID]) {
        if (handleReject() == RejectAndGiveUp)
          return false;
      }
      break;
    }

    case GIM_CheckOpcode: {
      int64_t InsnID = MatchTable[CurrentIdx++];
      int64_t Expected = MatchTable[CurrentIdx++];

      unsigned Opcode = State.MIs[InsnID]->getOpcode();
      DEBUG(dbgs() << CurrentIdx << ": GIM_CheckOpcode(MIs[" << InsnID
                   << "], ExpectedOpcode=" << Expected << ") // Got=" << Opcode
                   << "\n");
      assert(State.MIs[InsnID] != nullptr && "Used insn before defined");
      if (Opcode != Expected) {
        if (handleReject() == RejectAndGiveUp)
          return false;
      }
      break;
    }

    case GIM_CheckNumOperands: {
      int64_t InsnID = MatchTable[CurrentIdx++];
      int64_t Expected = MatchTable[CurrentIdx++];
      DEBUG(dbgs() << CurrentIdx << ": GIM_CheckNumOperands(MIs[" << InsnID
                   << "], Expected=" << Expected << ")\n");
      assert(State.MIs[InsnID] != nullptr && "Used insn before defined");
      if (State.MIs[InsnID]->getNumOperands() != Expected) {
        if (handleReject() == RejectAndGiveUp)
          return false;
      }
      break;
    }
    case GIM_CheckI64ImmPredicate: {
      int64_t InsnID = MatchTable[CurrentIdx++];
      int64_t Predicate = MatchTable[CurrentIdx++];
      DEBUG(dbgs() << CurrentIdx << ": GIM_CheckI64ImmPredicate(MIs[" << InsnID
                   << "], Predicate=" << Predicate << ")\n");
      assert(State.MIs[InsnID] != nullptr && "Used insn before defined");
      assert(State.MIs[InsnID]->getOpcode() == TargetOpcode::G_CONSTANT &&
             "Expected G_CONSTANT");
      assert(Predicate > GIPFP_I64_Invalid && "Expected a valid predicate");
      int64_t Value = 0;
      if (State.MIs[InsnID]->getOperand(1).isCImm())
        Value = State.MIs[InsnID]->getOperand(1).getCImm()->getSExtValue();
      else if (State.MIs[InsnID]->getOperand(1).isImm())
        Value = State.MIs[InsnID]->getOperand(1).getImm();
      else
        llvm_unreachable("Expected Imm or CImm operand");

      if (!MatcherInfo.I64ImmPredicateFns[Predicate](Value))
        if (handleReject() == RejectAndGiveUp)
          return false;
      break;
    }
    case GIM_CheckAPIntImmPredicate: {
      int64_t InsnID = MatchTable[CurrentIdx++];
      int64_t Predicate = MatchTable[CurrentIdx++];
      DEBUG(dbgs() << CurrentIdx << ": GIM_CheckAPIntImmPredicate(MIs["
                   << InsnID << "], Predicate=" << Predicate << ")\n");
      assert(State.MIs[InsnID] != nullptr && "Used insn before defined");
      assert(State.MIs[InsnID]->getOpcode() && "Expected G_CONSTANT");
      assert(Predicate > GIPFP_APInt_Invalid && "Expected a valid predicate");
      APInt Value;
      if (State.MIs[InsnID]->getOperand(1).isCImm())
        Value = State.MIs[InsnID]->getOperand(1).getCImm()->getValue();
      else
        llvm_unreachable("Expected Imm or CImm operand");

      if (!MatcherInfo.APIntImmPredicateFns[Predicate](Value))
        if (handleReject() == RejectAndGiveUp)
          return false;
      break;
    }
    case GIM_CheckAPFloatImmPredicate: {
      int64_t InsnID = MatchTable[CurrentIdx++];
      int64_t Predicate = MatchTable[CurrentIdx++];
      DEBUG(dbgs() << CurrentIdx << ": GIM_CheckAPFloatImmPredicate(MIs[" << InsnID
                   << "], Predicate=" << Predicate << ")\n");
      assert(State.MIs[InsnID] != nullptr && "Used insn before defined");
      assert(State.MIs[InsnID]->getOpcode() == TargetOpcode::G_FCONSTANT &&
             "Expected G_FCONSTANT");
      assert(State.MIs[InsnID]->getOperand(1).isFPImm() && "Expected FPImm operand");
      assert(Predicate > GIPFP_APFloat_Invalid && "Expected a valid predicate");
      APFloat Value = State.MIs[InsnID]->getOperand(1).getFPImm()->getValueAPF();

      if (!MatcherInfo.APFloatImmPredicateFns[Predicate](Value))
        if (handleReject() == RejectAndGiveUp)
          return false;
      break;
    }

    case GIM_CheckType: {
      int64_t InsnID = MatchTable[CurrentIdx++];
      int64_t OpIdx = MatchTable[CurrentIdx++];
      int64_t TypeID = MatchTable[CurrentIdx++];
      DEBUG(dbgs() << CurrentIdx << ": GIM_CheckType(MIs[" << InsnID
                   << "]->getOperand(" << OpIdx << "), TypeID=" << TypeID
                   << ")\n");
      assert(State.MIs[InsnID] != nullptr && "Used insn before defined");
      if (MRI.getType(State.MIs[InsnID]->getOperand(OpIdx).getReg()) !=
          MatcherInfo.TypeObjects[TypeID]) {
        if (handleReject() == RejectAndGiveUp)
          return false;
      }
      break;
    }

    case GIM_CheckRegBankForClass: {
      int64_t InsnID = MatchTable[CurrentIdx++];
      int64_t OpIdx = MatchTable[CurrentIdx++];
      int64_t RCEnum = MatchTable[CurrentIdx++];
      DEBUG(dbgs() << CurrentIdx << ": GIM_CheckRegBankForClass(MIs[" << InsnID
                   << "]->getOperand(" << OpIdx << "), RCEnum=" << RCEnum
                   << ")\n");
      assert(State.MIs[InsnID] != nullptr && "Used insn before defined");
      if (&RBI.getRegBankFromRegClass(*TRI.getRegClass(RCEnum)) !=
          RBI.getRegBank(State.MIs[InsnID]->getOperand(OpIdx).getReg(), MRI,
                         TRI)) {
        if (handleReject() == RejectAndGiveUp)
          return false;
      }
      break;
    }

    case GIM_CheckComplexPattern: {
      int64_t InsnID = MatchTable[CurrentIdx++];
      int64_t OpIdx = MatchTable[CurrentIdx++];
      int64_t RendererID = MatchTable[CurrentIdx++];
      int64_t ComplexPredicateID = MatchTable[CurrentIdx++];
      DEBUG(dbgs() << CurrentIdx << ": State.Renderers[" << RendererID
                   << "] = GIM_CheckComplexPattern(MIs[" << InsnID
                   << "]->getOperand(" << OpIdx
                   << "), ComplexPredicateID=" << ComplexPredicateID << ")\n");
      assert(State.MIs[InsnID] != nullptr && "Used insn before defined");
      // FIXME: Use std::invoke() when it's available.
      if (!(State.Renderers[RendererID] =
                (ISel.*MatcherInfo.ComplexPredicates[ComplexPredicateID])(
                    State.MIs[InsnID]->getOperand(OpIdx)))) {
        if (handleReject() == RejectAndGiveUp)
          return false;
      }
      break;
    }

    case GIM_CheckConstantInt: {
      int64_t InsnID = MatchTable[CurrentIdx++];
      int64_t OpIdx = MatchTable[CurrentIdx++];
      int64_t Value = MatchTable[CurrentIdx++];
      DEBUG(dbgs() << CurrentIdx << ": GIM_CheckConstantInt(MIs[" << InsnID
                   << "]->getOperand(" << OpIdx << "), Value=" << Value
                   << ")\n");
      assert(State.MIs[InsnID] != nullptr && "Used insn before defined");
      if (!isOperandImmEqual(State.MIs[InsnID]->getOperand(OpIdx), Value,
                             MRI)) {
        if (handleReject() == RejectAndGiveUp)
          return false;
      }
      break;
    }

    case GIM_CheckLiteralInt: {
      int64_t InsnID = MatchTable[CurrentIdx++];
      int64_t OpIdx = MatchTable[CurrentIdx++];
      int64_t Value = MatchTable[CurrentIdx++];
      DEBUG(dbgs() << CurrentIdx << ": GIM_CheckLiteralInt(MIs[" << InsnID
                   << "]->getOperand(" << OpIdx << "), Value=" << Value
                   << ")\n");
      assert(State.MIs[InsnID] != nullptr && "Used insn before defined");
      MachineOperand &MO = State.MIs[InsnID]->getOperand(OpIdx);
      if (!MO.isCImm() || !MO.getCImm()->equalsInt(Value)) {
        if (handleReject() == RejectAndGiveUp)
          return false;
      }
      break;
    }

    case GIM_CheckIntrinsicID: {
      int64_t InsnID = MatchTable[CurrentIdx++];
      int64_t OpIdx = MatchTable[CurrentIdx++];
      int64_t Value = MatchTable[CurrentIdx++];
      DEBUG(dbgs() << CurrentIdx << ": GIM_CheckIntrinsicID(MIs[" << InsnID
                   << "]->getOperand(" << OpIdx << "), Value=" << Value
                   << ")\n");
      assert(State.MIs[InsnID] != nullptr && "Used insn before defined");
      MachineOperand &MO = State.MIs[InsnID]->getOperand(OpIdx);
      if (!MO.isIntrinsicID() || MO.getIntrinsicID() != Value)
        if (handleReject() == RejectAndGiveUp)
          return false;
      break;
    }

    case GIM_CheckIsMBB: {
      int64_t InsnID = MatchTable[CurrentIdx++];
      int64_t OpIdx = MatchTable[CurrentIdx++];
      DEBUG(dbgs() << CurrentIdx << ": GIM_CheckIsMBB(MIs[" << InsnID
                   << "]->getOperand(" << OpIdx << "))\n");
      assert(State.MIs[InsnID] != nullptr && "Used insn before defined");
      if (!State.MIs[InsnID]->getOperand(OpIdx).isMBB()) {
        if (handleReject() == RejectAndGiveUp)
          return false;
      }
      break;
    }

    case GIM_CheckIsSafeToFold: {
      int64_t InsnID = MatchTable[CurrentIdx++];
      DEBUG(dbgs() << CurrentIdx << ": GIM_CheckIsSafeToFold(MIs[" << InsnID
                   << "])\n");
      assert(State.MIs[InsnID] != nullptr && "Used insn before defined");
      if (!isObviouslySafeToFold(*State.MIs[InsnID])) {
        if (handleReject() == RejectAndGiveUp)
          return false;
      }
      break;
    }
<<<<<<< HEAD

=======
    case GIM_CheckIsSameOperand: {
      int64_t InsnID = MatchTable[CurrentIdx++];
      int64_t OpIdx = MatchTable[CurrentIdx++];
      int64_t OtherInsnID = MatchTable[CurrentIdx++];
      int64_t OtherOpIdx = MatchTable[CurrentIdx++];
      DEBUG(dbgs() << CurrentIdx << ": GIM_CheckIsSameOperand(MIs[" << InsnID
                   << "][" << OpIdx << "], MIs[" << OtherInsnID << "]["
                   << OtherOpIdx << "])\n");
      assert(State.MIs[InsnID] != nullptr && "Used insn before defined");
      assert(State.MIs[OtherInsnID] != nullptr && "Used insn before defined");
      if (!State.MIs[InsnID]->getOperand(OpIdx).isIdenticalTo(
              State.MIs[OtherInsnID]->getOperand(OtherOpIdx))) {
        if (handleReject() == RejectAndGiveUp)
          return false;
      }
      break;
    }
>>>>>>> f7e77776
    case GIM_Reject:
      DEBUG(dbgs() << CurrentIdx << ": GIM_Reject");
      if (handleReject() == RejectAndGiveUp)
        return false;
      break;

    case GIR_MutateOpcode: {
      int64_t OldInsnID = MatchTable[CurrentIdx++];
      int64_t NewInsnID = MatchTable[CurrentIdx++];
      int64_t NewOpcode = MatchTable[CurrentIdx++];
      assert((size_t)NewInsnID == OutMIs.size() &&
             "Expected to store MIs in order");
      OutMIs.push_back(MachineInstrBuilder(*State.MIs[OldInsnID]->getMF(),
                                           State.MIs[OldInsnID]));
      OutMIs[NewInsnID]->setDesc(TII.get(NewOpcode));
      DEBUG(dbgs() << CurrentIdx << ": GIR_MutateOpcode(OutMIs[" << NewInsnID
                   << "], MIs[" << OldInsnID << "], " << NewOpcode << ")\n");
      break;
    }

    case GIR_BuildMI: {
      int64_t InsnID = MatchTable[CurrentIdx++];
      int64_t Opcode = MatchTable[CurrentIdx++];
      assert((size_t)InsnID == OutMIs.size() &&
             "Expected to store MIs in order");
      (void)InsnID;
      OutMIs.push_back(BuildMI(*State.MIs[0]->getParent(), State.MIs[0],
                               State.MIs[0]->getDebugLoc(), TII.get(Opcode)));
      DEBUG(dbgs() << CurrentIdx << ": GIR_BuildMI(OutMIs[" << InsnID << "], "
                   << Opcode << ")\n");
      break;
    }

    case GIR_Copy: {
      int64_t NewInsnID = MatchTable[CurrentIdx++];
      int64_t OldInsnID = MatchTable[CurrentIdx++];
      int64_t OpIdx = MatchTable[CurrentIdx++];
      assert(OutMIs[NewInsnID] && "Attempted to add to undefined instruction");
      OutMIs[NewInsnID].add(State.MIs[OldInsnID]->getOperand(OpIdx));
      DEBUG(dbgs() << CurrentIdx << ": GIR_Copy(OutMIs[" << NewInsnID
                   << "], MIs[" << OldInsnID << "], " << OpIdx << ")\n");
      break;
    }

    case GIR_CopySubReg: {
      int64_t NewInsnID = MatchTable[CurrentIdx++];
      int64_t OldInsnID = MatchTable[CurrentIdx++];
      int64_t OpIdx = MatchTable[CurrentIdx++];
      int64_t SubRegIdx = MatchTable[CurrentIdx++];
      assert(OutMIs[NewInsnID] && "Attempted to add to undefined instruction");
      OutMIs[NewInsnID].addReg(State.MIs[OldInsnID]->getOperand(OpIdx).getReg(),
                               0, SubRegIdx);
      DEBUG(dbgs() << CurrentIdx << ": GIR_CopySubReg(OutMIs[" << NewInsnID
                   << "], MIs[" << OldInsnID << "], " << OpIdx << ", "
                   << SubRegIdx << ")\n");
      break;
    }

    case GIR_AddImplicitDef: {
      int64_t InsnID = MatchTable[CurrentIdx++];
      int64_t RegNum = MatchTable[CurrentIdx++];
      assert(OutMIs[InsnID] && "Attempted to add to undefined instruction");
      OutMIs[InsnID].addDef(RegNum, RegState::Implicit);
      DEBUG(dbgs() << CurrentIdx << ": GIR_AddImplicitDef(OutMIs[" << InsnID
                   << "], " << RegNum << ")\n");
      break;
    }

    case GIR_AddImplicitUse: {
      int64_t InsnID = MatchTable[CurrentIdx++];
      int64_t RegNum = MatchTable[CurrentIdx++];
      assert(OutMIs[InsnID] && "Attempted to add to undefined instruction");
      OutMIs[InsnID].addUse(RegNum, RegState::Implicit);
      DEBUG(dbgs() << CurrentIdx << ": GIR_AddImplicitUse(OutMIs[" << InsnID
                   << "], " << RegNum << ")\n");
      break;
    }

    case GIR_AddRegister: {
      int64_t InsnID = MatchTable[CurrentIdx++];
      int64_t RegNum = MatchTable[CurrentIdx++];
      assert(OutMIs[InsnID] && "Attempted to add to undefined instruction");
      OutMIs[InsnID].addReg(RegNum);
      DEBUG(dbgs() << CurrentIdx << ": GIR_AddRegister(OutMIs[" << InsnID
                   << "], " << RegNum << ")\n");
      break;
    }

    case GIR_AddImm: {
      int64_t InsnID = MatchTable[CurrentIdx++];
      int64_t Imm = MatchTable[CurrentIdx++];
      assert(OutMIs[InsnID] && "Attempted to add to undefined instruction");
      OutMIs[InsnID].addImm(Imm);
      DEBUG(dbgs() << CurrentIdx << ": GIR_AddImm(OutMIs[" << InsnID << "], "
                   << Imm << ")\n");
      break;
    }

    case GIR_ComplexRenderer: {
      int64_t InsnID = MatchTable[CurrentIdx++];
      int64_t RendererID = MatchTable[CurrentIdx++];
      assert(OutMIs[InsnID] && "Attempted to add to undefined instruction");
      State.Renderers[RendererID](OutMIs[InsnID]);
      DEBUG(dbgs() << CurrentIdx << ": GIR_ComplexRenderer(OutMIs[" << InsnID
                   << "], " << RendererID << ")\n");
      break;
    }

    case GIR_CopyConstantAsSImm: {
      int64_t NewInsnID = MatchTable[CurrentIdx++];
      int64_t OldInsnID = MatchTable[CurrentIdx++];
      assert(OutMIs[NewInsnID] && "Attempted to add to undefined instruction");
      assert(State.MIs[OldInsnID]->getOpcode() == TargetOpcode::G_CONSTANT && "Expected G_CONSTANT");
      if (State.MIs[OldInsnID]->getOperand(1).isCImm()) {
        OutMIs[NewInsnID].addImm(
            State.MIs[OldInsnID]->getOperand(1).getCImm()->getSExtValue());
      } else if (State.MIs[OldInsnID]->getOperand(1).isImm())
        OutMIs[NewInsnID].add(State.MIs[OldInsnID]->getOperand(1));
      else
        llvm_unreachable("Expected Imm or CImm operand");
      DEBUG(dbgs() << CurrentIdx << ": GIR_CopyConstantAsSImm(OutMIs[" << NewInsnID
                   << "], MIs[" << OldInsnID << "])\n");
      break;
    }

    case GIR_ConstrainOperandRC: {
      int64_t InsnID = MatchTable[CurrentIdx++];
      int64_t OpIdx = MatchTable[CurrentIdx++];
      int64_t RCEnum = MatchTable[CurrentIdx++];
      assert(OutMIs[InsnID] && "Attempted to add to undefined instruction");
      constrainOperandRegToRegClass(*OutMIs[InsnID].getInstr(), OpIdx,
                                    *TRI.getRegClass(RCEnum), TII, TRI, RBI);
      DEBUG(dbgs() << CurrentIdx << ": GIR_ConstrainOperandRC(OutMIs[" << InsnID
                   << "], " << OpIdx << ", " << RCEnum << ")\n");
      break;
    }

    case GIR_ConstrainSelectedInstOperands: {
      int64_t InsnID = MatchTable[CurrentIdx++];
      assert(OutMIs[InsnID] && "Attempted to add to undefined instruction");
      constrainSelectedInstRegOperands(*OutMIs[InsnID].getInstr(), TII, TRI,
                                       RBI);
      DEBUG(dbgs() << CurrentIdx
                   << ": GIR_ConstrainSelectedInstOperands(OutMIs[" << InsnID
                   << "])\n");
      break;
    }

    case GIR_MergeMemOperands: {
      int64_t InsnID = MatchTable[CurrentIdx++];
      assert(OutMIs[InsnID] && "Attempted to add to undefined instruction");

      DEBUG(dbgs() << CurrentIdx << ": GIR_MergeMemOperands(OutMIs[" << InsnID
                   << "]");
      int64_t MergeInsnID = GIU_MergeMemOperands_EndOfList;
      while ((MergeInsnID = MatchTable[CurrentIdx++]) !=
             GIU_MergeMemOperands_EndOfList) {
        DEBUG(dbgs() << ", MIs[" << MergeInsnID << "]");
        for (const auto &MMO : State.MIs[MergeInsnID]->memoperands())
          OutMIs[InsnID].addMemOperand(MMO);
      }
      DEBUG(dbgs() << ")\n");
      break;
    }

    case GIR_EraseFromParent: {
      int64_t InsnID = MatchTable[CurrentIdx++];
      assert(State.MIs[InsnID] &&
             "Attempted to erase an undefined instruction");
      State.MIs[InsnID]->eraseFromParent();
      DEBUG(dbgs() << CurrentIdx << ": GIR_EraseFromParent(MIs[" << InsnID
                   << "])\n");
      break;
    }

    case GIR_Done:
      DEBUG(dbgs() << CurrentIdx << ": GIR_Done");
      return true;

    default:
      llvm_unreachable("Unexpected command");
    }
  }
}

} // end namespace llvm

#endif // LLVM_CODEGEN_GLOBALISEL_INSTRUCTIONSELECTORIMPL_H<|MERGE_RESOLUTION|>--- conflicted
+++ resolved
@@ -334,9 +334,6 @@
       }
       break;
     }
-<<<<<<< HEAD
-
-=======
     case GIM_CheckIsSameOperand: {
       int64_t InsnID = MatchTable[CurrentIdx++];
       int64_t OpIdx = MatchTable[CurrentIdx++];
@@ -354,7 +351,6 @@
       }
       break;
     }
->>>>>>> f7e77776
     case GIM_Reject:
       DEBUG(dbgs() << CurrentIdx << ": GIM_Reject");
       if (handleReject() == RejectAndGiveUp)
