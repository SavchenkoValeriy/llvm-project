--- conflicted
+++ resolved
@@ -77,13 +77,10 @@
 
 class GlobalPtrAuthInfo;
 
-<<<<<<< HEAD
-=======
 namespace remarks {
 class RemarkStreamer;
 };
 
->>>>>>> 961da133
 /// This class is intended to be used as a driving class for all asm writers.
 class AsmPrinter : public MachineFunctionPass {
 public:
