//===- llvm/CodeGen/AsmPrinter.h - AsmPrinter Framework ---------*- C++ -*-===//
//
// Part of the LLVM Project, under the Apache License v2.0 with LLVM Exceptions.
// See https://llvm.org/LICENSE.txt for license information.
// SPDX-License-Identifier: Apache-2.0 WITH LLVM-exception
//
//===----------------------------------------------------------------------===//
//
// This file contains a class to be used as the base class for target specific
// asm writers.  This class primarily handles common functionality used by
// all asm writers.
//
//===----------------------------------------------------------------------===//

#ifndef LLVM_CODEGEN_ASMPRINTER_H
#define LLVM_CODEGEN_ASMPRINTER_H

#include "llvm/ADT/MapVector.h"
#include "llvm/ADT/SmallVector.h"
#include "llvm/ADT/StringRef.h"
#include "llvm/ADT/Twine.h"
#include "llvm/CodeGen/AsmPrinterHandler.h"
#include "llvm/CodeGen/DwarfStringPoolEntry.h"
#include "llvm/CodeGen/MachineFunctionPass.h"
#include "llvm/IR/InlineAsm.h"
#include "llvm/IR/LLVMContext.h"
#include "llvm/Support/ErrorHandling.h"
#include "llvm/Support/SourceMgr.h"
#include <cstdint>
#include <memory>
#include <utility>
#include <vector>

namespace llvm {

class BasicBlock;
class BlockAddress;
class Constant;
class ConstantArray;
class DataLayout;
class DIE;
class DIEAbbrev;
class DwarfDebug;
class GCMetadataPrinter;
class GCStrategy;
class GlobalIndirectSymbol;
class GlobalObject;
class GlobalValue;
class GlobalVariable;
class MachineBasicBlock;
class MachineBlockFrequencyInfo;
class MachineConstantPoolValue;
class MachineDominatorTree;
class MachineFunction;
class MachineInstr;
class MachineJumpTableInfo;
class MachineLoopInfo;
class MachineModuleInfo;
class MachineOptimizationRemarkEmitter;
class MCAsmInfo;
class MCCFIInstruction;
class MCContext;
class MCExpr;
class MCInst;
class MCSection;
class MCStreamer;
class MCSubtargetInfo;
class MCSymbol;
class MCTargetOptions;
class MDNode;
class Module;
class ProfileSummaryInfo;
class raw_ostream;
class StackMaps;
class TargetLoweringObjectFile;
class TargetMachine;

<<<<<<< HEAD
class GlobalPtrAuthInfo;
=======
namespace remarks {
class RemarkStreamer;
};
>>>>>>> 7531a503

/// This class is intended to be used as a driving class for all asm writers.
class AsmPrinter : public MachineFunctionPass {
public:
  /// Target machine description.
  TargetMachine &TM;

  /// Target Asm Printer information.
  const MCAsmInfo *MAI;

  /// This is the context for the output file that we are streaming. This owns
  /// all of the global MC-related objects for the generated translation unit.
  MCContext &OutContext;

  /// This is the MCStreamer object for the file we are generating. This
  /// contains the transient state for the current translation unit that we are
  /// generating (such as the current section etc).
  std::unique_ptr<MCStreamer> OutStreamer;

  /// The current machine function.
  MachineFunction *MF = nullptr;

  /// This is a pointer to the current MachineModuleInfo.
  MachineModuleInfo *MMI = nullptr;

  /// This is a pointer to the current MachineLoopInfo.
  MachineDominatorTree *MDT = nullptr;

  /// This is a pointer to the current MachineLoopInfo.
  MachineLoopInfo *MLI = nullptr;

  /// Optimization remark emitter.
  MachineOptimizationRemarkEmitter *ORE;

  MachineBlockFrequencyInfo *MBFI;

  ProfileSummaryInfo *PSI;

  /// The symbol for the entry in __patchable_function_entires.
  MCSymbol *CurrentPatchableFunctionEntrySym = nullptr;

  /// The symbol for the current function. This is recalculated at the beginning
  /// of each call to runOnMachineFunction().
  MCSymbol *CurrentFnSym = nullptr;

  /// The symbol for the current function descriptor on AIX. This is created
  /// at the beginning of each call to SetupMachineFunction().
  MCSymbol *CurrentFnDescSym = nullptr;

  /// The symbol used to represent the start of the current function for the
  /// purpose of calculating its size (e.g. using the .size directive). By
  /// default, this is equal to CurrentFnSym.
  MCSymbol *CurrentFnSymForSize = nullptr;

  /// Map global GOT equivalent MCSymbols to GlobalVariables and keep track of
  /// its number of uses by other globals.
  using GOTEquivUsePair = std::pair<const GlobalVariable *, unsigned>;
  MapVector<const MCSymbol *, GOTEquivUsePair> GlobalGOTEquivs;

private:
  MCSymbol *CurrentFnEnd = nullptr;
  MCSymbol *CurExceptionSym = nullptr;

  // The garbage collection metadata printer table.
  void *GCMetadataPrinters = nullptr; // Really a DenseMap.

  /// Emit comments in assembly output if this is true.
  bool VerboseAsm;

  static char ID;

protected:
  MCSymbol *CurrentFnBegin = nullptr;

  /// Protected struct HandlerInfo and Handlers permit target extended
  /// AsmPrinter adds their own handlers.
  struct HandlerInfo {
    std::unique_ptr<AsmPrinterHandler> Handler;
    const char *TimerName;
    const char *TimerDescription;
    const char *TimerGroupName;
    const char *TimerGroupDescription;

    HandlerInfo(std::unique_ptr<AsmPrinterHandler> Handler,
                const char *TimerName, const char *TimerDescription,
                const char *TimerGroupName, const char *TimerGroupDescription)
        : Handler(std::move(Handler)), TimerName(TimerName),
          TimerDescription(TimerDescription), TimerGroupName(TimerGroupName),
          TimerGroupDescription(TimerGroupDescription) {}
  };

  /// A vector of all debug/EH info emitters we should use. This vector
  /// maintains ownership of the emitters.
  SmallVector<HandlerInfo, 1> Handlers;

public:
  struct SrcMgrDiagInfo {
    SourceMgr SrcMgr;
    std::vector<const MDNode *> LocInfos;
    LLVMContext::InlineAsmDiagHandlerTy DiagHandler;
    void *DiagContext;
  };

private:
  /// If generated on the fly this own the instance.
  std::unique_ptr<MachineDominatorTree> OwnedMDT;

  /// If generated on the fly this own the instance.
  std::unique_ptr<MachineLoopInfo> OwnedMLI;

  /// Structure for generating diagnostics for inline assembly. Only initialised
  /// when necessary.
  mutable std::unique_ptr<SrcMgrDiagInfo> DiagInfo;

  /// If the target supports dwarf debug info, this pointer is non-null.
  DwarfDebug *DD = nullptr;

  /// If the current module uses dwarf CFI annotations strictly for debugging.
  bool isCFIMoveForDebugging = false;

protected:
  explicit AsmPrinter(TargetMachine &TM, std::unique_ptr<MCStreamer> Streamer);

public:
  ~AsmPrinter() override;

  DwarfDebug *getDwarfDebug() { return DD; }
  DwarfDebug *getDwarfDebug() const { return DD; }

  uint16_t getDwarfVersion() const;
  void setDwarfVersion(uint16_t Version);

  bool isPositionIndependent() const;

  /// Return true if assembly output should contain comments.
  bool isVerbose() const { return VerboseAsm; }

  /// Return a unique ID for the current function.
  unsigned getFunctionNumber() const;

  /// Return symbol for the function pseudo stack if the stack frame is not a
  /// register based.
  virtual const MCSymbol *getFunctionFrameSymbol() const { return nullptr; }

  MCSymbol *getFunctionBegin() const { return CurrentFnBegin; }
  MCSymbol *getFunctionEnd() const { return CurrentFnEnd; }
  MCSymbol *getCurExceptionSym();

  /// Return information about object file lowering.
  const TargetLoweringObjectFile &getObjFileLowering() const;

  /// Return information about data layout.
  const DataLayout &getDataLayout() const;

  /// Return the pointer size from the TargetMachine
  unsigned getPointerSize() const;

  /// Return information about subtarget.
  const MCSubtargetInfo &getSubtargetInfo() const;

  void EmitToStreamer(MCStreamer &S, const MCInst &Inst);

  /// Emits inital debug location directive.
  void emitInitialRawDwarfLocDirective(const MachineFunction &MF);

  /// Return the current section we are emitting to.
  const MCSection *getCurrentSection() const;

  void getNameWithPrefix(SmallVectorImpl<char> &Name,
                         const GlobalValue *GV) const;

  MCSymbol *getSymbol(const GlobalValue *GV) const;

  /// Similar to getSymbol() but preferred for references. On ELF, this uses a
  /// local symbol if a reference to GV is guaranteed to be resolved to the
  /// definition in the same module.
  MCSymbol *getSymbolPreferLocal(const GlobalValue &GV) const;

  //===------------------------------------------------------------------===//
  // XRay instrumentation implementation.
  //===------------------------------------------------------------------===//
public:
  // This describes the kind of sled we're storing in the XRay table.
  enum class SledKind : uint8_t {
    FUNCTION_ENTER = 0,
    FUNCTION_EXIT = 1,
    TAIL_CALL = 2,
    LOG_ARGS_ENTER = 3,
    CUSTOM_EVENT = 4,
    TYPED_EVENT = 5,
  };

  // The table will contain these structs that point to the sled, the function
  // containing the sled, and what kind of sled (and whether they should always
  // be instrumented). We also use a version identifier that the runtime can use
  // to decide what to do with the sled, depending on the version of the sled.
  struct XRayFunctionEntry {
    const MCSymbol *Sled;
    const MCSymbol *Function;
    SledKind Kind;
    bool AlwaysInstrument;
    const class Function *Fn;
    uint8_t Version;

    void emit(int, MCStreamer *, const MCSymbol *) const;
  };

  // All the sleds to be emitted.
  SmallVector<XRayFunctionEntry, 4> Sleds;

  // A unique ID used for ELF sections associated with a particular function.
  unsigned XRayFnUniqueID = 0;

  // Helper function to record a given XRay sled.
  void recordSled(MCSymbol *Sled, const MachineInstr &MI, SledKind Kind,
                  uint8_t Version = 0);

  /// Emit a table with all XRay instrumentation points.
  void emitXRayTable();

  DenseMap<const MCSection *, unsigned> PatchableFunctionEntryID;
  void emitPatchableFunctionEntries();

  //===------------------------------------------------------------------===//
  // MachineFunctionPass Implementation.
  //===------------------------------------------------------------------===//

  /// Record analysis usage.
  void getAnalysisUsage(AnalysisUsage &AU) const override;

  /// Set up the AsmPrinter when we are working on a new module. If your pass
  /// overrides this, it must make sure to explicitly call this implementation.
  bool doInitialization(Module &M) override;

  /// Shut down the asmprinter. If you override this in your pass, you must make
  /// sure to call it explicitly.
  bool doFinalization(Module &M) override;

  /// Emit the specified function out to the OutStreamer.
  bool runOnMachineFunction(MachineFunction &MF) override {
    SetupMachineFunction(MF);
    EmitFunctionBody();
    return false;
  }

  //===------------------------------------------------------------------===//
  // Coarse grained IR lowering routines.
  //===------------------------------------------------------------------===//

  /// This should be called when a new MachineFunction is being processed from
  /// runOnMachineFunction.
  virtual void SetupMachineFunction(MachineFunction &MF);

  /// This method emits the body and trailer for a function.
  void EmitFunctionBody();

  void emitCFIInstruction(const MachineInstr &MI);

  void emitFrameAlloc(const MachineInstr &MI);

  void emitStackSizeSection(const MachineFunction &MF);

  void emitRemarksSection(remarks::RemarkStreamer &RS);

  enum CFIMoveType { CFI_M_None, CFI_M_EH, CFI_M_Debug };
  CFIMoveType needsCFIMoves() const;

  /// Returns false if needsCFIMoves() == CFI_M_EH for any function
  /// in the module.
  bool needsOnlyDebugCFIMoves() const { return isCFIMoveForDebugging; }

  bool needsSEHMoves();

  /// Print to the current output stream assembly representations of the
  /// constants in the constant pool MCP. This is used to print out constants
  /// which have been "spilled to memory" by the code generator.
  virtual void EmitConstantPool();

  /// Print assembly representations of the jump tables used by the current
  /// function to the current output stream.
  virtual void EmitJumpTableInfo();

  /// Emit the specified global variable to the .s file.
  virtual void EmitGlobalVariable(const GlobalVariable *GV);

  /// Check to see if the specified global is a special global used by LLVM. If
  /// so, emit it and return true, otherwise do nothing and return false.
  bool EmitSpecialLLVMGlobal(const GlobalVariable *GV);

  /// Emit an alignment directive to the specified power of two boundary. If a
  /// global value is specified, and if that global has an explicit alignment
  /// requested, it will override the alignment request if required for
  /// correctness.
  void EmitAlignment(Align Alignment, const GlobalObject *GV = nullptr) const;

  /// Lower the specified LLVM Constant to an MCExpr.
  virtual const MCExpr *lowerConstant(const Constant *CV);

  /// Print a general LLVM constant to the .s file.
  void EmitGlobalConstant(const DataLayout &DL, const Constant *CV);

  /// Unnamed constant global variables solely contaning a pointer to
  /// another globals variable act like a global variable "proxy", or GOT
  /// equivalents, i.e., it's only used to hold the address of the latter. One
  /// optimization is to replace accesses to these proxies by using the GOT
  /// entry for the final global instead. Hence, we select GOT equivalent
  /// candidates among all the module global variables, avoid emitting them
  /// unnecessarily and finally replace references to them by pc relative
  /// accesses to GOT entries.
  void computeGlobalGOTEquivs(Module &M);

  /// Constant expressions using GOT equivalent globals may not be
  /// eligible for PC relative GOT entry conversion, in such cases we need to
  /// emit the proxies we previously omitted in EmitGlobalVariable.
  void emitGlobalGOTEquivs();

  /// Emit the stack maps.
  void emitStackMaps(StackMaps &SM);

  //===------------------------------------------------------------------===//
  // Overridable Hooks
  //===------------------------------------------------------------------===//

  // Targets can, or in the case of EmitInstruction, must implement these to
  // customize output.

  /// This virtual method can be overridden by targets that want to emit
  /// something at the start of their file.
  virtual void EmitStartOfAsmFile(Module &) {}

  /// This virtual method can be overridden by targets that want to emit
  /// something at the end of their file.
  virtual void EmitEndOfAsmFile(Module &) {}

  /// Targets can override this to emit stuff before the first basic block in
  /// the function.
  virtual void EmitFunctionBodyStart() {}

  /// Targets can override this to emit stuff after the last basic block in the
  /// function.
  virtual void EmitFunctionBodyEnd() {}

  /// Targets can override this to emit stuff at the start of a basic block.
  /// By default, this method prints the label for the specified
  /// MachineBasicBlock, an alignment (if present) and a comment describing it
  /// if appropriate.
  virtual void EmitBasicBlockStart(const MachineBasicBlock &MBB);

  /// Targets can override this to emit stuff at the end of a basic block.
  virtual void EmitBasicBlockEnd(const MachineBasicBlock &MBB);

  /// Targets should implement this to emit instructions.
  virtual void EmitInstruction(const MachineInstr *) {
    llvm_unreachable("EmitInstruction not implemented");
  }

  /// Return the symbol for the specified constant pool entry.
  virtual MCSymbol *GetCPISymbol(unsigned CPID) const;

  virtual void EmitFunctionEntryLabel();

  virtual void EmitFunctionDescriptor() {
    llvm_unreachable("Function descriptor is target-specific.");
  }

  virtual void EmitMachineConstantPoolValue(MachineConstantPoolValue *MCPV);

  /// Targets can override this to change how global constants that are part of
  /// a C++ static/global constructor list are emitted.
  virtual void EmitXXStructor(const DataLayout &DL, const Constant *CV) {
    EmitGlobalConstant(DL, CV);
  }

  /// Return true if the basic block has exactly one predecessor and the control
  /// transfer mechanism between the predecessor and this block is a
  /// fall-through.
  virtual bool
  isBlockOnlyReachableByFallthrough(const MachineBasicBlock *MBB) const;

  /// Targets can override this to customize the output of IMPLICIT_DEF
  /// instructions in verbose mode.
  virtual void emitImplicitDef(const MachineInstr *MI) const;

  /// Lower the specified "llvm.ptrauth" GlobalVariable to an MCExpr.
  virtual const MCExpr *
  lowerPtrAuthGlobalConstant(const GlobalPtrAuthInfo &PAI) {
    report_fatal_error("llvm.ptrauth global lowering not implemented");
  }

  /// Lower the specified "llvm.ptrauth" GlobalVariable to an MCExpr.
  virtual const MCExpr *
  lowerBlockAddressConstant(const BlockAddress *BA);

  /// Emit N NOP instructions.
  void emitNops(unsigned N);

  //===------------------------------------------------------------------===//
  // Symbol Lowering Routines.
  //===------------------------------------------------------------------===//

  MCSymbol *createTempSymbol(const Twine &Name) const;

  /// Return the MCSymbol for a private symbol with global value name as its
  /// base, with the specified suffix.
  MCSymbol *getSymbolWithGlobalValueBase(const GlobalValue *GV,
                                         StringRef Suffix) const;

  /// Return the MCSymbol for the specified ExternalSymbol.
  MCSymbol *GetExternalSymbolSymbol(StringRef Sym) const;

  /// Return the symbol for the specified jump table entry.
  MCSymbol *GetJTISymbol(unsigned JTID, bool isLinkerPrivate = false) const;

  /// Return the symbol for the specified jump table .set
  /// FIXME: privatize to AsmPrinter.
  MCSymbol *GetJTSetSymbol(unsigned UID, unsigned MBBID) const;

  /// Return the MCSymbol used to satisfy BlockAddress uses of the specified
  /// basic block.
  MCSymbol *GetBlockAddressSymbol(const BlockAddress *BA) const;
  MCSymbol *GetBlockAddressSymbol(const BasicBlock *BB) const;

  //===------------------------------------------------------------------===//
  // Emission Helper Routines.
  //===------------------------------------------------------------------===//

  /// This is just convenient handler for printing offsets.
  void printOffset(int64_t Offset, raw_ostream &OS) const;

  /// Emit a byte directive and value.
  void emitInt8(int Value) const;

  /// Emit a short directive and value.
  void emitInt16(int Value) const;

  /// Emit a long directive and value.
  void emitInt32(int Value) const;

  /// Emit a long long directive and value.
  void emitInt64(uint64_t Value) const;

  /// Emit something like ".long Hi-Lo" where the size in bytes of the directive
  /// is specified by Size and Hi/Lo specify the labels.  This implicitly uses
  /// .set if it is available.
  void EmitLabelDifference(const MCSymbol *Hi, const MCSymbol *Lo,
                           unsigned Size) const;

  /// Emit something like ".uleb128 Hi-Lo".
  void EmitLabelDifferenceAsULEB128(const MCSymbol *Hi,
                                    const MCSymbol *Lo) const;

  /// Emit something like ".long Label+Offset" where the size in bytes of the
  /// directive is specified by Size and Label specifies the label.  This
  /// implicitly uses .set if it is available.
  void EmitLabelPlusOffset(const MCSymbol *Label, uint64_t Offset,
                           unsigned Size, bool IsSectionRelative = false) const;

  /// Emit something like ".long Label" where the size in bytes of the directive
  /// is specified by Size and Label specifies the label.
  void EmitLabelReference(const MCSymbol *Label, unsigned Size,
                          bool IsSectionRelative = false) const {
    EmitLabelPlusOffset(Label, 0, Size, IsSectionRelative);
  }

  /// Emit something like ".long Label + Offset".
  void EmitDwarfOffset(const MCSymbol *Label, uint64_t Offset) const;

  //===------------------------------------------------------------------===//
  // Dwarf Emission Helper Routines
  //===------------------------------------------------------------------===//

  /// Emit the specified signed leb128 value.
  void EmitSLEB128(int64_t Value, const char *Desc = nullptr) const;

  /// Emit the specified unsigned leb128 value.
  void EmitULEB128(uint64_t Value, const char *Desc = nullptr, unsigned PadTo = 0) const;

  /// Emit a .byte 42 directive that corresponds to an encoding.  If verbose
  /// assembly output is enabled, we output comments describing the encoding.
  /// Desc is a string saying what the encoding is specifying (e.g. "LSDA").
  void EmitEncodingByte(unsigned Val, const char *Desc = nullptr) const;

  /// Return the size of the encoding in bytes.
  unsigned GetSizeOfEncodedValue(unsigned Encoding) const;

  /// Emit reference to a ttype global with a specified encoding.
  void EmitTTypeReference(const GlobalValue *GV, unsigned Encoding) const;

  /// Emit a reference to a symbol for use in dwarf. Different object formats
  /// represent this in different ways. Some use a relocation others encode
  /// the label offset in its section.
  void emitDwarfSymbolReference(const MCSymbol *Label,
                                bool ForceOffset = false) const;

  /// Emit the 4-byte offset of a string from the start of its section.
  ///
  /// When possible, emit a DwarfStringPool section offset without any
  /// relocations, and without using the symbol.  Otherwise, defers to \a
  /// emitDwarfSymbolReference().
  void emitDwarfStringOffset(DwarfStringPoolEntry S) const;

  /// Emit the 4-byte offset of a string from the start of its section.
  void emitDwarfStringOffset(DwarfStringPoolEntryRef S) const {
    emitDwarfStringOffset(S.getEntry());
  }

  /// Emit reference to a call site with a specified encoding
  void EmitCallSiteOffset(const MCSymbol *Hi, const MCSymbol *Lo,
                          unsigned Encoding) const;
  /// Emit an integer value corresponding to the call site encoding
  void EmitCallSiteValue(uint64_t Value, unsigned Encoding) const;

  /// Get the value for DW_AT_APPLE_isa. Zero if no isa encoding specified.
  virtual unsigned getISAEncoding() { return 0; }

  /// Emit the directive and value for debug thread local expression
  ///
  /// \p Value - The value to emit.
  /// \p Size - The size of the integer (in bytes) to emit.
  virtual void EmitDebugValue(const MCExpr *Value, unsigned Size) const;

  //===------------------------------------------------------------------===//
  // Dwarf Lowering Routines
  //===------------------------------------------------------------------===//

  /// Emit frame instruction to describe the layout of the frame.
  void emitCFIInstruction(const MCCFIInstruction &Inst) const;

  /// Emit Dwarf abbreviation table.
  template <typename T> void emitDwarfAbbrevs(const T &Abbrevs) const {
    // For each abbreviation.
    for (const auto &Abbrev : Abbrevs)
      emitDwarfAbbrev(*Abbrev);

    // Mark end of abbreviations.
    EmitULEB128(0, "EOM(3)");
  }

  void emitDwarfAbbrev(const DIEAbbrev &Abbrev) const;

  /// Recursively emit Dwarf DIE tree.
  void emitDwarfDIE(const DIE &Die) const;

  //===------------------------------------------------------------------===//
  // Inline Asm Support
  //===------------------------------------------------------------------===//

  // These are hooks that targets can override to implement inline asm
  // support.  These should probably be moved out of AsmPrinter someday.

  /// Print information related to the specified machine instr that is
  /// independent of the operand, and may be independent of the instr itself.
  /// This can be useful for portably encoding the comment character or other
  /// bits of target-specific knowledge into the asmstrings.  The syntax used is
  /// ${:comment}.  Targets can override this to add support for their own
  /// strange codes.
  virtual void PrintSpecial(const MachineInstr *MI, raw_ostream &OS,
                            const char *Code) const;

  /// Print the MachineOperand as a symbol. Targets with complex handling of
  /// symbol references should override the base implementation.
  virtual void PrintSymbolOperand(const MachineOperand &MO, raw_ostream &OS);

  /// Print the specified operand of MI, an INLINEASM instruction, using the
  /// specified assembler variant.  Targets should override this to format as
  /// appropriate.  This method can return true if the operand is erroneous.
  virtual bool PrintAsmOperand(const MachineInstr *MI, unsigned OpNo,
                               const char *ExtraCode, raw_ostream &OS);

  /// Print the specified operand of MI, an INLINEASM instruction, using the
  /// specified assembler variant as an address. Targets should override this to
  /// format as appropriate.  This method can return true if the operand is
  /// erroneous.
  virtual bool PrintAsmMemoryOperand(const MachineInstr *MI, unsigned OpNo,
                                     const char *ExtraCode, raw_ostream &OS);

  /// Let the target do anything it needs to do before emitting inlineasm.
  /// \p StartInfo - the subtarget info before parsing inline asm
  virtual void emitInlineAsmStart() const;

  /// Let the target do anything it needs to do after emitting inlineasm.
  /// This callback can be used restore the original mode in case the
  /// inlineasm contains directives to switch modes.
  /// \p StartInfo - the original subtarget info before inline asm
  /// \p EndInfo   - the final subtarget info after parsing the inline asm,
  ///                or NULL if the value is unknown.
  virtual void emitInlineAsmEnd(const MCSubtargetInfo &StartInfo,
                                const MCSubtargetInfo *EndInfo) const;

  /// This emits visibility information about symbol, if this is supported by
  /// the target.
  void EmitVisibility(MCSymbol *Sym, unsigned Visibility,
                      bool IsDefinition = true) const;

  /// This emits linkage information about \p GVSym based on \p GV, if this is
  /// supported by the target.
  void EmitLinkage(const GlobalValue *GV, MCSymbol *GVSym) const;

  /// Return the alignment for the specified \p GV.
  static Align getGVAlignment(const GlobalValue *GV, const DataLayout &DL,
                              Align InAlign = Align(1));

private:
  /// Private state for PrintSpecial()
  // Assign a unique ID to this machine instruction.
  mutable const MachineInstr *LastMI = nullptr;
  mutable unsigned LastFn = 0;
  mutable unsigned Counter = ~0U;

  /// This method emits the header for the current function.
  virtual void EmitFunctionHeader();

  /// Emit a blob of inline asm to the output streamer.
  void
  EmitInlineAsm(StringRef Str, const MCSubtargetInfo &STI,
                const MCTargetOptions &MCOptions,
                const MDNode *LocMDNode = nullptr,
                InlineAsm::AsmDialect AsmDialect = InlineAsm::AD_ATT) const;

  /// This method formats and emits the specified machine instruction that is an
  /// inline asm.
  void EmitInlineAsm(const MachineInstr *MI) const;

  /// Add inline assembly info to the diagnostics machinery, so we can
  /// emit file and position info. Returns SrcMgr memory buffer position.
  unsigned addInlineAsmDiagBuffer(StringRef AsmStr,
                                  const MDNode *LocMDNode) const;

  //===------------------------------------------------------------------===//
  // Internal Implementation Details
  //===------------------------------------------------------------------===//

  void EmitJumpTableEntry(const MachineJumpTableInfo *MJTI,
                          const MachineBasicBlock *MBB, unsigned uid) const;
  void EmitLLVMUsedList(const ConstantArray *InitList);
  /// Emit llvm.ident metadata in an '.ident' directive.
  void EmitModuleIdents(Module &M);
  /// Emit bytes for llvm.commandline metadata.
  void EmitModuleCommandLines(Module &M);
  void EmitXXStructorList(const DataLayout &DL, const Constant *List,
                          bool isCtor);

  GCMetadataPrinter *GetOrCreateGCPrinter(GCStrategy &S);
  /// Emit GlobalAlias or GlobalIFunc.
  void emitGlobalIndirectSymbol(Module &M, const GlobalIndirectSymbol &GIS);
};

} // end namespace llvm

#endif // LLVM_CODEGEN_ASMPRINTER_H<|MERGE_RESOLUTION|>--- conflicted
+++ resolved
@@ -75,13 +75,11 @@
 class TargetLoweringObjectFile;
 class TargetMachine;
 
-<<<<<<< HEAD
 class GlobalPtrAuthInfo;
-=======
+
 namespace remarks {
 class RemarkStreamer;
 };
->>>>>>> 7531a503
 
 /// This class is intended to be used as a driving class for all asm writers.
 class AsmPrinter : public MachineFunctionPass {
