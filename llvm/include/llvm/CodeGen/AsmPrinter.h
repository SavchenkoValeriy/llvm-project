//===- llvm/CodeGen/AsmPrinter.h - AsmPrinter Framework ---------*- C++ -*-===//
//
// Part of the LLVM Project, under the Apache License v2.0 with LLVM Exceptions.
// See https://llvm.org/LICENSE.txt for license information.
// SPDX-License-Identifier: Apache-2.0 WITH LLVM-exception
//
//===----------------------------------------------------------------------===//
//
// This file contains a class to be used as the base class for target specific
// asm writers.  This class primarily handles common functionality used by
// all asm writers.
//
//===----------------------------------------------------------------------===//

#ifndef LLVM_CODEGEN_ASMPRINTER_H
#define LLVM_CODEGEN_ASMPRINTER_H

#include "llvm/ADT/MapVector.h"
#include "llvm/ADT/SmallVector.h"
#include "llvm/ADT/StringRef.h"
#include "llvm/ADT/Twine.h"
#include "llvm/CodeGen/AsmPrinterHandler.h"
#include "llvm/CodeGen/DwarfStringPoolEntry.h"
#include "llvm/CodeGen/MachineFunctionPass.h"
#include "llvm/IR/InlineAsm.h"
#include "llvm/IR/LLVMContext.h"
#include "llvm/Support/ErrorHandling.h"
#include "llvm/Support/SourceMgr.h"
#include <cstdint>
#include <memory>
#include <utility>
#include <vector>

namespace llvm {

class BasicBlock;
class BlockAddress;
class Constant;
class ConstantArray;
class DataLayout;
class DIE;
class DIEAbbrev;
class DwarfDebug;
class GCMetadataPrinter;
class GCStrategy;
class GlobalIndirectSymbol;
class GlobalObject;
class GlobalValue;
class GlobalVariable;
class MachineBasicBlock;
class MachineBlockFrequencyInfo;
class MachineConstantPoolValue;
class MachineDominatorTree;
class MachineFunction;
class MachineInstr;
class MachineJumpTableInfo;
class MachineLoopInfo;
class MachineModuleInfo;
class MachineOptimizationRemarkEmitter;
class MCAsmInfo;
class MCCFIInstruction;
class MCContext;
class MCExpr;
class MCInst;
class MCSection;
class MCStreamer;
class MCSubtargetInfo;
class MCSymbol;
class MCTargetOptions;
class MDNode;
class Module;
class ProfileSummaryInfo;
class raw_ostream;
class RemarkStreamer;
class StackMaps;
class TargetLoweringObjectFile;
class TargetMachine;

class GlobalPtrAuthInfo;

/// This class is intended to be used as a driving class for all asm writers.
class AsmPrinter : public MachineFunctionPass {
public:
  /// Target machine description.
  TargetMachine &TM;

  /// Target Asm Printer information.
  const MCAsmInfo *MAI;

  /// This is the context for the output file that we are streaming. This owns
  /// all of the global MC-related objects for the generated translation unit.
  MCContext &OutContext;

  /// This is the MCStreamer object for the file we are generating. This
  /// contains the transient state for the current translation unit that we are
  /// generating (such as the current section etc).
  std::unique_ptr<MCStreamer> OutStreamer;

  /// The current machine function.
  MachineFunction *MF = nullptr;

  /// This is a pointer to the current MachineModuleInfo.
  MachineModuleInfo *MMI = nullptr;

  /// This is a pointer to the current MachineLoopInfo.
  MachineDominatorTree *MDT = nullptr;

  /// This is a pointer to the current MachineLoopInfo.
  MachineLoopInfo *MLI = nullptr;

  /// Optimization remark emitter.
  MachineOptimizationRemarkEmitter *ORE;

  MachineBlockFrequencyInfo *MBFI;

  ProfileSummaryInfo *PSI;

  /// The symbol for the entry in __patchable_function_entires.
  MCSymbol *CurrentPatchableFunctionEntrySym = nullptr;

  /// The symbol for the current function. This is recalculated at the beginning
  /// of each call to runOnMachineFunction().
  MCSymbol *CurrentFnSym = nullptr;

  /// The symbol for the current function descriptor on AIX. This is created
  /// at the beginning of each call to SetupMachineFunction().
  MCSymbol *CurrentFnDescSym = nullptr;

  /// The symbol used to represent the start of the current function for the
  /// purpose of calculating its size (e.g. using the .size directive). By
  /// default, this is equal to CurrentFnSym.
  MCSymbol *CurrentFnSymForSize = nullptr;

  /// Map global GOT equivalent MCSymbols to GlobalVariables and keep track of
  /// its number of uses by other globals.
  using GOTEquivUsePair = std::pair<const GlobalVariable *, unsigned>;
  MapVector<const MCSymbol *, GOTEquivUsePair> GlobalGOTEquivs;

private:
  MCSymbol *CurrentFnBegin = nullptr;
  MCSymbol *CurrentFnEnd = nullptr;
  MCSymbol *CurExceptionSym = nullptr;

  // The garbage collection metadata printer table.
  void *GCMetadataPrinters = nullptr; // Really a DenseMap.

  /// Emit comments in assembly output if this is true.
  bool VerboseAsm;

  static char ID;

protected:
  /// Protected struct HandlerInfo and Handlers permit target extended
  /// AsmPrinter adds their own handlers.
  struct HandlerInfo {
    std::unique_ptr<AsmPrinterHandler> Handler;
    const char *TimerName;
    const char *TimerDescription;
    const char *TimerGroupName;
    const char *TimerGroupDescription;

    HandlerInfo(std::unique_ptr<AsmPrinterHandler> Handler,
                const char *TimerName, const char *TimerDescription,
                const char *TimerGroupName, const char *TimerGroupDescription)
        : Handler(std::move(Handler)), TimerName(TimerName),
          TimerDescription(TimerDescription), TimerGroupName(TimerGroupName),
          TimerGroupDescription(TimerGroupDescription) {}
  };

  /// A vector of all debug/EH info emitters we should use. This vector
  /// maintains ownership of the emitters.
  SmallVector<HandlerInfo, 1> Handlers;

public:
  struct SrcMgrDiagInfo {
    SourceMgr SrcMgr;
    std::vector<const MDNode *> LocInfos;
    LLVMContext::InlineAsmDiagHandlerTy DiagHandler;
    void *DiagContext;
  };

private:
  /// If generated on the fly this own the instance.
  std::unique_ptr<MachineDominatorTree> OwnedMDT;

  /// If generated on the fly this own the instance.
  std::unique_ptr<MachineLoopInfo> OwnedMLI;

  /// Structure for generating diagnostics for inline assembly. Only initialised
  /// when necessary.
  mutable std::unique_ptr<SrcMgrDiagInfo> DiagInfo;

  /// If the target supports dwarf debug info, this pointer is non-null.
  DwarfDebug *DD = nullptr;

  /// If the current module uses dwarf CFI annotations strictly for debugging.
  bool isCFIMoveForDebugging = false;

protected:
  explicit AsmPrinter(TargetMachine &TM, std::unique_ptr<MCStreamer> Streamer);

public:
  ~AsmPrinter() override;

  DwarfDebug *getDwarfDebug() { return DD; }
  DwarfDebug *getDwarfDebug() const { return DD; }

  uint16_t getDwarfVersion() const;
  void setDwarfVersion(uint16_t Version);

  bool isPositionIndependent() const;

  /// Return true if assembly output should contain comments.
  bool isVerbose() const { return VerboseAsm; }

  /// Return a unique ID for the current function.
  unsigned getFunctionNumber() const;

  /// Return symbol for the function pseudo stack if the stack frame is not a
  /// register based.
  virtual const MCSymbol *getFunctionFrameSymbol() const { return nullptr; }

  MCSymbol *getFunctionBegin() const { return CurrentFnBegin; }
  MCSymbol *getFunctionEnd() const { return CurrentFnEnd; }
  MCSymbol *getCurExceptionSym();

  /// Return information about object file lowering.
  const TargetLoweringObjectFile &getObjFileLowering() const;

  /// Return information about data layout.
  const DataLayout &getDataLayout() const;

  /// Return the pointer size from the TargetMachine
  unsigned getPointerSize() const;

  /// Return information about subtarget.
  const MCSubtargetInfo &getSubtargetInfo() const;

  void EmitToStreamer(MCStreamer &S, const MCInst &Inst);

  /// Emits inital debug location directive.
  void emitInitialRawDwarfLocDirective(const MachineFunction &MF);

  /// Return the current section we are emitting to.
  const MCSection *getCurrentSection() const;

  void getNameWithPrefix(SmallVectorImpl<char> &Name,
                         const GlobalValue *GV) const;

  MCSymbol *getSymbol(const GlobalValue *GV) const;

  //===------------------------------------------------------------------===//
  // XRay instrumentation implementation.
  //===------------------------------------------------------------------===//
public:
  // This describes the kind of sled we're storing in the XRay table.
  enum class SledKind : uint8_t {
    FUNCTION_ENTER = 0,
    FUNCTION_EXIT = 1,
    TAIL_CALL = 2,
    LOG_ARGS_ENTER = 3,
    CUSTOM_EVENT = 4,
    TYPED_EVENT = 5,
  };

  // The table will contain these structs that point to the sled, the function
  // containing the sled, and what kind of sled (and whether they should always
  // be instrumented). We also use a version identifier that the runtime can use
  // to decide what to do with the sled, depending on the version of the sled.
  struct XRayFunctionEntry {
    const MCSymbol *Sled;
    const MCSymbol *Function;
    SledKind Kind;
    bool AlwaysInstrument;
    const class Function *Fn;
    uint8_t Version;

    void emit(int, MCStreamer *, const MCSymbol *) const;
  };

  // All the sleds to be emitted.
  SmallVector<XRayFunctionEntry, 4> Sleds;

  // A unique ID used for ELF sections associated with a particular function.
  unsigned XRayFnUniqueID = 0;

  // Helper function to record a given XRay sled.
  void recordSled(MCSymbol *Sled, const MachineInstr &MI, SledKind Kind,
                  uint8_t Version = 0);

  /// Emit a table with all XRay instrumentation points.
  void emitXRayTable();

  DenseMap<const MCSection *, unsigned> PatchableFunctionEntryID;
  void emitPatchableFunctionEntries();

  //===------------------------------------------------------------------===//
  // MachineFunctionPass Implementation.
  //===------------------------------------------------------------------===//

  /// Record analysis usage.
  void getAnalysisUsage(AnalysisUsage &AU) const override;

  /// Set up the AsmPrinter when we are working on a new module. If your pass
  /// overrides this, it must make sure to explicitly call this implementation.
  bool doInitialization(Module &M) override;

  /// Shut down the asmprinter. If you override this in your pass, you must make
  /// sure to call it explicitly.
  bool doFinalization(Module &M) override;

  /// Emit the specified function out to the OutStreamer.
  bool runOnMachineFunction(MachineFunction &MF) override {
    SetupMachineFunction(MF);
    EmitFunctionBody();
    return false;
  }

  //===------------------------------------------------------------------===//
  // Coarse grained IR lowering routines.
  //===------------------------------------------------------------------===//

  /// This should be called when a new MachineFunction is being processed from
  /// runOnMachineFunction.
  virtual void SetupMachineFunction(MachineFunction &MF);

  /// This method emits the body and trailer for a function.
  void EmitFunctionBody();

  void emitCFIInstruction(const MachineInstr &MI);

  void emitFrameAlloc(const MachineInstr &MI);

  void emitStackSizeSection(const MachineFunction &MF);

  void emitRemarksSection(RemarkStreamer &RS);

  enum CFIMoveType { CFI_M_None, CFI_M_EH, CFI_M_Debug };
  CFIMoveType needsCFIMoves() const;

  /// Returns false if needsCFIMoves() == CFI_M_EH for any function
  /// in the module.
  bool needsOnlyDebugCFIMoves() const { return isCFIMoveForDebugging; }

  bool needsSEHMoves();

  /// Print to the current output stream assembly representations of the
  /// constants in the constant pool MCP. This is used to print out constants
  /// which have been "spilled to memory" by the code generator.
  virtual void EmitConstantPool();

  /// Print assembly representations of the jump tables used by the current
  /// function to the current output stream.
  virtual void EmitJumpTableInfo();

  /// Emit the specified global variable to the .s file.
  virtual void EmitGlobalVariable(const GlobalVariable *GV);

  /// Check to see if the specified global is a special global used by LLVM. If
  /// so, emit it and return true, otherwise do nothing and return false.
  bool EmitSpecialLLVMGlobal(const GlobalVariable *GV);

  /// Emit an alignment directive to the specified power of two boundary. If a
  /// global value is specified, and if that global has an explicit alignment
  /// requested, it will override the alignment request if required for
  /// correctness.
  void EmitAlignment(Align Alignment, const GlobalObject *GV = nullptr) const;

  /// Lower the specified LLVM Constant to an MCExpr.
  virtual const MCExpr *lowerConstant(const Constant *CV);

  /// Print a general LLVM constant to the .s file.
  void EmitGlobalConstant(const DataLayout &DL, const Constant *CV);

  /// Unnamed constant global variables solely contaning a pointer to
  /// another globals variable act like a global variable "proxy", or GOT
  /// equivalents, i.e., it's only used to hold the address of the latter. One
  /// optimization is to replace accesses to these proxies by using the GOT
  /// entry for the final global instead. Hence, we select GOT equivalent
  /// candidates among all the module global variables, avoid emitting them
  /// unnecessarily and finally replace references to them by pc relative
  /// accesses to GOT entries.
  void computeGlobalGOTEquivs(Module &M);

  /// Constant expressions using GOT equivalent globals may not be
  /// eligible for PC relative GOT entry conversion, in such cases we need to
  /// emit the proxies we previously omitted in EmitGlobalVariable.
  void emitGlobalGOTEquivs();

  /// Emit the stack maps.
  void emitStackMaps(StackMaps &SM);

  //===------------------------------------------------------------------===//
  // Overridable Hooks
  //===------------------------------------------------------------------===//

  // Targets can, or in the case of EmitInstruction, must implement these to
  // customize output.

  /// This virtual method can be overridden by targets that want to emit
  /// something at the start of their file.
  virtual void EmitStartOfAsmFile(Module &) {}

  /// This virtual method can be overridden by targets that want to emit
  /// something at the end of their file.
  virtual void EmitEndOfAsmFile(Module &) {}

  /// Targets can override this to emit stuff before the first basic block in
  /// the function.
  virtual void EmitFunctionBodyStart() {}

  /// Targets can override this to emit stuff after the last basic block in the
  /// function.
  virtual void EmitFunctionBodyEnd() {}

  /// Targets can override this to emit stuff at the start of a basic block.
  /// By default, this method prints the label for the specified
  /// MachineBasicBlock, an alignment (if present) and a comment describing it
  /// if appropriate.
  virtual void EmitBasicBlockStart(const MachineBasicBlock &MBB);

  /// Targets can override this to emit stuff at the end of a basic block.
  virtual void EmitBasicBlockEnd(const MachineBasicBlock &MBB);

  /// Targets should implement this to emit instructions.
  virtual void EmitInstruction(const MachineInstr *) {
    llvm_unreachable("EmitInstruction not implemented");
  }

  /// Return the symbol for the specified constant pool entry.
  virtual MCSymbol *GetCPISymbol(unsigned CPID) const;

  virtual void EmitFunctionEntryLabel();

  virtual void EmitFunctionDescriptor() {
    llvm_unreachable("Function descriptor is target-specific.");
  }

  virtual void EmitMachineConstantPoolValue(MachineConstantPoolValue *MCPV);

  /// Targets can override this to change how global constants that are part of
  /// a C++ static/global constructor list are emitted.
  virtual void EmitXXStructor(const DataLayout &DL, const Constant *CV) {
    EmitGlobalConstant(DL, CV);
  }

  /// Return true if the basic block has exactly one predecessor and the control
  /// transfer mechanism between the predecessor and this block is a
  /// fall-through.
  virtual bool
  isBlockOnlyReachableByFallthrough(const MachineBasicBlock *MBB) const;

  /// Targets can override this to customize the output of IMPLICIT_DEF
  /// instructions in verbose mode.
  virtual void emitImplicitDef(const MachineInstr *MI) const;

  /// Lower the specified "llvm.ptrauth" GlobalVariable to an MCExpr.
  virtual const MCExpr *
  lowerPtrAuthGlobalConstant(const GlobalPtrAuthInfo &PAI) {
    report_fatal_error("llvm.ptrauth global lowering not implemented");
  }

  /// Lower the specified "llvm.ptrauth" GlobalVariable to an MCExpr.
  virtual const MCExpr *
  lowerBlockAddressConstant(const BlockAddress *BA);

<<<<<<< HEAD
=======
  /// Emit N NOP instructions.
  void emitNops(unsigned N);

>>>>>>> 0cdc962a
  //===------------------------------------------------------------------===//
  // Symbol Lowering Routines.
  //===------------------------------------------------------------------===//

  MCSymbol *createTempSymbol(const Twine &Name) const;

  /// Return the MCSymbol for a private symbol with global value name as its
  /// base, with the specified suffix.
  MCSymbol *getSymbolWithGlobalValueBase(const GlobalValue *GV,
                                         StringRef Suffix) const;

  /// Return the MCSymbol for the specified ExternalSymbol.
  MCSymbol *GetExternalSymbolSymbol(StringRef Sym) const;

  /// Return the symbol for the specified jump table entry.
  MCSymbol *GetJTISymbol(unsigned JTID, bool isLinkerPrivate = false) const;

  /// Return the symbol for the specified jump table .set
  /// FIXME: privatize to AsmPrinter.
  MCSymbol *GetJTSetSymbol(unsigned UID, unsigned MBBID) const;

  /// Return the MCSymbol used to satisfy BlockAddress uses of the specified
  /// basic block.
  MCSymbol *GetBlockAddressSymbol(const BlockAddress *BA) const;
  MCSymbol *GetBlockAddressSymbol(const BasicBlock *BB) const;

  //===------------------------------------------------------------------===//
  // Emission Helper Routines.
  //===------------------------------------------------------------------===//

  /// This is just convenient handler for printing offsets.
  void printOffset(int64_t Offset, raw_ostream &OS) const;

  /// Emit a byte directive and value.
  void emitInt8(int Value) const;

  /// Emit a short directive and value.
  void emitInt16(int Value) const;

  /// Emit a long directive and value.
  void emitInt32(int Value) const;

  /// Emit a long long directive and value.
  void emitInt64(uint64_t Value) const;

  /// Emit something like ".long Hi-Lo" where the size in bytes of the directive
  /// is specified by Size and Hi/Lo specify the labels.  This implicitly uses
  /// .set if it is available.
  void EmitLabelDifference(const MCSymbol *Hi, const MCSymbol *Lo,
                           unsigned Size) const;

  /// Emit something like ".uleb128 Hi-Lo".
  void EmitLabelDifferenceAsULEB128(const MCSymbol *Hi,
                                    const MCSymbol *Lo) const;

  /// Emit something like ".long Label+Offset" where the size in bytes of the
  /// directive is specified by Size and Label specifies the label.  This
  /// implicitly uses .set if it is available.
  void EmitLabelPlusOffset(const MCSymbol *Label, uint64_t Offset,
                           unsigned Size, bool IsSectionRelative = false) const;

  /// Emit something like ".long Label" where the size in bytes of the directive
  /// is specified by Size and Label specifies the label.
  void EmitLabelReference(const MCSymbol *Label, unsigned Size,
                          bool IsSectionRelative = false) const {
    EmitLabelPlusOffset(Label, 0, Size, IsSectionRelative);
  }

  /// Emit something like ".long Label + Offset".
  void EmitDwarfOffset(const MCSymbol *Label, uint64_t Offset) const;

  //===------------------------------------------------------------------===//
  // Dwarf Emission Helper Routines
  //===------------------------------------------------------------------===//

  /// Emit the specified signed leb128 value.
  void EmitSLEB128(int64_t Value, const char *Desc = nullptr) const;

  /// Emit the specified unsigned leb128 value.
  void EmitULEB128(uint64_t Value, const char *Desc = nullptr, unsigned PadTo = 0) const;

  /// Emit a .byte 42 directive that corresponds to an encoding.  If verbose
  /// assembly output is enabled, we output comments describing the encoding.
  /// Desc is a string saying what the encoding is specifying (e.g. "LSDA").
  void EmitEncodingByte(unsigned Val, const char *Desc = nullptr) const;

  /// Return the size of the encoding in bytes.
  unsigned GetSizeOfEncodedValue(unsigned Encoding) const;

  /// Emit reference to a ttype global with a specified encoding.
  void EmitTTypeReference(const GlobalValue *GV, unsigned Encoding) const;

  /// Emit a reference to a symbol for use in dwarf. Different object formats
  /// represent this in different ways. Some use a relocation others encode
  /// the label offset in its section.
  void emitDwarfSymbolReference(const MCSymbol *Label,
                                bool ForceOffset = false) const;

  /// Emit the 4-byte offset of a string from the start of its section.
  ///
  /// When possible, emit a DwarfStringPool section offset without any
  /// relocations, and without using the symbol.  Otherwise, defers to \a
  /// emitDwarfSymbolReference().
  void emitDwarfStringOffset(DwarfStringPoolEntry S) const;

  /// Emit the 4-byte offset of a string from the start of its section.
  void emitDwarfStringOffset(DwarfStringPoolEntryRef S) const {
    emitDwarfStringOffset(S.getEntry());
  }

  /// Emit reference to a call site with a specified encoding
  void EmitCallSiteOffset(const MCSymbol *Hi, const MCSymbol *Lo,
                          unsigned Encoding) const;
  /// Emit an integer value corresponding to the call site encoding
  void EmitCallSiteValue(uint64_t Value, unsigned Encoding) const;

  /// Get the value for DW_AT_APPLE_isa. Zero if no isa encoding specified.
  virtual unsigned getISAEncoding() { return 0; }

  /// Emit the directive and value for debug thread local expression
  ///
  /// \p Value - The value to emit.
  /// \p Size - The size of the integer (in bytes) to emit.
  virtual void EmitDebugValue(const MCExpr *Value, unsigned Size) const;

  //===------------------------------------------------------------------===//
  // Dwarf Lowering Routines
  //===------------------------------------------------------------------===//

  /// Emit frame instruction to describe the layout of the frame.
  void emitCFIInstruction(const MCCFIInstruction &Inst) const;

  /// Emit Dwarf abbreviation table.
  template <typename T> void emitDwarfAbbrevs(const T &Abbrevs) const {
    // For each abbreviation.
    for (const auto &Abbrev : Abbrevs)
      emitDwarfAbbrev(*Abbrev);

    // Mark end of abbreviations.
    EmitULEB128(0, "EOM(3)");
  }

  void emitDwarfAbbrev(const DIEAbbrev &Abbrev) const;

  /// Recursively emit Dwarf DIE tree.
  void emitDwarfDIE(const DIE &Die) const;

  //===------------------------------------------------------------------===//
  // Inline Asm Support
  //===------------------------------------------------------------------===//

  // These are hooks that targets can override to implement inline asm
  // support.  These should probably be moved out of AsmPrinter someday.

  /// Print information related to the specified machine instr that is
  /// independent of the operand, and may be independent of the instr itself.
  /// This can be useful for portably encoding the comment character or other
  /// bits of target-specific knowledge into the asmstrings.  The syntax used is
  /// ${:comment}.  Targets can override this to add support for their own
  /// strange codes.
  virtual void PrintSpecial(const MachineInstr *MI, raw_ostream &OS,
                            const char *Code) const;

  /// Print the MachineOperand as a symbol. Targets with complex handling of
  /// symbol references should override the base implementation.
  virtual void PrintSymbolOperand(const MachineOperand &MO, raw_ostream &OS);

  /// Print the specified operand of MI, an INLINEASM instruction, using the
  /// specified assembler variant.  Targets should override this to format as
  /// appropriate.  This method can return true if the operand is erroneous.
  virtual bool PrintAsmOperand(const MachineInstr *MI, unsigned OpNo,
                               const char *ExtraCode, raw_ostream &OS);

  /// Print the specified operand of MI, an INLINEASM instruction, using the
  /// specified assembler variant as an address. Targets should override this to
  /// format as appropriate.  This method can return true if the operand is
  /// erroneous.
  virtual bool PrintAsmMemoryOperand(const MachineInstr *MI, unsigned OpNo,
                                     const char *ExtraCode, raw_ostream &OS);

  /// Let the target do anything it needs to do before emitting inlineasm.
  /// \p StartInfo - the subtarget info before parsing inline asm
  virtual void emitInlineAsmStart() const;

  /// Let the target do anything it needs to do after emitting inlineasm.
  /// This callback can be used restore the original mode in case the
  /// inlineasm contains directives to switch modes.
  /// \p StartInfo - the original subtarget info before inline asm
  /// \p EndInfo   - the final subtarget info after parsing the inline asm,
  ///                or NULL if the value is unknown.
  virtual void emitInlineAsmEnd(const MCSubtargetInfo &StartInfo,
                                const MCSubtargetInfo *EndInfo) const;

  /// This emits visibility information about symbol, if this is supported by
  /// the target.
  void EmitVisibility(MCSymbol *Sym, unsigned Visibility,
                      bool IsDefinition = true) const;

  /// This emits linkage information about \p GVSym based on \p GV, if this is
  /// supported by the target.
  void EmitLinkage(const GlobalValue *GV, MCSymbol *GVSym) const;

  /// Return the alignment for the specified \p GV.
  static Align getGVAlignment(const GlobalValue *GV, const DataLayout &DL,
                              Align InAlign = Align::None());

private:
  /// Private state for PrintSpecial()
  // Assign a unique ID to this machine instruction.
  mutable const MachineInstr *LastMI = nullptr;
  mutable unsigned LastFn = 0;
  mutable unsigned Counter = ~0U;

  /// This method emits the header for the current function.
  virtual void EmitFunctionHeader();

  /// Emit a blob of inline asm to the output streamer.
  void
  EmitInlineAsm(StringRef Str, const MCSubtargetInfo &STI,
                const MCTargetOptions &MCOptions,
                const MDNode *LocMDNode = nullptr,
                InlineAsm::AsmDialect AsmDialect = InlineAsm::AD_ATT) const;

  /// This method formats and emits the specified machine instruction that is an
  /// inline asm.
  void EmitInlineAsm(const MachineInstr *MI) const;

  /// Add inline assembly info to the diagnostics machinery, so we can
  /// emit file and position info. Returns SrcMgr memory buffer position.
  unsigned addInlineAsmDiagBuffer(StringRef AsmStr,
                                  const MDNode *LocMDNode) const;

  //===------------------------------------------------------------------===//
  // Internal Implementation Details
  //===------------------------------------------------------------------===//

  void EmitJumpTableEntry(const MachineJumpTableInfo *MJTI,
                          const MachineBasicBlock *MBB, unsigned uid) const;
  void EmitLLVMUsedList(const ConstantArray *InitList);
  /// Emit llvm.ident metadata in an '.ident' directive.
  void EmitModuleIdents(Module &M);
  /// Emit bytes for llvm.commandline metadata.
  void EmitModuleCommandLines(Module &M);
  void EmitXXStructorList(const DataLayout &DL, const Constant *List,
                          bool isCtor);

  GCMetadataPrinter *GetOrCreateGCPrinter(GCStrategy &S);
  /// Emit GlobalAlias or GlobalIFunc.
  void emitGlobalIndirectSymbol(Module &M, const GlobalIndirectSymbol &GIS);
};

} // end namespace llvm

#endif // LLVM_CODEGEN_ASMPRINTER_H<|MERGE_RESOLUTION|>--- conflicted
+++ resolved
@@ -464,12 +464,9 @@
   virtual const MCExpr *
   lowerBlockAddressConstant(const BlockAddress *BA);
 
-<<<<<<< HEAD
-=======
   /// Emit N NOP instructions.
   void emitNops(unsigned N);
 
->>>>>>> 0cdc962a
   //===------------------------------------------------------------------===//
   // Symbol Lowering Routines.
   //===------------------------------------------------------------------===//
