#ifndef CONFIG_H
#define CONFIG_H

/* Exported configuration */
#include "llvm/Config/llvm-config.h"

/* Bug report URL. */
#define BUG_REPORT_URL "${BUG_REPORT_URL}"

/* Define if you want backtraces on crash */
#cmakedefine ENABLE_BACKTRACES

/* Define to enable crash overrides */
#cmakedefine ENABLE_CRASH_OVERRIDES

/* Define if position independent code is enabled */
#cmakedefine ENABLE_PIC

/* Define to 1 if you have the `backtrace' function. */
#cmakedefine HAVE_BACKTRACE ${HAVE_BACKTRACE}

/* Define to 1 if you have the <CrashReporterClient.h> header file. */
#undef HAVE_CRASHREPORTERCLIENT_H

/* can use __crashreporter_info__ */
#undef HAVE_CRASHREPORTER_INFO

/* Define to 1 if you have the declaration of `arc4random', and to 0 if you
   don't. */
#cmakedefine01 HAVE_DECL_ARC4RANDOM

/* Define to 1 if you have the declaration of `FE_ALL_EXCEPT', and to 0 if you
   don't. */
#cmakedefine01 HAVE_DECL_FE_ALL_EXCEPT

/* Define to 1 if you have the declaration of `FE_INEXACT', and to 0 if you
   don't. */
#cmakedefine01 HAVE_DECL_FE_INEXACT

/* Define to 1 if you have the declaration of `strerror_s', and to 0 if you
   don't. */
#cmakedefine01 HAVE_DECL_STRERROR_S

/* Define to 1 if you have the DIA SDK installed, and to 0 if you don't. */
#cmakedefine01 HAVE_DIA_SDK

/* Define to 1 if you have the <dirent.h> header file, and it defines `DIR'.
   */
#cmakedefine HAVE_DIRENT_H ${HAVE_DIRENT_H}

/* Define to 1 if you have the <dlfcn.h> header file. */
#cmakedefine HAVE_DLFCN_H ${HAVE_DLFCN_H}

/* Define if dlopen() is available on this platform. */
#cmakedefine HAVE_DLOPEN ${HAVE_DLOPEN}

/* Define to 1 if you have the <errno.h> header file. */
#cmakedefine HAVE_ERRNO_H ${HAVE_ERRNO_H}

/* Define to 1 if you have the <execinfo.h> header file. */
#cmakedefine HAVE_EXECINFO_H ${HAVE_EXECINFO_H}

/* Define to 1 if you have the <fcntl.h> header file. */
#cmakedefine HAVE_FCNTL_H ${HAVE_FCNTL_H}

/* Define to 1 if you have the <fenv.h> header file. */
#cmakedefine HAVE_FENV_H ${HAVE_FENV_H}

/* Define if libffi is available on this platform. */
#cmakedefine HAVE_FFI_CALL ${HAVE_FFI_CALL}

/* Define to 1 if you have the <ffi/ffi.h> header file. */
#cmakedefine HAVE_FFI_FFI_H ${HAVE_FFI_FFI_H}

/* Define to 1 if you have the <ffi.h> header file. */
#cmakedefine HAVE_FFI_H ${HAVE_FFI_H}

/* Define to 1 if you have the `futimens' function. */
#cmakedefine HAVE_FUTIMENS ${HAVE_FUTIMENS}

/* Define to 1 if you have the `futimes' function. */
#cmakedefine HAVE_FUTIMES ${HAVE_FUTIMES}

/* Define to 1 if you have the `getcwd' function. */
#cmakedefine HAVE_GETCWD ${HAVE_GETCWD}

/* Define to 1 if you have the `getpagesize' function. */
#cmakedefine HAVE_GETPAGESIZE ${HAVE_GETPAGESIZE}

/* Define to 1 if you have the `getrlimit' function. */
#cmakedefine HAVE_GETRLIMIT ${HAVE_GETRLIMIT}

/* Define to 1 if you have the `getrusage' function. */
#cmakedefine HAVE_GETRUSAGE ${HAVE_GETRUSAGE}

/* Define to 1 if you have the `gettimeofday' function. */
#cmakedefine HAVE_GETTIMEOFDAY ${HAVE_GETTIMEOFDAY}

/* Define to 1 if the system has the type `int64_t'. */
#cmakedefine HAVE_INT64_T ${HAVE_INT64_T}

/* Define to 1 if you have the <inttypes.h> header file. */
#cmakedefine HAVE_INTTYPES_H ${HAVE_INTTYPES_H}

/* Define to 1 if you have the `isatty' function. */
#cmakedefine HAVE_ISATTY 1

/* Define if you have the libdl library or equivalent. */
#cmakedefine HAVE_LIBDL ${HAVE_LIBDL}

/* Define to 1 if you have the `m' library (-lm). */
#undef HAVE_LIBM

/* Define to 1 if you have the `ole32' library (-lole32). */
#undef HAVE_LIBOLE32

/* Define to 1 if you have the `psapi' library (-lpsapi). */
#cmakedefine HAVE_LIBPSAPI ${HAVE_LIBPSAPI}

/* Define to 1 if you have the `pthread' library (-lpthread). */
#cmakedefine HAVE_LIBPTHREAD ${HAVE_LIBPTHREAD}

/* Define to 1 if you have the `shell32' library (-lshell32). */
#cmakedefine HAVE_LIBSHELL32 ${HAVE_LIBSHELL32}

/* Define to 1 if you have the `z' library (-lz). */
#cmakedefine HAVE_LIBZ ${HAVE_LIBZ}

/* Define to 1 if you have the 'edit' library (-ledit). */
#cmakedefine HAVE_LIBEDIT ${HAVE_LIBEDIT}

/* Define to 1 if you have the <link.h> header file. */
#cmakedefine HAVE_LINK_H ${HAVE_LINK_H}

<<<<<<< HEAD
/* Define if you can use -rdynamic. */
#define HAVE_LINK_EXPORT_DYNAMIC 1

/* Define if you can use -Wl,-R. to pass -R. to the linker, in order to add
   the current directory to the dynamic linker search path. */
#undef HAVE_LINK_R

=======
>>>>>>> 2b44936f
/* Define to 1 if you have the <mach/mach.h> header file. */
#cmakedefine HAVE_MACH_MACH_H ${HAVE_MACH_MACH_H}

/* Define to 1 if you have the `mallctl' function. */
#cmakedefine HAVE_MALLCTL ${HAVE_MALLCTL}

/* Define to 1 if you have the `mallinfo' function. */
#cmakedefine HAVE_MALLINFO ${HAVE_MALLINFO}

/* Define to 1 if you have the <malloc.h> header file. */
#cmakedefine HAVE_MALLOC_H ${HAVE_MALLOC_H}

/* Define to 1 if you have the <malloc/malloc.h> header file. */
#cmakedefine HAVE_MALLOC_MALLOC_H ${HAVE_MALLOC_MALLOC_H}

/* Define to 1 if you have the `malloc_zone_statistics' function. */
#cmakedefine HAVE_MALLOC_ZONE_STATISTICS ${HAVE_MALLOC_ZONE_STATISTICS}

/* Define to 1 if you have the `mkdtemp' function. */
#cmakedefine HAVE_MKDTEMP ${HAVE_MKDTEMP}

/* Define to 1 if you have the `mkstemp' function. */
#cmakedefine HAVE_MKSTEMP ${HAVE_MKSTEMP}

/* Define to 1 if you have the `mktemp' function. */
#cmakedefine HAVE_MKTEMP ${HAVE_MKTEMP}

/* Define to 1 if you have a working `mmap' system call. */
#undef HAVE_MMAP

/* Define if mmap() uses MAP_ANONYMOUS to map anonymous pages, or undefine if
   it uses MAP_ANON */
#undef HAVE_MMAP_ANONYMOUS

/* Define if mmap() can map files into memory */
#undef HAVE_MMAP_FILE

/* Define to 1 if you have the <ndir.h> header file, and it defines `DIR'. */
#cmakedefine HAVE_NDIR_H ${HAVE_NDIR_H}

/* Define to 1 if you have the `posix_fallocate' function. */
#cmakedefine HAVE_POSIX_FALLOCATE ${HAVE_POSIX_FALLOCATE}

/* Define to 1 if you have the `posix_spawn' function. */
#cmakedefine HAVE_POSIX_SPAWN ${HAVE_POSIX_SPAWN}

/* Define to 1 if you have the `pread' function. */
#cmakedefine HAVE_PREAD ${HAVE_PREAD}

/* Have pthread_getspecific */
#cmakedefine HAVE_PTHREAD_GETSPECIFIC ${HAVE_PTHREAD_GETSPECIFIC}

/* Define to 1 if you have the <pthread.h> header file. */
#cmakedefine HAVE_PTHREAD_H ${HAVE_PTHREAD_H}

/* Have pthread_mutex_lock */
#cmakedefine HAVE_PTHREAD_MUTEX_LOCK ${HAVE_PTHREAD_MUTEX_LOCK}

/* Have pthread_rwlock_init */
#cmakedefine HAVE_PTHREAD_RWLOCK_INIT ${HAVE_PTHREAD_RWLOCK_INIT}

/* Define to 1 if you have the `realpath' function. */
#cmakedefine HAVE_REALPATH ${HAVE_REALPATH}

/* Define to 1 if you have the `sbrk' function. */
#cmakedefine HAVE_SBRK ${HAVE_SBRK}

/* Define to 1 if you have the `setenv' function. */
#cmakedefine HAVE_SETENV ${HAVE_SETENV}

/* Define to 1 if you have the `setrlimit' function. */
#cmakedefine HAVE_SETRLIMIT ${HAVE_SETRLIMIT}

/* Define to 1 if you have the `sigaltstack' function. */
#cmakedefine HAVE_SIGALTSTACK ${HAVE_SIGALTSTACK}

/* Define to 1 if you have the <signal.h> header file. */
#cmakedefine HAVE_SIGNAL_H ${HAVE_SIGNAL_H}

/* Define to 1 if you have the <stdint.h> header file. */
#cmakedefine HAVE_STDINT_H ${HAVE_STDINT_H}

/* Define to 1 if you have the `strerror' function. */
#cmakedefine HAVE_STRERROR ${HAVE_STRERROR}

/* Define to 1 if you have the `strerror_r' function. */
#cmakedefine HAVE_STRERROR_R ${HAVE_STRERROR_R}

/* Define to 1 if you have the `strtoll' function. */
#cmakedefine HAVE_STRTOLL ${HAVE_STRTOLL}

/* Define to 1 if you have the `sysconf' function. */
#cmakedefine HAVE_SYSCONF ${HAVE_SYSCONF}

/* Define to 1 if you have the <sys/dir.h> header file, and it defines `DIR'.
   */
#cmakedefine HAVE_SYS_DIR_H ${HAVE_SYS_DIR_H}

/* Define to 1 if you have the <sys/ioctl.h> header file. */
#cmakedefine HAVE_SYS_IOCTL_H ${HAVE_SYS_IOCTL_H}

/* Define to 1 if you have the <sys/mman.h> header file. */
#cmakedefine HAVE_SYS_MMAN_H ${}

/* Define to 1 if you have the <sys/ndir.h> header file, and it defines `DIR'.
   */
#cmakedefine HAVE_SYS_NDIR_H ${HAVE_SYS_NDIR_H}

/* Define to 1 if you have the <sys/param.h> header file. */
#cmakedefine HAVE_SYS_PARAM_H ${HAVE_SYS_PARAM_H}

/* Define to 1 if you have the <sys/resource.h> header file. */
#cmakedefine HAVE_SYS_RESOURCE_H ${HAVE_SYS_RESOURCE_H}

/* Define to 1 if you have the <sys/stat.h> header file. */
#cmakedefine HAVE_SYS_STAT_H ${HAVE_SYS_STAT_H}

/* Define to 1 if you have the <sys/time.h> header file. */
#cmakedefine HAVE_SYS_TIME_H ${HAVE_SYS_TIME_H}

/* Define to 1 if you have the <sys/types.h> header file. */
#cmakedefine HAVE_SYS_TYPES_H ${HAVE_SYS_TYPES_H}

/* Define to 1 if you have the <sys/uio.h> header file. */
#cmakedefine HAVE_SYS_UIO_H ${HAVE_SYS_UIO_H}

/* Define if the setupterm() function is supported this platform. */
#cmakedefine HAVE_TERMINFO ${HAVE_TERMINFO}

/* Define if the xar_open() function is supported this platform. */
#cmakedefine HAVE_LIBXAR ${HAVE_LIBXAR}

/* Define to 1 if you have the <termios.h> header file. */
#cmakedefine HAVE_TERMIOS_H ${HAVE_TERMIOS_H}

/* Define to 1 if the system has the type `uint64_t'. */
#cmakedefine HAVE_UINT64_T ${HAVE_UINT64_T}

/* Define to 1 if you have the <unistd.h> header file. */
#cmakedefine HAVE_UNISTD_H ${HAVE_UNISTD_H}

/* Define to 1 if the system has the type `u_int64_t'. */
#cmakedefine HAVE_U_INT64_T ${HAVE_U_INT64_T}

/* Define to 1 if you have the <valgrind/valgrind.h> header file. */
#cmakedefine HAVE_VALGRIND_VALGRIND_H ${HAVE_VALGRIND_VALGRIND_H}

/* Define to 1 if you have the `writev' function. */
#cmakedefine HAVE_WRITEV ${HAVE_WRITEV}

/* Define to 1 if you have the <zlib.h> header file. */
#cmakedefine HAVE_ZLIB_H ${HAVE_ZLIB_H}

/* Have host's _alloca */
#cmakedefine HAVE__ALLOCA ${HAVE__ALLOCA}

/* Define to 1 if you have the `_chsize_s' function. */
#cmakedefine HAVE__CHSIZE_S ${HAVE__CHSIZE_S}

/* Define to 1 if you have the `_Unwind_Backtrace' function. */
#cmakedefine HAVE__UNWIND_BACKTRACE ${HAVE__UNWIND_BACKTRACE}

/* Have host's __alloca */
#cmakedefine HAVE___ALLOCA ${HAVE___ALLOCA}

/* Have host's __ashldi3 */
#cmakedefine HAVE___ASHLDI3 ${HAVE___ASHLDI3}

/* Have host's __ashrdi3 */
#cmakedefine HAVE___ASHRDI3 ${HAVE___ASHRDI3}

/* Have host's __chkstk */
#cmakedefine HAVE___CHKSTK ${HAVE___CHKSTK}

/* Have host's __chkstk_ms */
#cmakedefine HAVE___CHKSTK_MS ${HAVE___CHKSTK_MS}

/* Have host's __cmpdi2 */
#cmakedefine HAVE___CMPDI2 ${HAVE___CMPDI2}

/* Have host's __divdi3 */
#cmakedefine HAVE___DIVDI3 ${HAVE___DIVDI3}

/* Define to 1 if you have the `__dso_handle' function. */
#undef HAVE___DSO_HANDLE

/* Have host's __fixdfdi */
#cmakedefine HAVE___FIXDFDI ${HAVE___FIXDFDI}

/* Have host's __fixsfdi */
#cmakedefine HAVE___FIXSFDI ${HAVE___FIXSFDI}

/* Have host's __floatdidf */
#cmakedefine HAVE___FLOATDIDF ${HAVE___FLOATDIDF}

/* Have host's __lshrdi3 */
#cmakedefine HAVE___LSHRDI3 ${HAVE___LSHRDI3}

/* Have host's __main */
#cmakedefine HAVE___MAIN ${HAVE___MAIN}

/* Have host's __moddi3 */
#cmakedefine HAVE___MODDI3 ${HAVE___MODDI3}

/* Have host's __udivdi3 */
#cmakedefine HAVE___UDIVDI3 ${HAVE___UDIVDI3}

/* Have host's __umoddi3 */
#cmakedefine HAVE___UMODDI3 ${HAVE___UMODDI3}

/* Have host's ___chkstk */
#cmakedefine HAVE____CHKSTK ${HAVE____CHKSTK}

/* Have host's ___chkstk_ms */
#cmakedefine HAVE____CHKSTK_MS ${HAVE____CHKSTK_MS}

/* Linker version detected at compile time. */
#undef HOST_LINK_VERSION

/* Target triple LLVM will generate code for by default */
/* Doesn't use `cmakedefine` because it is allowed to be empty. */
#define LLVM_DEFAULT_TARGET_TRIPLE "${LLVM_DEFAULT_TARGET_TRIPLE}"

<<<<<<< HEAD
/* Installation directory for documentation */
#cmakedefine LLVM_DOCSDIR "${LLVM_DOCSDIR}"

/* Define if LLVM is built with asserts and checks that change the layout of
   client-visible data structures.  */
#cmakedefine LLVM_ENABLE_ABI_BREAKING_CHECKS
=======
/* Define to enable checks that alter the LLVM C++ ABI */
#cmakedefine01 LLVM_ENABLE_ABI_BREAKING_CHECKS
>>>>>>> 2b44936f

/* Define if threads enabled */
#cmakedefine01 LLVM_ENABLE_THREADS

/* Define if zlib compression is available */
#cmakedefine01 LLVM_ENABLE_ZLIB

/* Has gcc/MSVC atomic intrinsics */
#cmakedefine01 LLVM_HAS_ATOMICS

/* Host triple LLVM will be executed on */
#cmakedefine LLVM_HOST_TRIPLE "${LLVM_HOST_TRIPLE}"

/* LLVM architecture name for the native architecture, if available */
#cmakedefine LLVM_NATIVE_ARCH ${LLVM_NATIVE_ARCH}

/* LLVM name for the native AsmParser init function, if available */
#cmakedefine LLVM_NATIVE_ASMPARSER LLVMInitialize${LLVM_NATIVE_ARCH}AsmParser

/* LLVM name for the native AsmPrinter init function, if available */
#cmakedefine LLVM_NATIVE_ASMPRINTER LLVMInitialize${LLVM_NATIVE_ARCH}AsmPrinter

/* LLVM name for the native Disassembler init function, if available */
#cmakedefine LLVM_NATIVE_DISASSEMBLER LLVMInitialize${LLVM_NATIVE_ARCH}Disassembler

/* LLVM name for the native Target init function, if available */
#cmakedefine LLVM_NATIVE_TARGET LLVMInitialize${LLVM_NATIVE_ARCH}Target

/* LLVM name for the native TargetInfo init function, if available */
#cmakedefine LLVM_NATIVE_TARGETINFO LLVMInitialize${LLVM_NATIVE_ARCH}TargetInfo

/* LLVM name for the native target MC init function, if available */
#cmakedefine LLVM_NATIVE_TARGETMC LLVMInitialize${LLVM_NATIVE_ARCH}TargetMC

/* Define if this is Unixish platform */
#cmakedefine LLVM_ON_UNIX ${LLVM_ON_UNIX}

/* Define if this is Win32ish platform */
#cmakedefine LLVM_ON_WIN32 ${LLVM_ON_WIN32}

/* Installation prefix directory */
#cmakedefine LLVM_PREFIX "${LLVM_PREFIX}"

/* Define if we have the Intel JIT API runtime support library */
#cmakedefine LLVM_USE_INTEL_JITEVENTS 1

/* Define if we have the oprofile JIT-support library */
#cmakedefine LLVM_USE_OPROFILE 1

/* Major version of the LLVM API */
#define LLVM_VERSION_MAJOR ${LLVM_VERSION_MAJOR}

/* Minor version of the LLVM API */
#define LLVM_VERSION_MINOR ${LLVM_VERSION_MINOR}

/* Patch version of the LLVM API */
#define LLVM_VERSION_PATCH ${LLVM_VERSION_PATCH}

/* LLVM version string */
#define LLVM_VERSION_STRING "${PACKAGE_VERSION}"

/* LLVM version information */
#cmakedefine LLVM_VERSION_INFO "${LLVM_VERSION_INFO}"

/* Define if we link Polly to the tools */
#cmakedefine LINK_POLLY_INTO_TOOLS

/* Define to the extension used for shared libraries, say, ".so". */
#cmakedefine LTDL_SHLIB_EXT "${LTDL_SHLIB_EXT}"

/* Define if /dev/zero should be used when mapping RWX memory, or undefine if
   its not necessary */
#undef NEED_DEV_ZERO_FOR_MMAP

/* Define if dlsym() requires a leading underscore in symbol names. */
#undef NEED_USCORE

/* Define to the address where bug reports for this package should be sent. */
#cmakedefine PACKAGE_BUGREPORT "${PACKAGE_BUGREPORT}"

/* Define to the full name of this package. */
#cmakedefine PACKAGE_NAME "${PACKAGE_NAME}"

/* Define to the full name and version of this package. */
#cmakedefine PACKAGE_STRING "${PACKAGE_STRING}"

/* Define to the one symbol short name of this package. */
#undef PACKAGE_TARNAME

/* Define to the version of this package. */
#cmakedefine PACKAGE_VERSION "${PACKAGE_VERSION}"

/* Define to the vendor of this package. */
#cmakedefine PACKAGE_VENDOR "${PACKAGE_VENDOR}"

/* Define as the return type of signal handlers (`int' or `void'). */
#cmakedefine RETSIGTYPE ${RETSIGTYPE}

/* Define to 1 if the `S_IS*' macros in <sys/stat.h> do not work properly. */
#undef STAT_MACROS_BROKEN

/* Define to 1 if you have the ANSI C header files. */
#undef STDC_HEADERS

/* Define to 1 if you can safely include both <sys/time.h> and <time.h>. */
#undef TIME_WITH_SYS_TIME

/* Define to 1 if your <sys/time.h> declares `struct tm'. */
#undef TM_IN_SYS_TIME

/* Define to `int' if <sys/types.h> does not define. */
#undef pid_t

/* Define to `unsigned int' if <sys/types.h> does not define. */
#undef size_t

/* Define to a function replacing strtoll */
#cmakedefine strtoll ${strtoll}

/* Define to a function implementing strtoull */
#cmakedefine strtoull ${strtoull}

/* Define to a function implementing stricmp */
#cmakedefine stricmp ${stricmp}

/* Define to a function implementing strdup */
#cmakedefine strdup ${strdup}

#endif<|MERGE_RESOLUTION|>--- conflicted
+++ resolved
@@ -7,14 +7,11 @@
 /* Bug report URL. */
 #define BUG_REPORT_URL "${BUG_REPORT_URL}"
 
-/* Define if you want backtraces on crash */
-#cmakedefine ENABLE_BACKTRACES
-
-/* Define to enable crash overrides */
-#cmakedefine ENABLE_CRASH_OVERRIDES
-
-/* Define if position independent code is enabled */
-#cmakedefine ENABLE_PIC
+/* Define to 1 to enable backtraces, and to 0 otherwise. */
+#cmakedefine01 ENABLE_BACKTRACES
+
+/* Define to 1 to enable crash overrides, and to 0 otherwise. */
+#cmakedefine01 ENABLE_CRASH_OVERRIDES
 
 /* Define to 1 if you have the `backtrace' function. */
 #cmakedefine HAVE_BACKTRACE ${HAVE_BACKTRACE}
@@ -105,14 +102,8 @@
 /* Define to 1 if you have the `isatty' function. */
 #cmakedefine HAVE_ISATTY 1
 
-/* Define if you have the libdl library or equivalent. */
-#cmakedefine HAVE_LIBDL ${HAVE_LIBDL}
-
-/* Define to 1 if you have the `m' library (-lm). */
-#undef HAVE_LIBM
-
-/* Define to 1 if you have the `ole32' library (-lole32). */
-#undef HAVE_LIBOLE32
+/* Define to 1 if you have the `edit' library (-ledit). */
+#cmakedefine HAVE_LIBEDIT ${HAVE_LIBEDIT}
 
 /* Define to 1 if you have the `psapi' library (-lpsapi). */
 #cmakedefine HAVE_LIBPSAPI ${HAVE_LIBPSAPI}
@@ -126,22 +117,9 @@
 /* Define to 1 if you have the `z' library (-lz). */
 #cmakedefine HAVE_LIBZ ${HAVE_LIBZ}
 
-/* Define to 1 if you have the 'edit' library (-ledit). */
-#cmakedefine HAVE_LIBEDIT ${HAVE_LIBEDIT}
-
 /* Define to 1 if you have the <link.h> header file. */
 #cmakedefine HAVE_LINK_H ${HAVE_LINK_H}
 
-<<<<<<< HEAD
-/* Define if you can use -rdynamic. */
-#define HAVE_LINK_EXPORT_DYNAMIC 1
-
-/* Define if you can use -Wl,-R. to pass -R. to the linker, in order to add
-   the current directory to the dynamic linker search path. */
-#undef HAVE_LINK_R
-
-=======
->>>>>>> 2b44936f
 /* Define to 1 if you have the <mach/mach.h> header file. */
 #cmakedefine HAVE_MACH_MACH_H ${HAVE_MACH_MACH_H}
 
@@ -168,16 +146,6 @@
 
 /* Define to 1 if you have the `mktemp' function. */
 #cmakedefine HAVE_MKTEMP ${HAVE_MKTEMP}
-
-/* Define to 1 if you have a working `mmap' system call. */
-#undef HAVE_MMAP
-
-/* Define if mmap() uses MAP_ANONYMOUS to map anonymous pages, or undefine if
-   it uses MAP_ANON */
-#undef HAVE_MMAP_ANONYMOUS
-
-/* Define if mmap() can map files into memory */
-#undef HAVE_MMAP_FILE
 
 /* Define to 1 if you have the <ndir.h> header file, and it defines `DIR'. */
 #cmakedefine HAVE_NDIR_H ${HAVE_NDIR_H}
@@ -244,7 +212,7 @@
 #cmakedefine HAVE_SYS_IOCTL_H ${HAVE_SYS_IOCTL_H}
 
 /* Define to 1 if you have the <sys/mman.h> header file. */
-#cmakedefine HAVE_SYS_MMAN_H ${}
+#cmakedefine HAVE_SYS_MMAN_H ${HAVE_SYS_MMAN_H}
 
 /* Define to 1 if you have the <sys/ndir.h> header file, and it defines `DIR'.
    */
@@ -325,9 +293,6 @@
 /* Have host's __divdi3 */
 #cmakedefine HAVE___DIVDI3 ${HAVE___DIVDI3}
 
-/* Define to 1 if you have the `__dso_handle' function. */
-#undef HAVE___DSO_HANDLE
-
 /* Have host's __fixdfdi */
 #cmakedefine HAVE___FIXDFDI ${HAVE___FIXDFDI}
 
@@ -359,23 +324,17 @@
 #cmakedefine HAVE____CHKSTK_MS ${HAVE____CHKSTK_MS}
 
 /* Linker version detected at compile time. */
-#undef HOST_LINK_VERSION
+#cmakedefine HOST_LINK_VERSION "${HOST_LINK_VERSION}"
+
+/* Define if we link Polly to the tools */
+#cmakedefine LINK_POLLY_INTO_TOOLS
 
 /* Target triple LLVM will generate code for by default */
 /* Doesn't use `cmakedefine` because it is allowed to be empty. */
 #define LLVM_DEFAULT_TARGET_TRIPLE "${LLVM_DEFAULT_TARGET_TRIPLE}"
 
-<<<<<<< HEAD
-/* Installation directory for documentation */
-#cmakedefine LLVM_DOCSDIR "${LLVM_DOCSDIR}"
-
-/* Define if LLVM is built with asserts and checks that change the layout of
-   client-visible data structures.  */
-#cmakedefine LLVM_ENABLE_ABI_BREAKING_CHECKS
-=======
 /* Define to enable checks that alter the LLVM C++ ABI */
 #cmakedefine01 LLVM_ENABLE_ABI_BREAKING_CHECKS
->>>>>>> 2b44936f
 
 /* Define if threads enabled */
 #cmakedefine01 LLVM_ENABLE_THREADS
@@ -420,10 +379,13 @@
 #cmakedefine LLVM_PREFIX "${LLVM_PREFIX}"
 
 /* Define if we have the Intel JIT API runtime support library */
-#cmakedefine LLVM_USE_INTEL_JITEVENTS 1
+#cmakedefine01 LLVM_USE_INTEL_JITEVENTS
 
 /* Define if we have the oprofile JIT-support library */
-#cmakedefine LLVM_USE_OPROFILE 1
+#cmakedefine01 LLVM_USE_OPROFILE
+
+/* LLVM version information */
+#cmakedefine LLVM_VERSION_INFO "${LLVM_VERSION_INFO}"
 
 /* Major version of the LLVM API */
 #define LLVM_VERSION_MAJOR ${LLVM_VERSION_MAJOR}
@@ -437,22 +399,9 @@
 /* LLVM version string */
 #define LLVM_VERSION_STRING "${PACKAGE_VERSION}"
 
-/* LLVM version information */
-#cmakedefine LLVM_VERSION_INFO "${LLVM_VERSION_INFO}"
-
-/* Define if we link Polly to the tools */
-#cmakedefine LINK_POLLY_INTO_TOOLS
-
 /* Define to the extension used for shared libraries, say, ".so". */
 #cmakedefine LTDL_SHLIB_EXT "${LTDL_SHLIB_EXT}"
 
-/* Define if /dev/zero should be used when mapping RWX memory, or undefine if
-   its not necessary */
-#undef NEED_DEV_ZERO_FOR_MMAP
-
-/* Define if dlsym() requires a leading underscore in symbol names. */
-#undef NEED_USCORE
-
 /* Define to the address where bug reports for this package should be sent. */
 #cmakedefine PACKAGE_BUGREPORT "${PACKAGE_BUGREPORT}"
 
@@ -474,24 +423,6 @@
 /* Define as the return type of signal handlers (`int' or `void'). */
 #cmakedefine RETSIGTYPE ${RETSIGTYPE}
 
-/* Define to 1 if the `S_IS*' macros in <sys/stat.h> do not work properly. */
-#undef STAT_MACROS_BROKEN
-
-/* Define to 1 if you have the ANSI C header files. */
-#undef STDC_HEADERS
-
-/* Define to 1 if you can safely include both <sys/time.h> and <time.h>. */
-#undef TIME_WITH_SYS_TIME
-
-/* Define to 1 if your <sys/time.h> declares `struct tm'. */
-#undef TM_IN_SYS_TIME
-
-/* Define to `int' if <sys/types.h> does not define. */
-#undef pid_t
-
-/* Define to `unsigned int' if <sys/types.h> does not define. */
-#undef size_t
-
 /* Define to a function replacing strtoll */
 #cmakedefine strtoll ${strtoll}
 
