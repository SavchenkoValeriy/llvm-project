--- conflicted
+++ resolved
@@ -101,21 +101,11 @@
 /// \brief SFINAE metafunction for computing whether \c ResultT provides an
 /// \c invalidate member function.
 template <typename IRUnitT, typename ResultT> class ResultHasInvalidateMethod {
-  typedef char SmallType;
-  struct BigType {
+  typedef char EnabledType;
+  struct DisabledType {
     char a, b;
   };
 
-<<<<<<< HEAD
-  template <typename T, bool (T::*)(IRUnitT &, const PreservedAnalyses &)>
-  struct Checker;
-
-  template <typename T> static SmallType f(Checker<T, &T::invalidate> *);
-  template <typename T> static BigType f(...);
-
-public:
-  enum { Value = sizeof(f<ResultT>(nullptr)) == sizeof(SmallType) };
-=======
   // Purely to help out MSVC which fails to disable the below specialization,
   // explicitly enable using the result type's invalidate routine if we can
   // successfully call that routine.
@@ -142,7 +132,6 @@
 
 public:
   enum { Value = sizeof(check<ResultT>(rank<2>())) == sizeof(EnabledType) };
->>>>>>> db1759ac
 };
 
 /// \brief Wrapper to model the analysis result concept.
