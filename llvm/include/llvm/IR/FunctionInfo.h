//===-- llvm/FunctionInfo.h - Function Info Index ---------------*- C++ -*-===//
//
//                     The LLVM Compiler Infrastructure
//
// This file is distributed under the University of Illinois Open Source
// License. See LICENSE.TXT for details.
//
//===----------------------------------------------------------------------===//
//
/// @file
/// FunctionInfo.h This file contains the declarations the classes that hold
///  the module index and summary for function importing.
//
//===----------------------------------------------------------------------===//

#ifndef LLVM_IR_FUNCTIONINFO_H
#define LLVM_IR_FUNCTIONINFO_H

#include "llvm/ADT/DenseMap.h"
#include "llvm/ADT/DenseSet.h"
#include "llvm/ADT/SmallString.h"
#include "llvm/ADT/StringMap.h"
#include "llvm/IR/Function.h"
#include "llvm/IR/Module.h"
#include "llvm/Support/MemoryBuffer.h"
#include "llvm/Support/raw_ostream.h"

namespace llvm {

/// \brief Class to accumulate and hold information about a callee.
struct CalleeInfo {
  /// The static number of callsites calling corresponding function.
  unsigned CallsiteCount;
  /// The cumulative profile count of calls to corresponding function
  /// (if using PGO, otherwise 0).
  uint64_t ProfileCount;
  CalleeInfo() : CallsiteCount(0), ProfileCount(0) {}
  CalleeInfo(unsigned CallsiteCount, uint64_t ProfileCount)
      : CallsiteCount(CallsiteCount), ProfileCount(ProfileCount) {}
  CalleeInfo &operator+=(uint64_t RHSProfileCount) {
    CallsiteCount++;
    ProfileCount += RHSProfileCount;
    return *this;
  }
};

/// \brief Function and variable summary information to aid decisions and
/// implementation of importing.
///
/// This is a separate class from GlobalValueInfo to enable lazy reading of this
/// summary information from the combined index file during imporing.
class GlobalValueSummary {
public:
  /// \brief Sububclass discriminator (for dyn_cast<> et al.)
  enum SummaryKind { FunctionKind, GlobalVarKind };

private:
  /// Kind of summary for use in dyn_cast<> et al.
  SummaryKind Kind;

  /// \brief Path of module IR containing value's definition, used to locate
  /// module during importing.
  ///
  /// This is only used during parsing of the combined index, or when
  /// parsing the per-module index for creation of the combined function index,
  /// not during writing of the per-module index which doesn't contain a
  /// module path string table.
  StringRef ModulePath;

  /// \brief The linkage type of the associated global value.
  ///
  /// One use is to flag values that have local linkage types and need to
  /// have module identifier appended before placing into the combined
  /// index, to disambiguate from other values with the same name.
  /// In the future this will be used to update and optimize linkage
  /// types based on global summary-based analysis.
  GlobalValue::LinkageTypes Linkage;

  /// List of GUIDs of values referenced by this global value's definition
  /// (either by the initializer of a global variable, or referenced
  /// from within a function). This does not include functions called, which
  /// are listed in the derived FunctionSummary object.
  std::vector<uint64_t> RefEdgeList;

protected:
  /// GlobalValueSummary constructor.
  GlobalValueSummary(SummaryKind K, GlobalValue::LinkageTypes Linkage)
      : Kind(K), Linkage(Linkage) {}

public:
<<<<<<< HEAD
=======
  virtual ~GlobalValueSummary() = default;

>>>>>>> bd56e4e2
  /// Which kind of summary subclass this is.
  SummaryKind getSummaryKind() const { return Kind; }

  /// Set the path to the module containing this function, for use in
  /// the combined index.
  void setModulePath(StringRef ModPath) { ModulePath = ModPath; }

  /// Get the path to the module containing this function.
  StringRef modulePath() const { return ModulePath; }

  /// Return linkage type recorded for this global value.
  GlobalValue::LinkageTypes linkage() const { return Linkage; }

  /// Record a reference from this global value to the global value identified
  /// by \p RefGUID.
  void addRefEdge(uint64_t RefGUID) { RefEdgeList.push_back(RefGUID); }

  /// Record a reference from this global value to each global value identified
  /// in \p RefEdges.
  void addRefEdges(DenseSet<unsigned> &RefEdges) {
    for (auto &RI : RefEdges)
      addRefEdge(RI);
  }

  /// Return the list of GUIDs referenced by this global value definition.
  std::vector<uint64_t> &refs() { return RefEdgeList; }
  const std::vector<uint64_t> &refs() const { return RefEdgeList; }
};

/// \brief Function summary information to aid decisions and implementation of
/// importing.
class FunctionSummary : public GlobalValueSummary {
public:
  /// <CalleeGUID, CalleeInfo> call edge pair.
  typedef std::pair<uint64_t, CalleeInfo> EdgeTy;

private:
  /// Number of instructions (ignoring debug instructions, e.g.) computed
  /// during the initial compile step when the function index is first built.
  unsigned InstCount;

  /// List of <CalleeGUID, CalleeInfo> call edge pairs from this function.
  std::vector<EdgeTy> CallGraphEdgeList;

public:
  /// Summary constructors.
  FunctionSummary(GlobalValue::LinkageTypes Linkage, unsigned NumInsts)
      : GlobalValueSummary(FunctionKind, Linkage), InstCount(NumInsts) {}

  /// Check if this is a function summary.
  static bool classof(const GlobalValueSummary *GVS) {
    return GVS->getSummaryKind() == FunctionKind;
  }

  /// Get the instruction count recorded for this function.
  unsigned instCount() const { return InstCount; }

  /// Record a call graph edge from this function to the function identified
  /// by \p CalleeGUID, with \p CalleeInfo including the cumulative profile
  /// count (across all calls from this function) or 0 if no PGO.
  void addCallGraphEdge(uint64_t CalleeGUID, CalleeInfo Info) {
    CallGraphEdgeList.push_back(std::make_pair(CalleeGUID, Info));
  }

  /// Record a call graph edge from this function to each function recorded
  /// in \p CallGraphEdges.
  void addCallGraphEdges(DenseMap<unsigned, CalleeInfo> &CallGraphEdges) {
    for (auto &EI : CallGraphEdges)
      addCallGraphEdge(EI.first, EI.second);
  }

  /// Return the list of <CalleeGUID, ProfileCount> pairs.
  std::vector<EdgeTy> &edges() { return CallGraphEdgeList; }
  const std::vector<EdgeTy> &edges() const { return CallGraphEdgeList; }
};

/// \brief Global variable summary information to aid decisions and
/// implementation of importing.
///
/// Currently this doesn't add anything to the base \p GlobalValueSummary,
/// but is a placeholder as additional info may be added to the summary
/// for variables.
class GlobalVarSummary : public GlobalValueSummary {

public:
  /// Summary constructors.
  GlobalVarSummary(GlobalValue::LinkageTypes Linkage)
      : GlobalValueSummary(GlobalVarKind, Linkage) {}

  /// Check if this is a global variable summary.
  static bool classof(const GlobalValueSummary *GVS) {
    return GVS->getSummaryKind() == GlobalVarKind;
  }
};

/// \brief Class to hold pointer to summary object and information required
/// for parsing or writing it.
class GlobalValueInfo {
private:
  /// Summary information used to help make ThinLTO importing decisions.
  std::unique_ptr<GlobalValueSummary> Summary;

  /// \brief The bitcode offset corresponding to either an associated
  /// function's function body record, or to an associated summary record,
  /// depending on whether this is a per-module or combined index.
  ///
  /// This bitcode offset is written to or read from the associated
  /// \a ValueSymbolTable entry for a function.
  /// For the per-module index this holds the bitcode offset of a
  /// function's body record within bitcode module block in its module,
  /// although this field is currently only used when writing the VST
  /// (it is set to 0 and also unused when this is a global variable).
  /// For the combined index this holds the offset of the corresponding
  /// summary record, to enable associating the combined index
  /// VST records with the summary records.
  uint64_t BitcodeIndex;

public:
  GlobalValueInfo(uint64_t Offset = 0,
                  std::unique_ptr<GlobalValueSummary> Summary = nullptr)
      : Summary(std::move(Summary)), BitcodeIndex(Offset) {}

  /// Record the summary information parsed out of the summary block during
  /// parsing or combined index creation.
  void setSummary(std::unique_ptr<GlobalValueSummary> GVSummary) {
    Summary = std::move(GVSummary);
  }

  /// Get the summary recorded for this global value.
  GlobalValueSummary *summary() const { return Summary.get(); }

  /// Get the bitcode index recorded for this value symbol table entry.
  uint64_t bitcodeIndex() const { return BitcodeIndex; }

  /// Set the bitcode index recorded for this value symbol table entry.
  void setBitcodeIndex(uint64_t Offset) { BitcodeIndex = Offset; }
};

/// List of global value info structures for a particular value held
/// in the GlobalValueMap. Requires a vector in the case of multiple
/// COMDAT values of the same name.
typedef std::vector<std::unique_ptr<GlobalValueInfo>> GlobalValueInfoList;

/// Map from global value GUID to corresponding info structures.
/// Use a std::map rather than a DenseMap since it will likely incur
/// less overhead, as the value type is not very small and the size
/// of the map is unknown, resulting in inefficiencies due to repeated
/// insertions and resizing.
typedef std::map<uint64_t, GlobalValueInfoList> GlobalValueInfoMapTy;

/// Type used for iterating through the global value info map.
typedef GlobalValueInfoMapTy::const_iterator const_globalvalueinfo_iterator;
typedef GlobalValueInfoMapTy::iterator globalvalueinfo_iterator;

/// String table to hold/own module path strings, which additionally holds the
/// module ID assigned to each module during the plugin step. The StringMap
/// makes a copy of and owns inserted strings.
typedef StringMap<uint64_t> ModulePathStringTableTy;

/// Class to hold module path string table and global value map,
/// and encapsulate methods for operating on them.
/// FIXME: Rename this and other uses of Function.*Index to something
/// that reflects the now-expanded scope of the summary beyond just functions.
class FunctionInfoIndex {
private:
  /// Map from value name to list of information instances for values of that
  /// name (may be duplicates in the COMDAT case, e.g.).
  GlobalValueInfoMapTy GlobalValueMap;

  /// Holds strings for combined index, mapping to the corresponding module ID.
  ModulePathStringTableTy ModulePathStringTable;

public:
  FunctionInfoIndex() = default;

  // Disable the copy constructor and assignment operators, so
  // no unexpected copying/moving occurs.
  FunctionInfoIndex(const FunctionInfoIndex &) = delete;
  void operator=(const FunctionInfoIndex &) = delete;

  globalvalueinfo_iterator begin() { return GlobalValueMap.begin(); }
  const_globalvalueinfo_iterator begin() const {
    return GlobalValueMap.begin();
  }
  globalvalueinfo_iterator end() { return GlobalValueMap.end(); }
  const_globalvalueinfo_iterator end() const { return GlobalValueMap.end(); }

  /// Get the list of global value info objects for a given value name.
  const GlobalValueInfoList &getGlobalValueInfoList(StringRef FuncName) {
    return GlobalValueMap[Function::getGUID(FuncName)];
  }

  /// Get the list of global value info objects for a given value name.
  const const_globalvalueinfo_iterator
  findGlobalValueInfoList(StringRef ValueName) const {
    return GlobalValueMap.find(Function::getGUID(ValueName));
  }

  /// Get the list of global value info objects for a given value GUID.
  const const_globalvalueinfo_iterator
  findGlobalValueInfoList(uint64_t ValueGUID) const {
    return GlobalValueMap.find(ValueGUID);
  }

  /// Add a global value info for a value of the given name.
  void addGlobalValueInfo(StringRef ValueName,
                          std::unique_ptr<GlobalValueInfo> Info) {
    GlobalValueMap[Function::getGUID(ValueName)].push_back(std::move(Info));
  }

  /// Add a global value info for a value of the given GUID.
  void addGlobalValueInfo(uint64_t ValueGUID,
                          std::unique_ptr<GlobalValueInfo> Info) {
    GlobalValueMap[ValueGUID].push_back(std::move(Info));
  }

  /// Iterator to allow writer to walk through table during emission.
  iterator_range<StringMap<uint64_t>::const_iterator>
  modPathStringEntries() const {
    return llvm::make_range(ModulePathStringTable.begin(),
                            ModulePathStringTable.end());
  }

  /// Get the module ID recorded for the given module path.
  uint64_t getModuleId(const StringRef ModPath) const {
    return ModulePathStringTable.lookup(ModPath);
  }

  /// Add the given per-module index into this module index/summary,
  /// assigning it the given module ID. Each module merged in should have
  /// a unique ID, necessary for consistent renaming of promoted
  /// static (local) variables.
  void mergeFrom(std::unique_ptr<FunctionInfoIndex> Other,
                 uint64_t NextModuleId);

  /// Convenience method for creating a promoted global name
  /// for the given value name of a local, and its original module's ID.
  static std::string getGlobalNameForLocal(StringRef Name, uint64_t ModId) {
    SmallString<256> NewName(Name);
    NewName += ".llvm.";
    raw_svector_ostream(NewName) << ModId;
    return NewName.str();
  }

  /// Add a new module path, mapped to the given module Id, and return StringRef
  /// owned by string table map.
  StringRef addModulePath(StringRef ModPath, uint64_t ModId) {
    return ModulePathStringTable.insert(std::make_pair(ModPath, ModId))
        .first->first();
  }

  /// Check if the given Module has any functions available for exporting
  /// in the index. We consider any module present in the ModulePathStringTable
  /// to have exported functions.
  bool hasExportedFunctions(const Module &M) const {
    return ModulePathStringTable.count(M.getModuleIdentifier());
  }

  /// Remove entries in the GlobalValueMap that have empty summaries due to the
  /// eager nature of map entry creation during VST parsing. These would
  /// also be suppressed during combined index generation in mergeFrom(),
  /// but if there was only one module or this was the first module we might
  /// not invoke mergeFrom.
  void removeEmptySummaryEntries();
};

} // End llvm namespace

#endif<|MERGE_RESOLUTION|>--- conflicted
+++ resolved
@@ -88,11 +88,8 @@
       : Kind(K), Linkage(Linkage) {}
 
 public:
-<<<<<<< HEAD
-=======
   virtual ~GlobalValueSummary() = default;
 
->>>>>>> bd56e4e2
   /// Which kind of summary subclass this is.
   SummaryKind getSummaryKind() const { return Kind; }
 
