//===- Intrinsics.td - Defines all LLVM intrinsics ---------*- tablegen -*-===//
//
// Part of the LLVM Project, under the Apache License v2.0 with LLVM Exceptions.
// See https://llvm.org/LICENSE.txt for license information.
// SPDX-License-Identifier: Apache-2.0 WITH LLVM-exception
//
//===----------------------------------------------------------------------===//
//
// This file defines properties of all LLVM intrinsics.
//
//===----------------------------------------------------------------------===//

include "llvm/CodeGen/ValueTypes.td"
include "llvm/CodeGen/SDNodeProperties.td"

//===----------------------------------------------------------------------===//
//  Properties we keep track of for intrinsics.
//===----------------------------------------------------------------------===//

class IntrinsicProperty;

// Intr*Mem - Memory properties.  If no property is set, the worst case
// is assumed (it may read and write any memory it can get access to and it may
// have other side effects).

// IntrNoMem - The intrinsic does not access memory or have any other side
// effects.  It may be CSE'd deleted if dead, etc.
def IntrNoMem : IntrinsicProperty;

// IntrReadMem - This intrinsic only reads from memory. It does not write to
// memory and has no other side effects. Therefore, it cannot be moved across
// potentially aliasing stores. However, it can be reordered otherwise and can
// be deleted if dead.
def IntrReadMem : IntrinsicProperty;

// IntrWriteMem - This intrinsic only writes to memory, but does not read from
// memory, and has no other side effects. This means dead stores before calls
// to this intrinsics may be removed.
def IntrWriteMem : IntrinsicProperty;

// IntrArgMemOnly - This intrinsic only accesses memory that its pointer-typed
// argument(s) points to, but may access an unspecified amount. Other than
// reads from and (possibly volatile) writes to memory, it has no side effects.
def IntrArgMemOnly : IntrinsicProperty;

// IntrInaccessibleMemOnly -- This intrinsic only accesses memory that is not
// accessible by the module being compiled. This is a weaker form of IntrNoMem.
def IntrInaccessibleMemOnly : IntrinsicProperty;

// IntrInaccessibleMemOrArgMemOnly -- This intrinsic only accesses memory that
// its pointer-typed arguments point to or memory that is not accessible
// by the module being compiled. This is a weaker form of IntrArgMemOnly.
def IntrInaccessibleMemOrArgMemOnly : IntrinsicProperty;

// Commutative - This intrinsic is commutative: X op Y == Y op X.
def Commutative : IntrinsicProperty;

// Throws - This intrinsic can throw.
def Throws : IntrinsicProperty;

// NoCapture - The specified argument pointer is not captured by the intrinsic.
class NoCapture<int argNo> : IntrinsicProperty {
  int ArgNo = argNo;
}

// NoAlias - The specified argument pointer is not aliasing other "noalias" pointer
// arguments of the intrinsic wrt. the intrinsic scope.
class NoAlias<int argNo> : IntrinsicProperty {
  int ArgNo = argNo;
}

// Returned - The specified argument is always the return value of the
// intrinsic.
class Returned<int argNo> : IntrinsicProperty {
  int ArgNo = argNo;
}

// ImmArg - The specified argument must be an immediate.
class ImmArg<int argNo> : IntrinsicProperty {
  int ArgNo = argNo;
}

// ReadOnly - The specified argument pointer is not written to through the
// pointer by the intrinsic.
class ReadOnly<int argNo> : IntrinsicProperty {
  int ArgNo = argNo;
}

// WriteOnly - The intrinsic does not read memory through the specified
// argument pointer.
class WriteOnly<int argNo> : IntrinsicProperty {
  int ArgNo = argNo;
}

// ReadNone - The specified argument pointer is not dereferenced by the
// intrinsic.
class ReadNone<int argNo> : IntrinsicProperty {
  int ArgNo = argNo;
}

def IntrNoReturn : IntrinsicProperty;

def IntrWillReturn : IntrinsicProperty;

// IntrCold - Calls to this intrinsic are cold.
// Parallels the cold attribute on LLVM IR functions.
def IntrCold : IntrinsicProperty;

// IntrNoduplicate - Calls to this intrinsic cannot be duplicated.
// Parallels the noduplicate attribute on LLVM IR functions.
def IntrNoDuplicate : IntrinsicProperty;

// IntrConvergent - Calls to this intrinsic are convergent and may not be made
// control-dependent on any additional values.
// Parallels the convergent attribute on LLVM IR functions.
def IntrConvergent : IntrinsicProperty;

// This property indicates that the intrinsic is safe to speculate.
def IntrSpeculatable : IntrinsicProperty;

// This property can be used to override the 'has no other side effects'
// language of the IntrNoMem, IntrReadMem, IntrWriteMem, and IntrArgMemOnly
// intrinsic properties.  By default, intrinsics are assumed to have side
// effects, so this property is only necessary if you have defined one of
// the memory properties listed above.
// For this property, 'side effects' has the same meaning as 'side effects'
// defined by the hasSideEffects property of the TableGen Instruction class.
def IntrHasSideEffects : IntrinsicProperty;

//===----------------------------------------------------------------------===//
// Types used by intrinsics.
//===----------------------------------------------------------------------===//

class LLVMType<ValueType vt> {
  ValueType VT = vt;
  int isAny = 0;
}

class LLVMQualPointerType<LLVMType elty, int addrspace>
  : LLVMType<iPTR>{
  LLVMType ElTy = elty;
  int AddrSpace = addrspace;
}

class LLVMPointerType<LLVMType elty>
  : LLVMQualPointerType<elty, 0>;

class LLVMAnyPointerType<LLVMType elty>
  : LLVMType<iPTRAny>{
  LLVMType ElTy = elty;

  let isAny = 1;
}

// Match the type of another intrinsic parameter.  Number is an index into the
// list of overloaded types for the intrinsic, excluding all the fixed types.
// The Number value must refer to a previously listed type.  For example:
//   Intrinsic<[llvm_i32_ty], [llvm_i32_ty, llvm_anyfloat_ty, LLVMMatchType<0>]>
// has two overloaded types, the 2nd and 3rd arguments.  LLVMMatchType<0>
// refers to the first overloaded type, which is the 2nd argument.
class LLVMMatchType<int num>
  : LLVMType<OtherVT>{
  int Number = num;
}

// Match the type of another intrinsic parameter that is expected to be based on
// an integral type (i.e. either iN or <N x iM>), but change the scalar size to
// be twice as wide or half as wide as the other type.  This is only useful when
// the intrinsic is overloaded, so the matched type should be declared as iAny.
class LLVMExtendedType<int num> : LLVMMatchType<num>;
class LLVMTruncatedType<int num> : LLVMMatchType<num>;

// Match the scalar/vector of another intrinsic parameter but with a different
// element type. Either both are scalars or both are vectors with the same
// number of elements.
class LLVMScalarOrSameVectorWidth<int idx, LLVMType elty>
  : LLVMMatchType<idx> {
  ValueType ElTy = elty.VT;
}

class LLVMPointerTo<int num> : LLVMMatchType<num>;
class LLVMPointerToElt<int num> : LLVMMatchType<num>;
class LLVMVectorOfAnyPointersToElt<int num> : LLVMMatchType<num>;
class LLVMVectorElementType<int num> : LLVMMatchType<num>;

// Match the type of another intrinsic parameter that is expected to be a
// vector type, but change the element count to be half as many
class LLVMHalfElementsVectorType<int num> : LLVMMatchType<num>;

// Match the type of another intrinsic parameter that is expected to be a
// vector type (i.e. <N x iM>) but with each element subdivided to
// form a vector with more elements that are smaller than the original.
class LLVMSubdivide2VectorType<int num> : LLVMMatchType<num>;
class LLVMSubdivide4VectorType<int num> : LLVMMatchType<num>;

// Match the element count and bit width of another intrinsic parameter, but
// change the element type to an integer.
class LLVMVectorOfBitcastsToInt<int num> : LLVMMatchType<num>;

def llvm_void_ty       : LLVMType<isVoid>;
let isAny = 1 in {
  def llvm_any_ty        : LLVMType<Any>;
  def llvm_anyint_ty     : LLVMType<iAny>;
  def llvm_anyfloat_ty   : LLVMType<fAny>;
  def llvm_anyvector_ty  : LLVMType<vAny>;
}
def llvm_i1_ty         : LLVMType<i1>;
def llvm_i8_ty         : LLVMType<i8>;
def llvm_i16_ty        : LLVMType<i16>;
def llvm_i32_ty        : LLVMType<i32>;
def llvm_i64_ty        : LLVMType<i64>;
def llvm_half_ty       : LLVMType<f16>;
def llvm_float_ty      : LLVMType<f32>;
def llvm_double_ty     : LLVMType<f64>;
def llvm_f80_ty        : LLVMType<f80>;
def llvm_f128_ty       : LLVMType<f128>;
def llvm_ppcf128_ty    : LLVMType<ppcf128>;
def llvm_ptr_ty        : LLVMPointerType<llvm_i8_ty>;             // i8*
def llvm_ptrptr_ty     : LLVMPointerType<llvm_ptr_ty>;            // i8**
def llvm_anyptr_ty     : LLVMAnyPointerType<llvm_i8_ty>;          // (space)i8*
def llvm_empty_ty      : LLVMType<OtherVT>;                       // { }
def llvm_descriptor_ty : LLVMPointerType<llvm_empty_ty>;          // { }*
def llvm_metadata_ty   : LLVMType<MetadataVT>;                    // !{...}
def llvm_token_ty      : LLVMType<token>;                         // token

def llvm_x86mmx_ty     : LLVMType<x86mmx>;
def llvm_ptrx86mmx_ty  : LLVMPointerType<llvm_x86mmx_ty>;         // <1 x i64>*

def llvm_v2i1_ty       : LLVMType<v2i1>;     //   2 x i1
def llvm_v4i1_ty       : LLVMType<v4i1>;     //   4 x i1
def llvm_v8i1_ty       : LLVMType<v8i1>;     //   8 x i1
def llvm_v16i1_ty      : LLVMType<v16i1>;    //  16 x i1
def llvm_v32i1_ty      : LLVMType<v32i1>;    //  32 x i1
def llvm_v64i1_ty      : LLVMType<v64i1>;    //  64 x i1
def llvm_v512i1_ty     : LLVMType<v512i1>;   // 512 x i1
def llvm_v1024i1_ty    : LLVMType<v1024i1>;  //1024 x i1

def llvm_v1i8_ty       : LLVMType<v1i8>;     //  1 x i8
def llvm_v2i8_ty       : LLVMType<v2i8>;     //  2 x i8
def llvm_v4i8_ty       : LLVMType<v4i8>;     //  4 x i8
def llvm_v8i8_ty       : LLVMType<v8i8>;     //  8 x i8
def llvm_v16i8_ty      : LLVMType<v16i8>;    // 16 x i8
def llvm_v32i8_ty      : LLVMType<v32i8>;    // 32 x i8
def llvm_v64i8_ty      : LLVMType<v64i8>;    // 64 x i8
def llvm_v128i8_ty     : LLVMType<v128i8>;   //128 x i8
def llvm_v256i8_ty     : LLVMType<v256i8>;   //256 x i8

def llvm_v1i16_ty      : LLVMType<v1i16>;    //  1 x i16
def llvm_v2i16_ty      : LLVMType<v2i16>;    //  2 x i16
def llvm_v4i16_ty      : LLVMType<v4i16>;    //  4 x i16
def llvm_v8i16_ty      : LLVMType<v8i16>;    //  8 x i16
def llvm_v16i16_ty     : LLVMType<v16i16>;   // 16 x i16
def llvm_v32i16_ty     : LLVMType<v32i16>;   // 32 x i16
def llvm_v64i16_ty     : LLVMType<v64i16>;   // 64 x i16
def llvm_v128i16_ty    : LLVMType<v128i16>;  //128 x i16

def llvm_v1i32_ty      : LLVMType<v1i32>;    //  1 x i32
def llvm_v2i32_ty      : LLVMType<v2i32>;    //  2 x i32
def llvm_v4i32_ty      : LLVMType<v4i32>;    //  4 x i32
def llvm_v8i32_ty      : LLVMType<v8i32>;    //  8 x i32
def llvm_v16i32_ty     : LLVMType<v16i32>;   // 16 x i32
def llvm_v32i32_ty     : LLVMType<v32i32>;   // 32 x i32
def llvm_v64i32_ty     : LLVMType<v64i32>;   // 64 x i32

def llvm_v1i64_ty      : LLVMType<v1i64>;    //  1 x i64
def llvm_v2i64_ty      : LLVMType<v2i64>;    //  2 x i64
def llvm_v4i64_ty      : LLVMType<v4i64>;    //  4 x i64
def llvm_v8i64_ty      : LLVMType<v8i64>;    //  8 x i64
def llvm_v16i64_ty     : LLVMType<v16i64>;   // 16 x i64
def llvm_v32i64_ty     : LLVMType<v32i64>;   // 32 x i64

def llvm_v1i128_ty     : LLVMType<v1i128>;   //  1 x i128

def llvm_v2f16_ty      : LLVMType<v2f16>;    //  2 x half (__fp16)
def llvm_v4f16_ty      : LLVMType<v4f16>;    //  4 x half (__fp16)
def llvm_v8f16_ty      : LLVMType<v8f16>;    //  8 x half (__fp16)
def llvm_v1f32_ty      : LLVMType<v1f32>;    //  1 x float
def llvm_v2f32_ty      : LLVMType<v2f32>;    //  2 x float
def llvm_v4f32_ty      : LLVMType<v4f32>;    //  4 x float
def llvm_v8f32_ty      : LLVMType<v8f32>;    //  8 x float
def llvm_v16f32_ty     : LLVMType<v16f32>;   // 16 x float
def llvm_v32f32_ty     : LLVMType<v32f32>;   // 32 x float
def llvm_v1f64_ty      : LLVMType<v1f64>;    //  1 x double
def llvm_v2f64_ty      : LLVMType<v2f64>;    //  2 x double
def llvm_v4f64_ty      : LLVMType<v4f64>;    //  4 x double
def llvm_v8f64_ty      : LLVMType<v8f64>;    //  8 x double

def llvm_vararg_ty     : LLVMType<isVoid>;   // this means vararg here

//===----------------------------------------------------------------------===//
// Intrinsic Definitions.
//===----------------------------------------------------------------------===//

// Intrinsic class - This is used to define one LLVM intrinsic.  The name of the
// intrinsic definition should start with "int_", then match the LLVM intrinsic
// name with the "llvm." prefix removed, and all "."s turned into "_"s.  For
// example, llvm.bswap.i16 -> int_bswap_i16.
//
//  * RetTypes is a list containing the return types expected for the
//    intrinsic.
//  * ParamTypes is a list containing the parameter types expected for the
//    intrinsic.
//  * Properties can be set to describe the behavior of the intrinsic.
//
class Intrinsic<list<LLVMType> ret_types,
                list<LLVMType> param_types = [],
                list<IntrinsicProperty> intr_properties = [],
                string name = "",
                list<SDNodeProperty> sd_properties = []> : SDPatternOperator {
  string LLVMName = name;
  string TargetPrefix = "";   // Set to a prefix for target-specific intrinsics.
  list<LLVMType> RetTypes = ret_types;
  list<LLVMType> ParamTypes = param_types;
  list<IntrinsicProperty> IntrProperties = intr_properties;
  let Properties = sd_properties;

  bit isTarget = 0;
}

/// GCCBuiltin - If this intrinsic exactly corresponds to a GCC builtin, this
/// specifies the name of the builtin.  This provides automatic CBE and CFE
/// support.
class GCCBuiltin<string name> {
  string GCCBuiltinName = name;
}

class MSBuiltin<string name> {
  string MSBuiltinName = name;
}


//===--------------- Variable Argument Handling Intrinsics ----------------===//
//

def int_vastart : Intrinsic<[], [llvm_ptr_ty], [], "llvm.va_start">;
def int_vacopy  : Intrinsic<[], [llvm_ptr_ty, llvm_ptr_ty], [],
                            "llvm.va_copy">;
def int_vaend   : Intrinsic<[], [llvm_ptr_ty], [], "llvm.va_end">;

//===------------------- Garbage Collection Intrinsics --------------------===//
//
def int_gcroot  : Intrinsic<[],
                            [llvm_ptrptr_ty, llvm_ptr_ty]>;
def int_gcread  : Intrinsic<[llvm_ptr_ty],
                            [llvm_ptr_ty, llvm_ptrptr_ty],
                            [IntrReadMem, IntrArgMemOnly]>;
def int_gcwrite : Intrinsic<[],
                            [llvm_ptr_ty, llvm_ptr_ty, llvm_ptrptr_ty],
                            [IntrArgMemOnly, NoCapture<1>, NoCapture<2>]>;

//===------------------- ObjC ARC runtime Intrinsics --------------------===//
//
// Note these are to support the Objective-C ARC optimizer which wants to
// eliminate retain and releases where possible.

def int_objc_autorelease                    : Intrinsic<[llvm_ptr_ty],
                                                        [llvm_ptr_ty]>;
def int_objc_autoreleasePoolPop             : Intrinsic<[], [llvm_ptr_ty]>;
def int_objc_autoreleasePoolPush            : Intrinsic<[llvm_ptr_ty], []>;
def int_objc_autoreleaseReturnValue         : Intrinsic<[llvm_ptr_ty],
                                                        [llvm_ptr_ty]>;
def int_objc_copyWeak                       : Intrinsic<[],
                                                        [llvm_ptrptr_ty,
                                                         llvm_ptrptr_ty]>;
def int_objc_destroyWeak                    : Intrinsic<[], [llvm_ptrptr_ty]>;
def int_objc_initWeak                       : Intrinsic<[llvm_ptr_ty],
                                                        [llvm_ptrptr_ty,
                                                         llvm_ptr_ty]>;
def int_objc_loadWeak                       : Intrinsic<[llvm_ptr_ty],
                                                        [llvm_ptrptr_ty]>;
def int_objc_loadWeakRetained               : Intrinsic<[llvm_ptr_ty],
                                                        [llvm_ptrptr_ty]>;
def int_objc_moveWeak                       : Intrinsic<[],
                                                        [llvm_ptrptr_ty,
                                                         llvm_ptrptr_ty]>;
def int_objc_release                        : Intrinsic<[], [llvm_ptr_ty]>;
def int_objc_retain                         : Intrinsic<[llvm_ptr_ty],
                                                        [llvm_ptr_ty]>;
def int_objc_retainAutorelease              : Intrinsic<[llvm_ptr_ty],
                                                        [llvm_ptr_ty]>;
def int_objc_retainAutoreleaseReturnValue   : Intrinsic<[llvm_ptr_ty],
                                                        [llvm_ptr_ty]>;
def int_objc_retainAutoreleasedReturnValue  : Intrinsic<[llvm_ptr_ty],
                                                        [llvm_ptr_ty]>;
def int_objc_retainBlock                    : Intrinsic<[llvm_ptr_ty],
                                                        [llvm_ptr_ty]>;
def int_objc_storeStrong                    : Intrinsic<[],
                                                        [llvm_ptrptr_ty,
                                                         llvm_ptr_ty]>;
def int_objc_storeWeak                      : Intrinsic<[llvm_ptr_ty],
                                                        [llvm_ptrptr_ty,
                                                         llvm_ptr_ty]>;
def int_objc_clang_arc_use                  : Intrinsic<[],
                                                        [llvm_vararg_ty]>;
def int_objc_unsafeClaimAutoreleasedReturnValue : Intrinsic<[llvm_ptr_ty],
                                                            [llvm_ptr_ty]>;
def int_objc_retainedObject                 : Intrinsic<[llvm_ptr_ty],
                                                        [llvm_ptr_ty]>;
def int_objc_unretainedObject               : Intrinsic<[llvm_ptr_ty],
                                                        [llvm_ptr_ty]>;
def int_objc_unretainedPointer              : Intrinsic<[llvm_ptr_ty],
                                                        [llvm_ptr_ty]>;
def int_objc_retain_autorelease             : Intrinsic<[llvm_ptr_ty],
                                                        [llvm_ptr_ty]>;
def int_objc_sync_enter                     : Intrinsic<[llvm_i32_ty],
                                                        [llvm_ptr_ty]>;
def int_objc_sync_exit                      : Intrinsic<[llvm_i32_ty],
                                                        [llvm_ptr_ty]>;
def int_objc_arc_annotation_topdown_bbstart : Intrinsic<[],
                                                        [llvm_ptrptr_ty,
                                                         llvm_ptrptr_ty]>;
def int_objc_arc_annotation_topdown_bbend   : Intrinsic<[],
                                                        [llvm_ptrptr_ty,
                                                         llvm_ptrptr_ty]>;
def int_objc_arc_annotation_bottomup_bbstart  : Intrinsic<[],
                                                          [llvm_ptrptr_ty,
                                                           llvm_ptrptr_ty]>;
def int_objc_arc_annotation_bottomup_bbend  : Intrinsic<[],
                                                        [llvm_ptrptr_ty,
                                                         llvm_ptrptr_ty]>;


//===--------------------- Code Generator Intrinsics ----------------------===//
//
def int_returnaddress : Intrinsic<[llvm_ptr_ty], [llvm_i32_ty], [IntrNoMem, ImmArg<0>]>;
def int_addressofreturnaddress : Intrinsic<[llvm_anyptr_ty], [], [IntrNoMem]>;
def int_frameaddress : Intrinsic<[llvm_anyptr_ty], [llvm_i32_ty], [IntrNoMem, ImmArg<0>]>;
def int_sponentry  : Intrinsic<[llvm_anyptr_ty], [], [IntrNoMem]>;
def int_read_register  : Intrinsic<[llvm_anyint_ty], [llvm_metadata_ty],
                                   [IntrReadMem], "llvm.read_register">;
def int_write_register : Intrinsic<[], [llvm_metadata_ty, llvm_anyint_ty],
                                   [], "llvm.write_register">;

// Gets the address of the local variable area. This is typically a copy of the
// stack, frame, or base pointer depending on the type of prologue.
def int_localaddress : Intrinsic<[llvm_ptr_ty], [], [IntrNoMem]>;

// Escapes local variables to allow access from other functions.
def int_localescape : Intrinsic<[], [llvm_vararg_ty]>;

// Given a function and the localaddress of a parent frame, returns a pointer
// to an escaped allocation indicated by the index.
def int_localrecover : Intrinsic<[llvm_ptr_ty],
                                 [llvm_ptr_ty, llvm_ptr_ty, llvm_i32_ty],
                                 [IntrNoMem, ImmArg<2>]>;

// Given the frame pointer passed into an SEH filter function, returns a
// pointer to the local variable area suitable for use with llvm.localrecover.
def int_eh_recoverfp : Intrinsic<[llvm_ptr_ty],
                                 [llvm_ptr_ty, llvm_ptr_ty],
                                 [IntrNoMem]>;

// Note: we treat stacksave/stackrestore as writemem because we don't otherwise
// model their dependencies on allocas.
def int_stacksave     : Intrinsic<[llvm_ptr_ty]>,
                        GCCBuiltin<"__builtin_stack_save">;
def int_stackrestore  : Intrinsic<[], [llvm_ptr_ty]>,
                        GCCBuiltin<"__builtin_stack_restore">;

def int_get_dynamic_area_offset : Intrinsic<[llvm_anyint_ty]>;

def int_thread_pointer : Intrinsic<[llvm_ptr_ty], [], [IntrNoMem]>,
                         GCCBuiltin<"__builtin_thread_pointer">;

// IntrInaccessibleMemOrArgMemOnly is a little more pessimistic than strictly
// necessary for prefetch, however it does conveniently prevent the prefetch
// from being reordered overly much with respect to nearby access to the same
// memory while not impeding optimization.
def int_prefetch
    : Intrinsic<[], [ llvm_anyptr_ty, llvm_i32_ty, llvm_i32_ty, llvm_i32_ty ],
                [ IntrInaccessibleMemOrArgMemOnly, IntrWillReturn, ReadOnly<0>, NoCapture<0>,
                  ImmArg<1>, ImmArg<2>]>;
def int_pcmarker      : Intrinsic<[], [llvm_i32_ty]>;

def int_readcyclecounter : Intrinsic<[llvm_i64_ty]>;

// The assume intrinsic is marked as arbitrarily writing so that proper
// control dependencies will be maintained.
def int_assume        : Intrinsic<[], [llvm_i1_ty], [IntrWillReturn]>;

// Stack Protector Intrinsic - The stackprotector intrinsic writes the stack
// guard to the correct place on the stack frame.
def int_stackprotector : Intrinsic<[], [llvm_ptr_ty, llvm_ptrptr_ty], []>;
def int_stackguard : Intrinsic<[llvm_ptr_ty], [], []>;

// A counter increment for instrumentation based profiling.
def int_instrprof_increment : Intrinsic<[],
                                        [llvm_ptr_ty, llvm_i64_ty,
                                         llvm_i32_ty, llvm_i32_ty],
                                        []>;

// A counter increment with step for instrumentation based profiling.
def int_instrprof_increment_step : Intrinsic<[],
                                        [llvm_ptr_ty, llvm_i64_ty,
                                         llvm_i32_ty, llvm_i32_ty, llvm_i64_ty],
                                        []>;

// A call to profile runtime for value profiling of target expressions
// through instrumentation based profiling.
def int_instrprof_value_profile : Intrinsic<[],
                                            [llvm_ptr_ty, llvm_i64_ty,
                                             llvm_i64_ty, llvm_i32_ty,
                                             llvm_i32_ty],
                                            []>;

//===------------------- Standard C Library Intrinsics --------------------===//
//

def int_memcpy  : Intrinsic<[],
                             [llvm_anyptr_ty, llvm_anyptr_ty, llvm_anyint_ty,
                              llvm_i1_ty],
                            [IntrArgMemOnly, IntrWillReturn, NoCapture<0>, NoCapture<1>,
                             NoAlias<0>, NoAlias<1>, WriteOnly<0>, ReadOnly<1>, ImmArg<3>]>;
def int_memmove : Intrinsic<[],
                            [llvm_anyptr_ty, llvm_anyptr_ty, llvm_anyint_ty,
                             llvm_i1_ty],
                            [IntrArgMemOnly, IntrWillReturn, NoCapture<0>, NoCapture<1>,
                             ReadOnly<1>, ImmArg<3>]>;
def int_memset  : Intrinsic<[],
                            [llvm_anyptr_ty, llvm_i8_ty, llvm_anyint_ty,
                             llvm_i1_ty],
                            [IntrWriteMem, IntrArgMemOnly, IntrWillReturn, NoCapture<0>,
                             WriteOnly<0>, ImmArg<3>]>;

// FIXME: Add version of these floating point intrinsics which allow non-default
// rounding modes and FP exception handling.

let IntrProperties = [IntrNoMem, IntrSpeculatable, IntrWillReturn] in {
  def int_fma  : Intrinsic<[llvm_anyfloat_ty],
                           [LLVMMatchType<0>, LLVMMatchType<0>,
                            LLVMMatchType<0>]>;
  def int_fmuladd : Intrinsic<[llvm_anyfloat_ty],
                              [LLVMMatchType<0>, LLVMMatchType<0>,
                               LLVMMatchType<0>]>;

  // These functions do not read memory, but are sensitive to the
  // rounding mode. LLVM purposely does not model changes to the FP
  // environment so they can be treated as readnone.
  def int_sqrt : Intrinsic<[llvm_anyfloat_ty], [LLVMMatchType<0>]>;
  def int_powi : Intrinsic<[llvm_anyfloat_ty], [LLVMMatchType<0>, llvm_i32_ty]>;
  def int_sin  : Intrinsic<[llvm_anyfloat_ty], [LLVMMatchType<0>]>;
  def int_cos  : Intrinsic<[llvm_anyfloat_ty], [LLVMMatchType<0>]>;
  def int_pow  : Intrinsic<[llvm_anyfloat_ty],
                           [LLVMMatchType<0>, LLVMMatchType<0>]>;
  def int_log  : Intrinsic<[llvm_anyfloat_ty], [LLVMMatchType<0>]>;
  def int_log10: Intrinsic<[llvm_anyfloat_ty], [LLVMMatchType<0>]>;
  def int_log2 : Intrinsic<[llvm_anyfloat_ty], [LLVMMatchType<0>]>;
  def int_exp  : Intrinsic<[llvm_anyfloat_ty], [LLVMMatchType<0>]>;
  def int_exp2 : Intrinsic<[llvm_anyfloat_ty], [LLVMMatchType<0>]>;
  def int_fabs : Intrinsic<[llvm_anyfloat_ty], [LLVMMatchType<0>]>;
  def int_copysign : Intrinsic<[llvm_anyfloat_ty],
                               [LLVMMatchType<0>, LLVMMatchType<0>]>;
  def int_floor : Intrinsic<[llvm_anyfloat_ty], [LLVMMatchType<0>]>;
  def int_ceil  : Intrinsic<[llvm_anyfloat_ty], [LLVMMatchType<0>]>;
  def int_trunc : Intrinsic<[llvm_anyfloat_ty], [LLVMMatchType<0>]>;
  def int_rint  : Intrinsic<[llvm_anyfloat_ty], [LLVMMatchType<0>]>;
  def int_nearbyint : Intrinsic<[llvm_anyfloat_ty], [LLVMMatchType<0>]>;
  def int_round : Intrinsic<[llvm_anyfloat_ty], [LLVMMatchType<0>]>;
  def int_canonicalize : Intrinsic<[llvm_anyfloat_ty], [LLVMMatchType<0>],
                                   [IntrNoMem]>;

  def int_lround : Intrinsic<[llvm_anyint_ty], [llvm_anyfloat_ty]>;
  def int_llround : Intrinsic<[llvm_anyint_ty], [llvm_anyfloat_ty]>;
  def int_lrint : Intrinsic<[llvm_anyint_ty], [llvm_anyfloat_ty]>;
  def int_llrint : Intrinsic<[llvm_anyint_ty], [llvm_anyfloat_ty]>;
}

def int_minnum : Intrinsic<[llvm_anyfloat_ty],
  [LLVMMatchType<0>, LLVMMatchType<0>],
  [IntrNoMem, IntrSpeculatable, IntrWillReturn, Commutative]
>;
def int_maxnum : Intrinsic<[llvm_anyfloat_ty],
  [LLVMMatchType<0>, LLVMMatchType<0>],
  [IntrNoMem, IntrSpeculatable, IntrWillReturn, Commutative]
>;
def int_minimum : Intrinsic<[llvm_anyfloat_ty],
  [LLVMMatchType<0>, LLVMMatchType<0>],
  [IntrNoMem, IntrSpeculatable, IntrWillReturn, Commutative]
>;
def int_maximum : Intrinsic<[llvm_anyfloat_ty],
  [LLVMMatchType<0>, LLVMMatchType<0>],
  [IntrNoMem, IntrSpeculatable, IntrWillReturn, Commutative]
>;

// Internal interface for object size checking
def int_objectsize : Intrinsic<[llvm_anyint_ty],
                               [llvm_anyptr_ty, llvm_i1_ty,
                                llvm_i1_ty, llvm_i1_ty],
                               [IntrNoMem, IntrSpeculatable, IntrWillReturn, ImmArg<1>, ImmArg<2>, ImmArg<3>]>,
                               GCCBuiltin<"__builtin_object_size">;

//===--------------- Constrained Floating Point Intrinsics ----------------===//
//

let IntrProperties = [IntrInaccessibleMemOnly, IntrWillReturn] in {
  def int_experimental_constrained_fadd : Intrinsic<[ llvm_anyfloat_ty ],
                                                    [ LLVMMatchType<0>,
                                                      LLVMMatchType<0>,
                                                      llvm_metadata_ty,
                                                      llvm_metadata_ty ]>;
  def int_experimental_constrained_fsub : Intrinsic<[ llvm_anyfloat_ty ],
                                                    [ LLVMMatchType<0>,
                                                      LLVMMatchType<0>,
                                                      llvm_metadata_ty,
                                                      llvm_metadata_ty ]>;
  def int_experimental_constrained_fmul : Intrinsic<[ llvm_anyfloat_ty ],
                                                    [ LLVMMatchType<0>,
                                                      LLVMMatchType<0>,
                                                      llvm_metadata_ty,
                                                      llvm_metadata_ty ]>;
  def int_experimental_constrained_fdiv : Intrinsic<[ llvm_anyfloat_ty ],
                                                    [ LLVMMatchType<0>,
                                                      LLVMMatchType<0>,
                                                      llvm_metadata_ty,
                                                      llvm_metadata_ty ]>;
  def int_experimental_constrained_frem : Intrinsic<[ llvm_anyfloat_ty ],
                                                    [ LLVMMatchType<0>,
                                                      LLVMMatchType<0>,
                                                      llvm_metadata_ty,
                                                      llvm_metadata_ty ]>;

  def int_experimental_constrained_fma : Intrinsic<[ llvm_anyfloat_ty ],
                                                    [ LLVMMatchType<0>,
                                                      LLVMMatchType<0>,
                                                      LLVMMatchType<0>,
                                                      llvm_metadata_ty,
                                                      llvm_metadata_ty ]>;

  def int_experimental_constrained_fptosi : Intrinsic<[ llvm_anyint_ty ],
                                                    [ llvm_anyfloat_ty,
                                                      llvm_metadata_ty ]>;

  def int_experimental_constrained_fptoui : Intrinsic<[ llvm_anyint_ty ],
                                                    [ llvm_anyfloat_ty,
                                                      llvm_metadata_ty ]>;

  def int_experimental_constrained_sitofp : Intrinsic<[ llvm_anyfloat_ty ],
                                                       [ llvm_anyint_ty,
                                                         llvm_metadata_ty,
                                                         llvm_metadata_ty ]>;

  def int_experimental_constrained_uitofp : Intrinsic<[ llvm_anyfloat_ty ],
                                                       [ llvm_anyint_ty,
                                                         llvm_metadata_ty,
                                                         llvm_metadata_ty ]>;

  def int_experimental_constrained_fptrunc : Intrinsic<[ llvm_anyfloat_ty ],
                                                       [ llvm_anyfloat_ty,
                                                         llvm_metadata_ty,
                                                         llvm_metadata_ty ]>;

  def int_experimental_constrained_fpext : Intrinsic<[ llvm_anyfloat_ty ],
                                                     [ llvm_anyfloat_ty,
                                                       llvm_metadata_ty ]>;

  // These intrinsics are sensitive to the rounding mode so we need constrained
  // versions of each of them.  When strict rounding and exception control are
  // not required the non-constrained versions of these intrinsics should be
  // used.
  def int_experimental_constrained_sqrt : Intrinsic<[ llvm_anyfloat_ty ],
                                                    [ LLVMMatchType<0>,
                                                      llvm_metadata_ty,
                                                      llvm_metadata_ty ]>;
  def int_experimental_constrained_powi : Intrinsic<[ llvm_anyfloat_ty ],
                                                    [ LLVMMatchType<0>,
                                                      llvm_i32_ty,
                                                      llvm_metadata_ty,
                                                      llvm_metadata_ty ]>;
  def int_experimental_constrained_sin  : Intrinsic<[ llvm_anyfloat_ty ],
                                                    [ LLVMMatchType<0>,
                                                      llvm_metadata_ty,
                                                      llvm_metadata_ty ]>;
  def int_experimental_constrained_cos  : Intrinsic<[ llvm_anyfloat_ty ],
                                                    [ LLVMMatchType<0>,
                                                      llvm_metadata_ty,
                                                      llvm_metadata_ty ]>;
  def int_experimental_constrained_pow  : Intrinsic<[ llvm_anyfloat_ty ],
                                                    [ LLVMMatchType<0>,
                                                      LLVMMatchType<0>,
                                                      llvm_metadata_ty,
                                                      llvm_metadata_ty ]>;
  def int_experimental_constrained_log  : Intrinsic<[ llvm_anyfloat_ty ],
                                                    [ LLVMMatchType<0>,
                                                      llvm_metadata_ty,
                                                      llvm_metadata_ty ]>;
  def int_experimental_constrained_log10: Intrinsic<[ llvm_anyfloat_ty ],
                                                    [ LLVMMatchType<0>,
                                                      llvm_metadata_ty,
                                                      llvm_metadata_ty ]>;
  def int_experimental_constrained_log2 : Intrinsic<[ llvm_anyfloat_ty ],
                                                    [ LLVMMatchType<0>,
                                                      llvm_metadata_ty,
                                                      llvm_metadata_ty ]>;
  def int_experimental_constrained_exp  : Intrinsic<[ llvm_anyfloat_ty ],
                                                    [ LLVMMatchType<0>,
                                                      llvm_metadata_ty,
                                                      llvm_metadata_ty ]>;
  def int_experimental_constrained_exp2 : Intrinsic<[ llvm_anyfloat_ty ],
                                                    [ LLVMMatchType<0>,
                                                      llvm_metadata_ty,
                                                      llvm_metadata_ty ]>;
  def int_experimental_constrained_rint  : Intrinsic<[ llvm_anyfloat_ty ],
                                                     [ LLVMMatchType<0>,
                                                       llvm_metadata_ty,
                                                       llvm_metadata_ty ]>;
  def int_experimental_constrained_nearbyint : Intrinsic<[ llvm_anyfloat_ty ],
                                                         [ LLVMMatchType<0>,
                                                           llvm_metadata_ty,
                                                           llvm_metadata_ty ]>;
  def int_experimental_constrained_lrint : Intrinsic<[ llvm_anyint_ty ],
                                                     [ llvm_anyfloat_ty,
                                                       llvm_metadata_ty,
                                                       llvm_metadata_ty ]>;
  def int_experimental_constrained_llrint : Intrinsic<[ llvm_anyint_ty ],
                                                      [ llvm_anyfloat_ty,
                                                        llvm_metadata_ty,
                                                        llvm_metadata_ty ]>;
  def int_experimental_constrained_maxnum : Intrinsic<[ llvm_anyfloat_ty ],
                                                      [ LLVMMatchType<0>,
                                                        LLVMMatchType<0>,
                                                        llvm_metadata_ty ]>;
  def int_experimental_constrained_minnum : Intrinsic<[ llvm_anyfloat_ty ],
                                                      [ LLVMMatchType<0>,
                                                        LLVMMatchType<0>,
                                                        llvm_metadata_ty ]>;
  def int_experimental_constrained_maximum : Intrinsic<[ llvm_anyfloat_ty ],
                                                       [ LLVMMatchType<0>,
                                                         LLVMMatchType<0>,
                                                         llvm_metadata_ty ]>;
  def int_experimental_constrained_minimum : Intrinsic<[ llvm_anyfloat_ty ],
                                                       [ LLVMMatchType<0>,
                                                         LLVMMatchType<0>,
                                                         llvm_metadata_ty ]>;
  def int_experimental_constrained_ceil : Intrinsic<[ llvm_anyfloat_ty ],
                                                    [ LLVMMatchType<0>,
                                                      llvm_metadata_ty ]>;
  def int_experimental_constrained_floor : Intrinsic<[ llvm_anyfloat_ty ],
                                                     [ LLVMMatchType<0>,
                                                       llvm_metadata_ty ]>;
  def int_experimental_constrained_lround : Intrinsic<[ llvm_anyint_ty ],
                                                      [ llvm_anyfloat_ty,
                                                        llvm_metadata_ty ]>;
  def int_experimental_constrained_llround : Intrinsic<[ llvm_anyint_ty ],
                                                       [ llvm_anyfloat_ty,
                                                         llvm_metadata_ty ]>;
  def int_experimental_constrained_round : Intrinsic<[ llvm_anyfloat_ty ],
                                                     [ LLVMMatchType<0>,
                                                      llvm_metadata_ty ]>;
  def int_experimental_constrained_trunc : Intrinsic<[ llvm_anyfloat_ty ],
                                                     [ LLVMMatchType<0>,
                                                       llvm_metadata_ty ]>;

  // Constrained floating-point comparison (quiet and signaling variants).
  // Third operand is the predicate represented as a metadata string.
  def int_experimental_constrained_fcmp
      : Intrinsic<[ LLVMScalarOrSameVectorWidth<0, llvm_i1_ty> ],
                  [ llvm_anyfloat_ty, LLVMMatchType<0>,
                    llvm_metadata_ty, llvm_metadata_ty ]>;
  def int_experimental_constrained_fcmps
      : Intrinsic<[ LLVMScalarOrSameVectorWidth<0, llvm_i1_ty> ],
                  [ llvm_anyfloat_ty, LLVMMatchType<0>,
                    llvm_metadata_ty, llvm_metadata_ty ]>;
}
// FIXME: Consider maybe adding intrinsics for sitofp, uitofp.

//===------------------------- Expect Intrinsics --------------------------===//
//
def int_expect : Intrinsic<[llvm_anyint_ty],
  [LLVMMatchType<0>, LLVMMatchType<0>], [IntrNoMem, IntrWillReturn]>;

//===-------------------- Bit Manipulation Intrinsics ---------------------===//
//

// None of these intrinsics accesses memory at all.
let IntrProperties = [IntrNoMem, IntrSpeculatable, IntrWillReturn] in {
  def int_bswap: Intrinsic<[llvm_anyint_ty], [LLVMMatchType<0>]>;
  def int_ctpop: Intrinsic<[llvm_anyint_ty], [LLVMMatchType<0>]>;
  def int_bitreverse : Intrinsic<[llvm_anyint_ty], [LLVMMatchType<0>]>;
  def int_fshl : Intrinsic<[llvm_anyint_ty],
      [LLVMMatchType<0>, LLVMMatchType<0>, LLVMMatchType<0>]>;
  def int_fshr : Intrinsic<[llvm_anyint_ty],
      [LLVMMatchType<0>, LLVMMatchType<0>, LLVMMatchType<0>]>;
}

let IntrProperties = [IntrNoMem, IntrSpeculatable, IntrWillReturn, ImmArg<1>] in {
  def int_ctlz : Intrinsic<[llvm_anyint_ty], [LLVMMatchType<0>, llvm_i1_ty]>;
  def int_cttz : Intrinsic<[llvm_anyint_ty], [LLVMMatchType<0>, llvm_i1_ty]>;
}

//===------------------------ Debugger Intrinsics -------------------------===//
//

// None of these intrinsics accesses memory at all...but that doesn't
// mean the optimizers can change them aggressively.  Special handling
// needed in a few places. These synthetic intrinsics have no
// side-effects and just mark information about their operands.
let IntrProperties = [IntrNoMem, IntrSpeculatable, IntrWillReturn] in {
  def int_dbg_declare      : Intrinsic<[],
                                       [llvm_metadata_ty,
                                        llvm_metadata_ty,
                                        llvm_metadata_ty]>;
  def int_dbg_value        : Intrinsic<[],
                                       [llvm_metadata_ty,
                                        llvm_metadata_ty,
                                        llvm_metadata_ty]>;
  def int_dbg_addr         : Intrinsic<[],
                                       [llvm_metadata_ty,
                                        llvm_metadata_ty,
                                        llvm_metadata_ty]>;
  def int_dbg_label        : Intrinsic<[],
                                       [llvm_metadata_ty]>;
}

//===------------------ Exception Handling Intrinsics----------------------===//
//

// The result of eh.typeid.for depends on the enclosing function, but inside a
// given function it is 'const' and may be CSE'd etc.
def int_eh_typeid_for : Intrinsic<[llvm_i32_ty], [llvm_ptr_ty], [IntrNoMem]>;

def int_eh_return_i32 : Intrinsic<[], [llvm_i32_ty, llvm_ptr_ty]>;
def int_eh_return_i64 : Intrinsic<[], [llvm_i64_ty, llvm_ptr_ty]>;

// eh.exceptionpointer returns the pointer to the exception caught by
// the given `catchpad`.
def int_eh_exceptionpointer : Intrinsic<[llvm_anyptr_ty], [llvm_token_ty],
                                        [IntrNoMem]>;

// Gets the exception code from a catchpad token. Only used on some platforms.
def int_eh_exceptioncode : Intrinsic<[llvm_i32_ty], [llvm_token_ty], [IntrNoMem]>;

// __builtin_unwind_init is an undocumented GCC intrinsic that causes all
// callee-saved registers to be saved and restored (regardless of whether they
// are used) in the calling function. It is used by libgcc_eh.
def int_eh_unwind_init: Intrinsic<[]>,
                        GCCBuiltin<"__builtin_unwind_init">;

def int_eh_dwarf_cfa  : Intrinsic<[llvm_ptr_ty], [llvm_i32_ty]>;

let IntrProperties = [IntrNoMem] in {
  def int_eh_sjlj_lsda             : Intrinsic<[llvm_ptr_ty]>;
  def int_eh_sjlj_callsite         : Intrinsic<[], [llvm_i32_ty]>;
}
def int_eh_sjlj_functioncontext : Intrinsic<[], [llvm_ptr_ty]>;
def int_eh_sjlj_setjmp          : Intrinsic<[llvm_i32_ty], [llvm_ptr_ty]>;
def int_eh_sjlj_longjmp         : Intrinsic<[], [llvm_ptr_ty], [IntrNoReturn]>;
def int_eh_sjlj_setup_dispatch  : Intrinsic<[], []>;

//===---------------- Generic Variable Attribute Intrinsics----------------===//
//
def int_var_annotation : Intrinsic<[],
                                   [llvm_ptr_ty, llvm_ptr_ty,
                                    llvm_ptr_ty, llvm_i32_ty],
                                   [IntrWillReturn], "llvm.var.annotation">;
def int_ptr_annotation : Intrinsic<[LLVMAnyPointerType<llvm_anyint_ty>],
                                   [LLVMMatchType<0>, llvm_ptr_ty, llvm_ptr_ty,
                                    llvm_i32_ty],
                                   [IntrWillReturn], "llvm.ptr.annotation">;
def int_annotation : Intrinsic<[llvm_anyint_ty],
                               [LLVMMatchType<0>, llvm_ptr_ty,
                                llvm_ptr_ty, llvm_i32_ty],
                               [IntrWillReturn], "llvm.annotation">;

// Annotates the current program point with metadata strings which are emitted
// as CodeView debug info records. This is expensive, as it disables inlining
// and is modelled as having side effects.
def int_codeview_annotation : Intrinsic<[], [llvm_metadata_ty],
                                        [IntrInaccessibleMemOnly, IntrNoDuplicate, IntrWillReturn],
                                        "llvm.codeview.annotation">;

//===------------------------ Trampoline Intrinsics -----------------------===//
//
def int_init_trampoline : Intrinsic<[],
                                    [llvm_ptr_ty, llvm_ptr_ty, llvm_ptr_ty],
                                    [IntrArgMemOnly, NoCapture<0>]>,
                                   GCCBuiltin<"__builtin_init_trampoline">;

def int_adjust_trampoline : Intrinsic<[llvm_ptr_ty], [llvm_ptr_ty],
                                      [IntrReadMem, IntrArgMemOnly]>,
                                     GCCBuiltin<"__builtin_adjust_trampoline">;

//===------------------------ Overflow Intrinsics -------------------------===//
//

// Expose the carry flag from add operations on two integrals.
let IntrProperties = [IntrNoMem, IntrSpeculatable, IntrWillReturn] in {
  def int_sadd_with_overflow : Intrinsic<[llvm_anyint_ty,
                                          LLVMScalarOrSameVectorWidth<0, llvm_i1_ty>],
                                         [LLVMMatchType<0>, LLVMMatchType<0>]>;
  def int_uadd_with_overflow : Intrinsic<[llvm_anyint_ty,
                                          LLVMScalarOrSameVectorWidth<0, llvm_i1_ty>],
                                         [LLVMMatchType<0>, LLVMMatchType<0>]>;

  def int_ssub_with_overflow : Intrinsic<[llvm_anyint_ty,
                                          LLVMScalarOrSameVectorWidth<0, llvm_i1_ty>],
                                         [LLVMMatchType<0>, LLVMMatchType<0>]>;
  def int_usub_with_overflow : Intrinsic<[llvm_anyint_ty,
                                          LLVMScalarOrSameVectorWidth<0, llvm_i1_ty>],
                                         [LLVMMatchType<0>, LLVMMatchType<0>]>;

  def int_smul_with_overflow : Intrinsic<[llvm_anyint_ty,
                                          LLVMScalarOrSameVectorWidth<0, llvm_i1_ty>],
                                         [LLVMMatchType<0>, LLVMMatchType<0>]>;
  def int_umul_with_overflow : Intrinsic<[llvm_anyint_ty,
                                          LLVMScalarOrSameVectorWidth<0, llvm_i1_ty>],
                                         [LLVMMatchType<0>, LLVMMatchType<0>]>;
}
//===------------------------- Saturation Arithmetic Intrinsics ---------------------===//
//
def int_sadd_sat : Intrinsic<[llvm_anyint_ty],
                             [LLVMMatchType<0>, LLVMMatchType<0>],
                             [IntrNoMem, IntrSpeculatable, IntrWillReturn, Commutative]>;
def int_uadd_sat : Intrinsic<[llvm_anyint_ty],
                             [LLVMMatchType<0>, LLVMMatchType<0>],
                             [IntrNoMem, IntrSpeculatable, IntrWillReturn, Commutative]>;
def int_ssub_sat : Intrinsic<[llvm_anyint_ty],
                             [LLVMMatchType<0>, LLVMMatchType<0>],
                             [IntrNoMem, IntrSpeculatable, IntrWillReturn]>;
def int_usub_sat : Intrinsic<[llvm_anyint_ty],
                             [LLVMMatchType<0>, LLVMMatchType<0>],
                             [IntrNoMem, IntrSpeculatable, IntrWillReturn]>;

//===------------------------- Fixed Point Arithmetic Intrinsics ---------------------===//
//
def int_smul_fix : Intrinsic<[llvm_anyint_ty],
                             [LLVMMatchType<0>, LLVMMatchType<0>, llvm_i32_ty],
                             [IntrNoMem, IntrSpeculatable, IntrWillReturn, Commutative, ImmArg<2>]>;

def int_umul_fix : Intrinsic<[llvm_anyint_ty],
                             [LLVMMatchType<0>, LLVMMatchType<0>, llvm_i32_ty],
                             [IntrNoMem, IntrSpeculatable, IntrWillReturn, Commutative, ImmArg<2>]>;

def int_sdiv_fix : Intrinsic<[llvm_anyint_ty],
                             [LLVMMatchType<0>, LLVMMatchType<0>, llvm_i32_ty],
                             [IntrNoMem, ImmArg<2>]>;

def int_udiv_fix : Intrinsic<[llvm_anyint_ty],
                             [LLVMMatchType<0>, LLVMMatchType<0>, llvm_i32_ty],
                             [IntrNoMem, ImmArg<2>]>;

//===------------------- Fixed Point Saturation Arithmetic Intrinsics ----------------===//
//
def int_smul_fix_sat : Intrinsic<[llvm_anyint_ty],
                                 [LLVMMatchType<0>, LLVMMatchType<0>, llvm_i32_ty],
                                 [IntrNoMem, IntrSpeculatable, IntrWillReturn, Commutative, ImmArg<2>]>;
def int_umul_fix_sat : Intrinsic<[llvm_anyint_ty],
                                 [LLVMMatchType<0>, LLVMMatchType<0>, llvm_i32_ty],
                                 [IntrNoMem, IntrSpeculatable, IntrWillReturn, Commutative, ImmArg<2>]>;

//===------------------------- Memory Use Markers -------------------------===//
//
def int_lifetime_start  : Intrinsic<[],
                                    [llvm_i64_ty, llvm_anyptr_ty],
                                    [IntrArgMemOnly, IntrWillReturn, NoCapture<1>, ImmArg<0>]>;
def int_lifetime_end    : Intrinsic<[],
                                    [llvm_i64_ty, llvm_anyptr_ty],
                                    [IntrArgMemOnly, IntrWillReturn, NoCapture<1>, ImmArg<0>]>;
def int_invariant_start : Intrinsic<[llvm_descriptor_ty],
                                    [llvm_i64_ty, llvm_anyptr_ty],
                                    [IntrArgMemOnly, IntrWillReturn, NoCapture<1>, ImmArg<0>]>;
def int_invariant_end   : Intrinsic<[],
                                    [llvm_descriptor_ty, llvm_i64_ty,
                                     llvm_anyptr_ty],
                                    [IntrArgMemOnly, IntrWillReturn, NoCapture<2>, ImmArg<1>]>;

// launder.invariant.group can't be marked with 'readnone' (IntrNoMem),
// because it would cause CSE of two barriers with the same argument.
// Inaccessiblememonly says that the barrier doesn't read the argument,
// but it changes state not accessible to this module. This way
// we can DSE through the barrier because it doesn't read the value
// after store. Although the barrier doesn't modify any memory it
// can't be marked as readonly, because it would be possible to
// CSE 2 barriers with store in between.
// The argument also can't be marked with 'returned' attribute, because
// it would remove barrier.
// Note that it is still experimental, which means that its semantics
// might change in the future.
def int_launder_invariant_group : Intrinsic<[llvm_anyptr_ty],
                                            [LLVMMatchType<0>],
                                            [IntrInaccessibleMemOnly, IntrSpeculatable, IntrWillReturn]>;


def int_strip_invariant_group : Intrinsic<[llvm_anyptr_ty],
                                          [LLVMMatchType<0>],
                                          [IntrSpeculatable, IntrNoMem, IntrWillReturn]>;

//===------------------------ Stackmap Intrinsics -------------------------===//
//
def int_experimental_stackmap : Intrinsic<[],
                                  [llvm_i64_ty, llvm_i32_ty, llvm_vararg_ty],
                                  [Throws]>;
def int_experimental_patchpoint_void : Intrinsic<[],
                                                 [llvm_i64_ty, llvm_i32_ty,
                                                  llvm_ptr_ty, llvm_i32_ty,
                                                  llvm_vararg_ty],
                                                  [Throws]>;
def int_experimental_patchpoint_i64 : Intrinsic<[llvm_i64_ty],
                                                [llvm_i64_ty, llvm_i32_ty,
                                                 llvm_ptr_ty, llvm_i32_ty,
                                                 llvm_vararg_ty],
                                                 [Throws]>;


//===------------------------ Garbage Collection Intrinsics ---------------===//
// These are documented in docs/Statepoint.rst

def int_experimental_gc_statepoint : Intrinsic<[llvm_token_ty],
                               [llvm_i64_ty, llvm_i32_ty,
                                llvm_anyptr_ty, llvm_i32_ty,
                                llvm_i32_ty, llvm_vararg_ty],
                                [Throws, ImmArg<0>, ImmArg<1>, ImmArg<3>, ImmArg<4>]>;

def int_experimental_gc_result   : Intrinsic<[llvm_any_ty], [llvm_token_ty],
                                             [IntrReadMem]>;
def int_experimental_gc_relocate : Intrinsic<[llvm_any_ty],
                                [llvm_token_ty, llvm_i32_ty, llvm_i32_ty],
                                [IntrReadMem, ImmArg<1>, ImmArg<2>]>;

//===------------------------ Coroutine Intrinsics ---------------===//
// These are documented in docs/Coroutines.rst

// Coroutine Structure Intrinsics.

def int_coro_id : Intrinsic<[llvm_token_ty], [llvm_i32_ty, llvm_ptr_ty,
                             llvm_ptr_ty, llvm_ptr_ty],
                            [IntrArgMemOnly, IntrReadMem,
                             ReadNone<1>, ReadOnly<2>, NoCapture<2>]>;
def int_coro_id_retcon : Intrinsic<[llvm_token_ty],
    [llvm_i32_ty, llvm_i32_ty, llvm_ptr_ty,
     llvm_ptr_ty, llvm_ptr_ty, llvm_ptr_ty],
    []>;
def int_coro_id_retcon_once : Intrinsic<[llvm_token_ty],
    [llvm_i32_ty, llvm_i32_ty, llvm_ptr_ty,
     llvm_ptr_ty, llvm_ptr_ty, llvm_ptr_ty],
    []>;
def int_coro_alloc : Intrinsic<[llvm_i1_ty], [llvm_token_ty], []>;
def int_coro_begin : Intrinsic<[llvm_ptr_ty], [llvm_token_ty, llvm_ptr_ty],
                               [WriteOnly<1>]>;

def int_coro_free : Intrinsic<[llvm_ptr_ty], [llvm_token_ty, llvm_ptr_ty],
                              [IntrReadMem, IntrArgMemOnly, ReadOnly<1>,
                               NoCapture<1>]>;
def int_coro_end : Intrinsic<[llvm_i1_ty], [llvm_ptr_ty, llvm_i1_ty], []>;

def int_coro_frame : Intrinsic<[llvm_ptr_ty], [], [IntrNoMem]>;
def int_coro_noop : Intrinsic<[llvm_ptr_ty], [], [IntrNoMem]>;
def int_coro_size : Intrinsic<[llvm_anyint_ty], [], [IntrNoMem]>;

def int_coro_save : Intrinsic<[llvm_token_ty], [llvm_ptr_ty], []>;
def int_coro_suspend : Intrinsic<[llvm_i8_ty], [llvm_token_ty, llvm_i1_ty], []>;
def int_coro_suspend_retcon : Intrinsic<[llvm_any_ty], [llvm_vararg_ty], []>;
def int_coro_prepare_retcon : Intrinsic<[llvm_ptr_ty], [llvm_ptr_ty],
                                        [IntrNoMem]>;
def int_coro_alloca_alloc : Intrinsic<[llvm_token_ty],
                                      [llvm_anyint_ty, llvm_i32_ty], []>;
def int_coro_alloca_get : Intrinsic<[llvm_ptr_ty], [llvm_token_ty], []>;
def int_coro_alloca_free : Intrinsic<[], [llvm_token_ty], []>;

def int_coro_param : Intrinsic<[llvm_i1_ty], [llvm_ptr_ty, llvm_ptr_ty],
                               [IntrNoMem, ReadNone<0>, ReadNone<1>]>;

// Coroutine Manipulation Intrinsics.

def int_coro_resume : Intrinsic<[], [llvm_ptr_ty], [Throws]>;
def int_coro_destroy : Intrinsic<[], [llvm_ptr_ty], [Throws]>;
def int_coro_done : Intrinsic<[llvm_i1_ty], [llvm_ptr_ty],
                              [IntrArgMemOnly, ReadOnly<0>, NoCapture<0>]>;
def int_coro_promise : Intrinsic<[llvm_ptr_ty],
                                 [llvm_ptr_ty, llvm_i32_ty, llvm_i1_ty],
                                 [IntrNoMem, NoCapture<0>]>;

// Coroutine Lowering Intrinsics. Used internally by coroutine passes.

def int_coro_subfn_addr : Intrinsic<[llvm_ptr_ty], [llvm_ptr_ty, llvm_i8_ty],
                                    [IntrReadMem, IntrArgMemOnly, ReadOnly<0>,
                                     NoCapture<0>]>;

///===-------------------------- Other Intrinsics --------------------------===//
//
def int_flt_rounds : Intrinsic<[llvm_i32_ty]>,
                     GCCBuiltin<"__builtin_flt_rounds">;
def int_trap : Intrinsic<[], [], [IntrNoReturn, IntrCold]>,
               GCCBuiltin<"__builtin_trap">;
def int_debugtrap : Intrinsic<[]>,
                    GCCBuiltin<"__builtin_debugtrap">;

// Support for dynamic deoptimization (or de-specialization)
def int_experimental_deoptimize : Intrinsic<[llvm_any_ty], [llvm_vararg_ty],
                                            [Throws]>;

// Support for speculative runtime guards
def int_experimental_guard : Intrinsic<[], [llvm_i1_ty, llvm_vararg_ty],
                                       [Throws]>;

// Supports widenable conditions for guards represented as explicit branches.
def int_experimental_widenable_condition : Intrinsic<[llvm_i1_ty], [],
        [IntrInaccessibleMemOnly, IntrWillReturn, IntrSpeculatable]>;

// NOP: calls/invokes to this intrinsic are removed by codegen
def int_donothing : Intrinsic<[], [], [IntrNoMem, IntrWillReturn]>;

// This instruction has no actual effect, though it is treated by the optimizer
// has having opaque side effects. This may be inserted into loops to ensure
// that they are not removed even if they turn out to be empty, for languages
// which specify that infinite loops must be preserved.
def int_sideeffect : Intrinsic<[], [], [IntrInaccessibleMemOnly, IntrWillReturn]>;

// Intrinsics to support half precision floating point format
let IntrProperties = [IntrNoMem, IntrWillReturn] in {
def int_convert_to_fp16   : Intrinsic<[llvm_i16_ty], [llvm_anyfloat_ty]>;
def int_convert_from_fp16 : Intrinsic<[llvm_anyfloat_ty], [llvm_i16_ty]>;
}

// Clear cache intrinsic, default to ignore (ie. emit nothing)
// maps to void __clear_cache() on supporting platforms
def int_clear_cache : Intrinsic<[], [llvm_ptr_ty, llvm_ptr_ty],
                                [], "llvm.clear_cache">;

// Intrinsic to detect whether its argument is a constant.
def int_is_constant : Intrinsic<[llvm_i1_ty], [llvm_any_ty], [IntrNoMem, IntrWillReturn], "llvm.is.constant">;

// Intrinsic to mask out bits of a pointer.
def int_ptrmask: Intrinsic<[llvm_anyptr_ty], [llvm_anyptr_ty, llvm_anyint_ty],
                           [IntrNoMem, IntrSpeculatable, IntrWillReturn]>;

//===-------------------------- Masked Intrinsics -------------------------===//
//
def int_masked_store : Intrinsic<[], [llvm_anyvector_ty,
                                      LLVMAnyPointerType<LLVMMatchType<0>>,
                                      llvm_i32_ty,
                                      LLVMScalarOrSameVectorWidth<0, llvm_i1_ty>],
                                 [IntrArgMemOnly, IntrWillReturn, ImmArg<2>]>;

def int_masked_load  : Intrinsic<[llvm_anyvector_ty],
                                 [LLVMAnyPointerType<LLVMMatchType<0>>, llvm_i32_ty,
                                  LLVMScalarOrSameVectorWidth<0, llvm_i1_ty>, LLVMMatchType<0>],
                                 [IntrReadMem, IntrArgMemOnly, IntrWillReturn, ImmArg<1>]>;

def int_masked_gather: Intrinsic<[llvm_anyvector_ty],
                                 [LLVMVectorOfAnyPointersToElt<0>, llvm_i32_ty,
                                  LLVMScalarOrSameVectorWidth<0, llvm_i1_ty>,
                                  LLVMMatchType<0>],
                                 [IntrReadMem, IntrWillReturn, ImmArg<1>]>;

def int_masked_scatter: Intrinsic<[],
                                  [llvm_anyvector_ty,
                                   LLVMVectorOfAnyPointersToElt<0>, llvm_i32_ty,
                                   LLVMScalarOrSameVectorWidth<0, llvm_i1_ty>],
                                   [IntrWillReturn, ImmArg<2>]>;

def int_masked_expandload: Intrinsic<[llvm_anyvector_ty],
                                     [LLVMPointerToElt<0>,
                                      LLVMScalarOrSameVectorWidth<0, llvm_i1_ty>,
                                      LLVMMatchType<0>],
                                     [IntrReadMem, IntrWillReturn]>;

def int_masked_compressstore: Intrinsic<[],
                                     [llvm_anyvector_ty,
                                      LLVMPointerToElt<0>,
                                      LLVMScalarOrSameVectorWidth<0, llvm_i1_ty>],
                                     [IntrArgMemOnly, IntrWillReturn]>;

// Test whether a pointer is associated with a type metadata identifier.
def int_type_test : Intrinsic<[llvm_i1_ty], [llvm_ptr_ty, llvm_metadata_ty],
                              [IntrNoMem, IntrWillReturn]>;

// Safely loads a function pointer from a virtual table pointer using type metadata.
def int_type_checked_load : Intrinsic<[llvm_ptr_ty, llvm_i1_ty],
                                      [llvm_ptr_ty, llvm_i32_ty, llvm_metadata_ty],
                                      [IntrNoMem, IntrWillReturn]>;

// Create a branch funnel that implements an indirect call to a limited set of
// callees. This needs to be a musttail call.
def int_icall_branch_funnel : Intrinsic<[], [llvm_vararg_ty], []>;

def int_load_relative: Intrinsic<[llvm_ptr_ty], [llvm_ptr_ty, llvm_anyint_ty],
                                 [IntrReadMem, IntrArgMemOnly]>;

def int_hwasan_check_memaccess :
  Intrinsic<[], [llvm_ptr_ty, llvm_ptr_ty, llvm_i32_ty], [IntrInaccessibleMemOnly, ImmArg<2>]>;
def int_hwasan_check_memaccess_shortgranules :
  Intrinsic<[], [llvm_ptr_ty, llvm_ptr_ty, llvm_i32_ty], [IntrInaccessibleMemOnly, ImmArg<2>]>;

// Xray intrinsics
//===----------------------------------------------------------------------===//
// Custom event logging for x-ray.
// Takes a pointer to a string and the length of the string.
def int_xray_customevent : Intrinsic<[], [llvm_ptr_ty, llvm_i32_ty],
                                     [NoCapture<0>, ReadOnly<0>, IntrWriteMem]>;
// Typed event logging for x-ray.
// Takes a numeric type tag, a pointer to a string and the length of the string.
def int_xray_typedevent : Intrinsic<[], [llvm_i16_ty, llvm_ptr_ty, llvm_i32_ty],
                                        [NoCapture<1>, ReadOnly<1>, IntrWriteMem]>;
//===----------------------------------------------------------------------===//

//===------ Memory intrinsics with element-wise atomicity guarantees ------===//
//

// @llvm.memcpy.element.unordered.atomic.*(dest, src, length, elementsize)
def int_memcpy_element_unordered_atomic
    : Intrinsic<[],
                [
                  llvm_anyptr_ty, llvm_anyptr_ty, llvm_anyint_ty, llvm_i32_ty
                ],
                [
                  IntrArgMemOnly, IntrWillReturn, NoCapture<0>, NoCapture<1>, WriteOnly<0>,
                  ReadOnly<1>, ImmArg<3>
                ]>;

// @llvm.memmove.element.unordered.atomic.*(dest, src, length, elementsize)
def int_memmove_element_unordered_atomic
    : Intrinsic<[],
                [
                  llvm_anyptr_ty, llvm_anyptr_ty, llvm_anyint_ty, llvm_i32_ty
                ],
                [
                  IntrArgMemOnly, IntrWillReturn, NoCapture<0>, NoCapture<1>, WriteOnly<0>,
                  ReadOnly<1>, ImmArg<3>
                ]>;

// @llvm.memset.element.unordered.atomic.*(dest, value, length, elementsize)
def int_memset_element_unordered_atomic
    : Intrinsic<[], [ llvm_anyptr_ty, llvm_i8_ty, llvm_anyint_ty, llvm_i32_ty ],
                [ IntrWriteMem, IntrArgMemOnly, IntrWillReturn, NoCapture<0>, WriteOnly<0>,
                  ImmArg<3> ]>;

//===------------------------ Reduction Intrinsics ------------------------===//
//
let IntrProperties = [IntrNoMem, IntrWillReturn] in {
  def int_experimental_vector_reduce_v2_fadd : Intrinsic<[llvm_anyfloat_ty],
                                                         [LLVMMatchType<0>,
                                                          llvm_anyvector_ty]>;
  def int_experimental_vector_reduce_v2_fmul : Intrinsic<[llvm_anyfloat_ty],
                                                         [LLVMMatchType<0>,
                                                          llvm_anyvector_ty]>;
  def int_experimental_vector_reduce_add : Intrinsic<[LLVMVectorElementType<0>],
                                                     [llvm_anyvector_ty]>;
  def int_experimental_vector_reduce_mul : Intrinsic<[LLVMVectorElementType<0>],
                                                     [llvm_anyvector_ty]>;
  def int_experimental_vector_reduce_and : Intrinsic<[LLVMVectorElementType<0>],
                                                     [llvm_anyvector_ty]>;
  def int_experimental_vector_reduce_or : Intrinsic<[LLVMVectorElementType<0>],
                                                    [llvm_anyvector_ty]>;
  def int_experimental_vector_reduce_xor : Intrinsic<[LLVMVectorElementType<0>],
                                                     [llvm_anyvector_ty]>;
  def int_experimental_vector_reduce_smax : Intrinsic<[LLVMVectorElementType<0>],
                                                      [llvm_anyvector_ty]>;
  def int_experimental_vector_reduce_smin : Intrinsic<[LLVMVectorElementType<0>],
                                                      [llvm_anyvector_ty]>;
  def int_experimental_vector_reduce_umax : Intrinsic<[LLVMVectorElementType<0>],
                                                      [llvm_anyvector_ty]>;
  def int_experimental_vector_reduce_umin : Intrinsic<[LLVMVectorElementType<0>],
                                                      [llvm_anyvector_ty]>;
  def int_experimental_vector_reduce_fmax : Intrinsic<[LLVMVectorElementType<0>],
                                                      [llvm_anyvector_ty]>;
  def int_experimental_vector_reduce_fmin : Intrinsic<[LLVMVectorElementType<0>],
                                                      [llvm_anyvector_ty]>;
}

//===----- Matrix intrinsics ---------------------------------------------===//

def int_matrix_transpose : Intrinsic<[llvm_anyvector_ty],
                                     [LLVMMatchType<0>,
                                     llvm_i32_ty,
                                     llvm_i32_ty],
                                     [IntrNoMem, IntrSpeculatable,
                                      IntrWillReturn, ImmArg<1>, ImmArg<2>]>;

def int_matrix_multiply : Intrinsic<[llvm_anyvector_ty],
                                    [llvm_anyvector_ty,
                                     llvm_anyvector_ty,
                                     llvm_i32_ty,
                                     llvm_i32_ty,
                                     llvm_i32_ty],
                                    [IntrNoMem, IntrSpeculatable,
                                     IntrWillReturn, ImmArg<2>, ImmArg<3>,
                                     ImmArg<4>]>;

def int_matrix_columnwise_load : Intrinsic<[llvm_anyvector_ty],
                                           [LLVMAnyPointerType<LLVMMatchType<0>>,
                                            llvm_i32_ty,
                                            llvm_i32_ty,
                                            llvm_i32_ty],
                                           [IntrReadMem, IntrWillReturn,
                                            ImmArg<2>, ImmArg<3>]>;

def int_matrix_columnwise_store : Intrinsic<[],
                                            [llvm_anyvector_ty,
                                             LLVMAnyPointerType<LLVMMatchType<0>>,
                                             llvm_i32_ty,
                                             llvm_i32_ty,
                                             llvm_i32_ty],
                                            [WriteOnly<1>, IntrWillReturn,
                                             ImmArg<3>, ImmArg<4>]>;

//===---------- Intrinsics to control hardware supported loops ----------===//

// Specify that the value given is the number of iterations that the next loop
// will execute.
def int_set_loop_iterations :
  Intrinsic<[], [llvm_anyint_ty], [IntrNoDuplicate]>;

// Specify that the value given is the number of iterations that the next loop
// will execute. Also test that the given count is not zero, allowing it to
// control entry to a 'while' loop.
def int_test_set_loop_iterations :
  Intrinsic<[llvm_i1_ty], [llvm_anyint_ty], [IntrNoDuplicate]>;

// Decrement loop counter by the given argument. Return false if the loop
// should exit.
def int_loop_decrement :
  Intrinsic<[llvm_i1_ty], [llvm_anyint_ty], [IntrNoDuplicate]>;

// Decrement the first operand (the loop counter) by the second operand (the
// maximum number of elements processed in an iteration). Return the remaining
// number of iterations still to be executed. This is effectively a sub which
// can be used with a phi, icmp and br to control the number of iterations
// executed, as usual. Any optimisations are allowed to treat it is a sub, and
// it's scevable, so it's the backends responsibility to handle cases where it
// may be optimised.
def int_loop_decrement_reg :
  Intrinsic<[llvm_anyint_ty],
            [llvm_anyint_ty, llvm_anyint_ty], [IntrNoDuplicate]>;

//===----- Intrinsics that are used to provide predicate information -----===//

def int_ssa_copy : Intrinsic<[llvm_any_ty], [LLVMMatchType<0>],
                             [IntrNoMem, Returned<0>]>;

//===------- Intrinsics that are used to preserve debug information -------===//

def int_preserve_array_access_index : Intrinsic<[llvm_anyptr_ty],
                                                [llvm_anyptr_ty, llvm_i32_ty,
                                                 llvm_i32_ty],
                                                [IntrNoMem, ImmArg<1>, ImmArg<2>]>;
def int_preserve_union_access_index : Intrinsic<[llvm_anyptr_ty],
                                                [llvm_anyptr_ty, llvm_i32_ty],
                                                [IntrNoMem, ImmArg<1>]>;
def int_preserve_struct_access_index : Intrinsic<[llvm_anyptr_ty],
                                                 [llvm_anyptr_ty, llvm_i32_ty,
                                                  llvm_i32_ty],
                                                 [IntrNoMem, ImmArg<1>,
                                                  ImmArg<2>]>;

<<<<<<< HEAD
//===----------------- Pointer Authentication Intrinsics ------------------===//
//

// Sign an unauthenticated pointer (with a raw address as its value), using
// the specified key and discriminator.
// Returns the first operand, with a signature embedded instead of known bits.
def int_ptrauth_sign : Intrinsic<[llvm_anyint_ty],
                                 [LLVMMatchType<0>, llvm_i32_ty,
                                  LLVMMatchType<0>],
                                 [IntrNoMem,ImmArg<1>]>;

// Authenticate a signed pointer, using the specified key and discriminator.
// Returns the first operand, with the signature bits removed.
// If the signature isn't valid, this returns an invalid, poisoned pointer.
def int_ptrauth_auth : Intrinsic<[llvm_anyint_ty],
                                 [LLVMMatchType<0>, llvm_i32_ty,
                                  LLVMMatchType<0>],
                                 [IntrNoMem,ImmArg<1>]>;

// Authenticate a signed pointer (using the first set of key/discriminator),
// and resign it (using the second).
// This is a combined form of @llvm.ptrauth.sign and @llvm.ptrauth.auth, with
// an additional integrity guarantee on the intermediate value.
def int_ptrauth_resign : Intrinsic<[llvm_anyint_ty],
                                   [LLVMMatchType<0>, llvm_i32_ty,
                                    LLVMMatchType<0>, llvm_i32_ty,
                                    LLVMMatchType<0>],
                                   [IntrNoMem,ImmArg<1>,ImmArg<3>]>;

// Strip the embedded signature out of a signed pointer.
// This behaves like @llvm.ptrauth.auth, but doesn't check for the validity of
// the embedded signature.
def int_ptrauth_strip : Intrinsic<[llvm_anyint_ty],
                                  [LLVMMatchType<0>, llvm_i32_ty],
                                  [IntrNoMem,ImmArg<1>]>;

// Blend a small integer discriminator with an address discriminator, producing
// a new discriminator value.
def int_ptrauth_blend : Intrinsic<[llvm_anyint_ty],
                                  [LLVMMatchType<0>, LLVMMatchType<0>],
                                  [IntrNoMem]>;

// Compute the signature of a value, using a given discriminator.
// This differs from @llvm.ptrauth.sign in that it doesn't embed the computed
// signature in the pointer, but instead returns it as a standalone value.
// That allows it to be used to sign non-pointer data: in that sense, it is
// generic.  There is no generic @llvm.ptrauth.auth: instead, the signature
// can be computed using @llvm.ptrauth.sign_generic, and compared separately.
def int_ptrauth_sign_generic : Intrinsic<[llvm_anyint_ty],
                                         [LLVMMatchType<0>, LLVMMatchType<0>],
                                         [IntrNoMem]>;
=======
//===---------- Intrinsics to query properties of scalable vectors --------===//
def int_vscale : Intrinsic<[llvm_anyint_ty], [], [IntrNoMem]>;

//===----------------------------------------------------------------------===//
>>>>>>> 67d4c992

//===----------------------------------------------------------------------===//
// Target-specific intrinsics
//===----------------------------------------------------------------------===//

include "llvm/IR/IntrinsicsPowerPC.td"
include "llvm/IR/IntrinsicsX86.td"
include "llvm/IR/IntrinsicsARM.td"
include "llvm/IR/IntrinsicsAArch64.td"
include "llvm/IR/IntrinsicsXCore.td"
include "llvm/IR/IntrinsicsHexagon.td"
include "llvm/IR/IntrinsicsNVVM.td"
include "llvm/IR/IntrinsicsMips.td"
include "llvm/IR/IntrinsicsAMDGPU.td"
include "llvm/IR/IntrinsicsBPF.td"
include "llvm/IR/IntrinsicsSystemZ.td"
include "llvm/IR/IntrinsicsWebAssembly.td"
include "llvm/IR/IntrinsicsRISCV.td"<|MERGE_RESOLUTION|>--- conflicted
+++ resolved
@@ -1342,7 +1342,6 @@
                                                  [IntrNoMem, ImmArg<1>,
                                                   ImmArg<2>]>;
 
-<<<<<<< HEAD
 //===----------------- Pointer Authentication Intrinsics ------------------===//
 //
 
@@ -1394,12 +1393,11 @@
 def int_ptrauth_sign_generic : Intrinsic<[llvm_anyint_ty],
                                          [LLVMMatchType<0>, LLVMMatchType<0>],
                                          [IntrNoMem]>;
-=======
+
 //===---------- Intrinsics to query properties of scalable vectors --------===//
 def int_vscale : Intrinsic<[llvm_anyint_ty], [], [IntrNoMem]>;
 
 //===----------------------------------------------------------------------===//
->>>>>>> 67d4c992
 
 //===----------------------------------------------------------------------===//
 // Target-specific intrinsics
