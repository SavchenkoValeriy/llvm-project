//===- llvm/LLVMContext.h - Class for managing "global" state ---*- C++ -*-===//
//
// Part of the LLVM Project, under the Apache License v2.0 with LLVM Exceptions.
// See https://llvm.org/LICENSE.txt for license information.
// SPDX-License-Identifier: Apache-2.0 WITH LLVM-exception
//
//===----------------------------------------------------------------------===//
//
// This file declares LLVMContext, a container of "global" state in LLVM, such
// as the global type and constant uniquing tables.
//
//===----------------------------------------------------------------------===//

#ifndef LLVM_IR_LLVMCONTEXT_H
#define LLVM_IR_LLVMCONTEXT_H

#include "llvm-c/Types.h"
#include "llvm/IR/DiagnosticHandler.h"
#include "llvm/Support/CBindingWrapping.h"
#include <cstdint>
#include <memory>
#include <string>

namespace llvm {

class DiagnosticInfo;
enum DiagnosticSeverity : char;
class Function;
class Instruction;
class LLVMContextImpl;
class Module;
class OptPassGate;
template <typename T> class SmallVectorImpl;
class SMDiagnostic;
class StringRef;
class Twine;
class LLVMRemarkStreamer;
class raw_ostream;

namespace remarks {
class RemarkStreamer;
}

namespace SyncScope {

typedef uint8_t ID;

/// Known synchronization scope IDs, which always have the same value.  All
/// synchronization scope IDs that LLVM has special knowledge of are listed
/// here.  Additionally, this scheme allows LLVM to efficiently check for
/// specific synchronization scope ID without comparing strings.
enum {
  /// Synchronized with respect to signal handlers executing in the same thread.
  SingleThread = 0,

  /// Synchronized with respect to all concurrently executing threads.
  System = 1
};

} // end namespace SyncScope

/// This is an important class for using LLVM in a threaded context.  It
/// (opaquely) owns and manages the core "global" data of LLVM's core
/// infrastructure, including the type and constant uniquing tables.
/// LLVMContext itself provides no locking guarantees, so you should be careful
/// to have one context per thread.
class LLVMContext {
public:
  LLVMContextImpl *const pImpl;
  LLVMContext();
  LLVMContext(LLVMContext &) = delete;
  LLVMContext &operator=(const LLVMContext &) = delete;
  ~LLVMContext();

  // Pinned metadata names, which always have the same value.  This is a
  // compile-time performance optimization, not a correctness optimization.
  enum : unsigned {
#define LLVM_FIXED_MD_KIND(EnumID, Name, Value) EnumID = Value,
#include "llvm/IR/FixedMetadataKinds.def"
#undef LLVM_FIXED_MD_KIND
  };

  /// Known operand bundle tag IDs, which always have the same value.  All
  /// operand bundle tags that LLVM has special knowledge of are listed here.
  /// Additionally, this scheme allows LLVM to efficiently check for specific
  /// operand bundle tags without comparing strings. Keep this in sync with
  /// LLVMContext::LLVMContext().
  enum : unsigned {
    OB_deopt = 0,         // "deopt"
    OB_funclet = 1,       // "funclet"
    OB_gc_transition = 2, // "gc-transition"
    OB_cfguardtarget = 3, // "cfguardtarget"
<<<<<<< HEAD
    OB_ptrauth = 4,       // "ptrauth"
=======
    OB_preallocated = 4,  // "preallocated"
>>>>>>> 3b0450ac
  };

  /// getMDKindID - Return a unique non-zero ID for the specified metadata kind.
  /// This ID is uniqued across modules in the current LLVMContext.
  unsigned getMDKindID(StringRef Name) const;

  /// getMDKindNames - Populate client supplied SmallVector with the name for
  /// custom metadata IDs registered in this LLVMContext.
  void getMDKindNames(SmallVectorImpl<StringRef> &Result) const;

  /// getOperandBundleTags - Populate client supplied SmallVector with the
  /// bundle tags registered in this LLVMContext.  The bundle tags are ordered
  /// by increasing bundle IDs.
  /// \see LLVMContext::getOperandBundleTagID
  void getOperandBundleTags(SmallVectorImpl<StringRef> &Result) const;

  /// getOperandBundleTagID - Maps a bundle tag to an integer ID.  Every bundle
  /// tag registered with an LLVMContext has an unique ID.
  uint32_t getOperandBundleTagID(StringRef Tag) const;

  /// getOrInsertSyncScopeID - Maps synchronization scope name to
  /// synchronization scope ID.  Every synchronization scope registered with
  /// LLVMContext has unique ID except pre-defined ones.
  SyncScope::ID getOrInsertSyncScopeID(StringRef SSN);

  /// getSyncScopeNames - Populates client supplied SmallVector with
  /// synchronization scope names registered with LLVMContext.  Synchronization
  /// scope names are ordered by increasing synchronization scope IDs.
  void getSyncScopeNames(SmallVectorImpl<StringRef> &SSNs) const;

  /// Define the GC for a function
  void setGC(const Function &Fn, std::string GCName);

  /// Return the GC for a function
  const std::string &getGC(const Function &Fn);

  /// Remove the GC for a function
  void deleteGC(const Function &Fn);

  /// Return true if the Context runtime configuration is set to discard all
  /// value names. When true, only GlobalValue names will be available in the
  /// IR.
  bool shouldDiscardValueNames() const;

  /// Set the Context runtime configuration to discard all value name (but
  /// GlobalValue). Clients can use this flag to save memory and runtime,
  /// especially in release mode.
  void setDiscardValueNames(bool Discard);

  /// Whether there is a string map for uniquing debug info
  /// identifiers across the context.  Off by default.
  bool isODRUniquingDebugTypes() const;
  void enableDebugTypeODRUniquing();
  void disableDebugTypeODRUniquing();

  using InlineAsmDiagHandlerTy = void (*)(const SMDiagnostic&, void *Context,
                                          unsigned LocCookie);

  /// Defines the type of a yield callback.
  /// \see LLVMContext::setYieldCallback.
  using YieldCallbackTy = void (*)(LLVMContext *Context, void *OpaqueHandle);

  /// setInlineAsmDiagnosticHandler - This method sets a handler that is invoked
  /// when problems with inline asm are detected by the backend.  The first
  /// argument is a function pointer and the second is a context pointer that
  /// gets passed into the DiagHandler.
  ///
  /// LLVMContext doesn't take ownership or interpret either of these
  /// pointers.
  void setInlineAsmDiagnosticHandler(InlineAsmDiagHandlerTy DiagHandler,
                                     void *DiagContext = nullptr);

  /// getInlineAsmDiagnosticHandler - Return the diagnostic handler set by
  /// setInlineAsmDiagnosticHandler.
  InlineAsmDiagHandlerTy getInlineAsmDiagnosticHandler() const;

  /// getInlineAsmDiagnosticContext - Return the diagnostic context set by
  /// setInlineAsmDiagnosticHandler.
  void *getInlineAsmDiagnosticContext() const;

  /// setDiagnosticHandlerCallBack - This method sets a handler call back
  /// that is invoked when the backend needs to report anything to the user.
  /// The first argument is a function pointer and the second is a context pointer
  /// that gets passed into the DiagHandler.  The third argument should be set to
  /// true if the handler only expects enabled diagnostics.
  ///
  /// LLVMContext doesn't take ownership or interpret either of these
  /// pointers.
  void setDiagnosticHandlerCallBack(
      DiagnosticHandler::DiagnosticHandlerTy DiagHandler,
      void *DiagContext = nullptr, bool RespectFilters = false);

  /// setDiagnosticHandler - This method sets unique_ptr to object of DiagnosticHandler
  /// to provide custom diagnostic handling. The first argument is unique_ptr of object
  /// of type DiagnosticHandler or a derived of that.   The third argument should be
  /// set to true if the handler only expects enabled diagnostics.
  ///
  /// Ownership of this pointer is moved to LLVMContextImpl.
  void setDiagnosticHandler(std::unique_ptr<DiagnosticHandler> &&DH,
                            bool RespectFilters = false);

  /// getDiagnosticHandlerCallBack - Return the diagnostic handler call back set by
  /// setDiagnosticHandlerCallBack.
  DiagnosticHandler::DiagnosticHandlerTy getDiagnosticHandlerCallBack() const;

  /// getDiagnosticContext - Return the diagnostic context set by
  /// setDiagnosticContext.
  void *getDiagnosticContext() const;

  /// getDiagHandlerPtr - Returns const raw pointer of DiagnosticHandler set by
  /// setDiagnosticHandler.
  const DiagnosticHandler *getDiagHandlerPtr() const;

  /// getDiagnosticHandler - transfers owenership of DiagnosticHandler unique_ptr
  /// to caller.
  std::unique_ptr<DiagnosticHandler> getDiagnosticHandler();

  /// Return if a code hotness metric should be included in optimization
  /// diagnostics.
  bool getDiagnosticsHotnessRequested() const;
  /// Set if a code hotness metric should be included in optimization
  /// diagnostics.
  void setDiagnosticsHotnessRequested(bool Requested);

  /// Return the minimum hotness value a diagnostic would need in order
  /// to be included in optimization diagnostics. If there is no minimum, this
  /// returns None.
  uint64_t getDiagnosticsHotnessThreshold() const;

  /// Set the minimum hotness value a diagnostic needs in order to be
  /// included in optimization diagnostics.
  void setDiagnosticsHotnessThreshold(uint64_t Threshold);

  /// The "main remark streamer" used by all the specialized remark streamers.
  /// This streamer keeps generic remark metadata in memory throughout the life
  /// of the LLVMContext. This metadata may be emitted in a section in object
  /// files depending on the format requirements.
  ///
  /// All specialized remark streamers should convert remarks to
  /// llvm::remarks::Remark and emit them through this streamer.
  remarks::RemarkStreamer *getMainRemarkStreamer();
  const remarks::RemarkStreamer *getMainRemarkStreamer() const;
  void setMainRemarkStreamer(
      std::unique_ptr<remarks::RemarkStreamer> MainRemarkStreamer);

  /// The "LLVM remark streamer" used by LLVM to serialize remark diagnostics
  /// comming from IR and MIR passes.
  ///
  /// If it does not exist, diagnostics are not saved in a file but only emitted
  /// via the diagnostic handler.
  LLVMRemarkStreamer *getLLVMRemarkStreamer();
  const LLVMRemarkStreamer *getLLVMRemarkStreamer() const;
  void
  setLLVMRemarkStreamer(std::unique_ptr<LLVMRemarkStreamer> RemarkStreamer);

  /// Get the prefix that should be printed in front of a diagnostic of
  ///        the given \p Severity
  static const char *getDiagnosticMessagePrefix(DiagnosticSeverity Severity);

  /// Report a message to the currently installed diagnostic handler.
  ///
  /// This function returns, in particular in the case of error reporting
  /// (DI.Severity == \a DS_Error), so the caller should leave the compilation
  /// process in a self-consistent state, even though the generated code
  /// need not be correct.
  ///
  /// The diagnostic message will be implicitly prefixed with a severity keyword
  /// according to \p DI.getSeverity(), i.e., "error: " for \a DS_Error,
  /// "warning: " for \a DS_Warning, and "note: " for \a DS_Note.
  void diagnose(const DiagnosticInfo &DI);

  /// Registers a yield callback with the given context.
  ///
  /// The yield callback function may be called by LLVM to transfer control back
  /// to the client that invoked the LLVM compilation. This can be used to yield
  /// control of the thread, or perform periodic work needed by the client.
  /// There is no guaranteed frequency at which callbacks must occur; in fact,
  /// the client is not guaranteed to ever receive this callback. It is at the
  /// sole discretion of LLVM to do so and only if it can guarantee that
  /// suspending the thread won't block any forward progress in other LLVM
  /// contexts in the same process.
  ///
  /// At a suspend point, the state of the current LLVM context is intentionally
  /// undefined. No assumptions about it can or should be made. Only LLVM
  /// context API calls that explicitly state that they can be used during a
  /// yield callback are allowed to be used. Any other API calls into the
  /// context are not supported until the yield callback function returns
  /// control to LLVM. Other LLVM contexts are unaffected by this restriction.
  void setYieldCallback(YieldCallbackTy Callback, void *OpaqueHandle);

  /// Calls the yield callback (if applicable).
  ///
  /// This transfers control of the current thread back to the client, which may
  /// suspend the current thread. Only call this method when LLVM doesn't hold
  /// any global mutex or cannot block the execution in another LLVM context.
  void yield();

  /// emitError - Emit an error message to the currently installed error handler
  /// with optional location information.  This function returns, so code should
  /// be prepared to drop the erroneous construct on the floor and "not crash".
  /// The generated code need not be correct.  The error message will be
  /// implicitly prefixed with "error: " and should not end with a ".".
  void emitError(unsigned LocCookie, const Twine &ErrorStr);
  void emitError(const Instruction *I, const Twine &ErrorStr);
  void emitError(const Twine &ErrorStr);

  /// Access the object which can disable optional passes and individual
  /// optimizations at compile time.
  OptPassGate &getOptPassGate() const;

  /// Set the object which can disable optional passes and individual
  /// optimizations at compile time.
  ///
  /// The lifetime of the object must be guaranteed to extend as long as the
  /// LLVMContext is used by compilation.
  void setOptPassGate(OptPassGate&);

private:
  // Module needs access to the add/removeModule methods.
  friend class Module;

  /// addModule - Register a module as being instantiated in this context.  If
  /// the context is deleted, the module will be deleted as well.
  void addModule(Module*);

  /// removeModule - Unregister a module from this context.
  void removeModule(Module*);
};

// Create wrappers for C Binding types (see CBindingWrapping.h).
DEFINE_SIMPLE_CONVERSION_FUNCTIONS(LLVMContext, LLVMContextRef)

/* Specialized opaque context conversions.
 */
inline LLVMContext **unwrap(LLVMContextRef* Tys) {
  return reinterpret_cast<LLVMContext**>(Tys);
}

inline LLVMContextRef *wrap(const LLVMContext **Tys) {
  return reinterpret_cast<LLVMContextRef*>(const_cast<LLVMContext**>(Tys));
}

} // end namespace llvm

#endif // LLVM_IR_LLVMCONTEXT_H<|MERGE_RESOLUTION|>--- conflicted
+++ resolved
@@ -90,11 +90,8 @@
     OB_funclet = 1,       // "funclet"
     OB_gc_transition = 2, // "gc-transition"
     OB_cfguardtarget = 3, // "cfguardtarget"
-<<<<<<< HEAD
-    OB_ptrauth = 4,       // "ptrauth"
-=======
     OB_preallocated = 4,  // "preallocated"
->>>>>>> 3b0450ac
+    OB_ptrauth = 5,       // "ptrauth"
   };
 
   /// getMDKindID - Return a unique non-zero ID for the specified metadata kind.
