//===- AARCH64TargetParser.def - AARCH64 target parsing defines ---------*- C++ -*-===//
//
//                     The LLVM Compiler Infrastructure
//
// This file is distributed under the University of Illinois Open Source
// License. See LICENSE.TXT for details.
//
//===----------------------------------------------------------------------===//
//
// This file provides defines to build up the AARCH64 target parser's logic.
//
//===----------------------------------------------------------------------===//

// NOTE: NO INCLUDE GUARD DESIRED!

#ifndef AARCH64_ARCH
#define AARCH64_ARCH(NAME, ID, CPU_ATTR, SUB_ARCH, ARCH_ATTR, ARCH_FPU, ARCH_BASE_EXT)
#endif
AARCH64_ARCH("invalid", INVALID, "", "",
             ARMBuildAttrs::CPUArch::v8_A, FK_NONE, AArch64::AEK_NONE)
AARCH64_ARCH("armv8-a", ARMV8A, "8-A", "v8", ARMBuildAttrs::CPUArch::v8_A,
             FK_CRYPTO_NEON_FP_ARMV8,
             (AArch64::AEK_CRYPTO | AArch64::AEK_FP | AArch64::AEK_SIMD))
AARCH64_ARCH("armv8.1-a", ARMV8_1A, "8.1-A", "v8.1a",
             ARMBuildAttrs::CPUArch::v8_A, FK_CRYPTO_NEON_FP_ARMV8,
             (AArch64::AEK_CRC | AArch64::AEK_CRYPTO | AArch64::AEK_FP |
              AArch64::AEK_SIMD | AArch64::AEK_LSE))
AARCH64_ARCH("armv8.2-a", ARMV8_2A, "8.2-A", "v8.2a",
             ARMBuildAttrs::CPUArch::v8_A, FK_CRYPTO_NEON_FP_ARMV8,
             (AArch64::AEK_CRC | AArch64::AEK_CRYPTO | AArch64::AEK_FP |
<<<<<<< HEAD
=======
              AArch64::AEK_SIMD | AArch64::AEK_RAS | AArch64::AEK_LSE |
              AArch64::AEK_DOTPROD))
AARCH64_ARCH("armv8.3-a", ARMV8_3A, "8.3-A", "v8.3a",
             ARMBuildAttrs::CPUArch::v8_A, FK_CRYPTO_NEON_FP_ARMV8,
             (AArch64::AEK_CRC | AArch64::AEK_CRYPTO | AArch64::AEK_FP |
>>>>>>> 71a474d5
              AArch64::AEK_SIMD | AArch64::AEK_RAS | AArch64::AEK_LSE))
#undef AARCH64_ARCH

#ifndef AARCH64_ARCH_EXT_NAME
#define AARCH64_ARCH_EXT_NAME(NAME, ID, FEATURE, NEGFEATURE)
#endif
// FIXME: This would be nicer were it tablegen
AARCH64_ARCH_EXT_NAME("invalid",  AArch64::AEK_INVALID,  nullptr,  nullptr)
AARCH64_ARCH_EXT_NAME("none",     AArch64::AEK_NONE,     nullptr,  nullptr)
AARCH64_ARCH_EXT_NAME("crc",      AArch64::AEK_CRC,      "+crc",   "-crc")
AARCH64_ARCH_EXT_NAME("lse",      AArch64::AEK_LSE,      "+lse",   "-lse")
AARCH64_ARCH_EXT_NAME("crypto",   AArch64::AEK_CRYPTO,   "+crypto","-crypto")
AARCH64_ARCH_EXT_NAME("fp",       AArch64::AEK_FP,       "+fp-armv8",  "-fp-armv8")
AARCH64_ARCH_EXT_NAME("simd",     AArch64::AEK_SIMD,     "+neon",  "-neon")
AARCH64_ARCH_EXT_NAME("fp16",     AArch64::AEK_FP16,     "+fullfp16",  "-fullfp16")
AARCH64_ARCH_EXT_NAME("profile",  AArch64::AEK_PROFILE,  "+spe",  "-spe")
AARCH64_ARCH_EXT_NAME("ras",      AArch64::AEK_RAS,      "+ras",  "-ras")
AARCH64_ARCH_EXT_NAME("sve",      AArch64::AEK_SVE,      "+sve",  "-sve")
#undef AARCH64_ARCH_EXT_NAME

#ifndef AARCH64_CPU_NAME
#define AARCH64_CPU_NAME(NAME, ID, DEFAULT_FPU, IS_DEFAULT, DEFAULT_EXT)
#endif
AARCH64_CPU_NAME("cortex-a35", ARMV8A, FK_CRYPTO_NEON_FP_ARMV8, false,
                (AArch64::AEK_CRC))
AARCH64_CPU_NAME("cortex-a53", ARMV8A, FK_CRYPTO_NEON_FP_ARMV8, true,
                (AArch64::AEK_CRC))
AARCH64_CPU_NAME("cortex-a57", ARMV8A, FK_CRYPTO_NEON_FP_ARMV8, false,
                (AArch64::AEK_CRC))
AARCH64_CPU_NAME("cortex-a72", ARMV8A, FK_CRYPTO_NEON_FP_ARMV8, false,
                (AArch64::AEK_CRC))
AARCH64_CPU_NAME("cortex-a73", ARMV8A, FK_CRYPTO_NEON_FP_ARMV8, false,
                (AArch64::AEK_CRC))
AARCH64_CPU_NAME("cyclone", ARMV8A, FK_CRYPTO_NEON_FP_ARMV8, false,
                (AArch64::AEK_NONE))
AARCH64_CPU_NAME("exynos-m1", ARMV8A, FK_CRYPTO_NEON_FP_ARMV8, false,
                (AArch64::AEK_CRC))
AARCH64_CPU_NAME("exynos-m2", ARMV8A, FK_CRYPTO_NEON_FP_ARMV8, false,
                (AArch64::AEK_CRC))
AARCH64_CPU_NAME("exynos-m3", ARMV8A, FK_CRYPTO_NEON_FP_ARMV8, false,
                (AArch64::AEK_CRC))
AARCH64_CPU_NAME("falkor", ARMV8A, FK_CRYPTO_NEON_FP_ARMV8, false,
                (AArch64::AEK_CRC))
AARCH64_CPU_NAME("kryo", ARMV8A, FK_CRYPTO_NEON_FP_ARMV8, false,
                (AArch64::AEK_CRC))
AARCH64_CPU_NAME("thunderx2t99", ARMV8_1A, FK_CRYPTO_NEON_FP_ARMV8, false,
                (AArch64::AEK_NONE))
AARCH64_CPU_NAME("thunderx", ARMV8A, FK_CRYPTO_NEON_FP_ARMV8, false,
                (AArch64::AEK_CRC | AArch64::AEK_PROFILE))
AARCH64_CPU_NAME("thunderxt88", ARMV8A, FK_CRYPTO_NEON_FP_ARMV8, false,
                (AArch64::AEK_CRC | AArch64::AEK_PROFILE))
AARCH64_CPU_NAME("thunderxt81", ARMV8A, FK_CRYPTO_NEON_FP_ARMV8, false,
                (AArch64::AEK_CRC | AArch64::AEK_PROFILE))
AARCH64_CPU_NAME("thunderxt83", ARMV8A, FK_CRYPTO_NEON_FP_ARMV8, false,
                (AArch64::AEK_CRC | AArch64::AEK_PROFILE))
// Invalid CPU
AARCH64_CPU_NAME("invalid", INVALID, FK_INVALID, true, AArch64::AEK_INVALID)
#undef AARCH64_CPU_NAME<|MERGE_RESOLUTION|>--- conflicted
+++ resolved
@@ -28,14 +28,11 @@
 AARCH64_ARCH("armv8.2-a", ARMV8_2A, "8.2-A", "v8.2a",
              ARMBuildAttrs::CPUArch::v8_A, FK_CRYPTO_NEON_FP_ARMV8,
              (AArch64::AEK_CRC | AArch64::AEK_CRYPTO | AArch64::AEK_FP |
-<<<<<<< HEAD
-=======
               AArch64::AEK_SIMD | AArch64::AEK_RAS | AArch64::AEK_LSE |
               AArch64::AEK_DOTPROD))
 AARCH64_ARCH("armv8.3-a", ARMV8_3A, "8.3-A", "v8.3a",
              ARMBuildAttrs::CPUArch::v8_A, FK_CRYPTO_NEON_FP_ARMV8,
              (AArch64::AEK_CRC | AArch64::AEK_CRYPTO | AArch64::AEK_FP |
->>>>>>> 71a474d5
               AArch64::AEK_SIMD | AArch64::AEK_RAS | AArch64::AEK_LSE))
 #undef AARCH64_ARCH
 
@@ -48,6 +45,7 @@
 AARCH64_ARCH_EXT_NAME("crc",      AArch64::AEK_CRC,      "+crc",   "-crc")
 AARCH64_ARCH_EXT_NAME("lse",      AArch64::AEK_LSE,      "+lse",   "-lse")
 AARCH64_ARCH_EXT_NAME("crypto",   AArch64::AEK_CRYPTO,   "+crypto","-crypto")
+AARCH64_ARCH_EXT_NAME("dotprod",  AArch64::AEK_DOTPROD,  "+dotprod","-dotprod")
 AARCH64_ARCH_EXT_NAME("fp",       AArch64::AEK_FP,       "+fp-armv8",  "-fp-armv8")
 AARCH64_ARCH_EXT_NAME("simd",     AArch64::AEK_SIMD,     "+neon",  "-neon")
 AARCH64_ARCH_EXT_NAME("fp16",     AArch64::AEK_FP16,     "+fullfp16",  "-fullfp16")
