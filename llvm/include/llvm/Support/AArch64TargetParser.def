//===- AARCH64TargetParser.def - AARCH64 target parsing defines ---------*- C++ -*-===//
//
// Part of the LLVM Project, under the Apache License v2.0 with LLVM Exceptions.
// See https://llvm.org/LICENSE.txt for license information.
// SPDX-License-Identifier: Apache-2.0 WITH LLVM-exception
//
//===----------------------------------------------------------------------===//
//
// This file provides defines to build up the AARCH64 target parser's logic.
//
//===----------------------------------------------------------------------===//

// NOTE: NO INCLUDE GUARD DESIRED!

#ifndef AARCH64_ARCH
#define AARCH64_ARCH(NAME, ID, CPU_ATTR, SUB_ARCH, ARCH_ATTR, ARCH_FPU, ARCH_BASE_EXT)
#endif
AARCH64_ARCH("invalid", INVALID, "", "",
             ARMBuildAttrs::CPUArch::v8_A, FK_NONE, AArch64::AEK_NONE)
AARCH64_ARCH("armv8-a", ARMV8A, "8-A", "v8", ARMBuildAttrs::CPUArch::v8_A,
             FK_CRYPTO_NEON_FP_ARMV8,
             (AArch64::AEK_CRYPTO | AArch64::AEK_FP | AArch64::AEK_SIMD))
AARCH64_ARCH("armv8.1-a", ARMV8_1A, "8.1-A", "v8.1a",
             ARMBuildAttrs::CPUArch::v8_A, FK_CRYPTO_NEON_FP_ARMV8,
             (AArch64::AEK_CRC | AArch64::AEK_CRYPTO | AArch64::AEK_FP |
              AArch64::AEK_SIMD | AArch64::AEK_LSE | AArch64::AEK_RDM))
AARCH64_ARCH("armv8.2-a", ARMV8_2A, "8.2-A", "v8.2a",
             ARMBuildAttrs::CPUArch::v8_A, FK_CRYPTO_NEON_FP_ARMV8,
             (AArch64::AEK_CRC | AArch64::AEK_CRYPTO | AArch64::AEK_FP |
              AArch64::AEK_SIMD | AArch64::AEK_RAS | AArch64::AEK_LSE |
              AArch64::AEK_RDM))
AARCH64_ARCH("armv8.3-a", ARMV8_3A, "8.3-A", "v8.3a",
             ARMBuildAttrs::CPUArch::v8_A, FK_CRYPTO_NEON_FP_ARMV8,
             (AArch64::AEK_CRC | AArch64::AEK_CRYPTO | AArch64::AEK_FP |
              AArch64::AEK_SIMD | AArch64::AEK_RAS | AArch64::AEK_LSE |
              AArch64::AEK_RDM | AArch64::AEK_RCPC))
AARCH64_ARCH("armv8.4-a", ARMV8_4A, "8.4-A", "v8.4a",
             ARMBuildAttrs::CPUArch::v8_A, FK_CRYPTO_NEON_FP_ARMV8,
             (AArch64::AEK_CRC | AArch64::AEK_CRYPTO | AArch64::AEK_FP |
              AArch64::AEK_SIMD | AArch64::AEK_RAS | AArch64::AEK_LSE |
              AArch64::AEK_RDM | AArch64::AEK_RCPC | AArch64::AEK_DOTPROD))
AARCH64_ARCH("armv8.5-a", ARMV8_5A, "8.5-A", "v8.5a",
             ARMBuildAttrs::CPUArch::v8_A, FK_CRYPTO_NEON_FP_ARMV8,
             (AArch64::AEK_CRC | AArch64::AEK_CRYPTO | AArch64::AEK_FP |
              AArch64::AEK_SIMD | AArch64::AEK_RAS | AArch64::AEK_LSE |
              AArch64::AEK_RDM | AArch64::AEK_RCPC | AArch64::AEK_DOTPROD))
#undef AARCH64_ARCH

#ifndef AARCH64_ARCH_EXT_NAME
#define AARCH64_ARCH_EXT_NAME(NAME, ID, FEATURE, NEGFEATURE)
#endif
// FIXME: This would be nicer were it tablegen
AARCH64_ARCH_EXT_NAME("invalid",      AArch64::AEK_INVALID,     nullptr,  nullptr)
AARCH64_ARCH_EXT_NAME("none",         AArch64::AEK_NONE,        nullptr,  nullptr)
AARCH64_ARCH_EXT_NAME("crc",          AArch64::AEK_CRC,         "+crc",   "-crc")
AARCH64_ARCH_EXT_NAME("lse",          AArch64::AEK_LSE,         "+lse",   "-lse")
AARCH64_ARCH_EXT_NAME("rdm",          AArch64::AEK_RDM,         "+rdm",   "-rdm")
AARCH64_ARCH_EXT_NAME("crypto",       AArch64::AEK_CRYPTO,      "+crypto","-crypto")
AARCH64_ARCH_EXT_NAME("sm4",          AArch64::AEK_SM4,         "+sm4",   "-sm4")
AARCH64_ARCH_EXT_NAME("sha3",         AArch64::AEK_SHA3,        "+sha3",  "-sha3")
AARCH64_ARCH_EXT_NAME("sha2",         AArch64::AEK_SHA2,        "+sha2",  "-sha2")
AARCH64_ARCH_EXT_NAME("aes",          AArch64::AEK_AES,         "+aes",   "-aes")
AARCH64_ARCH_EXT_NAME("dotprod",      AArch64::AEK_DOTPROD,     "+dotprod","-dotprod")
AARCH64_ARCH_EXT_NAME("fp",           AArch64::AEK_FP,          "+fp-armv8",  "-fp-armv8")
AARCH64_ARCH_EXT_NAME("simd",         AArch64::AEK_SIMD,        "+neon",  "-neon")
AARCH64_ARCH_EXT_NAME("fp16",         AArch64::AEK_FP16,        "+fullfp16",  "-fullfp16")
AARCH64_ARCH_EXT_NAME("fp16fml",      AArch64::AEK_FP16FML,     "+fp16fml", "-fp16fml")
AARCH64_ARCH_EXT_NAME("profile",      AArch64::AEK_PROFILE,     "+spe",  "-spe")
AARCH64_ARCH_EXT_NAME("ras",          AArch64::AEK_RAS,         "+ras",  "-ras")
AARCH64_ARCH_EXT_NAME("sve",          AArch64::AEK_SVE,         "+sve",  "-sve")
AARCH64_ARCH_EXT_NAME("sve2",         AArch64::AEK_SVE2,        "+sve2", "-sve2")
AARCH64_ARCH_EXT_NAME("sve2-aes",     AArch64::AEK_SVE2AES,     "+sve2-aes", "-sve2-aes")
AARCH64_ARCH_EXT_NAME("sve2-sm4",     AArch64::AEK_SVE2SM4,     "+sve2-sm4", "-sve2-sm4")
AARCH64_ARCH_EXT_NAME("sve2-sha3",    AArch64::AEK_SVE2SHA3,    "+sve2-sha3", "-sve2-sha3")
AARCH64_ARCH_EXT_NAME("sve2-bitperm", AArch64::AEK_SVE2BITPERM, "+sve2-bitperm", "-sve2-bitperm")
AARCH64_ARCH_EXT_NAME("rcpc",         AArch64::AEK_RCPC,        "+rcpc", "-rcpc")
AARCH64_ARCH_EXT_NAME("rng",          AArch64::AEK_RAND,        "+rand",  "-rand")
AARCH64_ARCH_EXT_NAME("memtag",       AArch64::AEK_MTE,         "+mte",   "-mte")
AARCH64_ARCH_EXT_NAME("ssbs",         AArch64::AEK_SSBS,        "+ssbs",  "-ssbs")
AARCH64_ARCH_EXT_NAME("sb",           AArch64::AEK_SB,          "+sb",    "-sb")
AARCH64_ARCH_EXT_NAME("predres",      AArch64::AEK_PREDRES,     "+predres", "-predres")
AARCH64_ARCH_EXT_NAME("tme",          AArch64::AEK_TME,         "+tme",   "-tme")
#undef AARCH64_ARCH_EXT_NAME

#ifndef AARCH64_CPU_NAME
#define AARCH64_CPU_NAME(NAME, ID, DEFAULT_FPU, IS_DEFAULT, DEFAULT_EXT)
#endif
AARCH64_CPU_NAME("cortex-a35", ARMV8A, FK_CRYPTO_NEON_FP_ARMV8, false,
                 (AArch64::AEK_CRC))
AARCH64_CPU_NAME("cortex-a53", ARMV8A, FK_CRYPTO_NEON_FP_ARMV8, true,
                 (AArch64::AEK_CRC))
AARCH64_CPU_NAME("cortex-a55", ARMV8_2A, FK_CRYPTO_NEON_FP_ARMV8, false,
                 (AArch64::AEK_FP16 | AArch64::AEK_DOTPROD | AArch64::AEK_RCPC))
AARCH64_CPU_NAME("cortex-a57", ARMV8A, FK_CRYPTO_NEON_FP_ARMV8, false,
                 (AArch64::AEK_CRC))
AARCH64_CPU_NAME("cortex-a65", ARMV8_2A, FK_CRYPTO_NEON_FP_ARMV8, false,
                 (AArch64::AEK_DOTPROD | AArch64::AEK_FP16 | AArch64::AEK_RAS |
                  AArch64::AEK_RCPC | AArch64::AEK_SSBS))
AARCH64_CPU_NAME("cortex-a65ae", ARMV8_2A, FK_CRYPTO_NEON_FP_ARMV8, false,
                 (AArch64::AEK_DOTPROD | AArch64::AEK_FP16 | AArch64::AEK_RAS |
                  AArch64::AEK_RCPC | AArch64::AEK_SSBS))
AARCH64_CPU_NAME("cortex-a72", ARMV8A, FK_CRYPTO_NEON_FP_ARMV8, false,
                 (AArch64::AEK_CRC))
AARCH64_CPU_NAME("cortex-a73", ARMV8A, FK_CRYPTO_NEON_FP_ARMV8, false,
                 (AArch64::AEK_CRC))
AARCH64_CPU_NAME("cortex-a75", ARMV8_2A, FK_CRYPTO_NEON_FP_ARMV8, false,
                 (AArch64::AEK_FP16 | AArch64::AEK_DOTPROD | AArch64::AEK_RCPC))
AARCH64_CPU_NAME("cortex-a76", ARMV8_2A, FK_CRYPTO_NEON_FP_ARMV8, false,
                 (AArch64::AEK_FP16 | AArch64::AEK_DOTPROD | AArch64::AEK_RCPC |
                  AArch64::AEK_SSBS))
AARCH64_CPU_NAME("cortex-a76ae", ARMV8_2A, FK_CRYPTO_NEON_FP_ARMV8, false,
                 (AArch64::AEK_FP16 | AArch64::AEK_DOTPROD | AArch64::AEK_RCPC |
                  AArch64::AEK_SSBS))
AARCH64_CPU_NAME("neoverse-e1", ARMV8_2A, FK_CRYPTO_NEON_FP_ARMV8, false,
                 (AArch64::AEK_DOTPROD | AArch64::AEK_FP16 | AArch64::AEK_RAS |
                  AArch64::AEK_RCPC | AArch64::AEK_SSBS))
AARCH64_CPU_NAME("neoverse-n1", ARMV8_2A, FK_CRYPTO_NEON_FP_ARMV8, false,
                 (AArch64::AEK_DOTPROD | AArch64::AEK_FP16 |
                  AArch64::AEK_PROFILE | AArch64::AEK_RAS | AArch64::AEK_RCPC |
                  AArch64::AEK_SSBS))
AARCH64_CPU_NAME("cyclone", ARMV8A, FK_CRYPTO_NEON_FP_ARMV8, false,
                 (AArch64::AEK_NONE))
<<<<<<< HEAD
AARCH64_CPU_NAME("vortex", ARMV8_3A, FK_CRYPTO_NEON_FP_ARMV8, false,
                 (AArch64::AEK_FP16))
AARCH64_CPU_NAME("lightning", ARMV8_4A, FK_CRYPTO_NEON_FP_ARMV8, false,
                 (AArch64::AEK_FP16 | AArch64::AEK_FP16FML))
=======
AARCH64_CPU_NAME("apple-a7", ARMV8A, FK_CRYPTO_NEON_FP_ARMV8, false,
                 (AArch64::AEK_NONE))
AARCH64_CPU_NAME("apple-a8", ARMV8A, FK_CRYPTO_NEON_FP_ARMV8, false,
                 (AArch64::AEK_NONE))
AARCH64_CPU_NAME("apple-a9", ARMV8A, FK_CRYPTO_NEON_FP_ARMV8, false,
                 (AArch64::AEK_NONE))
AARCH64_CPU_NAME("apple-a10", ARMV8A, FK_CRYPTO_NEON_FP_ARMV8, false,
                 (AArch64::AEK_CRC | AArch64::AEK_RDM))
AARCH64_CPU_NAME("apple-a11", ARMV8_2A, FK_CRYPTO_NEON_FP_ARMV8, false,
                 (AArch64::AEK_NONE))
AARCH64_CPU_NAME("apple-a12", ARMV8_3A, FK_CRYPTO_NEON_FP_ARMV8, false,
                 (AArch64::AEK_FP16))
AARCH64_CPU_NAME("apple-a13", ARMV8_4A, FK_CRYPTO_NEON_FP_ARMV8, false,
                 (AArch64::AEK_FP16 | AArch64::AEK_FP16FML))
AARCH64_CPU_NAME("apple-s4", ARMV8_3A, FK_CRYPTO_NEON_FP_ARMV8, false,
                 (AArch64::AEK_FP16))
AARCH64_CPU_NAME("apple-s5", ARMV8_3A, FK_CRYPTO_NEON_FP_ARMV8, false,
                 (AArch64::AEK_FP16))
>>>>>>> 903e5c30
AARCH64_CPU_NAME("exynos-m3", ARMV8A, FK_CRYPTO_NEON_FP_ARMV8, false,
                 (AArch64::AEK_CRC))
AARCH64_CPU_NAME("exynos-m4", ARMV8_2A, FK_CRYPTO_NEON_FP_ARMV8, false,
                 (AArch64::AEK_DOTPROD | AArch64::AEK_FP16))
AARCH64_CPU_NAME("exynos-m5", ARMV8_2A, FK_CRYPTO_NEON_FP_ARMV8, false,
                 (AArch64::AEK_DOTPROD | AArch64::AEK_FP16))
AARCH64_CPU_NAME("falkor", ARMV8A, FK_CRYPTO_NEON_FP_ARMV8, false,
                 (AArch64::AEK_CRC | AArch64::AEK_RDM))
AARCH64_CPU_NAME("saphira", ARMV8_3A, FK_CRYPTO_NEON_FP_ARMV8, false,
                 (AArch64::AEK_PROFILE))
AARCH64_CPU_NAME("kryo", ARMV8A, FK_CRYPTO_NEON_FP_ARMV8, false,
                 (AArch64::AEK_CRC))
AARCH64_CPU_NAME("thunderx2t99", ARMV8_1A, FK_CRYPTO_NEON_FP_ARMV8, false,
                 (AArch64::AEK_NONE))
AARCH64_CPU_NAME("thunderx", ARMV8A, FK_CRYPTO_NEON_FP_ARMV8, false,
                 (AArch64::AEK_CRC | AArch64::AEK_PROFILE))
AARCH64_CPU_NAME("thunderxt88", ARMV8A, FK_CRYPTO_NEON_FP_ARMV8, false,
                 (AArch64::AEK_CRC | AArch64::AEK_PROFILE))
AARCH64_CPU_NAME("thunderxt81", ARMV8A, FK_CRYPTO_NEON_FP_ARMV8, false,
                 (AArch64::AEK_CRC | AArch64::AEK_PROFILE))
AARCH64_CPU_NAME("thunderxt83", ARMV8A, FK_CRYPTO_NEON_FP_ARMV8, false,
                 (AArch64::AEK_CRC | AArch64::AEK_PROFILE))
AARCH64_CPU_NAME("tsv110", ARMV8_2A, FK_CRYPTO_NEON_FP_ARMV8, false,
                 (AArch64::AEK_DOTPROD |
                  AArch64::AEK_FP16 | AArch64::AEK_FP16FML |
                  AArch64::AEK_PROFILE))
// Invalid CPU
AARCH64_CPU_NAME("invalid", INVALID, FK_INVALID, true, AArch64::AEK_INVALID)
#undef AARCH64_CPU_NAME<|MERGE_RESOLUTION|>--- conflicted
+++ resolved
@@ -120,12 +120,10 @@
                   AArch64::AEK_SSBS))
 AARCH64_CPU_NAME("cyclone", ARMV8A, FK_CRYPTO_NEON_FP_ARMV8, false,
                  (AArch64::AEK_NONE))
-<<<<<<< HEAD
 AARCH64_CPU_NAME("vortex", ARMV8_3A, FK_CRYPTO_NEON_FP_ARMV8, false,
                  (AArch64::AEK_FP16))
 AARCH64_CPU_NAME("lightning", ARMV8_4A, FK_CRYPTO_NEON_FP_ARMV8, false,
                  (AArch64::AEK_FP16 | AArch64::AEK_FP16FML))
-=======
 AARCH64_CPU_NAME("apple-a7", ARMV8A, FK_CRYPTO_NEON_FP_ARMV8, false,
                  (AArch64::AEK_NONE))
 AARCH64_CPU_NAME("apple-a8", ARMV8A, FK_CRYPTO_NEON_FP_ARMV8, false,
@@ -144,7 +142,6 @@
                  (AArch64::AEK_FP16))
 AARCH64_CPU_NAME("apple-s5", ARMV8_3A, FK_CRYPTO_NEON_FP_ARMV8, false,
                  (AArch64::AEK_FP16))
->>>>>>> 903e5c30
 AARCH64_CPU_NAME("exynos-m3", ARMV8A, FK_CRYPTO_NEON_FP_ARMV8, false,
                  (AArch64::AEK_CRC))
 AARCH64_CPU_NAME("exynos-m4", ARMV8_2A, FK_CRYPTO_NEON_FP_ARMV8, false,
