//===- llvm/Support/CodeGenCWrappers.h - CodeGen C Wrappers -----*- C++ -*-===//
//
//                     The LLVM Compiler Infrastructure
//
// This file is distributed under the University of Illinois Open Source
// License. See LICENSE.TXT for details.
//
//===----------------------------------------------------------------------===//
//
// This file defines C bindings wrappers for enums in llvm/Support/CodeGen.h
// that need them.  The wrappers are separated to avoid adding an indirect
// dependency on llvm/Config/Targets.def to CodeGen.h.
//
//===----------------------------------------------------------------------===//

#ifndef LLVM_SUPPORT_CODEGENCWRAPPERS_H
#define LLVM_SUPPORT_CODEGENCWRAPPERS_H

#include "llvm-c/TargetMachine.h"
#include "llvm/Support/CodeGen.h"
#include "llvm/Support/ErrorHandling.h"

namespace llvm {

inline CodeModel::Model unwrap(LLVMCodeModel Model) {
  switch (Model) {
<<<<<<< HEAD
=======
  case LLVMCodeModelJITDefault:
    JIT = true;
    LLVM_FALLTHROUGH;
>>>>>>> 51296593
  case LLVMCodeModelDefault:
    return CodeModel::Default;
  case LLVMCodeModelJITDefault:
    return CodeModel::JITDefault;
  case LLVMCodeModelSmall:
    return CodeModel::Small;
  case LLVMCodeModelKernel:
    return CodeModel::Kernel;
  case LLVMCodeModelMedium:
    return CodeModel::Medium;
  case LLVMCodeModelLarge:
    return CodeModel::Large;
  }
  return CodeModel::Default;
}

inline LLVMCodeModel wrap(CodeModel::Model Model) {
  switch (Model) {
  case CodeModel::Default:
    return LLVMCodeModelDefault;
  case CodeModel::JITDefault:
    return LLVMCodeModelJITDefault;
  case CodeModel::Small:
    return LLVMCodeModelSmall;
  case CodeModel::Kernel:
    return LLVMCodeModelKernel;
  case CodeModel::Medium:
    return LLVMCodeModelMedium;
  case CodeModel::Large:
    return LLVMCodeModelLarge;
  }
  llvm_unreachable("Bad CodeModel!");
}

} // end llvm namespace

#endif
<|MERGE_RESOLUTION|>--- conflicted
+++ resolved
@@ -22,18 +22,14 @@
 
 namespace llvm {
 
-inline CodeModel::Model unwrap(LLVMCodeModel Model) {
+inline Optional<CodeModel::Model> unwrap(LLVMCodeModel Model, bool &JIT) {
+  JIT = false;
   switch (Model) {
-<<<<<<< HEAD
-=======
   case LLVMCodeModelJITDefault:
     JIT = true;
     LLVM_FALLTHROUGH;
->>>>>>> 51296593
   case LLVMCodeModelDefault:
-    return CodeModel::Default;
-  case LLVMCodeModelJITDefault:
-    return CodeModel::JITDefault;
+    return None;
   case LLVMCodeModelSmall:
     return CodeModel::Small;
   case LLVMCodeModelKernel:
@@ -43,15 +39,11 @@
   case LLVMCodeModelLarge:
     return CodeModel::Large;
   }
-  return CodeModel::Default;
+  return CodeModel::Small;
 }
 
 inline LLVMCodeModel wrap(CodeModel::Model Model) {
   switch (Model) {
-  case CodeModel::Default:
-    return LLVMCodeModelDefault;
-  case CodeModel::JITDefault:
-    return LLVMCodeModelJITDefault;
   case CodeModel::Small:
     return LLVMCodeModelSmall;
   case CodeModel::Kernel:
