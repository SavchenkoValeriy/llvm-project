//===-- llvm/Support/MachO.h - The MachO file format ------------*- C++ -*-===//
//
//                     The LLVM Compiler Infrastructure
//
// This file is distributed under the University of Illinois Open Source
// License. See LICENSE.TXT for details.
//
//===----------------------------------------------------------------------===//
//
// This file defines manifest constants for the MachO object file format.
//
//===----------------------------------------------------------------------===//

#ifndef LLVM_SUPPORT_MACHO_H
#define LLVM_SUPPORT_MACHO_H

#include "llvm/Support/Compiler.h"
#include "llvm/Support/DataTypes.h"
#include "llvm/Support/Host.h"

namespace llvm {
  namespace MachO {
    // Enums from <mach-o/loader.h>
    enum : uint32_t {
      // Constants for the "magic" field in llvm::MachO::mach_header and
      // llvm::MachO::mach_header_64
      MH_MAGIC    = 0xFEEDFACEu,
      MH_CIGAM    = 0xCEFAEDFEu,
      MH_MAGIC_64 = 0xFEEDFACFu,
      MH_CIGAM_64 = 0xCFFAEDFEu,
      FAT_MAGIC   = 0xCAFEBABEu,
      FAT_CIGAM   = 0xBEBAFECAu
    };

    enum HeaderFileType {
      // Constants for the "filetype" field in llvm::MachO::mach_header and
      // llvm::MachO::mach_header_64
      MH_OBJECT      = 0x1u,
      MH_EXECUTE     = 0x2u,
      MH_FVMLIB      = 0x3u,
      MH_CORE        = 0x4u,
      MH_PRELOAD     = 0x5u,
      MH_DYLIB       = 0x6u,
      MH_DYLINKER    = 0x7u,
      MH_BUNDLE      = 0x8u,
      MH_DYLIB_STUB  = 0x9u,
      MH_DSYM        = 0xAu,
      MH_KEXT_BUNDLE = 0xBu
    };

    enum {
      // Constant bits for the "flags" field in llvm::MachO::mach_header and
      // llvm::MachO::mach_header_64
      MH_NOUNDEFS                = 0x00000001u,
      MH_INCRLINK                = 0x00000002u,
      MH_DYLDLINK                = 0x00000004u,
      MH_BINDATLOAD              = 0x00000008u,
      MH_PREBOUND                = 0x00000010u,
      MH_SPLIT_SEGS              = 0x00000020u,
      MH_LAZY_INIT               = 0x00000040u,
      MH_TWOLEVEL                = 0x00000080u,
      MH_FORCE_FLAT              = 0x00000100u,
      MH_NOMULTIDEFS             = 0x00000200u,
      MH_NOFIXPREBINDING         = 0x00000400u,
      MH_PREBINDABLE             = 0x00000800u,
      MH_ALLMODSBOUND            = 0x00001000u,
      MH_SUBSECTIONS_VIA_SYMBOLS = 0x00002000u,
      MH_CANONICAL               = 0x00004000u,
      MH_WEAK_DEFINES            = 0x00008000u,
      MH_BINDS_TO_WEAK           = 0x00010000u,
      MH_ALLOW_STACK_EXECUTION   = 0x00020000u,
      MH_ROOT_SAFE               = 0x00040000u,
      MH_SETUID_SAFE             = 0x00080000u,
      MH_NO_REEXPORTED_DYLIBS    = 0x00100000u,
      MH_PIE                     = 0x00200000u,
      MH_DEAD_STRIPPABLE_DYLIB   = 0x00400000u,
      MH_HAS_TLV_DESCRIPTORS     = 0x00800000u,
      MH_NO_HEAP_EXECUTION       = 0x01000000u,
      MH_APP_EXTENSION_SAFE      = 0x02000000u
    };

    enum : uint32_t {
      // Flags for the "cmd" field in llvm::MachO::load_command
      LC_REQ_DYLD    = 0x80000000u
    };

#define HANDLE_LOAD_COMMAND(LoadCommandName, LoadCommandValue) \
    LoadCommandName = LoadCommandValue,

    enum LoadCommandType : uint32_t {
      #include "llvm/Support/MachO.def"
    };

#undef HANDLE_LOAD_COMMAND

    enum : uint32_t {
      // Constant bits for the "flags" field in llvm::MachO::segment_command
      SG_HIGHVM              = 0x1u,
      SG_FVMLIB              = 0x2u,
      SG_NORELOC             = 0x4u,
      SG_PROTECTED_VERSION_1 = 0x8u,

      // Constant masks for the "flags" field in llvm::MachO::section and
      // llvm::MachO::section_64
      SECTION_TYPE           = 0x000000ffu, // SECTION_TYPE
      SECTION_ATTRIBUTES     = 0xffffff00u, // SECTION_ATTRIBUTES
      SECTION_ATTRIBUTES_USR = 0xff000000u, // SECTION_ATTRIBUTES_USR
      SECTION_ATTRIBUTES_SYS = 0x00ffff00u  // SECTION_ATTRIBUTES_SYS
    };

    /// These are the section type and attributes fields.  A MachO section can
    /// have only one Type, but can have any of the attributes specified.
    enum SectionType : uint32_t {
      // Constant masks for the "flags[7:0]" field in llvm::MachO::section and
      // llvm::MachO::section_64 (mask "flags" with SECTION_TYPE)

      /// S_REGULAR - Regular section.
      S_REGULAR                             = 0x00u,
      /// S_ZEROFILL - Zero fill on demand section.
      S_ZEROFILL                            = 0x01u,
      /// S_CSTRING_LITERALS - Section with literal C strings.
      S_CSTRING_LITERALS                    = 0x02u,
      /// S_4BYTE_LITERALS - Section with 4 byte literals.
      S_4BYTE_LITERALS                      = 0x03u,
      /// S_8BYTE_LITERALS - Section with 8 byte literals.
      S_8BYTE_LITERALS                      = 0x04u,
      /// S_LITERAL_POINTERS - Section with pointers to literals.
      S_LITERAL_POINTERS                    = 0x05u,
      /// S_NON_LAZY_SYMBOL_POINTERS - Section with non-lazy symbol pointers.
      S_NON_LAZY_SYMBOL_POINTERS            = 0x06u,
      /// S_LAZY_SYMBOL_POINTERS - Section with lazy symbol pointers.
      S_LAZY_SYMBOL_POINTERS                = 0x07u,
      /// S_SYMBOL_STUBS - Section with symbol stubs, byte size of stub in
      /// the Reserved2 field.
      S_SYMBOL_STUBS                        = 0x08u,
      /// S_MOD_INIT_FUNC_POINTERS - Section with only function pointers for
      /// initialization.
      S_MOD_INIT_FUNC_POINTERS              = 0x09u,
      /// S_MOD_TERM_FUNC_POINTERS - Section with only function pointers for
      /// termination.
      S_MOD_TERM_FUNC_POINTERS              = 0x0au,
      /// S_COALESCED - Section contains symbols that are to be coalesced.
      S_COALESCED                           = 0x0bu,
      /// S_GB_ZEROFILL - Zero fill on demand section (that can be larger than 4
      /// gigabytes).
      S_GB_ZEROFILL                         = 0x0cu,
      /// S_INTERPOSING - Section with only pairs of function pointers for
      /// interposing.
      S_INTERPOSING                         = 0x0du,
      /// S_16BYTE_LITERALS - Section with only 16 byte literals.
      S_16BYTE_LITERALS                     = 0x0eu,
      /// S_DTRACE_DOF - Section contains DTrace Object Format.
      S_DTRACE_DOF                          = 0x0fu,
      /// S_LAZY_DYLIB_SYMBOL_POINTERS - Section with lazy symbol pointers to
      /// lazy loaded dylibs.
      S_LAZY_DYLIB_SYMBOL_POINTERS          = 0x10u,
      /// S_THREAD_LOCAL_REGULAR - Thread local data section.
      S_THREAD_LOCAL_REGULAR                = 0x11u,
      /// S_THREAD_LOCAL_ZEROFILL - Thread local zerofill section.
      S_THREAD_LOCAL_ZEROFILL               = 0x12u,
      /// S_THREAD_LOCAL_VARIABLES - Section with thread local variable
      /// structure data.
      S_THREAD_LOCAL_VARIABLES              = 0x13u,
      /// S_THREAD_LOCAL_VARIABLE_POINTERS - Section with pointers to thread
      /// local structures.
      S_THREAD_LOCAL_VARIABLE_POINTERS      = 0x14u,
      /// S_THREAD_LOCAL_INIT_FUNCTION_POINTERS - Section with thread local
      /// variable initialization pointers to functions.
      S_THREAD_LOCAL_INIT_FUNCTION_POINTERS = 0x15u,

      LAST_KNOWN_SECTION_TYPE = S_THREAD_LOCAL_INIT_FUNCTION_POINTERS
    };

    enum : uint32_t {
      // Constant masks for the "flags[31:24]" field in llvm::MachO::section and
      // llvm::MachO::section_64 (mask "flags" with SECTION_ATTRIBUTES_USR)

      /// S_ATTR_PURE_INSTRUCTIONS - Section contains only true machine
      /// instructions.
      S_ATTR_PURE_INSTRUCTIONS   = 0x80000000u,
      /// S_ATTR_NO_TOC - Section contains coalesced symbols that are not to be
      /// in a ranlib table of contents.
      S_ATTR_NO_TOC              = 0x40000000u,
      /// S_ATTR_STRIP_STATIC_SYMS - Ok to strip static symbols in this section
      /// in files with the MY_DYLDLINK flag.
      S_ATTR_STRIP_STATIC_SYMS   = 0x20000000u,
      /// S_ATTR_NO_DEAD_STRIP - No dead stripping.
      S_ATTR_NO_DEAD_STRIP       = 0x10000000u,
      /// S_ATTR_LIVE_SUPPORT - Blocks are live if they reference live blocks.
      S_ATTR_LIVE_SUPPORT        = 0x08000000u,
      /// S_ATTR_SELF_MODIFYING_CODE - Used with i386 code stubs written on by
      /// dyld.
      S_ATTR_SELF_MODIFYING_CODE = 0x04000000u,
      /// S_ATTR_DEBUG - A debug section.
      S_ATTR_DEBUG               = 0x02000000u,

      // Constant masks for the "flags[23:8]" field in llvm::MachO::section and
      // llvm::MachO::section_64 (mask "flags" with SECTION_ATTRIBUTES_SYS)

      /// S_ATTR_SOME_INSTRUCTIONS - Section contains some machine instructions.
      S_ATTR_SOME_INSTRUCTIONS   = 0x00000400u,
      /// S_ATTR_EXT_RELOC - Section has external relocation entries.
      S_ATTR_EXT_RELOC           = 0x00000200u,
      /// S_ATTR_LOC_RELOC - Section has local relocation entries.
      S_ATTR_LOC_RELOC           = 0x00000100u,

      // Constant masks for the value of an indirect symbol in an indirect
      // symbol table
      INDIRECT_SYMBOL_LOCAL = 0x80000000u,
      INDIRECT_SYMBOL_ABS   = 0x40000000u
    };

    enum DataRegionType {
      // Constants for the "kind" field in a data_in_code_entry structure
      DICE_KIND_DATA             = 1u,
      DICE_KIND_JUMP_TABLE8      = 2u,
      DICE_KIND_JUMP_TABLE16     = 3u,
      DICE_KIND_JUMP_TABLE32     = 4u,
      DICE_KIND_ABS_JUMP_TABLE32 = 5u
    };

    enum RebaseType {
      REBASE_TYPE_POINTER         = 1u,
      REBASE_TYPE_TEXT_ABSOLUTE32 = 2u,
      REBASE_TYPE_TEXT_PCREL32    = 3u
    };

    enum {
      REBASE_OPCODE_MASK    = 0xF0u,
      REBASE_IMMEDIATE_MASK = 0x0Fu
    };

    enum RebaseOpcode {
      REBASE_OPCODE_DONE                               = 0x00u,
      REBASE_OPCODE_SET_TYPE_IMM                       = 0x10u,
      REBASE_OPCODE_SET_SEGMENT_AND_OFFSET_ULEB        = 0x20u,
      REBASE_OPCODE_ADD_ADDR_ULEB                      = 0x30u,
      REBASE_OPCODE_ADD_ADDR_IMM_SCALED                = 0x40u,
      REBASE_OPCODE_DO_REBASE_IMM_TIMES                = 0x50u,
      REBASE_OPCODE_DO_REBASE_ULEB_TIMES               = 0x60u,
      REBASE_OPCODE_DO_REBASE_ADD_ADDR_ULEB            = 0x70u,
      REBASE_OPCODE_DO_REBASE_ULEB_TIMES_SKIPPING_ULEB = 0x80u
    };

    enum BindType {
      BIND_TYPE_POINTER         = 1u,
      BIND_TYPE_TEXT_ABSOLUTE32 = 2u,
      BIND_TYPE_TEXT_PCREL32    = 3u
    };

    enum BindSpecialDylib {
      BIND_SPECIAL_DYLIB_SELF            =  0,
      BIND_SPECIAL_DYLIB_MAIN_EXECUTABLE = -1,
      BIND_SPECIAL_DYLIB_FLAT_LOOKUP     = -2
    };

    enum {
      BIND_SYMBOL_FLAGS_WEAK_IMPORT         = 0x1u,
      BIND_SYMBOL_FLAGS_NON_WEAK_DEFINITION = 0x8u,

      BIND_OPCODE_MASK                      = 0xF0u,
      BIND_IMMEDIATE_MASK                   = 0x0Fu
    };

    enum BindOpcode {
      BIND_OPCODE_DONE                             = 0x00u,
      BIND_OPCODE_SET_DYLIB_ORDINAL_IMM            = 0x10u,
      BIND_OPCODE_SET_DYLIB_ORDINAL_ULEB           = 0x20u,
      BIND_OPCODE_SET_DYLIB_SPECIAL_IMM            = 0x30u,
      BIND_OPCODE_SET_SYMBOL_TRAILING_FLAGS_IMM    = 0x40u,
      BIND_OPCODE_SET_TYPE_IMM                     = 0x50u,
      BIND_OPCODE_SET_ADDEND_SLEB                  = 0x60u,
      BIND_OPCODE_SET_SEGMENT_AND_OFFSET_ULEB      = 0x70u,
      BIND_OPCODE_ADD_ADDR_ULEB                    = 0x80u,
      BIND_OPCODE_DO_BIND                          = 0x90u,
      BIND_OPCODE_DO_BIND_ADD_ADDR_ULEB            = 0xA0u,
      BIND_OPCODE_DO_BIND_ADD_ADDR_IMM_SCALED      = 0xB0u,
      BIND_OPCODE_DO_BIND_ULEB_TIMES_SKIPPING_ULEB = 0xC0u
    };

    enum {
      EXPORT_SYMBOL_FLAGS_KIND_MASK           = 0x03u,
      EXPORT_SYMBOL_FLAGS_WEAK_DEFINITION     = 0x04u,
      EXPORT_SYMBOL_FLAGS_REEXPORT            = 0x08u,
      EXPORT_SYMBOL_FLAGS_STUB_AND_RESOLVER   = 0x10u
    };

    enum ExportSymbolKind {
      EXPORT_SYMBOL_FLAGS_KIND_REGULAR        = 0x00u,
      EXPORT_SYMBOL_FLAGS_KIND_THREAD_LOCAL   = 0x01u,
      EXPORT_SYMBOL_FLAGS_KIND_ABSOLUTE       = 0x02u
    };

    enum {
      // Constant masks for the "n_type" field in llvm::MachO::nlist and
      // llvm::MachO::nlist_64
      N_STAB = 0xe0,
      N_PEXT = 0x10,
      N_TYPE = 0x0e,
      N_EXT  = 0x01
    };

    enum NListType {
      // Constants for the "n_type & N_TYPE" llvm::MachO::nlist and
      // llvm::MachO::nlist_64
      N_UNDF = 0x0u,
      N_ABS  = 0x2u,
      N_SECT = 0xeu,
      N_PBUD = 0xcu,
      N_INDR = 0xau
    };

    enum SectionOrdinal {
      // Constants for the "n_sect" field in llvm::MachO::nlist and
      // llvm::MachO::nlist_64
      NO_SECT  = 0u,
      MAX_SECT = 0xffu
    };

    enum {
      // Constant masks for the "n_desc" field in llvm::MachO::nlist and
      // llvm::MachO::nlist_64
      // The low 3 bits are the for the REFERENCE_TYPE.
      REFERENCE_TYPE                            = 0x7,
      REFERENCE_FLAG_UNDEFINED_NON_LAZY         = 0,
      REFERENCE_FLAG_UNDEFINED_LAZY             = 1,
      REFERENCE_FLAG_DEFINED                    = 2,
      REFERENCE_FLAG_PRIVATE_DEFINED            = 3,
      REFERENCE_FLAG_PRIVATE_UNDEFINED_NON_LAZY = 4,
      REFERENCE_FLAG_PRIVATE_UNDEFINED_LAZY     = 5,
      // Flag bits (some overlap with the library ordinal bits).
      N_ARM_THUMB_DEF   = 0x0008u,
      REFERENCED_DYNAMICALLY = 0x0010u,
      N_NO_DEAD_STRIP   = 0x0020u,
      N_WEAK_REF        = 0x0040u,
      N_WEAK_DEF        = 0x0080u,
      N_SYMBOL_RESOLVER = 0x0100u,
      N_ALT_ENTRY       = 0x0200u,
      // For undefined symbols coming from libraries, see GET_LIBRARY_ORDINAL()
      // as these are in the top 8 bits.
      SELF_LIBRARY_ORDINAL   = 0x0,
      MAX_LIBRARY_ORDINAL    = 0xfd,
      DYNAMIC_LOOKUP_ORDINAL = 0xfe,
      EXECUTABLE_ORDINAL     = 0xff
    };

    enum StabType {
      // Constant values for the "n_type" field in llvm::MachO::nlist and
      // llvm::MachO::nlist_64 when "(n_type & N_STAB) != 0"
      N_GSYM    = 0x20u,
      N_FNAME   = 0x22u,
      N_FUN     = 0x24u,
      N_STSYM   = 0x26u,
      N_LCSYM   = 0x28u,
      N_BNSYM   = 0x2Eu,
      N_PC      = 0x30u,
      N_AST     = 0x32u,
      N_OPT     = 0x3Cu,
      N_RSYM    = 0x40u,
      N_SLINE   = 0x44u,
      N_ENSYM   = 0x4Eu,
      N_SSYM    = 0x60u,
      N_SO      = 0x64u,
      N_OSO     = 0x66u,
      N_LSYM    = 0x80u,
      N_BINCL   = 0x82u,
      N_SOL     = 0x84u,
      N_PARAMS  = 0x86u,
      N_VERSION = 0x88u,
      N_OLEVEL  = 0x8Au,
      N_PSYM    = 0xA0u,
      N_EINCL   = 0xA2u,
      N_ENTRY   = 0xA4u,
      N_LBRAC   = 0xC0u,
      N_EXCL    = 0xC2u,
      N_RBRAC   = 0xE0u,
      N_BCOMM   = 0xE2u,
      N_ECOMM   = 0xE4u,
      N_ECOML   = 0xE8u,
      N_LENG    = 0xFEu
    };

    enum : uint32_t {
      // Constant values for the r_symbolnum field in an
      // llvm::MachO::relocation_info structure when r_extern is 0.
      R_ABS = 0,

      // Constant bits for the r_address field in an
      // llvm::MachO::relocation_info structure.
      R_SCATTERED = 0x80000000
    };

    enum RelocationInfoType {
      // Constant values for the r_type field in an
      // llvm::MachO::relocation_info or llvm::MachO::scattered_relocation_info
      // structure.
      GENERIC_RELOC_VANILLA        = 0,
      GENERIC_RELOC_PAIR           = 1,
      GENERIC_RELOC_SECTDIFF       = 2,
      GENERIC_RELOC_PB_LA_PTR      = 3,
      GENERIC_RELOC_LOCAL_SECTDIFF = 4,
      GENERIC_RELOC_TLV            = 5,

      // Constant values for the r_type field in a PowerPC architecture
      // llvm::MachO::relocation_info or llvm::MachO::scattered_relocation_info
      // structure.
      PPC_RELOC_VANILLA            = GENERIC_RELOC_VANILLA,
      PPC_RELOC_PAIR               = GENERIC_RELOC_PAIR,
      PPC_RELOC_BR14               = 2,
      PPC_RELOC_BR24               = 3,
      PPC_RELOC_HI16               = 4,
      PPC_RELOC_LO16               = 5,
      PPC_RELOC_HA16               = 6,
      PPC_RELOC_LO14               = 7,
      PPC_RELOC_SECTDIFF           = 8,
      PPC_RELOC_PB_LA_PTR          = 9,
      PPC_RELOC_HI16_SECTDIFF      = 10,
      PPC_RELOC_LO16_SECTDIFF      = 11,
      PPC_RELOC_HA16_SECTDIFF      = 12,
      PPC_RELOC_JBSR               = 13,
      PPC_RELOC_LO14_SECTDIFF      = 14,
      PPC_RELOC_LOCAL_SECTDIFF     = 15,

      // Constant values for the r_type field in an ARM architecture
      // llvm::MachO::relocation_info or llvm::MachO::scattered_relocation_info
      // structure.
      ARM_RELOC_VANILLA            = GENERIC_RELOC_VANILLA,
      ARM_RELOC_PAIR               = GENERIC_RELOC_PAIR,
      ARM_RELOC_SECTDIFF           = GENERIC_RELOC_SECTDIFF,
      ARM_RELOC_LOCAL_SECTDIFF     = 3,
      ARM_RELOC_PB_LA_PTR          = 4,
      ARM_RELOC_BR24               = 5,
      ARM_THUMB_RELOC_BR22         = 6,
      ARM_THUMB_32BIT_BRANCH       = 7, // obsolete
      ARM_RELOC_HALF               = 8,
      ARM_RELOC_HALF_SECTDIFF      = 9,

      // Constant values for the r_type field in an ARM64 architecture
      // llvm::MachO::relocation_info or llvm::MachO::scattered_relocation_info
      // structure.

      // For pointers.
      ARM64_RELOC_UNSIGNED            = 0,
      // Must be followed by an ARM64_RELOC_UNSIGNED
      ARM64_RELOC_SUBTRACTOR          = 1,
      // A B/BL instruction with 26-bit displacement.
      ARM64_RELOC_BRANCH26            = 2,
      // PC-rel distance to page of target.
      ARM64_RELOC_PAGE21              = 3,
      // Offset within page, scaled by r_length.
      ARM64_RELOC_PAGEOFF12           = 4,
      // PC-rel distance to page of GOT slot.
      ARM64_RELOC_GOT_LOAD_PAGE21     = 5,
      // Offset within page of GOT slot, scaled by r_length.
      ARM64_RELOC_GOT_LOAD_PAGEOFF12  = 6,
      // For pointers to GOT slots.
      ARM64_RELOC_POINTER_TO_GOT      = 7,
      // PC-rel distance to page of TLVP slot.
      ARM64_RELOC_TLVP_LOAD_PAGE21    = 8,
      // Offset within page of TLVP slot, scaled by r_length.
      ARM64_RELOC_TLVP_LOAD_PAGEOFF12 = 9,
      // Must be followed by ARM64_RELOC_PAGE21 or ARM64_RELOC_PAGEOFF12.
      ARM64_RELOC_ADDEND              = 10,

      // Constant values for the r_type field in an x86_64 architecture
      // llvm::MachO::relocation_info or llvm::MachO::scattered_relocation_info
      // structure
      X86_64_RELOC_UNSIGNED        = 0,
      X86_64_RELOC_SIGNED          = 1,
      X86_64_RELOC_BRANCH          = 2,
      X86_64_RELOC_GOT_LOAD        = 3,
      X86_64_RELOC_GOT             = 4,
      X86_64_RELOC_SUBTRACTOR      = 5,
      X86_64_RELOC_SIGNED_1        = 6,
      X86_64_RELOC_SIGNED_2        = 7,
      X86_64_RELOC_SIGNED_4        = 8,
      X86_64_RELOC_TLV             = 9
    };

    // Values for segment_command.initprot.
    // From <mach/vm_prot.h>
    enum {
      VM_PROT_READ    = 0x1,
      VM_PROT_WRITE   = 0x2,
      VM_PROT_EXECUTE = 0x4
    };

    // Structs from <mach-o/loader.h>

    struct mach_header {
      uint32_t magic;
      uint32_t cputype;
      uint32_t cpusubtype;
      uint32_t filetype;
      uint32_t ncmds;
      uint32_t sizeofcmds;
      uint32_t flags;
    };

    struct mach_header_64 {
      uint32_t magic;
      uint32_t cputype;
      uint32_t cpusubtype;
      uint32_t filetype;
      uint32_t ncmds;
      uint32_t sizeofcmds;
      uint32_t flags;
      uint32_t reserved;
    };

    struct load_command {
      uint32_t cmd;
      uint32_t cmdsize;
    };

    struct segment_command {
      uint32_t cmd;
      uint32_t cmdsize;
      char segname[16];
      uint32_t vmaddr;
      uint32_t vmsize;
      uint32_t fileoff;
      uint32_t filesize;
      uint32_t maxprot;
      uint32_t initprot;
      uint32_t nsects;
      uint32_t flags;
    };

    struct segment_command_64 {
      uint32_t cmd;
      uint32_t cmdsize;
      char segname[16];
      uint64_t vmaddr;
      uint64_t vmsize;
      uint64_t fileoff;
      uint64_t filesize;
      uint32_t maxprot;
      uint32_t initprot;
      uint32_t nsects;
      uint32_t flags;
    };

    struct section {
      char sectname[16];
      char segname[16];
      uint32_t addr;
      uint32_t size;
      uint32_t offset;
      uint32_t align;
      uint32_t reloff;
      uint32_t nreloc;
      uint32_t flags;
      uint32_t reserved1;
      uint32_t reserved2;
    };

    struct section_64 {
      char sectname[16];
      char segname[16];
      uint64_t addr;
      uint64_t size;
      uint32_t offset;
      uint32_t align;
      uint32_t reloff;
      uint32_t nreloc;
      uint32_t flags;
      uint32_t reserved1;
      uint32_t reserved2;
      uint32_t reserved3;
    };

    struct fvmlib {
      uint32_t name;
      uint32_t minor_version;
      uint32_t header_addr;
    };

    struct fvmlib_command {
      uint32_t  cmd;
      uint32_t cmdsize;
      struct fvmlib fvmlib;
    };

    struct dylib {
      uint32_t name;
      uint32_t timestamp;
      uint32_t current_version;
      uint32_t compatibility_version;
    };

    struct dylib_command {
      uint32_t cmd;
      uint32_t cmdsize;
      struct dylib dylib;
    };

    struct sub_framework_command {
      uint32_t cmd;
      uint32_t cmdsize;
      uint32_t umbrella;
    };

    struct sub_client_command {
      uint32_t cmd;
      uint32_t cmdsize;
      uint32_t client;
    };

    struct sub_umbrella_command {
      uint32_t cmd;
      uint32_t cmdsize;
      uint32_t sub_umbrella;
    };

    struct sub_library_command {
      uint32_t cmd;
      uint32_t cmdsize;
      uint32_t sub_library;
    };

    struct prebound_dylib_command {
      uint32_t cmd;
      uint32_t cmdsize;
      uint32_t name;
      uint32_t nmodules;
      uint32_t linked_modules;
    };

    struct dylinker_command {
      uint32_t cmd;
      uint32_t cmdsize;
      uint32_t name;
    };

    struct thread_command {
      uint32_t cmd;
      uint32_t cmdsize;
    };

    struct routines_command {
      uint32_t cmd;
      uint32_t cmdsize;
      uint32_t init_address;
      uint32_t init_module;
      uint32_t reserved1;
      uint32_t reserved2;
      uint32_t reserved3;
      uint32_t reserved4;
      uint32_t reserved5;
      uint32_t reserved6;
    };

    struct routines_command_64 {
      uint32_t cmd;
      uint32_t cmdsize;
      uint64_t init_address;
      uint64_t init_module;
      uint64_t reserved1;
      uint64_t reserved2;
      uint64_t reserved3;
      uint64_t reserved4;
      uint64_t reserved5;
      uint64_t reserved6;
    };

    struct symtab_command {
      uint32_t cmd;
      uint32_t cmdsize;
      uint32_t symoff;
      uint32_t nsyms;
      uint32_t stroff;
      uint32_t strsize;
    };

    struct dysymtab_command {
      uint32_t cmd;
      uint32_t cmdsize;
      uint32_t ilocalsym;
      uint32_t nlocalsym;
      uint32_t iextdefsym;
      uint32_t nextdefsym;
      uint32_t iundefsym;
      uint32_t nundefsym;
      uint32_t tocoff;
      uint32_t ntoc;
      uint32_t modtaboff;
      uint32_t nmodtab;
      uint32_t extrefsymoff;
      uint32_t nextrefsyms;
      uint32_t indirectsymoff;
      uint32_t nindirectsyms;
      uint32_t extreloff;
      uint32_t nextrel;
      uint32_t locreloff;
      uint32_t nlocrel;
    };

    struct dylib_table_of_contents {
      uint32_t symbol_index;
      uint32_t module_index;
    };

    struct dylib_module {
      uint32_t module_name;
      uint32_t iextdefsym;
      uint32_t nextdefsym;
      uint32_t irefsym;
      uint32_t nrefsym;
      uint32_t ilocalsym;
      uint32_t nlocalsym;
      uint32_t iextrel;
      uint32_t nextrel;
      uint32_t iinit_iterm;
      uint32_t ninit_nterm;
      uint32_t objc_module_info_addr;
      uint32_t objc_module_info_size;
    };

    struct dylib_module_64 {
      uint32_t module_name;
      uint32_t iextdefsym;
      uint32_t nextdefsym;
      uint32_t irefsym;
      uint32_t nrefsym;
      uint32_t ilocalsym;
      uint32_t nlocalsym;
      uint32_t iextrel;
      uint32_t nextrel;
      uint32_t iinit_iterm;
      uint32_t ninit_nterm;
      uint32_t objc_module_info_size;
      uint64_t objc_module_info_addr;
    };

    struct dylib_reference {
      uint32_t isym:24,
               flags:8;
    };

    struct twolevel_hints_command {
      uint32_t cmd;
      uint32_t cmdsize;
      uint32_t offset;
      uint32_t nhints;
    };

    struct twolevel_hint {
      uint32_t isub_image:8,
               itoc:24;
    };

    struct prebind_cksum_command {
      uint32_t cmd;
      uint32_t cmdsize;
      uint32_t cksum;
    };

    struct uuid_command {
      uint32_t cmd;
      uint32_t cmdsize;
      uint8_t uuid[16];
    };

    struct rpath_command {
      uint32_t cmd;
      uint32_t cmdsize;
      uint32_t path;
    };

    struct linkedit_data_command {
      uint32_t cmd;
      uint32_t cmdsize;
      uint32_t dataoff;
      uint32_t datasize;
    };

    struct data_in_code_entry {
      uint32_t offset;
      uint16_t length;
      uint16_t kind;
    };

    struct source_version_command {
      uint32_t cmd;
      uint32_t cmdsize;
      uint64_t version;
    };

    struct encryption_info_command {
      uint32_t cmd;
      uint32_t cmdsize;
      uint32_t cryptoff;
      uint32_t cryptsize;
      uint32_t cryptid;
    };

    struct encryption_info_command_64 {
      uint32_t cmd;
      uint32_t cmdsize;
      uint32_t cryptoff;
      uint32_t cryptsize;
      uint32_t cryptid;
      uint32_t pad;
    };

    struct version_min_command {
      uint32_t cmd;       // LC_VERSION_MIN_MACOSX or
                          // LC_VERSION_MIN_IPHONEOS
      uint32_t cmdsize;   // sizeof(struct version_min_command)
      uint32_t version;   // X.Y.Z is encoded in nibbles xxxx.yy.zz
      uint32_t sdk;       // X.Y.Z is encoded in nibbles xxxx.yy.zz
    };

    struct dyld_info_command {
      uint32_t cmd;
      uint32_t cmdsize;
      uint32_t rebase_off;
      uint32_t rebase_size;
      uint32_t bind_off;
      uint32_t bind_size;
      uint32_t weak_bind_off;
      uint32_t weak_bind_size;
      uint32_t lazy_bind_off;
      uint32_t lazy_bind_size;
      uint32_t export_off;
      uint32_t export_size;
    };

    struct linker_option_command {
      uint32_t cmd;
      uint32_t cmdsize;
      uint32_t count;
    };

    struct symseg_command {
      uint32_t cmd;
      uint32_t cmdsize;
      uint32_t offset;
      uint32_t size;
    };

    struct ident_command {
      uint32_t cmd;
      uint32_t cmdsize;
    };

    struct fvmfile_command {
      uint32_t cmd;
      uint32_t cmdsize;
      uint32_t name;
      uint32_t header_addr;
    };

    struct tlv_descriptor_32 {
      uint32_t thunk;
      uint32_t key;
      uint32_t offset;
    };

    struct tlv_descriptor_64 {
      uint64_t thunk;
      uint64_t key;
      uint64_t offset;
    };

    struct tlv_descriptor {
      uintptr_t thunk;
      uintptr_t key;
      uintptr_t offset;
    };

    struct entry_point_command {
      uint32_t cmd;
      uint32_t cmdsize;
      uint64_t entryoff;
      uint64_t stacksize;
    };

    // Structs from <mach-o/fat.h>
    struct fat_header {
      uint32_t magic;
      uint32_t nfat_arch;
    };

    struct fat_arch {
      uint32_t cputype;
      uint32_t cpusubtype;
      uint32_t offset;
      uint32_t size;
      uint32_t align;
    };

    // Structs from <mach-o/reloc.h>
    struct relocation_info {
      int32_t r_address;
      uint32_t r_symbolnum:24,
               r_pcrel:1,
               r_length:2,
               r_extern:1,
               r_type:4;
    };

    struct scattered_relocation_info {
#if defined(BYTE_ORDER) && defined(BIG_ENDIAN) && (BYTE_ORDER == BIG_ENDIAN)
      uint32_t r_scattered:1,
               r_pcrel:1,
               r_length:2,
               r_type:4,
               r_address:24;
#else
      uint32_t r_address:24,
               r_type:4,
               r_length:2,
               r_pcrel:1,
               r_scattered:1;
#endif
      int32_t r_value;
    };

    // Structs NOT from <mach-o/reloc.h>, but that make LLVM's life easier
    struct any_relocation_info {
      uint32_t r_word0, r_word1;
    };

    // Structs from <mach-o/nlist.h>
    struct nlist_base {
      uint32_t n_strx;
      uint8_t n_type;
      uint8_t n_sect;
      uint16_t n_desc;
    };

    struct nlist {
      uint32_t n_strx;
      uint8_t n_type;
      uint8_t n_sect;
      int16_t n_desc;
      uint32_t n_value;
    };

    struct nlist_64 {
      uint32_t n_strx;
      uint8_t n_type;
      uint8_t n_sect;
      uint16_t n_desc;
      uint64_t n_value;
    };

    // Byte order swapping functions for MachO structs

    inline void swapStruct(mach_header &mh) {
      sys::swapByteOrder(mh.magic);
      sys::swapByteOrder(mh.cputype);
      sys::swapByteOrder(mh.cpusubtype);
      sys::swapByteOrder(mh.filetype);
      sys::swapByteOrder(mh.ncmds);
      sys::swapByteOrder(mh.sizeofcmds);
      sys::swapByteOrder(mh.flags);
    }

    inline void swapStruct(mach_header_64 &H) {
      sys::swapByteOrder(H.magic);
      sys::swapByteOrder(H.cputype);
      sys::swapByteOrder(H.cpusubtype);
      sys::swapByteOrder(H.filetype);
      sys::swapByteOrder(H.ncmds);
      sys::swapByteOrder(H.sizeofcmds);
      sys::swapByteOrder(H.flags);
      sys::swapByteOrder(H.reserved);
    }

    inline void swapStruct(load_command &lc) {
      sys::swapByteOrder(lc.cmd);
      sys::swapByteOrder(lc.cmdsize);
    }

    inline void swapStruct(symtab_command &lc) {
      sys::swapByteOrder(lc.cmd);
      sys::swapByteOrder(lc.cmdsize);
      sys::swapByteOrder(lc.symoff);
      sys::swapByteOrder(lc.nsyms);
      sys::swapByteOrder(lc.stroff);
      sys::swapByteOrder(lc.strsize);
    }

    inline void swapStruct(segment_command_64 &seg) {
      sys::swapByteOrder(seg.cmd);
      sys::swapByteOrder(seg.cmdsize);
      sys::swapByteOrder(seg.vmaddr);
      sys::swapByteOrder(seg.vmsize);
      sys::swapByteOrder(seg.fileoff);
      sys::swapByteOrder(seg.filesize);
      sys::swapByteOrder(seg.maxprot);
      sys::swapByteOrder(seg.initprot);
      sys::swapByteOrder(seg.nsects);
      sys::swapByteOrder(seg.flags);
    }

    inline void swapStruct(segment_command &seg) {
      sys::swapByteOrder(seg.cmd);
      sys::swapByteOrder(seg.cmdsize);
      sys::swapByteOrder(seg.vmaddr);
      sys::swapByteOrder(seg.vmsize);
      sys::swapByteOrder(seg.fileoff);
      sys::swapByteOrder(seg.filesize);
      sys::swapByteOrder(seg.maxprot);
      sys::swapByteOrder(seg.initprot);
      sys::swapByteOrder(seg.nsects);
      sys::swapByteOrder(seg.flags);
    }

    inline void swapStruct(section_64 &sect) {
      sys::swapByteOrder(sect.addr);
      sys::swapByteOrder(sect.size);
      sys::swapByteOrder(sect.offset);
      sys::swapByteOrder(sect.align);
      sys::swapByteOrder(sect.reloff);
      sys::swapByteOrder(sect.nreloc);
      sys::swapByteOrder(sect.flags);
      sys::swapByteOrder(sect.reserved1);
      sys::swapByteOrder(sect.reserved2);
    }

    inline void swapStruct(section &sect) {
      sys::swapByteOrder(sect.addr);
      sys::swapByteOrder(sect.size);
      sys::swapByteOrder(sect.offset);
      sys::swapByteOrder(sect.align);
      sys::swapByteOrder(sect.reloff);
      sys::swapByteOrder(sect.nreloc);
      sys::swapByteOrder(sect.flags);
      sys::swapByteOrder(sect.reserved1);
      sys::swapByteOrder(sect.reserved2);
    }

    inline void swapStruct(dyld_info_command &info) {
      sys::swapByteOrder(info.cmd);
      sys::swapByteOrder(info.cmdsize);
      sys::swapByteOrder(info.rebase_off);
      sys::swapByteOrder(info.rebase_size);
      sys::swapByteOrder(info.bind_off);
      sys::swapByteOrder(info.bind_size);
      sys::swapByteOrder(info.weak_bind_off);
      sys::swapByteOrder(info.weak_bind_size);
      sys::swapByteOrder(info.lazy_bind_off);
      sys::swapByteOrder(info.lazy_bind_size);
      sys::swapByteOrder(info.export_off);
      sys::swapByteOrder(info.export_size);
    }

    inline void swapStruct(dylib_command &d) {
      sys::swapByteOrder(d.cmd);
      sys::swapByteOrder(d.cmdsize);
      sys::swapByteOrder(d.dylib.name);
      sys::swapByteOrder(d.dylib.timestamp);
      sys::swapByteOrder(d.dylib.current_version);
      sys::swapByteOrder(d.dylib.compatibility_version);
    }

    inline void swapStruct(sub_framework_command &s) {
      sys::swapByteOrder(s.cmd);
      sys::swapByteOrder(s.cmdsize);
      sys::swapByteOrder(s.umbrella);
    }

    inline void swapStruct(sub_umbrella_command &s) {
      sys::swapByteOrder(s.cmd);
      sys::swapByteOrder(s.cmdsize);
      sys::swapByteOrder(s.sub_umbrella);
    }

    inline void swapStruct(sub_library_command &s) {
      sys::swapByteOrder(s.cmd);
      sys::swapByteOrder(s.cmdsize);
      sys::swapByteOrder(s.sub_library);
    }

    inline void swapStruct(sub_client_command &s) {
      sys::swapByteOrder(s.cmd);
      sys::swapByteOrder(s.cmdsize);
      sys::swapByteOrder(s.client);
    }

    inline void swapStruct(routines_command &r) {
      sys::swapByteOrder(r.cmd);
      sys::swapByteOrder(r.cmdsize);
      sys::swapByteOrder(r.init_address);
      sys::swapByteOrder(r.init_module);
      sys::swapByteOrder(r.reserved1);
      sys::swapByteOrder(r.reserved2);
      sys::swapByteOrder(r.reserved3);
      sys::swapByteOrder(r.reserved4);
      sys::swapByteOrder(r.reserved5);
      sys::swapByteOrder(r.reserved6);
    }

    inline void swapStruct(routines_command_64 &r) {
      sys::swapByteOrder(r.cmd);
      sys::swapByteOrder(r.cmdsize);
      sys::swapByteOrder(r.init_address);
      sys::swapByteOrder(r.init_module);
      sys::swapByteOrder(r.reserved1);
      sys::swapByteOrder(r.reserved2);
      sys::swapByteOrder(r.reserved3);
      sys::swapByteOrder(r.reserved4);
      sys::swapByteOrder(r.reserved5);
      sys::swapByteOrder(r.reserved6);
    }

    inline void swapStruct(thread_command &t) {
      sys::swapByteOrder(t.cmd);
      sys::swapByteOrder(t.cmdsize);
    }

    inline void swapStruct(dylinker_command &d) {
      sys::swapByteOrder(d.cmd);
      sys::swapByteOrder(d.cmdsize);
      sys::swapByteOrder(d.name);
    }

    inline void swapStruct(uuid_command &u) {
      sys::swapByteOrder(u.cmd);
      sys::swapByteOrder(u.cmdsize);
    }

    inline void swapStruct(rpath_command &r) {
      sys::swapByteOrder(r.cmd);
      sys::swapByteOrder(r.cmdsize);
      sys::swapByteOrder(r.path);
    }

    inline void swapStruct(source_version_command &s) {
      sys::swapByteOrder(s.cmd);
      sys::swapByteOrder(s.cmdsize);
      sys::swapByteOrder(s.version);
    }

    inline void swapStruct(entry_point_command &e) {
      sys::swapByteOrder(e.cmd);
      sys::swapByteOrder(e.cmdsize);
      sys::swapByteOrder(e.entryoff);
      sys::swapByteOrder(e.stacksize);
    }

    inline void swapStruct(encryption_info_command &e) {
      sys::swapByteOrder(e.cmd);
      sys::swapByteOrder(e.cmdsize);
      sys::swapByteOrder(e.cryptoff);
      sys::swapByteOrder(e.cryptsize);
      sys::swapByteOrder(e.cryptid);
    }

    inline void swapStruct(encryption_info_command_64 &e) {
      sys::swapByteOrder(e.cmd);
      sys::swapByteOrder(e.cmdsize);
      sys::swapByteOrder(e.cryptoff);
      sys::swapByteOrder(e.cryptsize);
      sys::swapByteOrder(e.cryptid);
      sys::swapByteOrder(e.pad);
    }

    inline void swapStruct(dysymtab_command &dst) {
      sys::swapByteOrder(dst.cmd);
      sys::swapByteOrder(dst.cmdsize);
      sys::swapByteOrder(dst.ilocalsym);
      sys::swapByteOrder(dst.nlocalsym);
      sys::swapByteOrder(dst.iextdefsym);
      sys::swapByteOrder(dst.nextdefsym);
      sys::swapByteOrder(dst.iundefsym);
      sys::swapByteOrder(dst.nundefsym);
      sys::swapByteOrder(dst.tocoff);
      sys::swapByteOrder(dst.ntoc);
      sys::swapByteOrder(dst.modtaboff);
      sys::swapByteOrder(dst.nmodtab);
      sys::swapByteOrder(dst.extrefsymoff);
      sys::swapByteOrder(dst.nextrefsyms);
      sys::swapByteOrder(dst.indirectsymoff);
      sys::swapByteOrder(dst.nindirectsyms);
      sys::swapByteOrder(dst.extreloff);
      sys::swapByteOrder(dst.nextrel);
      sys::swapByteOrder(dst.locreloff);
      sys::swapByteOrder(dst.nlocrel);
    }

    inline void swapStruct(any_relocation_info &reloc) {
      sys::swapByteOrder(reloc.r_word0);
      sys::swapByteOrder(reloc.r_word1);
    }

    inline void swapStruct(nlist_base &S) {
      sys::swapByteOrder(S.n_strx);
      sys::swapByteOrder(S.n_desc);
    }

    inline void swapStruct(nlist &sym) {
      sys::swapByteOrder(sym.n_strx);
      sys::swapByteOrder(sym.n_desc);
      sys::swapByteOrder(sym.n_value);
    }

    inline void swapStruct(nlist_64 &sym) {
      sys::swapByteOrder(sym.n_strx);
      sys::swapByteOrder(sym.n_desc);
      sys::swapByteOrder(sym.n_value);
    }

    inline void swapStruct(linkedit_data_command &C) {
      sys::swapByteOrder(C.cmd);
      sys::swapByteOrder(C.cmdsize);
      sys::swapByteOrder(C.dataoff);
      sys::swapByteOrder(C.datasize);
    }

    inline void swapStruct(linker_option_command &C) {
      sys::swapByteOrder(C.cmd);
      sys::swapByteOrder(C.cmdsize);
      sys::swapByteOrder(C.count);
    }

    inline void swapStruct(version_min_command&C) {
      sys::swapByteOrder(C.cmd);
      sys::swapByteOrder(C.cmdsize);
      sys::swapByteOrder(C.version);
      sys::swapByteOrder(C.sdk);
    }

    inline void swapStruct(data_in_code_entry &C) {
      sys::swapByteOrder(C.offset);
      sys::swapByteOrder(C.length);
      sys::swapByteOrder(C.kind);
    }

    inline void swapStruct(uint32_t &C) {
      sys::swapByteOrder(C);
    }

<<<<<<< HEAD
=======
    inline void swapStruct(prebind_cksum_command &C) {
      sys::swapByteOrder(C.cmd);
      sys::swapByteOrder(C.cmdsize);
      sys::swapByteOrder(C.cksum);
    }

    inline void swapStruct(twolevel_hints_command &C) {
      sys::swapByteOrder(C.cmd);
      sys::swapByteOrder(C.cmdsize);
      sys::swapByteOrder(C.offset);
      sys::swapByteOrder(C.nhints);
    }

    inline void swapStruct(prebound_dylib_command &C) {
      sys::swapByteOrder(C.cmd);
      sys::swapByteOrder(C.cmdsize);
      sys::swapByteOrder(C.name);
      sys::swapByteOrder(C.nmodules);
      sys::swapByteOrder(C.linked_modules);
    }

    inline void swapStruct(fvmfile_command &C) {
      sys::swapByteOrder(C.cmd);
      sys::swapByteOrder(C.cmdsize);
      sys::swapByteOrder(C.name);
      sys::swapByteOrder(C.header_addr);
    }

    inline void swapStruct(symseg_command &C) {
      sys::swapByteOrder(C.cmd);
      sys::swapByteOrder(C.cmdsize);
      sys::swapByteOrder(C.offset);
      sys::swapByteOrder(C.size);
    }

    inline void swapStruct(ident_command &C) {
      sys::swapByteOrder(C.cmd);
      sys::swapByteOrder(C.cmdsize);
    }

    inline void swapStruct(fvmlib &C) {
      sys::swapByteOrder(C.name);
      sys::swapByteOrder(C.minor_version);
      sys::swapByteOrder(C.header_addr);
    }

    inline void swapStruct(fvmlib_command &C) {
      sys::swapByteOrder(C.cmd);
      sys::swapByteOrder(C.cmdsize);
      swapStruct(C.fvmlib);
    }

>>>>>>> bfd1e9a0
    // Get/Set functions from <mach-o/nlist.h>

    static inline uint16_t GET_LIBRARY_ORDINAL(uint16_t n_desc) {
      return (((n_desc) >> 8u) & 0xffu);
    }

    static inline void SET_LIBRARY_ORDINAL(uint16_t &n_desc, uint8_t ordinal) {
      n_desc = (((n_desc) & 0x00ff) | (((ordinal) & 0xff) << 8));
    }

    static inline uint8_t GET_COMM_ALIGN (uint16_t n_desc) {
      return (n_desc >> 8u) & 0x0fu;
    }

    static inline void SET_COMM_ALIGN (uint16_t &n_desc, uint8_t align) {
      n_desc = ((n_desc & 0xf0ffu) | ((align & 0x0fu) << 8u));
    }

    // Enums from <mach/machine.h>
    enum : uint32_t {
      // Capability bits used in the definition of cpu_type.
      CPU_ARCH_MASK  = 0xff000000,   // Mask for architecture bits
      CPU_ARCH_ABI64 = 0x01000000    // 64 bit ABI
    };

    // Constants for the cputype field.
    enum CPUType {
      CPU_TYPE_ANY       = -1,
      CPU_TYPE_X86       = 7,
      CPU_TYPE_I386      = CPU_TYPE_X86,
      CPU_TYPE_X86_64    = CPU_TYPE_X86 | CPU_ARCH_ABI64,
   /* CPU_TYPE_MIPS      = 8, */
      CPU_TYPE_MC98000   = 10, // Old Motorola PowerPC
      CPU_TYPE_ARM       = 12,
      CPU_TYPE_ARM64     = CPU_TYPE_ARM | CPU_ARCH_ABI64,
      CPU_TYPE_SPARC     = 14,
      CPU_TYPE_POWERPC   = 18,
      CPU_TYPE_POWERPC64 = CPU_TYPE_POWERPC | CPU_ARCH_ABI64
    };

    enum : uint32_t {
      // Capability bits used in the definition of cpusubtype.
      CPU_SUBTYPE_MASK  = 0xff000000,   // Mask for architecture bits
      CPU_SUBTYPE_LIB64 = 0x80000000,   // 64 bit libraries

      // Special CPU subtype constants.
      CPU_SUBTYPE_MULTIPLE = ~0u
    };

    // Constants for the cpusubtype field.
    enum CPUSubTypeX86 {
      CPU_SUBTYPE_I386_ALL       = 3,
      CPU_SUBTYPE_386            = 3,
      CPU_SUBTYPE_486            = 4,
      CPU_SUBTYPE_486SX          = 0x84,
      CPU_SUBTYPE_586            = 5,
      CPU_SUBTYPE_PENT           = CPU_SUBTYPE_586,
      CPU_SUBTYPE_PENTPRO        = 0x16,
      CPU_SUBTYPE_PENTII_M3      = 0x36,
      CPU_SUBTYPE_PENTII_M5      = 0x56,
      CPU_SUBTYPE_CELERON        = 0x67,
      CPU_SUBTYPE_CELERON_MOBILE = 0x77,
      CPU_SUBTYPE_PENTIUM_3      = 0x08,
      CPU_SUBTYPE_PENTIUM_3_M    = 0x18,
      CPU_SUBTYPE_PENTIUM_3_XEON = 0x28,
      CPU_SUBTYPE_PENTIUM_M      = 0x09,
      CPU_SUBTYPE_PENTIUM_4      = 0x0a,
      CPU_SUBTYPE_PENTIUM_4_M    = 0x1a,
      CPU_SUBTYPE_ITANIUM        = 0x0b,
      CPU_SUBTYPE_ITANIUM_2      = 0x1b,
      CPU_SUBTYPE_XEON           = 0x0c,
      CPU_SUBTYPE_XEON_MP        = 0x1c,

      CPU_SUBTYPE_X86_ALL     = 3,
      CPU_SUBTYPE_X86_64_ALL  = 3,
      CPU_SUBTYPE_X86_ARCH1   = 4,
      CPU_SUBTYPE_X86_64_H    = 8
    };
    static inline int CPU_SUBTYPE_INTEL(int Family, int Model) {
      return Family | (Model << 4);
    }
    static inline int CPU_SUBTYPE_INTEL_FAMILY(CPUSubTypeX86 ST) {
      return ((int)ST) & 0x0f;
    }
    static inline int CPU_SUBTYPE_INTEL_MODEL(CPUSubTypeX86 ST) {
      return ((int)ST) >> 4;
    }
    enum {
      CPU_SUBTYPE_INTEL_FAMILY_MAX = 15,
      CPU_SUBTYPE_INTEL_MODEL_ALL  = 0
    };

    enum CPUSubTypeARM {
      CPU_SUBTYPE_ARM_ALL     = 0,
      CPU_SUBTYPE_ARM_V4T     = 5,
      CPU_SUBTYPE_ARM_V6      = 6,
      CPU_SUBTYPE_ARM_V5      = 7,
      CPU_SUBTYPE_ARM_V5TEJ   = 7,
      CPU_SUBTYPE_ARM_XSCALE  = 8,
      CPU_SUBTYPE_ARM_V7      = 9,
      //  unused  ARM_V7F     = 10,
      CPU_SUBTYPE_ARM_V7S     = 11,
      CPU_SUBTYPE_ARM_V7K     = 12,
      CPU_SUBTYPE_ARM_V6M     = 14,
      CPU_SUBTYPE_ARM_V7M     = 15,
      CPU_SUBTYPE_ARM_V7EM    = 16
    };

    enum CPUSubTypeARM64 {
      CPU_SUBTYPE_ARM64_ALL   = 0
    };

    enum CPUSubTypeSPARC {
      CPU_SUBTYPE_SPARC_ALL   = 0
    };

    enum CPUSubTypePowerPC {
      CPU_SUBTYPE_POWERPC_ALL   = 0,
      CPU_SUBTYPE_POWERPC_601   = 1,
      CPU_SUBTYPE_POWERPC_602   = 2,
      CPU_SUBTYPE_POWERPC_603   = 3,
      CPU_SUBTYPE_POWERPC_603e  = 4,
      CPU_SUBTYPE_POWERPC_603ev = 5,
      CPU_SUBTYPE_POWERPC_604   = 6,
      CPU_SUBTYPE_POWERPC_604e  = 7,
      CPU_SUBTYPE_POWERPC_620   = 8,
      CPU_SUBTYPE_POWERPC_750   = 9,
      CPU_SUBTYPE_POWERPC_7400  = 10,
      CPU_SUBTYPE_POWERPC_7450  = 11,
      CPU_SUBTYPE_POWERPC_970   = 100,

      CPU_SUBTYPE_MC980000_ALL  = CPU_SUBTYPE_POWERPC_ALL,
      CPU_SUBTYPE_MC98601       = CPU_SUBTYPE_POWERPC_601
    };

    struct x86_thread_state64_t {
      uint64_t rax;
      uint64_t rbx;
      uint64_t rcx;
      uint64_t rdx;
      uint64_t rdi;
      uint64_t rsi;
      uint64_t rbp;
      uint64_t rsp;
      uint64_t r8;
      uint64_t r9;
      uint64_t r10;
      uint64_t r11;
      uint64_t r12;
      uint64_t r13;
      uint64_t r14;
      uint64_t r15;
      uint64_t rip;
      uint64_t rflags;
      uint64_t cs;
      uint64_t fs;
      uint64_t gs;
    };

    enum x86_fp_control_precis {
      x86_FP_PREC_24B = 0,
      x86_FP_PREC_53B = 2,
      x86_FP_PREC_64B = 3
    };

    enum x86_fp_control_rc {
      x86_FP_RND_NEAR = 0,
      x86_FP_RND_DOWN = 1,
      x86_FP_RND_UP = 2,
      x86_FP_CHOP = 3
    };

    struct fp_control_t {
      unsigned short
       invalid :1,
       denorm  :1,
       zdiv    :1,
       ovrfl   :1,
       undfl   :1,
       precis  :1,
               :2,
       pc      :2,
       rc      :2,
               :1,
               :3;
    };

    struct fp_status_t {
      unsigned short
        invalid :1,
        denorm  :1,
        zdiv    :1,
        ovrfl   :1,
        undfl   :1,
        precis  :1,
        stkflt  :1,
        errsumm :1,
        c0      :1,
        c1      :1,
        c2      :1,
        tos     :3,
        c3      :1,
        busy    :1;
    };

    struct mmst_reg_t {
      char mmst_reg[10];
      char mmst_rsrv[6];
    };

    struct xmm_reg_t {
      char xmm_reg[16];
    };

    struct x86_float_state64_t {
      int32_t fpu_reserved[2];
      fp_control_t fpu_fcw;
      fp_status_t fpu_fsw;
      uint8_t fpu_ftw;
      uint8_t fpu_rsrv1;
      uint16_t fpu_fop;
      uint32_t fpu_ip;
      uint16_t fpu_cs;
      uint16_t fpu_rsrv2;
      uint32_t fpu_dp;
      uint16_t fpu_ds;
      uint16_t fpu_rsrv3;
      uint32_t fpu_mxcsr;
      uint32_t fpu_mxcsrmask;
      mmst_reg_t fpu_stmm0;
      mmst_reg_t fpu_stmm1;
      mmst_reg_t fpu_stmm2;
      mmst_reg_t fpu_stmm3;
      mmst_reg_t fpu_stmm4;
      mmst_reg_t fpu_stmm5;
      mmst_reg_t fpu_stmm6;
      mmst_reg_t fpu_stmm7;
      xmm_reg_t fpu_xmm0;
      xmm_reg_t fpu_xmm1;
      xmm_reg_t fpu_xmm2;
      xmm_reg_t fpu_xmm3;
      xmm_reg_t fpu_xmm4;
      xmm_reg_t fpu_xmm5;
      xmm_reg_t fpu_xmm6;
      xmm_reg_t fpu_xmm7;
      xmm_reg_t fpu_xmm8;
      xmm_reg_t fpu_xmm9;
      xmm_reg_t fpu_xmm10;
      xmm_reg_t fpu_xmm11;
      xmm_reg_t fpu_xmm12;
      xmm_reg_t fpu_xmm13;
      xmm_reg_t fpu_xmm14;
      xmm_reg_t fpu_xmm15;
      char fpu_rsrv4[6*16];
      uint32_t fpu_reserved1;
    };

    struct x86_exception_state64_t {
      uint16_t trapno;
      uint16_t cpu;
      uint32_t err;
      uint64_t faultvaddr;
    };

    inline void swapStruct(x86_thread_state64_t &x) {
      sys::swapByteOrder(x.rax);
      sys::swapByteOrder(x.rbx);
      sys::swapByteOrder(x.rcx);
      sys::swapByteOrder(x.rdx);
      sys::swapByteOrder(x.rdi);
      sys::swapByteOrder(x.rsi);
      sys::swapByteOrder(x.rbp);
      sys::swapByteOrder(x.rsp);
      sys::swapByteOrder(x.r8);
      sys::swapByteOrder(x.r9);
      sys::swapByteOrder(x.r10);
      sys::swapByteOrder(x.r11);
      sys::swapByteOrder(x.r12);
      sys::swapByteOrder(x.r13);
      sys::swapByteOrder(x.r14);
      sys::swapByteOrder(x.r15);
      sys::swapByteOrder(x.rip);
      sys::swapByteOrder(x.rflags);
      sys::swapByteOrder(x.cs);
      sys::swapByteOrder(x.fs);
      sys::swapByteOrder(x.gs);
    }

    inline void swapStruct(x86_float_state64_t &x) {
      sys::swapByteOrder(x.fpu_reserved[0]);
      sys::swapByteOrder(x.fpu_reserved[1]);
      // TODO swap: fp_control_t fpu_fcw;
      // TODO swap: fp_status_t fpu_fsw;
      sys::swapByteOrder(x.fpu_fop);
      sys::swapByteOrder(x.fpu_ip);
      sys::swapByteOrder(x.fpu_cs);
      sys::swapByteOrder(x.fpu_rsrv2);
      sys::swapByteOrder(x.fpu_dp);
      sys::swapByteOrder(x.fpu_ds);
      sys::swapByteOrder(x.fpu_rsrv3);
      sys::swapByteOrder(x.fpu_mxcsr);
      sys::swapByteOrder(x.fpu_mxcsrmask);
      sys::swapByteOrder(x.fpu_reserved1);
    }

    inline void swapStruct(x86_exception_state64_t &x) {
      sys::swapByteOrder(x.trapno);
      sys::swapByteOrder(x.cpu);
      sys::swapByteOrder(x.err);
      sys::swapByteOrder(x.faultvaddr);
    }

    struct x86_state_hdr_t {
      uint32_t flavor;
      uint32_t count;
    };

    struct x86_thread_state_t {
      x86_state_hdr_t tsh;
      union {
        x86_thread_state64_t ts64;
      } uts;
    };

    struct x86_float_state_t {
      x86_state_hdr_t fsh;
      union {
        x86_float_state64_t fs64;
      } ufs;
    };

    struct x86_exception_state_t {
      x86_state_hdr_t esh;
      union {
        x86_exception_state64_t es64;
      } ues;
    };

    inline void swapStruct(x86_state_hdr_t &x) {
      sys::swapByteOrder(x.flavor);
      sys::swapByteOrder(x.count);
    }

    enum X86ThreadFlavors {
      x86_THREAD_STATE32    = 1,
      x86_FLOAT_STATE32     = 2,
      x86_EXCEPTION_STATE32 = 3,
      x86_THREAD_STATE64    = 4,
      x86_FLOAT_STATE64     = 5,
      x86_EXCEPTION_STATE64 = 6,
      x86_THREAD_STATE      = 7,
      x86_FLOAT_STATE       = 8,
      x86_EXCEPTION_STATE   = 9,
      x86_DEBUG_STATE32     = 10,
      x86_DEBUG_STATE64     = 11,
      x86_DEBUG_STATE       = 12
    };

    inline void swapStruct(x86_thread_state_t &x) {
      swapStruct(x.tsh);
      if (x.tsh.flavor == x86_THREAD_STATE64)
        swapStruct(x.uts.ts64);
    }

    inline void swapStruct(x86_float_state_t &x) {
      swapStruct(x.fsh);
      if (x.fsh.flavor == x86_FLOAT_STATE64)
        swapStruct(x.ufs.fs64);
    }

    inline void swapStruct(x86_exception_state_t &x) {
      swapStruct(x.esh);
      if (x.esh.flavor == x86_EXCEPTION_STATE64)
        swapStruct(x.ues.es64);
    }

    const uint32_t x86_THREAD_STATE64_COUNT =
      sizeof(x86_thread_state64_t) / sizeof(uint32_t);
    const uint32_t x86_FLOAT_STATE64_COUNT =
      sizeof(x86_float_state64_t) / sizeof(uint32_t);
    const uint32_t x86_EXCEPTION_STATE64_COUNT =
      sizeof(x86_exception_state64_t) / sizeof(uint32_t);

    const uint32_t x86_THREAD_STATE_COUNT =
      sizeof(x86_thread_state_t) / sizeof(uint32_t);
    const uint32_t x86_FLOAT_STATE_COUNT =
      sizeof(x86_float_state_t) / sizeof(uint32_t);
    const uint32_t x86_EXCEPTION_STATE_COUNT =
      sizeof(x86_exception_state_t) / sizeof(uint32_t);

  } // end namespace MachO
} // end namespace llvm

#endif<|MERGE_RESOLUTION|>--- conflicted
+++ resolved
@@ -84,8 +84,8 @@
       LC_REQ_DYLD    = 0x80000000u
     };
 
-#define HANDLE_LOAD_COMMAND(LoadCommandName, LoadCommandValue) \
-    LoadCommandName = LoadCommandValue,
+#define HANDLE_LOAD_COMMAND(LCName, LCValue, LCStruct) \
+    LCName = LCValue,
 
     enum LoadCommandType : uint32_t {
       #include "llvm/Support/MachO.def"
@@ -1235,8 +1235,6 @@
       sys::swapByteOrder(C);
     }
 
-<<<<<<< HEAD
-=======
     inline void swapStruct(prebind_cksum_command &C) {
       sys::swapByteOrder(C.cmd);
       sys::swapByteOrder(C.cmdsize);
@@ -1289,7 +1287,6 @@
       swapStruct(C.fvmlib);
     }
 
->>>>>>> bfd1e9a0
     // Get/Set functions from <mach-o/nlist.h>
 
     static inline uint16_t GET_LIBRARY_ORDINAL(uint16_t n_desc) {
