--- conflicted
+++ resolved
@@ -689,45 +689,6 @@
   /// Enable or disable the hot/cold splitting optimization. By default, it is
   /// disabled.
   void setEnableHotColdSplitting(bool Enabled);
-<<<<<<< HEAD
-
-  /// {{@ Register callbacks for before/after parsing passes.
-  /// For example, to add a verifier pass after each parsed pass.
-  void registerBeforeParsingModulePassCallback(
-      const std::function<void(ModulePassManager &)> &C) {
-    ModulePassBeforeParsingCallbacks.push_back(C);
-  }
-  void registerBeforeParsingCGSCCPassCallback(
-      const std::function<void(CGSCCPassManager &)> &C) {
-    CGSCCPassBeforeParsingCallbacks.push_back(C);
-  }
-  void registerBeforeParsingFunctionPassCallback(
-      const std::function<void(FunctionPassManager &)> &C) {
-    FunctionPassBeforeParsingCallbacks.push_back(C);
-  }
-  void registerBeforeParsingLoopPassCallback(
-      const std::function<void(LoopPassManager &)> &C) {
-    LoopPassBeforeParsingCallbacks.push_back(C);
-  }
-  void registerAfterParsingModulePassCallback(
-      const std::function<void(ModulePassManager &)> &C) {
-    ModulePassAfterParsingCallbacks.push_back(C);
-  }
-  void registerAfterParsingCGSCCPassCallback(
-      const std::function<void(CGSCCPassManager &)> &C) {
-    CGSCCPassAfterParsingCallbacks.push_back(C);
-  }
-  void registerAfterParsingFunctionPassCallback(
-      const std::function<void(FunctionPassManager &)> &C) {
-    FunctionPassAfterParsingCallbacks.push_back(C);
-  }
-  void registerAfterParsingLoopPassCallback(
-      const std::function<void(LoopPassManager &)> &C) {
-    LoopPassAfterParsingCallbacks.push_back(C);
-  }
-  /// @}}
-=======
->>>>>>> db62d92d
 
   /// Add PGOInstrumenation passes for O0 only.
   void addPGOInstrPassesForO0(ModulePassManager &MPM, bool DebugLogging,
@@ -831,33 +792,8 @@
   // AA callbacks
   SmallVector<std::function<bool(StringRef Name, AAManager &AA)>, 2>
       AAParsingCallbacks;
-<<<<<<< HEAD
-<<<<<<< HEAD
   // Tunable passes
   bool SplitColdCode = false;
-=======
-  // Before/after pass parsing callbacks
-  SmallVector<std::function<void(ModulePassManager &)>, 2>
-      ModulePassBeforeParsingCallbacks;
-  SmallVector<std::function<void(ModulePassManager &)>, 2>
-      ModulePassAfterParsingCallbacks;
-  SmallVector<std::function<void(CGSCCPassManager &)>, 2>
-      CGSCCPassBeforeParsingCallbacks;
-  SmallVector<std::function<void(CGSCCPassManager &)>, 2>
-      CGSCCPassAfterParsingCallbacks;
-  SmallVector<std::function<void(FunctionPassManager &)>, 2>
-      FunctionPassBeforeParsingCallbacks;
-  SmallVector<std::function<void(FunctionPassManager &)>, 2>
-      FunctionPassAfterParsingCallbacks;
-  SmallVector<std::function<void(LoopPassManager &)>, 2>
-      LoopPassBeforeParsingCallbacks;
-  SmallVector<std::function<void(LoopPassManager &)>, 2>
-      LoopPassAfterParsingCallbacks;
->>>>>>> refs/am/changes/111aa4e36614d9a056cf5040d4d7bbfddeb9ebb2_apple/main
-=======
-  // Tunable passes
-  bool SplitColdCode = false;
->>>>>>> db62d92d
 };
 
 /// This utility template takes care of adding require<> and invalidate<>
