//===- Parsing, selection, and construction of pass pipelines --*- C++ -*--===//
//
// Part of the LLVM Project, under the Apache License v2.0 with LLVM Exceptions.
// See https://llvm.org/LICENSE.txt for license information.
// SPDX-License-Identifier: Apache-2.0 WITH LLVM-exception
//
//===----------------------------------------------------------------------===//
/// \file
///
/// Interfaces for registering analysis passes, producing common pass manager
/// configurations, and parsing of pass pipelines.
///
//===----------------------------------------------------------------------===//

#ifndef LLVM_PASSES_PASSBUILDER_H
#define LLVM_PASSES_PASSBUILDER_H

#include "llvm/ADT/Optional.h"
#include "llvm/Analysis/CGSCCPassManager.h"
#include "llvm/IR/PassManager.h"
#include "llvm/Support/Error.h"
#include "llvm/Transforms/IPO/Inliner.h"
#include "llvm/Transforms/Instrumentation.h"
#include "llvm/Transforms/Scalar/LoopPassManager.h"
#include <vector>

namespace llvm {
class StringRef;
class AAManager;
class TargetMachine;
class ModuleSummaryIndex;

/// A struct capturing PGO tunables.
struct PGOOptions {
  enum PGOAction { NoAction, IRInstr, IRUse, SampleUse };
  enum CSPGOAction { NoCSAction, CSIRInstr, CSIRUse };
  PGOOptions(std::string ProfileFile = "", std::string CSProfileGenFile = "",
             std::string ProfileRemappingFile = "", PGOAction Action = NoAction,
             CSPGOAction CSAction = NoCSAction, bool SamplePGOSupport = false)
      : ProfileFile(ProfileFile), CSProfileGenFile(CSProfileGenFile),
        ProfileRemappingFile(ProfileRemappingFile), Action(Action),
        CSAction(CSAction),
        SamplePGOSupport(SamplePGOSupport || Action == SampleUse) {
    // Note, we do allow ProfileFile.empty() for Action=IRUse LTO can
    // callback with IRUse action without ProfileFile.

    // If there is a CSAction, PGOAction cannot be IRInstr or SampleUse.
    assert(this->CSAction == NoCSAction ||
           (this->Action != IRInstr && this->Action != SampleUse));

    // For CSIRInstr, CSProfileGenFile also needs to be nonempty.
    assert(this->CSAction != CSIRInstr || !this->CSProfileGenFile.empty());

    // If CSAction is CSIRUse, PGOAction needs to be IRUse as they share
    // a profile.
    assert(this->CSAction != CSIRUse || this->Action == IRUse);

    // If neither Action nor CSAction, SamplePGOSupport needs to be true.
    assert(this->Action != NoAction || this->CSAction != NoCSAction ||
           this->SamplePGOSupport);
  }
  std::string ProfileFile;
  std::string CSProfileGenFile;
  std::string ProfileRemappingFile;
  PGOAction Action;
  CSPGOAction CSAction;
  bool SamplePGOSupport;
};

/// Tunable parameters for passes in the default pipelines.
class PipelineTuningOptions {
public:
  /// Constructor sets pipeline tuning defaults based on cl::opts. Each option
  /// can be set in the PassBuilder when using a LLVM as a library.
  PipelineTuningOptions();

  /// Tuning option to set loop interleaving on/off, set based on opt level.
  bool LoopInterleaving;

  /// Tuning option to enable/disable loop vectorization, set based on opt
  /// level.
  bool LoopVectorization;

  /// Tuning option to enable/disable slp loop vectorization, set based on opt
  /// level.
  bool SLPVectorization;

  /// Tuning option to enable/disable loop unrolling. Its default value is true.
  bool LoopUnrolling;

  /// Tuning option to forget all SCEV loops in LoopUnroll. Its default value
  /// is that of the flag: `-forget-scev-loop-unroll`.
  bool ForgetAllSCEVInLoopUnroll;

  /// Tuning option to enable/disable coroutine intrinsic lowering. Its default
  /// value is false. Frontends such as Clang may enable this conditionally. For
  /// example, Clang enables this option if the flags `-std=c++2a` or above, or
  /// `-fcoroutines-ts`, have been specified.
  bool Coroutines;

  /// Tuning option to cap the number of calls to retrive clobbering accesses in
  /// MemorySSA, in LICM.
  unsigned LicmMssaOptCap;

  /// Tuning option to disable promotion to scalars in LICM with MemorySSA, if
  /// the number of access is too large.
  unsigned LicmMssaNoAccForPromotionCap;

  /// Tuning option to enable/disable call graph profile. Its default value is
  /// that of the flag: `-enable-npm-call-graph-profile`.
  bool CallGraphProfile;
};

/// This class provides access to building LLVM's passes.
///
/// Its members provide the baseline state available to passes during their
/// construction. The \c PassRegistry.def file specifies how to construct all
/// of the built-in passes, and those may reference these members during
/// construction.
class PassBuilder {
  TargetMachine *TM;
  PipelineTuningOptions PTO;
  Optional<PGOOptions> PGOOpt;
  PassInstrumentationCallbacks *PIC;

public:
  /// A struct to capture parsed pass pipeline names.
  ///
  /// A pipeline is defined as a series of names, each of which may in itself
  /// recursively contain a nested pipeline. A name is either the name of a pass
  /// (e.g. "instcombine") or the name of a pipeline type (e.g. "cgscc"). If the
  /// name is the name of a pass, the InnerPipeline is empty, since passes
  /// cannot contain inner pipelines. See parsePassPipeline() for a more
  /// detailed description of the textual pipeline format.
  struct PipelineElement {
    StringRef Name;
    std::vector<PipelineElement> InnerPipeline;
  };

  /// ThinLTO phase.
  ///
  /// This enumerates the LLVM ThinLTO optimization phases.
  enum class ThinLTOPhase {
    /// No ThinLTO behavior needed.
    None,
    /// ThinLTO prelink (summary) phase.
    PreLink,
    /// ThinLTO postlink (backend compile) phase.
    PostLink
  };

  /// LLVM-provided high-level optimization levels.
  ///
  /// This enumerates the LLVM-provided high-level optimization levels. Each
  /// level has a specific goal and rationale.
  class OptimizationLevel final {
    unsigned SpeedLevel = 2;
    unsigned SizeLevel = 0;
    OptimizationLevel(unsigned SpeedLevel, unsigned SizeLevel)
        : SpeedLevel(SpeedLevel), SizeLevel(SizeLevel) {
      // Check that only valid combinations are passed.
      assert(SpeedLevel <= 3 &&
             "Optimization level for speed should be 0, 1, 2, or 3");
      assert(SizeLevel <= 2 &&
             "Optimization level for size should be 0, 1, or 2");
      assert((SizeLevel == 0 || SpeedLevel == 2) &&
             "Optimize for size should be encoded with speedup level == 2");
    }

  public:
    OptimizationLevel() = default;
    /// Disable as many optimizations as possible. This doesn't completely
    /// disable the optimizer in all cases, for example always_inline functions
    /// can be required to be inlined for correctness.
    static const OptimizationLevel O0;

    /// Optimize quickly without destroying debuggability.
    ///
    /// This level is tuned to produce a result from the optimizer as quickly
    /// as possible and to avoid destroying debuggability. This tends to result
    /// in a very good development mode where the compiled code will be
    /// immediately executed as part of testing. As a consequence, where
    /// possible, we would like to produce efficient-to-execute code, but not
    /// if it significantly slows down compilation or would prevent even basic
    /// debugging of the resulting binary.
    ///
    /// As an example, complex loop transformations such as versioning,
    /// vectorization, or fusion don't make sense here due to the degree to
    /// which the executed code differs from the source code, and the compile
    /// time cost.
    static const OptimizationLevel O1;
    /// Optimize for fast execution as much as possible without triggering
    /// significant incremental compile time or code size growth.
    ///
    /// The key idea is that optimizations at this level should "pay for
    /// themselves". So if an optimization increases compile time by 5% or
    /// increases code size by 5% for a particular benchmark, that benchmark
    /// should also be one which sees a 5% runtime improvement. If the compile
    /// time or code size penalties happen on average across a diverse range of
    /// LLVM users' benchmarks, then the improvements should as well.
    ///
    /// And no matter what, the compile time needs to not grow superlinearly
    /// with the size of input to LLVM so that users can control the runtime of
    /// the optimizer in this mode.
    ///
    /// This is expected to be a good default optimization level for the vast
    /// majority of users.
    static const OptimizationLevel O2;
    /// Optimize for fast execution as much as possible.
    ///
    /// This mode is significantly more aggressive in trading off compile time
    /// and code size to get execution time improvements. The core idea is that
    /// this mode should include any optimization that helps execution time on
    /// balance across a diverse collection of benchmarks, even if it increases
    /// code size or compile time for some benchmarks without corresponding
    /// improvements to execution time.
    ///
    /// Despite being willing to trade more compile time off to get improved
    /// execution time, this mode still tries to avoid superlinear growth in
    /// order to make even significantly slower compile times at least scale
    /// reasonably. This does not preclude very substantial constant factor
    /// costs though.
    static const OptimizationLevel O3;
    /// Similar to \c O2 but tries to optimize for small code size instead of
    /// fast execution without triggering significant incremental execution
    /// time slowdowns.
    ///
    /// The logic here is exactly the same as \c O2, but with code size and
    /// execution time metrics swapped.
    ///
    /// A consequence of the different core goal is that this should in general
    /// produce substantially smaller executables that still run in
    /// a reasonable amount of time.
    static const OptimizationLevel Os;
    /// A very specialized mode that will optimize for code size at any and all
    /// costs.
    ///
    /// This is useful primarily when there are absolute size limitations and
    /// any effort taken to reduce the size is worth it regardless of the
    /// execution time impact. You should expect this level to produce rather
    /// slow, but very small, code.
    static const OptimizationLevel Oz;

    bool isOptimizingForSpeed() const {
      return SizeLevel == 0 && SpeedLevel > 0;
    }

    bool isOptimizingForSize() const { return SizeLevel > 0; }

    bool operator==(const OptimizationLevel &Other) const {
      return SizeLevel == Other.SizeLevel && SpeedLevel == Other.SpeedLevel;
    }
    bool operator!=(const OptimizationLevel &Other) const {
      return SizeLevel != Other.SizeLevel || SpeedLevel != Other.SpeedLevel;
    }

    unsigned getSpeedupLevel() const { return SpeedLevel; }

    unsigned getSizeLevel() const { return SizeLevel; }
  };

  explicit PassBuilder(TargetMachine *TM = nullptr,
                       PipelineTuningOptions PTO = PipelineTuningOptions(),
                       Optional<PGOOptions> PGOOpt = None,
                       PassInstrumentationCallbacks *PIC = nullptr)
      : TM(TM), PTO(PTO), PGOOpt(PGOOpt), PIC(PIC) {}

  /// Cross register the analysis managers through their proxies.
  ///
  /// This is an interface that can be used to cross register each
  /// AnalysisManager with all the others analysis managers.
  void crossRegisterProxies(LoopAnalysisManager &LAM,
                            FunctionAnalysisManager &FAM,
                            CGSCCAnalysisManager &CGAM,
                            ModuleAnalysisManager &MAM);

  /// Registers all available module analysis passes.
  ///
  /// This is an interface that can be used to populate a \c
  /// ModuleAnalysisManager with all registered module analyses. Callers can
  /// still manually register any additional analyses. Callers can also
  /// pre-register analyses and this will not override those.
  void registerModuleAnalyses(ModuleAnalysisManager &MAM);

  /// Registers all available CGSCC analysis passes.
  ///
  /// This is an interface that can be used to populate a \c CGSCCAnalysisManager
  /// with all registered CGSCC analyses. Callers can still manually register any
  /// additional analyses. Callers can also pre-register analyses and this will
  /// not override those.
  void registerCGSCCAnalyses(CGSCCAnalysisManager &CGAM);

  /// Registers all available function analysis passes.
  ///
  /// This is an interface that can be used to populate a \c
  /// FunctionAnalysisManager with all registered function analyses. Callers can
  /// still manually register any additional analyses. Callers can also
  /// pre-register analyses and this will not override those.
  void registerFunctionAnalyses(FunctionAnalysisManager &FAM);

  /// Registers all available loop analysis passes.
  ///
  /// This is an interface that can be used to populate a \c LoopAnalysisManager
  /// with all registered loop analyses. Callers can still manually register any
  /// additional analyses.
  void registerLoopAnalyses(LoopAnalysisManager &LAM);

  /// Construct the core LLVM function canonicalization and simplification
  /// pipeline.
  ///
  /// This is a long pipeline and uses most of the per-function optimization
  /// passes in LLVM to canonicalize and simplify the IR. It is suitable to run
  /// repeatedly over the IR and is not expected to destroy important
  /// information about the semantics of the IR.
  ///
  /// Note that \p Level cannot be `O0` here. The pipelines produced are
  /// only intended for use when attempting to optimize code. If frontends
  /// require some transformations for semantic reasons, they should explicitly
  /// build them.
  ///
  /// \p Phase indicates the current ThinLTO phase.
  FunctionPassManager
  buildFunctionSimplificationPipeline(OptimizationLevel Level,
                                      ThinLTOPhase Phase,
                                      bool DebugLogging = false);

  /// Construct the core LLVM module canonicalization and simplification
  /// pipeline.
  ///
  /// This pipeline focuses on canonicalizing and simplifying the entire module
  /// of IR. Much like the function simplification pipeline above, it is
  /// suitable to run repeatedly over the IR and is not expected to destroy
  /// important information. It does, however, perform inlining and other
  /// heuristic based simplifications that are not strictly reversible.
  ///
  /// Note that \p Level cannot be `O0` here. The pipelines produced are
  /// only intended for use when attempting to optimize code. If frontends
  /// require some transformations for semantic reasons, they should explicitly
  /// build them.
  ///
  /// \p Phase indicates the current ThinLTO phase.
  ModulePassManager
  buildModuleSimplificationPipeline(OptimizationLevel Level,
                                    ThinLTOPhase Phase,
                                    bool DebugLogging = false);

  /// Construct the module pipeline that performs inlining as well as
  /// the inlining-driven cleanups.
  ModuleInlinerWrapperPass buildInlinerPipeline(OptimizationLevel Level,
                                                ThinLTOPhase Phase,
                                                bool DebugLogging = false);

  /// Construct the core LLVM module optimization pipeline.
  ///
  /// This pipeline focuses on optimizing the execution speed of the IR. It
  /// uses cost modeling and thresholds to balance code growth against runtime
  /// improvements. It includes vectorization and other information destroying
  /// transformations. It also cannot generally be run repeatedly on a module
  /// without potentially seriously regressing either runtime performance of
  /// the code or serious code size growth.
  ///
  /// Note that \p Level cannot be `O0` here. The pipelines produced are
  /// only intended for use when attempting to optimize code. If frontends
  /// require some transformations for semantic reasons, they should explicitly
  /// build them.
  ModulePassManager buildModuleOptimizationPipeline(OptimizationLevel Level,
                                                    bool DebugLogging = false,
                                                    bool LTOPreLink = false);

  /// Build a per-module default optimization pipeline.
  ///
  /// This provides a good default optimization pipeline for per-module
  /// optimization and code generation without any link-time optimization. It
  /// typically correspond to frontend "-O[123]" options for optimization
  /// levels \c O1, \c O2 and \c O3 resp.
  ///
  /// Note that \p Level cannot be `O0` here. The pipelines produced are
  /// only intended for use when attempting to optimize code. If frontends
  /// require some transformations for semantic reasons, they should explicitly
  /// build them.
  ModulePassManager buildPerModuleDefaultPipeline(OptimizationLevel Level,
                                                  bool DebugLogging = false,
                                                  bool LTOPreLink = false);

  /// Build a pre-link, ThinLTO-targeting default optimization pipeline to
  /// a pass manager.
  ///
  /// This adds the pre-link optimizations tuned to prepare a module for
  /// a ThinLTO run. It works to minimize the IR which needs to be analyzed
  /// without making irreversible decisions which could be made better during
  /// the LTO run.
  ///
  /// Note that \p Level cannot be `O0` here. The pipelines produced are
  /// only intended for use when attempting to optimize code. If frontends
  /// require some transformations for semantic reasons, they should explicitly
  /// build them.
  ModulePassManager
  buildThinLTOPreLinkDefaultPipeline(OptimizationLevel Level,
                                     bool DebugLogging = false);

  /// Build an ThinLTO default optimization pipeline to a pass manager.
  ///
  /// This provides a good default optimization pipeline for link-time
  /// optimization and code generation. It is particularly tuned to fit well
  /// when IR coming into the LTO phase was first run through \c
  /// addPreLinkLTODefaultPipeline, and the two coordinate closely.
  ///
  /// Note that \p Level cannot be `O0` here. The pipelines produced are
  /// only intended for use when attempting to optimize code. If frontends
  /// require some transformations for semantic reasons, they should explicitly
  /// build them.
  ModulePassManager
  buildThinLTODefaultPipeline(OptimizationLevel Level, bool DebugLogging,
                              const ModuleSummaryIndex *ImportSummary);

  /// Build a pre-link, LTO-targeting default optimization pipeline to a pass
  /// manager.
  ///
  /// This adds the pre-link optimizations tuned to work well with a later LTO
  /// run. It works to minimize the IR which needs to be analyzed without
  /// making irreversible decisions which could be made better during the LTO
  /// run.
  ///
  /// Note that \p Level cannot be `O0` here. The pipelines produced are
  /// only intended for use when attempting to optimize code. If frontends
  /// require some transformations for semantic reasons, they should explicitly
  /// build them.
  ModulePassManager buildLTOPreLinkDefaultPipeline(OptimizationLevel Level,
                                                   bool DebugLogging = false);

  /// Build an LTO default optimization pipeline to a pass manager.
  ///
  /// This provides a good default optimization pipeline for link-time
  /// optimization and code generation. It is particularly tuned to fit well
  /// when IR coming into the LTO phase was first run through \c
  /// addPreLinkLTODefaultPipeline, and the two coordinate closely.
  ///
  /// Note that \p Level cannot be `O0` here. The pipelines produced are
  /// only intended for use when attempting to optimize code. If frontends
  /// require some transformations for semantic reasons, they should explicitly
  /// build them.
  ModulePassManager buildLTODefaultPipeline(OptimizationLevel Level,
                                            bool DebugLogging,
                                            ModuleSummaryIndex *ExportSummary);

  /// Build the default `AAManager` with the default alias analysis pipeline
  /// registered.
  AAManager buildDefaultAAPipeline();

  /// Parse a textual pass pipeline description into a \c
  /// ModulePassManager.
  ///
  /// The format of the textual pass pipeline description looks something like:
  ///
  ///   module(function(instcombine,sroa),dce,cgscc(inliner,function(...)),...)
  ///
  /// Pass managers have ()s describing the nest structure of passes. All passes
  /// are comma separated. As a special shortcut, if the very first pass is not
  /// a module pass (as a module pass manager is), this will automatically form
  /// the shortest stack of pass managers that allow inserting that first pass.
  /// So, assuming function passes 'fpassN', CGSCC passes 'cgpassN', and loop
  /// passes 'lpassN', all of these are valid:
  ///
  ///   fpass1,fpass2,fpass3
  ///   cgpass1,cgpass2,cgpass3
  ///   lpass1,lpass2,lpass3
  ///
  /// And they are equivalent to the following (resp.):
  ///
  ///   module(function(fpass1,fpass2,fpass3))
  ///   module(cgscc(cgpass1,cgpass2,cgpass3))
  ///   module(function(loop(lpass1,lpass2,lpass3)))
  ///
  /// This shortcut is especially useful for debugging and testing small pass
  /// combinations.
  ///
  /// The sequence of passes aren't necessarily the exact same kind of pass.
  /// You can mix different levels implicitly if adaptor passes are defined to
  /// make them work. For example,
  ///
  ///   mpass1,fpass1,fpass2,mpass2,lpass1
  ///
  /// This pipeline uses only one pass manager: the top-level module manager.
  /// fpass1,fpass2 and lpass1 are added into the the top-level module manager
  /// using only adaptor passes. No nested function/loop pass managers are
  /// added. The purpose is to allow easy pass testing when the user
  /// specifically want the pass to run under a adaptor directly. This is
  /// preferred when a pipeline is largely of one type, but one or just a few
  /// passes are of different types(See PassBuilder.cpp for examples).
  Error parsePassPipeline(ModulePassManager &MPM, StringRef PipelineText,
                          bool DebugLogging = false);

  /// {{@ Parse a textual pass pipeline description into a specific PassManager
  ///
  /// Automatic deduction of an appropriate pass manager stack is not supported.
  /// For example, to insert a loop pass 'lpass' into a FunctionPassManager,
  /// this is the valid pipeline text:
  ///
  ///   function(lpass)
  Error parsePassPipeline(CGSCCPassManager &CGPM, StringRef PipelineText,
                          bool DebugLogging = false);
  Error parsePassPipeline(FunctionPassManager &FPM, StringRef PipelineText,
                          bool DebugLogging = false);
  Error parsePassPipeline(LoopPassManager &LPM, StringRef PipelineText,
                          bool DebugLogging = false);
  /// @}}

  /// Parse a textual alias analysis pipeline into the provided AA manager.
  ///
  /// The format of the textual AA pipeline is a comma separated list of AA
  /// pass names:
  ///
  ///   basic-aa,globals-aa,...
  ///
  /// The AA manager is set up such that the provided alias analyses are tried
  /// in the order specified. See the \c AAManaager documentation for details
  /// about the logic used. This routine just provides the textual mapping
  /// between AA names and the analyses to register with the manager.
  ///
  /// Returns false if the text cannot be parsed cleanly. The specific state of
  /// the \p AA manager is unspecified if such an error is encountered and this
  /// returns false.
  Error parseAAPipeline(AAManager &AA, StringRef PipelineText);

  /// Returns true if the pass name is the name of an alias analysis pass.
  bool isAAPassName(StringRef PassName);

  /// Returns true if the pass name is the name of a (non-alias) analysis pass.
  bool isAnalysisPassName(StringRef PassName);

  /// Register a callback for a default optimizer pipeline extension
  /// point
  ///
  /// This extension point allows adding passes that perform peephole
  /// optimizations similar to the instruction combiner. These passes will be
  /// inserted after each instance of the instruction combiner pass.
  void registerPeepholeEPCallback(
      const std::function<void(FunctionPassManager &, OptimizationLevel)> &C) {
    PeepholeEPCallbacks.push_back(C);
  }

  /// Register a callback for a default optimizer pipeline extension
  /// point
  ///
  /// This extension point allows adding late loop canonicalization and
  /// simplification passes. This is the last point in the loop optimization
  /// pipeline before loop deletion. Each pass added
  /// here must be an instance of LoopPass.
  /// This is the place to add passes that can remove loops, such as target-
  /// specific loop idiom recognition.
  void registerLateLoopOptimizationsEPCallback(
      const std::function<void(LoopPassManager &, OptimizationLevel)> &C) {
    LateLoopOptimizationsEPCallbacks.push_back(C);
  }

  /// Register a callback for a default optimizer pipeline extension
  /// point
  ///
  /// This extension point allows adding loop passes to the end of the loop
  /// optimizer.
  void registerLoopOptimizerEndEPCallback(
      const std::function<void(LoopPassManager &, OptimizationLevel)> &C) {
    LoopOptimizerEndEPCallbacks.push_back(C);
  }

  /// Register a callback for a default optimizer pipeline extension
  /// point
  ///
  /// This extension point allows adding optimization passes after most of the
  /// main optimizations, but before the last cleanup-ish optimizations.
  void registerScalarOptimizerLateEPCallback(
      const std::function<void(FunctionPassManager &, OptimizationLevel)> &C) {
    ScalarOptimizerLateEPCallbacks.push_back(C);
  }

  /// Register a callback for a default optimizer pipeline extension
  /// point
  ///
  /// This extension point allows adding CallGraphSCC passes at the end of the
  /// main CallGraphSCC passes and before any function simplification passes run
  /// by CGPassManager.
  void registerCGSCCOptimizerLateEPCallback(
      const std::function<void(CGSCCPassManager &, OptimizationLevel)> &C) {
    CGSCCOptimizerLateEPCallbacks.push_back(C);
  }

  /// Register a callback for a default optimizer pipeline extension
  /// point
  ///
  /// This extension point allows adding optimization passes before the
  /// vectorizer and other highly target specific optimization passes are
  /// executed.
  void registerVectorizerStartEPCallback(
      const std::function<void(FunctionPassManager &, OptimizationLevel)> &C) {
    VectorizerStartEPCallbacks.push_back(C);
  }

  /// Register a callback for a default optimizer pipeline extension point.
  ///
  /// This extension point allows adding optimization once at the start of the
  /// pipeline. This does not apply to 'backend' compiles (LTO and ThinLTO
  /// link-time pipelines).
  void registerPipelineStartEPCallback(
      const std::function<void(ModulePassManager &)> &C) {
    PipelineStartEPCallbacks.push_back(C);
  }

  /// Register a callback for a default optimizer pipeline extension point
  ///
  /// This extension point allows adding optimizations at the very end of the
  /// function optimization pipeline. A key difference between this and the
  /// legacy PassManager's OptimizerLast callback is that this extension point
  /// is not triggered at O0. Extensions to the O0 pipeline should append their
  /// passes to the end of the overall pipeline.
  void registerOptimizerLastEPCallback(
      const std::function<void(ModulePassManager &, OptimizationLevel)> &C) {
    OptimizerLastEPCallbacks.push_back(C);
  }

  /// Register a callback for parsing an AliasAnalysis Name to populate
  /// the given AAManager \p AA
  void registerParseAACallback(
      const std::function<bool(StringRef Name, AAManager &AA)> &C) {
    AAParsingCallbacks.push_back(C);
  }

  /// {{@ Register callbacks for analysis registration with this PassBuilder
  /// instance.
  /// Callees register their analyses with the given AnalysisManager objects.
  void registerAnalysisRegistrationCallback(
      const std::function<void(CGSCCAnalysisManager &)> &C) {
    CGSCCAnalysisRegistrationCallbacks.push_back(C);
  }
  void registerAnalysisRegistrationCallback(
      const std::function<void(FunctionAnalysisManager &)> &C) {
    FunctionAnalysisRegistrationCallbacks.push_back(C);
  }
  void registerAnalysisRegistrationCallback(
      const std::function<void(LoopAnalysisManager &)> &C) {
    LoopAnalysisRegistrationCallbacks.push_back(C);
  }
  void registerAnalysisRegistrationCallback(
      const std::function<void(ModuleAnalysisManager &)> &C) {
    ModuleAnalysisRegistrationCallbacks.push_back(C);
  }
  /// @}}

  /// {{@ Register pipeline parsing callbacks with this pass builder instance.
  /// Using these callbacks, callers can parse both a single pass name, as well
  /// as entire sub-pipelines, and populate the PassManager instance
  /// accordingly.
  void registerPipelineParsingCallback(
      const std::function<bool(StringRef Name, CGSCCPassManager &,
                               ArrayRef<PipelineElement>)> &C) {
    CGSCCPipelineParsingCallbacks.push_back(C);
  }
  void registerPipelineParsingCallback(
      const std::function<bool(StringRef Name, FunctionPassManager &,
                               ArrayRef<PipelineElement>)> &C) {
    FunctionPipelineParsingCallbacks.push_back(C);
  }
  void registerPipelineParsingCallback(
      const std::function<bool(StringRef Name, LoopPassManager &,
                               ArrayRef<PipelineElement>)> &C) {
    LoopPipelineParsingCallbacks.push_back(C);
  }
  void registerPipelineParsingCallback(
      const std::function<bool(StringRef Name, ModulePassManager &,
                               ArrayRef<PipelineElement>)> &C) {
    ModulePipelineParsingCallbacks.push_back(C);
  }
  /// @}}

  /// Register a callback for a top-level pipeline entry.
  ///
  /// If the PassManager type is not given at the top level of the pipeline
  /// text, this Callback should be used to determine the appropriate stack of
  /// PassManagers and populate the passed ModulePassManager.
  void registerParseTopLevelPipelineCallback(
      const std::function<bool(ModulePassManager &, ArrayRef<PipelineElement>,
                               bool DebugLogging)> &C) {
    TopLevelPipelineParsingCallbacks.push_back(C);
  }

  /// Enable or disable the hot/cold splitting optimization. By default, it is
  /// disabled.
  void setEnableHotColdSplitting(bool Enabled);

  /// {{@ Register callbacks for before/after parsing passes.
  /// For example, to add a verifier pass after each parsed pass.
  void registerBeforeParsingModulePassCallback(
      const std::function<void(ModulePassManager &)> &C) {
    ModulePassBeforeParsingCallbacks.push_back(C);
  }
  void registerBeforeParsingCGSCCPassCallback(
      const std::function<void(CGSCCPassManager &)> &C) {
    CGSCCPassBeforeParsingCallbacks.push_back(C);
  }
  void registerBeforeParsingFunctionPassCallback(
      const std::function<void(FunctionPassManager &)> &C) {
    FunctionPassBeforeParsingCallbacks.push_back(C);
  }
  void registerBeforeParsingLoopPassCallback(
      const std::function<void(LoopPassManager &)> &C) {
    LoopPassBeforeParsingCallbacks.push_back(C);
  }
  void registerAfterParsingModulePassCallback(
      const std::function<void(ModulePassManager &)> &C) {
    ModulePassAfterParsingCallbacks.push_back(C);
  }
  void registerAfterParsingCGSCCPassCallback(
      const std::function<void(CGSCCPassManager &)> &C) {
    CGSCCPassAfterParsingCallbacks.push_back(C);
  }
  void registerAfterParsingFunctionPassCallback(
      const std::function<void(FunctionPassManager &)> &C) {
    FunctionPassAfterParsingCallbacks.push_back(C);
  }
  void registerAfterParsingLoopPassCallback(
      const std::function<void(LoopPassManager &)> &C) {
    LoopPassAfterParsingCallbacks.push_back(C);
  }
  /// @}}

  /// Add PGOInstrumenation passes for O0 only.
  void addPGOInstrPassesForO0(ModulePassManager &MPM, bool DebugLogging,
                              bool RunProfileGen, bool IsCS,
                              std::string ProfileFile,
                              std::string ProfileRemappingFile);


  /// Returns PIC. External libraries can use this to register pass
  /// instrumentation callbacks.
  PassInstrumentationCallbacks *getPassInstrumentationCallbacks() const {
    return PIC;
  }

private:
  // O1 pass pipeline
  FunctionPassManager buildO1FunctionSimplificationPipeline(
      OptimizationLevel Level, ThinLTOPhase Phase, bool DebugLogging = false);

  static Optional<std::vector<PipelineElement>>
  parsePipelineText(StringRef Text);

  Error parseModulePass(ModulePassManager &MPM, const PipelineElement &E,
                        bool DebugLogging);
  Error parseCGSCCPass(CGSCCPassManager &CGPM, const PipelineElement &E,
                       bool DebugLogging);
  Error parseFunctionPass(FunctionPassManager &FPM, const PipelineElement &E,
                          bool DebugLogging);
  Error parseLoopPass(LoopPassManager &LPM, const PipelineElement &E,
                      bool DebugLogging);
  bool parseAAPassName(AAManager &AA, StringRef Name);

  Error parseLoopPassPipeline(LoopPassManager &LPM,
                              ArrayRef<PipelineElement> Pipeline,
                              bool DebugLogging);
  Error parseFunctionPassPipeline(FunctionPassManager &FPM,
                                  ArrayRef<PipelineElement> Pipeline,
                                  bool DebugLogging);
  Error parseCGSCCPassPipeline(CGSCCPassManager &CGPM,
                               ArrayRef<PipelineElement> Pipeline,
                               bool DebugLogging);
  Error parseModulePassPipeline(ModulePassManager &MPM,
                                ArrayRef<PipelineElement> Pipeline,
                                bool DebugLogging);

  void addPGOInstrPasses(ModulePassManager &MPM, bool DebugLogging,
                         OptimizationLevel Level, bool RunProfileGen, bool IsCS,
                         std::string ProfileFile,
                         std::string ProfileRemappingFile);
  void invokePeepholeEPCallbacks(FunctionPassManager &, OptimizationLevel);

  // Extension Point callbacks
  SmallVector<std::function<void(FunctionPassManager &, OptimizationLevel)>, 2>
      PeepholeEPCallbacks;
  SmallVector<std::function<void(LoopPassManager &, OptimizationLevel)>, 2>
      LateLoopOptimizationsEPCallbacks;
  SmallVector<std::function<void(LoopPassManager &, OptimizationLevel)>, 2>
      LoopOptimizerEndEPCallbacks;
  SmallVector<std::function<void(FunctionPassManager &, OptimizationLevel)>, 2>
      ScalarOptimizerLateEPCallbacks;
  SmallVector<std::function<void(CGSCCPassManager &, OptimizationLevel)>, 2>
      CGSCCOptimizerLateEPCallbacks;
  SmallVector<std::function<void(FunctionPassManager &, OptimizationLevel)>, 2>
      VectorizerStartEPCallbacks;
  SmallVector<std::function<void(ModulePassManager &, OptimizationLevel)>, 2>
      OptimizerLastEPCallbacks;
  // Module callbacks
  SmallVector<std::function<void(ModulePassManager &)>, 2>
      PipelineStartEPCallbacks;
  SmallVector<std::function<void(ModuleAnalysisManager &)>, 2>
      ModuleAnalysisRegistrationCallbacks;
  SmallVector<std::function<bool(StringRef, ModulePassManager &,
                                 ArrayRef<PipelineElement>)>,
              2>
      ModulePipelineParsingCallbacks;
  SmallVector<std::function<bool(ModulePassManager &, ArrayRef<PipelineElement>,
                                 bool DebugLogging)>,
              2>
      TopLevelPipelineParsingCallbacks;
  // CGSCC callbacks
  SmallVector<std::function<void(CGSCCAnalysisManager &)>, 2>
      CGSCCAnalysisRegistrationCallbacks;
  SmallVector<std::function<bool(StringRef, CGSCCPassManager &,
                                 ArrayRef<PipelineElement>)>,
              2>
      CGSCCPipelineParsingCallbacks;
  // Function callbacks
  SmallVector<std::function<void(FunctionAnalysisManager &)>, 2>
      FunctionAnalysisRegistrationCallbacks;
  SmallVector<std::function<bool(StringRef, FunctionPassManager &,
                                 ArrayRef<PipelineElement>)>,
              2>
      FunctionPipelineParsingCallbacks;
  // Loop callbacks
  SmallVector<std::function<void(LoopAnalysisManager &)>, 2>
      LoopAnalysisRegistrationCallbacks;
  SmallVector<std::function<bool(StringRef, LoopPassManager &,
                                 ArrayRef<PipelineElement>)>,
              2>
      LoopPipelineParsingCallbacks;
  // AA callbacks
  SmallVector<std::function<bool(StringRef Name, AAManager &AA)>, 2>
      AAParsingCallbacks;
<<<<<<< HEAD
  // Tunable passes
  bool SplitColdCode = false;
=======
  // Before/after pass parsing callbacks
  SmallVector<std::function<void(ModulePassManager &)>, 2>
      ModulePassBeforeParsingCallbacks;
  SmallVector<std::function<void(ModulePassManager &)>, 2>
      ModulePassAfterParsingCallbacks;
  SmallVector<std::function<void(CGSCCPassManager &)>, 2>
      CGSCCPassBeforeParsingCallbacks;
  SmallVector<std::function<void(CGSCCPassManager &)>, 2>
      CGSCCPassAfterParsingCallbacks;
  SmallVector<std::function<void(FunctionPassManager &)>, 2>
      FunctionPassBeforeParsingCallbacks;
  SmallVector<std::function<void(FunctionPassManager &)>, 2>
      FunctionPassAfterParsingCallbacks;
  SmallVector<std::function<void(LoopPassManager &)>, 2>
      LoopPassBeforeParsingCallbacks;
  SmallVector<std::function<void(LoopPassManager &)>, 2>
      LoopPassAfterParsingCallbacks;
>>>>>>> refs/am/changes/111aa4e36614d9a056cf5040d4d7bbfddeb9ebb2_apple/main
};

/// This utility template takes care of adding require<> and invalidate<>
/// passes for an analysis to a given \c PassManager. It is intended to be used
/// during parsing of a pass pipeline when parsing a single PipelineName.
/// When registering a new function analysis FancyAnalysis with the pass
/// pipeline name "fancy-analysis", a matching ParsePipelineCallback could look
/// like this:
///
/// static bool parseFunctionPipeline(StringRef Name, FunctionPassManager &FPM,
///                                   ArrayRef<PipelineElement> P) {
///   if (parseAnalysisUtilityPasses<FancyAnalysis>("fancy-analysis", Name,
///                                                 FPM))
///     return true;
///   return false;
/// }
template <typename AnalysisT, typename IRUnitT, typename AnalysisManagerT,
          typename... ExtraArgTs>
bool parseAnalysisUtilityPasses(
    StringRef AnalysisName, StringRef PipelineName,
    PassManager<IRUnitT, AnalysisManagerT, ExtraArgTs...> &PM) {
  if (!PipelineName.endswith(">"))
    return false;
  // See if this is an invalidate<> pass name
  if (PipelineName.startswith("invalidate<")) {
    PipelineName = PipelineName.substr(11, PipelineName.size() - 12);
    if (PipelineName != AnalysisName)
      return false;
    PM.addPass(InvalidateAnalysisPass<AnalysisT>());
    return true;
  }

  // See if this is a require<> pass name
  if (PipelineName.startswith("require<")) {
    PipelineName = PipelineName.substr(8, PipelineName.size() - 9);
    if (PipelineName != AnalysisName)
      return false;
    PM.addPass(RequireAnalysisPass<AnalysisT, IRUnitT, AnalysisManagerT,
                                   ExtraArgTs...>());
    return true;
  }

  return false;
}
}

#endif<|MERGE_RESOLUTION|>--- conflicted
+++ resolved
@@ -488,6 +488,7 @@
   /// preferred when a pipeline is largely of one type, but one or just a few
   /// passes are of different types(See PassBuilder.cpp for examples).
   Error parsePassPipeline(ModulePassManager &MPM, StringRef PipelineText,
+                          bool VerifyEachPass = true,
                           bool DebugLogging = false);
 
   /// {{@ Parse a textual pass pipeline description into a specific PassManager
@@ -498,10 +499,13 @@
   ///
   ///   function(lpass)
   Error parsePassPipeline(CGSCCPassManager &CGPM, StringRef PipelineText,
+                          bool VerifyEachPass = true,
                           bool DebugLogging = false);
   Error parsePassPipeline(FunctionPassManager &FPM, StringRef PipelineText,
+                          bool VerifyEachPass = true,
                           bool DebugLogging = false);
   Error parsePassPipeline(LoopPassManager &LPM, StringRef PipelineText,
+                          bool VerifyEachPass = true,
                           bool DebugLogging = false);
   /// @}}
 
@@ -678,49 +682,13 @@
   /// PassManagers and populate the passed ModulePassManager.
   void registerParseTopLevelPipelineCallback(
       const std::function<bool(ModulePassManager &, ArrayRef<PipelineElement>,
-                               bool DebugLogging)> &C) {
+                               bool VerifyEachPass, bool DebugLogging)> &C) {
     TopLevelPipelineParsingCallbacks.push_back(C);
   }
 
   /// Enable or disable the hot/cold splitting optimization. By default, it is
   /// disabled.
   void setEnableHotColdSplitting(bool Enabled);
-
-  /// {{@ Register callbacks for before/after parsing passes.
-  /// For example, to add a verifier pass after each parsed pass.
-  void registerBeforeParsingModulePassCallback(
-      const std::function<void(ModulePassManager &)> &C) {
-    ModulePassBeforeParsingCallbacks.push_back(C);
-  }
-  void registerBeforeParsingCGSCCPassCallback(
-      const std::function<void(CGSCCPassManager &)> &C) {
-    CGSCCPassBeforeParsingCallbacks.push_back(C);
-  }
-  void registerBeforeParsingFunctionPassCallback(
-      const std::function<void(FunctionPassManager &)> &C) {
-    FunctionPassBeforeParsingCallbacks.push_back(C);
-  }
-  void registerBeforeParsingLoopPassCallback(
-      const std::function<void(LoopPassManager &)> &C) {
-    LoopPassBeforeParsingCallbacks.push_back(C);
-  }
-  void registerAfterParsingModulePassCallback(
-      const std::function<void(ModulePassManager &)> &C) {
-    ModulePassAfterParsingCallbacks.push_back(C);
-  }
-  void registerAfterParsingCGSCCPassCallback(
-      const std::function<void(CGSCCPassManager &)> &C) {
-    CGSCCPassAfterParsingCallbacks.push_back(C);
-  }
-  void registerAfterParsingFunctionPassCallback(
-      const std::function<void(FunctionPassManager &)> &C) {
-    FunctionPassAfterParsingCallbacks.push_back(C);
-  }
-  void registerAfterParsingLoopPassCallback(
-      const std::function<void(LoopPassManager &)> &C) {
-    LoopPassAfterParsingCallbacks.push_back(C);
-  }
-  /// @}}
 
   /// Add PGOInstrumenation passes for O0 only.
   void addPGOInstrPassesForO0(ModulePassManager &MPM, bool DebugLogging,
@@ -744,27 +712,27 @@
   parsePipelineText(StringRef Text);
 
   Error parseModulePass(ModulePassManager &MPM, const PipelineElement &E,
-                        bool DebugLogging);
+                        bool VerifyEachPass, bool DebugLogging);
   Error parseCGSCCPass(CGSCCPassManager &CGPM, const PipelineElement &E,
-                       bool DebugLogging);
+                       bool VerifyEachPass, bool DebugLogging);
   Error parseFunctionPass(FunctionPassManager &FPM, const PipelineElement &E,
-                          bool DebugLogging);
+                          bool VerifyEachPass, bool DebugLogging);
   Error parseLoopPass(LoopPassManager &LPM, const PipelineElement &E,
-                      bool DebugLogging);
+                      bool VerifyEachPass, bool DebugLogging);
   bool parseAAPassName(AAManager &AA, StringRef Name);
 
   Error parseLoopPassPipeline(LoopPassManager &LPM,
                               ArrayRef<PipelineElement> Pipeline,
-                              bool DebugLogging);
+                              bool VerifyEachPass, bool DebugLogging);
   Error parseFunctionPassPipeline(FunctionPassManager &FPM,
                                   ArrayRef<PipelineElement> Pipeline,
-                                  bool DebugLogging);
+                                  bool VerifyEachPass, bool DebugLogging);
   Error parseCGSCCPassPipeline(CGSCCPassManager &CGPM,
                                ArrayRef<PipelineElement> Pipeline,
-                               bool DebugLogging);
+                               bool VerifyEachPass, bool DebugLogging);
   Error parseModulePassPipeline(ModulePassManager &MPM,
                                 ArrayRef<PipelineElement> Pipeline,
-                                bool DebugLogging);
+                                bool VerifyEachPass, bool DebugLogging);
 
   void addPGOInstrPasses(ModulePassManager &MPM, bool DebugLogging,
                          OptimizationLevel Level, bool RunProfileGen, bool IsCS,
@@ -797,7 +765,7 @@
               2>
       ModulePipelineParsingCallbacks;
   SmallVector<std::function<bool(ModulePassManager &, ArrayRef<PipelineElement>,
-                                 bool DebugLogging)>,
+                                 bool VerifyEachPass, bool DebugLogging)>,
               2>
       TopLevelPipelineParsingCallbacks;
   // CGSCC callbacks
@@ -824,28 +792,8 @@
   // AA callbacks
   SmallVector<std::function<bool(StringRef Name, AAManager &AA)>, 2>
       AAParsingCallbacks;
-<<<<<<< HEAD
   // Tunable passes
   bool SplitColdCode = false;
-=======
-  // Before/after pass parsing callbacks
-  SmallVector<std::function<void(ModulePassManager &)>, 2>
-      ModulePassBeforeParsingCallbacks;
-  SmallVector<std::function<void(ModulePassManager &)>, 2>
-      ModulePassAfterParsingCallbacks;
-  SmallVector<std::function<void(CGSCCPassManager &)>, 2>
-      CGSCCPassBeforeParsingCallbacks;
-  SmallVector<std::function<void(CGSCCPassManager &)>, 2>
-      CGSCCPassAfterParsingCallbacks;
-  SmallVector<std::function<void(FunctionPassManager &)>, 2>
-      FunctionPassBeforeParsingCallbacks;
-  SmallVector<std::function<void(FunctionPassManager &)>, 2>
-      FunctionPassAfterParsingCallbacks;
-  SmallVector<std::function<void(LoopPassManager &)>, 2>
-      LoopPassBeforeParsingCallbacks;
-  SmallVector<std::function<void(LoopPassManager &)>, 2>
-      LoopPassAfterParsingCallbacks;
->>>>>>> refs/am/changes/111aa4e36614d9a056cf5040d4d7bbfddeb9ebb2_apple/main
 };
 
 /// This utility template takes care of adding require<> and invalidate<>
