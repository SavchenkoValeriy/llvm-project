//===-- ProfileCommon.h - Common profiling APIs. ----------------*- C++ -*-===//
//
//                     The LLVM Compiler Infrastructure
//
// This file is distributed under the University of Illinois Open Source
// License. See LICENSE.TXT for details.
//
//===----------------------------------------------------------------------===//
//
// This file contains data structures and functions common to both instrumented
// and sample profiling.
//
//===----------------------------------------------------------------------===//

#ifndef LLVM_PROFILEDATA_PROFILE_COMMON_H
#define LLVM_PROFILEDATA_PROFILE_COMMON_H

#include "llvm/ADT/APInt.h"
#include <cstdint>
#include <functional>
#include <map>
#include <vector>

#include "llvm/Support/Casting.h"

namespace llvm {
class Function;
namespace IndexedInstrProf {
struct Summary;
}
namespace sampleprof {
class FunctionSamples;
}
struct InstrProfRecord;
class LLVMContext;
class Metadata;
class MDTuple;
class MDNode;

inline const char *getHotSectionPrefix() { return ".hot"; }
inline const char *getUnlikelySectionPrefix() { return ".unlikely"; }

// The profile summary is one or more (Cutoff, MinCount, NumCounts) triplets.
// The semantics of counts depend on the type of profile. For instrumentation
// profile, counts are block counts and for sample profile, counts are
// per-line samples. Given a target counts percentile, we compute the minimum
// number of counts needed to reach this target and the minimum among these
// counts.
struct ProfileSummaryEntry {
  uint32_t Cutoff;    ///< The required percentile of counts.
  uint64_t MinCount;  ///< The minimum count for this percentile.
  uint64_t NumCounts; ///< Number of counts >= the minimum count.
  ProfileSummaryEntry(uint32_t TheCutoff, uint64_t TheMinCount,
                      uint64_t TheNumCounts)
      : Cutoff(TheCutoff), MinCount(TheMinCount), NumCounts(TheNumCounts) {}
};

typedef std::vector<ProfileSummaryEntry> SummaryEntryVector;

class ProfileSummary {
public:
  enum Kind { PSK_Instr, PSK_Sample };

private:
  const Kind PSK;
  static const char *KindStr[2];
  // We keep track of the number of times a count (block count or samples)
  // appears in the profile. The map is kept sorted in the descending order of
  // counts.
  std::map<uint64_t, uint32_t, std::greater<uint64_t>> CountFrequencies;
protected:
  SummaryEntryVector DetailedSummary;
  std::vector<uint32_t> DetailedSummaryCutoffs;
  uint64_t TotalCount, MaxCount;
  uint32_t NumCounts;
  ProfileSummary(Kind K, std::vector<uint32_t> Cutoffs)
      : PSK(K), DetailedSummaryCutoffs(Cutoffs), TotalCount(0), MaxCount(0),
        NumCounts(0) {}
  ProfileSummary(Kind K) : PSK(K), TotalCount(0), MaxCount(0), NumCounts(0) {}
  ProfileSummary(Kind K, SummaryEntryVector DetailedSummary,
                 uint64_t TotalCount, uint64_t MaxCount, uint32_t NumCounts)
      : PSK(K), DetailedSummary(DetailedSummary), TotalCount(TotalCount),
        MaxCount(MaxCount), NumCounts(NumCounts) {}
  ~ProfileSummary() = default;
  inline void addCount(uint64_t Count);
  /// \brief Return metadata specific to the profile format.
  /// Derived classes implement this method to return a vector of Metadata.
  virtual std::vector<Metadata *> getFormatSpecificMD(LLVMContext &Context) = 0;
  /// \brief Return detailed summary as metadata.
  Metadata *getDetailedSummaryMD(LLVMContext &Context);

public:
  static const int Scale = 1000000;
  Kind getKind() const { return PSK; }
  const char *getKindStr() const { return KindStr[PSK]; }
  // \brief Returns true if F is a hot function.
  static bool isFunctionHot(const Function *F);
  // \brief Returns true if F is unlikley executed.
  static bool isFunctionUnlikely(const Function *F);
  inline SummaryEntryVector &getDetailedSummary();
  void computeDetailedSummary();
  /// \brief A vector of useful cutoff values for detailed summary.
  static const std::vector<uint32_t> DefaultCutoffs;
  /// \brief Return summary information as metadata.
  Metadata *getMD(LLVMContext &Context);
  /// \brief Construct profile summary from metdata.
  static ProfileSummary *getFromMD(Metadata *MD);
};

class InstrProfSummary final : public ProfileSummary {
  uint64_t MaxInternalBlockCount, MaxFunctionCount;
  uint32_t NumFunctions;
  inline void addEntryCount(uint64_t Count);
  inline void addInternalCount(uint64_t Count);

protected:
  std::vector<Metadata *> getFormatSpecificMD(LLVMContext &Context) override;

public:
  InstrProfSummary(std::vector<uint32_t> Cutoffs)
      : ProfileSummary(PSK_Instr, Cutoffs), MaxInternalBlockCount(0),
        MaxFunctionCount(0), NumFunctions(0) {}
  InstrProfSummary(const IndexedInstrProf::Summary &S);
  InstrProfSummary(uint64_t TotalCount, uint64_t MaxBlockCount,
                   uint64_t MaxInternalBlockCount, uint64_t MaxFunctionCount,
                   uint32_t NumBlocks, uint32_t NumFunctions,
                   SummaryEntryVector Summary)
      : ProfileSummary(PSK_Instr, Summary, TotalCount, MaxBlockCount,
                       NumBlocks),
        MaxInternalBlockCount(MaxInternalBlockCount),
        MaxFunctionCount(MaxFunctionCount), NumFunctions(NumFunctions) {}
  static bool classof(const ProfileSummary *PS) {
    return PS->getKind() == PSK_Instr;
  }
  void addRecord(const InstrProfRecord &);
  uint32_t getNumBlocks() { return NumCounts; }
  uint64_t getTotalCount() { return TotalCount; }
  uint32_t getNumFunctions() { return NumFunctions; }
  uint64_t getMaxFunctionCount() { return MaxFunctionCount; }
  uint64_t getMaxBlockCount() { return MaxCount; }
  uint64_t getMaxInternalBlockCount() { return MaxInternalBlockCount; }
};

class SampleProfileSummary final : public ProfileSummary {
  uint64_t MaxHeadSamples;
  uint32_t NumFunctions;

protected:
  std::vector<Metadata *> getFormatSpecificMD(LLVMContext &Context) override;

public:
  uint32_t getNumLinesWithSamples() { return NumCounts; }
  uint64_t getTotalSamples() { return TotalCount; }
<<<<<<< HEAD
  uint32_t getNumFunctions() { return NumFunctions; }
  uint64_t getMaxHeadSamples() { return MaxHeadSamples; }
=======
>>>>>>> 6f4903d9
  uint64_t getMaxSamplesPerLine() { return MaxCount; }
  void addRecord(const sampleprof::FunctionSamples &FS);
  SampleProfileSummary(std::vector<uint32_t> Cutoffs)
      : ProfileSummary(PSK_Sample, Cutoffs), MaxHeadSamples(0),
        NumFunctions(0) {}
  SampleProfileSummary(uint64_t TotalSamples, uint64_t MaxSamplesPerLine,
                       uint64_t MaxFunctionCount, int32_t NumLinesWithSamples,
                       uint32_t NumFunctions,
                       SummaryEntryVector DetailedSummary)
      : ProfileSummary(PSK_Sample, DetailedSummary, TotalSamples,
<<<<<<< HEAD
                       MaxSamplesPerLine, NumLinesWithSamples),
        MaxHeadSamples(MaxHeadSamples), NumFunctions(NumFunctions) {}
=======
                       MaxSamplesPerLine, MaxFunctionCount, NumLinesWithSamples,
                       NumFunctions) {}
>>>>>>> 6f4903d9
  static bool classof(const ProfileSummary *PS) {
    return PS->getKind() == PSK_Sample;
  }
};

// This is called when a count is seen in the profile.
void ProfileSummary::addCount(uint64_t Count) {
  TotalCount += Count;
  if (Count > MaxCount)
    MaxCount = Count;
  NumCounts++;
  CountFrequencies[Count]++;
}

SummaryEntryVector &ProfileSummary::getDetailedSummary() {
  if (!DetailedSummaryCutoffs.empty() && DetailedSummary.empty())
    computeDetailedSummary();
  return DetailedSummary;
}

} // end namespace llvm
#endif<|MERGE_RESOLUTION|>--- conflicted
+++ resolved
@@ -71,16 +71,21 @@
 protected:
   SummaryEntryVector DetailedSummary;
   std::vector<uint32_t> DetailedSummaryCutoffs;
-  uint64_t TotalCount, MaxCount;
-  uint32_t NumCounts;
+  uint64_t TotalCount, MaxCount, MaxFunctionCount;
+  uint32_t NumCounts, NumFunctions;
   ProfileSummary(Kind K, std::vector<uint32_t> Cutoffs)
       : PSK(K), DetailedSummaryCutoffs(Cutoffs), TotalCount(0), MaxCount(0),
-        NumCounts(0) {}
-  ProfileSummary(Kind K) : PSK(K), TotalCount(0), MaxCount(0), NumCounts(0) {}
+        MaxFunctionCount(0), NumCounts(0), NumFunctions(0) {}
+  ProfileSummary(Kind K)
+      : PSK(K), TotalCount(0), MaxCount(0), MaxFunctionCount(0), NumCounts(0),
+        NumFunctions(0) {}
   ProfileSummary(Kind K, SummaryEntryVector DetailedSummary,
-                 uint64_t TotalCount, uint64_t MaxCount, uint32_t NumCounts)
+                 uint64_t TotalCount, uint64_t MaxCount,
+                 uint64_t MaxFunctionCount, uint32_t NumCounts,
+                 uint32_t NumFunctions)
       : PSK(K), DetailedSummary(DetailedSummary), TotalCount(TotalCount),
-        MaxCount(MaxCount), NumCounts(NumCounts) {}
+        MaxCount(MaxCount), MaxFunctionCount(MaxFunctionCount),
+        NumCounts(NumCounts), NumFunctions(NumFunctions) {}
   ~ProfileSummary() = default;
   inline void addCount(uint64_t Count);
   /// \brief Return metadata specific to the profile format.
@@ -105,11 +110,12 @@
   Metadata *getMD(LLVMContext &Context);
   /// \brief Construct profile summary from metdata.
   static ProfileSummary *getFromMD(Metadata *MD);
+  uint32_t getNumFunctions() { return NumFunctions; }
+  uint64_t getMaxFunctionCount() { return MaxFunctionCount; }
 };
 
 class InstrProfSummary final : public ProfileSummary {
-  uint64_t MaxInternalBlockCount, MaxFunctionCount;
-  uint32_t NumFunctions;
+  uint64_t MaxInternalBlockCount;
   inline void addEntryCount(uint64_t Count);
   inline void addInternalCount(uint64_t Count);
 
@@ -118,61 +124,43 @@
 
 public:
   InstrProfSummary(std::vector<uint32_t> Cutoffs)
-      : ProfileSummary(PSK_Instr, Cutoffs), MaxInternalBlockCount(0),
-        MaxFunctionCount(0), NumFunctions(0) {}
+      : ProfileSummary(PSK_Instr, Cutoffs), MaxInternalBlockCount(0) {}
   InstrProfSummary(const IndexedInstrProf::Summary &S);
   InstrProfSummary(uint64_t TotalCount, uint64_t MaxBlockCount,
                    uint64_t MaxInternalBlockCount, uint64_t MaxFunctionCount,
                    uint32_t NumBlocks, uint32_t NumFunctions,
                    SummaryEntryVector Summary)
       : ProfileSummary(PSK_Instr, Summary, TotalCount, MaxBlockCount,
-                       NumBlocks),
-        MaxInternalBlockCount(MaxInternalBlockCount),
-        MaxFunctionCount(MaxFunctionCount), NumFunctions(NumFunctions) {}
+                       MaxFunctionCount, NumBlocks, NumFunctions),
+        MaxInternalBlockCount(MaxInternalBlockCount) {}
   static bool classof(const ProfileSummary *PS) {
     return PS->getKind() == PSK_Instr;
   }
   void addRecord(const InstrProfRecord &);
   uint32_t getNumBlocks() { return NumCounts; }
   uint64_t getTotalCount() { return TotalCount; }
-  uint32_t getNumFunctions() { return NumFunctions; }
-  uint64_t getMaxFunctionCount() { return MaxFunctionCount; }
   uint64_t getMaxBlockCount() { return MaxCount; }
   uint64_t getMaxInternalBlockCount() { return MaxInternalBlockCount; }
 };
 
 class SampleProfileSummary final : public ProfileSummary {
-  uint64_t MaxHeadSamples;
-  uint32_t NumFunctions;
-
 protected:
   std::vector<Metadata *> getFormatSpecificMD(LLVMContext &Context) override;
 
 public:
   uint32_t getNumLinesWithSamples() { return NumCounts; }
   uint64_t getTotalSamples() { return TotalCount; }
-<<<<<<< HEAD
-  uint32_t getNumFunctions() { return NumFunctions; }
-  uint64_t getMaxHeadSamples() { return MaxHeadSamples; }
-=======
->>>>>>> 6f4903d9
   uint64_t getMaxSamplesPerLine() { return MaxCount; }
   void addRecord(const sampleprof::FunctionSamples &FS);
   SampleProfileSummary(std::vector<uint32_t> Cutoffs)
-      : ProfileSummary(PSK_Sample, Cutoffs), MaxHeadSamples(0),
-        NumFunctions(0) {}
+      : ProfileSummary(PSK_Sample, Cutoffs) {}
   SampleProfileSummary(uint64_t TotalSamples, uint64_t MaxSamplesPerLine,
                        uint64_t MaxFunctionCount, int32_t NumLinesWithSamples,
                        uint32_t NumFunctions,
                        SummaryEntryVector DetailedSummary)
       : ProfileSummary(PSK_Sample, DetailedSummary, TotalSamples,
-<<<<<<< HEAD
-                       MaxSamplesPerLine, NumLinesWithSamples),
-        MaxHeadSamples(MaxHeadSamples), NumFunctions(NumFunctions) {}
-=======
                        MaxSamplesPerLine, MaxFunctionCount, NumLinesWithSamples,
                        NumFunctions) {}
->>>>>>> 6f4903d9
   static bool classof(const ProfileSummary *PS) {
     return PS->getKind() == PSK_Sample;
   }
