--- conflicted
+++ resolved
@@ -90,7 +90,10 @@
   unsigned Op0 = getOrCreateVReg(*Inst.getOperand(0));
   unsigned Op1 = getOrCreateVReg(*Inst.getOperand(1));
   unsigned Res = getOrCreateVReg(Inst);
-  MIRBuilder.buildInstr(Opcode, LLT{*Inst.getType()}, Res, Op0, Op1);
+  MIRBuilder.buildInstr(Opcode, LLT{*Inst.getType()})
+      .addDef(Res)
+      .addUse(Op0)
+      .addUse(Op1);
   return true;
 }
 
@@ -168,8 +171,9 @@
 bool IRTranslator::translateCast(unsigned Opcode, const CastInst &CI) {
   unsigned Op = getOrCreateVReg(*CI.getOperand(0));
   unsigned Res = getOrCreateVReg(CI);
-  MIRBuilder.buildInstr(Opcode, {LLT{*CI.getDestTy()}, LLT{*CI.getSrcTy()}},
-                        Res, Op);
+  MIRBuilder.buildInstr(Opcode, {LLT{*CI.getDestTy()}, LLT{*CI.getSrcTy()}})
+      .addDef(Res)
+      .addUse(Op);
   return true;
 }
 
@@ -234,13 +238,9 @@
   case Instruction::And:
     return translateBinaryOp(TargetOpcode::G_AND, cast<BinaryOperator>(Inst));
   case Instruction::Or:
-<<<<<<< HEAD
-    return translateBinaryOp(TargetOpcode::G_OR, Inst);
-=======
     return translateBinaryOp(TargetOpcode::G_OR, cast<BinaryOperator>(Inst));
   case Instruction::Xor:
     return translateBinaryOp(TargetOpcode::G_XOR, cast<BinaryOperator>(Inst));
->>>>>>> 749035b7
 
   // Branch operations.
   case Instruction::Br:
