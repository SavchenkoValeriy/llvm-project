//===- llvm/CodeGen/GlobalISel/RegisterBankInfo.cpp --------------*- C++ -*-==//
//
//                     The LLVM Compiler Infrastructure
//
// This file is distributed under the University of Illinois Open Source
// License. See LICENSE.TXT for details.
//
//===----------------------------------------------------------------------===//
/// \file
/// This file implements the RegisterBankInfo class.
//===----------------------------------------------------------------------===//

#include "llvm/CodeGen/GlobalISel/RegisterBankInfo.h"
#include "llvm/ADT/SmallString.h"
#include "llvm/ADT/SmallVector.h"
#include "llvm/ADT/iterator_range.h"
#include "llvm/CodeGen/GlobalISel/RegisterBank.h"
#include "llvm/CodeGen/MachineBasicBlock.h"
#include "llvm/CodeGen/MachineFunction.h"
#include "llvm/CodeGen/MachineRegisterInfo.h"
#include "llvm/IR/Type.h"
#include "llvm/Support/Debug.h"
#include "llvm/Support/raw_ostream.h"
#include "llvm/Target/TargetInstrInfo.h"
#include "llvm/Target/TargetOpcodes.h"
#include "llvm/Target/TargetRegisterInfo.h"
#include "llvm/Target/TargetSubtargetInfo.h"

#include <algorithm> // For std::max.

#define DEBUG_TYPE "registerbankinfo"

using namespace llvm;

<<<<<<< HEAD
=======
STATISTIC(NumPartialMappingsCreated,
          "Number of partial mappings dynamically created");
STATISTIC(NumPartialMappingsAccessed,
          "Number of partial mappings dynamically accessed");
STATISTIC(NumValueMappingsCreated,
          "Number of value mappings dynamically created");
STATISTIC(NumValueMappingsAccessed,
          "Number of value mappings dynamically accessed");

>>>>>>> d816bfb2
const unsigned RegisterBankInfo::DefaultMappingID = UINT_MAX;
const unsigned RegisterBankInfo::InvalidMappingID = UINT_MAX - 1;

//------------------------------------------------------------------------------
// RegisterBankInfo implementation.
//------------------------------------------------------------------------------
RegisterBankInfo::RegisterBankInfo(RegisterBank **RegBanks,
                                   unsigned NumRegBanks)
    : RegBanks(RegBanks), NumRegBanks(NumRegBanks) {
  DEBUG(for (unsigned Idx = 0, End = getNumRegBanks(); Idx != End; ++Idx) {
    assert(RegBanks[Idx] != nullptr && "Invalid RegisterBank");
    assert(!RegBanks[Idx]->isValid() &&
           "RegisterBank should be invalid before initialization");
  });
}

RegisterBankInfo::~RegisterBankInfo() {
  for (auto It : MapOfPartialMappings)
    delete It.second;
  for (auto It : MapOfValueMappings)
    delete It.second;
}

bool RegisterBankInfo::verify(const TargetRegisterInfo &TRI) const {
  DEBUG(for (unsigned Idx = 0, End = getNumRegBanks(); Idx != End; ++Idx) {
    const RegisterBank &RegBank = getRegBank(Idx);
    assert(Idx == RegBank.getID() &&
           "ID does not match the index in the array");
    dbgs() << "Verify " << RegBank << '\n';
    assert(RegBank.verify(TRI) && "RegBank is invalid");
  });
  return true;
}

void RegisterBankInfo::createRegisterBank(unsigned ID, const char *Name) {
  DEBUG(dbgs() << "Create register bank: " << ID << " with name \"" << Name
               << "\"\n");
  RegisterBank &RegBank = getRegBank(ID);
  assert(RegBank.getID() == RegisterBank::InvalidID &&
         "A register bank should be created only once");
  RegBank.ID = ID;
  RegBank.Name = Name;
}

void RegisterBankInfo::addRegBankCoverage(unsigned ID, unsigned RCId,
                                          const TargetRegisterInfo &TRI) {
  RegisterBank &RB = getRegBank(ID);
  unsigned NbOfRegClasses = TRI.getNumRegClasses();

  DEBUG(dbgs() << "Add coverage for: " << RB << '\n');

  // Check if RB is underconstruction.
  if (!RB.isValid())
    RB.ContainedRegClasses.resize(NbOfRegClasses);
  else if (RB.covers(*TRI.getRegClass(RCId)))
    // If RB already covers this register class, there is nothing
    // to do.
    return;

  BitVector &Covered = RB.ContainedRegClasses;
  SmallVector<unsigned, 8> WorkList;

  WorkList.push_back(RCId);
  Covered.set(RCId);

  unsigned &MaxSize = RB.Size;
  do {
    unsigned RCId = WorkList.pop_back_val();

    const TargetRegisterClass &CurRC = *TRI.getRegClass(RCId);

    DEBUG(dbgs() << "Examine: " << TRI.getRegClassName(&CurRC)
                 << "(Size*8: " << (CurRC.getSize() * 8) << ")\n");

    // Remember the biggest size in bits.
    MaxSize = std::max(MaxSize, CurRC.getSize() * 8);

    // Walk through all sub register classes and push them into the worklist.
    bool First = true;
    for (BitMaskClassIterator It(CurRC.getSubClassMask(), TRI); It.isValid();
         ++It) {
      unsigned SubRCId = It.getID();
      if (!Covered.test(SubRCId)) {
        if (First)
          DEBUG(dbgs() << "  Enqueue sub-class: ");
        DEBUG(dbgs() << TRI.getRegClassName(TRI.getRegClass(SubRCId)) << ", ");
        WorkList.push_back(SubRCId);
        // Remember that we saw the sub class.
        Covered.set(SubRCId);
        First = false;
      }
    }
    if (!First)
      DEBUG(dbgs() << '\n');

    // Push also all the register classes that can be accessed via a
    // subreg index, i.e., its subreg-class (which is different than
    // its subclass).
    //
    // Note: It would probably be faster to go the other way around
    // and have this method add only super classes, since this
    // information is available in a more efficient way. However, it
    // feels less natural for the client of this APIs plus we will
    // TableGen the whole bitset at some point, so compile time for
    // the initialization is not very important.
    First = true;
    for (unsigned SubRCId = 0; SubRCId < NbOfRegClasses; ++SubRCId) {
      if (Covered.test(SubRCId))
        continue;
      bool Pushed = false;
      const TargetRegisterClass *SubRC = TRI.getRegClass(SubRCId);
      for (SuperRegClassIterator SuperRCIt(SubRC, &TRI); SuperRCIt.isValid();
           ++SuperRCIt) {
        if (Pushed)
          break;
        for (BitMaskClassIterator It(SuperRCIt.getMask(), TRI); It.isValid();
             ++It) {
          unsigned SuperRCId = It.getID();
          if (SuperRCId == RCId) {
            if (First)
              DEBUG(dbgs() << "  Enqueue subreg-class: ");
            DEBUG(dbgs() << TRI.getRegClassName(SubRC) << ", ");
            WorkList.push_back(SubRCId);
            // Remember that we saw the sub class.
            Covered.set(SubRCId);
            Pushed = true;
            First = false;
            break;
          }
        }
      }
    }
    if (!First)
      DEBUG(dbgs() << '\n');
  } while (!WorkList.empty());
}

const RegisterBank *
RegisterBankInfo::getRegBank(unsigned Reg, const MachineRegisterInfo &MRI,
                             const TargetRegisterInfo &TRI) const {
  if (TargetRegisterInfo::isPhysicalRegister(Reg))
    return &getRegBankFromRegClass(*TRI.getMinimalPhysRegClass(Reg));

  assert(Reg && "NoRegister does not have a register bank");
  const RegClassOrRegBank &RegClassOrBank = MRI.getRegClassOrRegBank(Reg);
  if (auto *RB = RegClassOrBank.dyn_cast<const RegisterBank *>())
    return RB;
  if (auto *RC = RegClassOrBank.dyn_cast<const TargetRegisterClass *>())
    return &getRegBankFromRegClass(*RC);
  return nullptr;
}

const RegisterBank *RegisterBankInfo::getRegBankFromConstraints(
    const MachineInstr &MI, unsigned OpIdx, const TargetInstrInfo &TII,
    const TargetRegisterInfo &TRI) const {
  // The mapping of the registers may be available via the
  // register class constraints.
  const TargetRegisterClass *RC = MI.getRegClassConstraint(OpIdx, &TII, &TRI);

  if (!RC)
    return nullptr;

  const RegisterBank &RegBank = getRegBankFromRegClass(*RC);
  // Sanity check that the target properly implemented getRegBankFromRegClass.
  assert(RegBank.covers(*RC) &&
         "The mapping of the register bank does not make sense");
  return &RegBank;
}

const TargetRegisterClass *RegisterBankInfo::constrainGenericRegister(
    unsigned Reg, const TargetRegisterClass &RC, MachineRegisterInfo &MRI) {

  // If the register already has a class, fallback to MRI::constrainRegClass.
  auto &RegClassOrBank = MRI.getRegClassOrRegBank(Reg);
  if (RegClassOrBank.is<const TargetRegisterClass *>())
    return MRI.constrainRegClass(Reg, &RC);

  const RegisterBank *RB = RegClassOrBank.get<const RegisterBank *>();
  assert(RB && "Generic register does not have a register bank");

  // Otherwise, all we can do is ensure the bank covers the class, and set it.
  if (!RB->covers(RC))
    return nullptr;

  MRI.setRegClass(Reg, &RC);
  return &RC;
}

RegisterBankInfo::InstructionMapping
RegisterBankInfo::getInstrMappingImpl(const MachineInstr &MI) const {
  RegisterBankInfo::InstructionMapping Mapping(DefaultMappingID, /*Cost*/ 1,
                                               MI.getNumOperands());
  const MachineFunction &MF = *MI.getParent()->getParent();
  const TargetSubtargetInfo &STI = MF.getSubtarget();
  const TargetRegisterInfo &TRI = *STI.getRegisterInfo();
  const MachineRegisterInfo &MRI = MF.getRegInfo();
  // We may need to query the instruction encoding to guess the mapping.
  const TargetInstrInfo &TII = *STI.getInstrInfo();

  // Before doing anything complicated check if the mapping is not
  // directly available.
  bool CompleteMapping = true;
  // For copies we want to walk over the operands and try to find one
  // that has a register bank.
  bool isCopyLike = MI.isCopy() || MI.isPHI();
  // Remember the register bank for reuse for copy-like instructions.
  const RegisterBank *RegBank = nullptr;
  // Remember the size of the register for reuse for copy-like instructions.
  unsigned RegSize = 0;
  for (unsigned OpIdx = 0, End = MI.getNumOperands(); OpIdx != End; ++OpIdx) {
    const MachineOperand &MO = MI.getOperand(OpIdx);
    if (!MO.isReg())
      continue;
    unsigned Reg = MO.getReg();
    if (!Reg)
      continue;
    // The register bank of Reg is just a side effect of the current
    // excution and in particular, there is no reason to believe this
    // is the best default mapping for the current instruction.  Keep
    // it as an alternative register bank if we cannot figure out
    // something.
    const RegisterBank *AltRegBank = getRegBank(Reg, MRI, TRI);
    // For copy-like instruction, we want to reuse the register bank
    // that is already set on Reg, if any, since those instructions do
    // not have any constraints.
    const RegisterBank *CurRegBank = isCopyLike ? AltRegBank : nullptr;
    if (!CurRegBank) {
      // If this is a target specific instruction, we can deduce
      // the register bank from the encoding constraints.
      CurRegBank = getRegBankFromConstraints(MI, OpIdx, TII, TRI);
      if (!CurRegBank) {
        // All our attempts failed, give up.
        CompleteMapping = false;

        if (!isCopyLike)
          // MI does not carry enough information to guess the mapping.
          return InstructionMapping();

        // For copies, we want to keep interating to find a register
        // bank for the other operands if we did not find one yet.
        if (RegBank)
          break;
        continue;
      }
    }
    RegBank = CurRegBank;
    RegSize = getSizeInBits(Reg, MRI, TRI);
    Mapping.setOperandMapping(OpIdx, getValueMapping(0, RegSize, *CurRegBank));
  }

  if (CompleteMapping)
    return Mapping;

  assert(isCopyLike && "We should have bailed on non-copies at this point");
  // For copy like instruction, if none of the operand has a register
  // bank avialable, there is nothing we can propagate.
  if (!RegBank)
    return InstructionMapping();

  // This is a copy-like instruction.
  // Propagate RegBank to all operands that do not have a
  // mapping yet.
  for (unsigned OpIdx = 0, End = MI.getNumOperands(); OpIdx != End; ++OpIdx) {
    const MachineOperand &MO = MI.getOperand(OpIdx);
    // Don't assign a mapping for non-reg operands.
    if (!MO.isReg())
      continue;

    // If a mapping already exists, do not touch it.
    if (Mapping.isOperandMappingSet(OpIdx))
      continue;

    Mapping.setOperandMapping(OpIdx, getValueMapping(0, RegSize, *RegBank));
  }
  return Mapping;
}

/// Hashing function for PartialMapping.
static hash_code hashPartialMapping(unsigned StartIdx, unsigned Length,
                                    const RegisterBank *RegBank) {
  return hash_combine(StartIdx, Length, RegBank ? RegBank->getID() : 0);
}

/// Overloaded version of hash_value for a PartialMapping.
hash_code
llvm::hash_value(const RegisterBankInfo::PartialMapping &PartMapping) {
  return hashPartialMapping(PartMapping.StartIdx, PartMapping.Length,
                            PartMapping.RegBank);
}

const RegisterBankInfo::PartialMapping &
RegisterBankInfo::getPartialMapping(unsigned StartIdx, unsigned Length,
                                    const RegisterBank &RegBank) const {
<<<<<<< HEAD
  hash_code Hash = hash_combine(StartIdx, Length, RegBank.getID());
  const auto &It = MapOfPartialMappings.find(Hash);
  if (It != MapOfPartialMappings.end())
    return It->second;
  PartialMapping &PartMapping = MapOfPartialMappings[Hash];
  PartMapping = PartialMapping{StartIdx, Length, RegBank};
  return PartMapping;
=======
  ++NumPartialMappingsAccessed;

  hash_code Hash = hashPartialMapping(StartIdx, Length, &RegBank);
  const auto &It = MapOfPartialMappings.find(Hash);
  if (It != MapOfPartialMappings.end())
    return *It->second;

  ++NumPartialMappingsCreated;

  const PartialMapping *&PartMapping = MapOfPartialMappings[Hash];
  PartMapping = new PartialMapping{StartIdx, Length, RegBank};
  return *PartMapping;
}

const RegisterBankInfo::ValueMapping &
RegisterBankInfo::getValueMapping(unsigned StartIdx, unsigned Length,
                                  const RegisterBank &RegBank) const {
  return getValueMapping(&getPartialMapping(StartIdx, Length, RegBank), 1);
}

const RegisterBankInfo::ValueMapping &
RegisterBankInfo::getValueMapping(const PartialMapping *BreakDown,
                                  unsigned NumBreakDowns) const {
  hash_code Hash;
  if (LLVM_LIKELY(NumBreakDowns == 1))
    Hash = hash_value(*BreakDown);
  else {
    SmallVector<size_t, 8> Hashes;
    for (unsigned Idx = 0; Idx != NumBreakDowns; ++Idx)
      Hashes.push_back(hash_value(BreakDown[Idx]));
    Hash = hash_combine_range(Hashes.begin(), Hashes.end());
  }

  ++NumValueMappingsAccessed;

  const auto &It = MapOfValueMappings.find(Hash);
  if (It != MapOfValueMappings.end())
    return *It->second;

  ++NumValueMappingsCreated;

  const ValueMapping *&ValMapping = MapOfValueMappings[Hash];
  ValMapping = new ValueMapping{BreakDown, NumBreakDowns};
  return *ValMapping;
>>>>>>> d816bfb2
}

RegisterBankInfo::InstructionMapping
RegisterBankInfo::getInstrMapping(const MachineInstr &MI) const {
    RegisterBankInfo::InstructionMapping Mapping = getInstrMappingImpl(MI);
    if (Mapping.isValid())
      return Mapping;
  llvm_unreachable("The target must implement this");
}

RegisterBankInfo::InstructionMappings
RegisterBankInfo::getInstrPossibleMappings(const MachineInstr &MI) const {
  InstructionMappings PossibleMappings;
  // Put the default mapping first.
  PossibleMappings.push_back(getInstrMapping(MI));
  // Then the alternative mapping, if any.
  InstructionMappings AltMappings = getInstrAlternativeMappings(MI);
  for (InstructionMapping &AltMapping : AltMappings)
    PossibleMappings.emplace_back(std::move(AltMapping));
#ifndef NDEBUG
  for (const InstructionMapping &Mapping : PossibleMappings)
    assert(Mapping.verify(MI) && "Mapping is invalid");
#endif
  return PossibleMappings;
}

RegisterBankInfo::InstructionMappings
RegisterBankInfo::getInstrAlternativeMappings(const MachineInstr &MI) const {
  // No alternative for MI.
  return InstructionMappings();
}

void RegisterBankInfo::applyDefaultMapping(const OperandsMapper &OpdMapper) {
  MachineInstr &MI = OpdMapper.getMI();
  DEBUG(dbgs() << "Applying default-like mapping\n");
  for (unsigned OpIdx = 0, EndIdx = MI.getNumOperands(); OpIdx != EndIdx;
       ++OpIdx) {
    DEBUG(dbgs() << "OpIdx " << OpIdx);
    MachineOperand &MO = MI.getOperand(OpIdx);
    if (!MO.isReg()) {
      DEBUG(dbgs() << " is not a register, nothing to be done\n");
      continue;
    }
    assert(OpdMapper.getInstrMapping().getOperandMapping(OpIdx).NumBreakDowns ==
               1 &&
           "This mapping is too complex for this function");
    iterator_range<SmallVectorImpl<unsigned>::const_iterator> NewRegs =
        OpdMapper.getVRegs(OpIdx);
    if (NewRegs.begin() == NewRegs.end()) {
      DEBUG(dbgs() << " has not been repaired, nothing to be done\n");
      continue;
    }
    DEBUG(dbgs() << " changed, replace " << MO.getReg());
    MO.setReg(*NewRegs.begin());
    DEBUG(dbgs() << " with " << MO.getReg());
  }
}

unsigned RegisterBankInfo::getSizeInBits(unsigned Reg,
                                         const MachineRegisterInfo &MRI,
                                         const TargetRegisterInfo &TRI) {
  const TargetRegisterClass *RC = nullptr;
  if (TargetRegisterInfo::isPhysicalRegister(Reg)) {
    // The size is not directly available for physical registers.
    // Instead, we need to access a register class that contains Reg and
    // get the size of that register class.
    RC = TRI.getMinimalPhysRegClass(Reg);
  } else {
    LLT Ty = MRI.getType(Reg);
    unsigned RegSize = Ty.isValid() ? Ty.getSizeInBits() : 0;
    // If Reg is not a generic register, query the register class to
    // get its size.
    if (RegSize)
      return RegSize;
    // Since Reg is not a generic register, it must have a register class.
    RC = MRI.getRegClass(Reg);
  }
  assert(RC && "Unable to deduce the register class");
  return RC->getSize() * 8;
}

//------------------------------------------------------------------------------
// Helper classes implementation.
//------------------------------------------------------------------------------
LLVM_DUMP_METHOD void RegisterBankInfo::PartialMapping::dump() const {
  print(dbgs());
  dbgs() << '\n';
}

bool RegisterBankInfo::PartialMapping::verify() const {
  assert(RegBank && "Register bank not set");
  assert(Length && "Empty mapping");
  assert((StartIdx <= getHighBitIdx()) && "Overflow, switch to APInt?");
  // Check if the minimum width fits into RegBank.
  assert(RegBank->getSize() >= Length && "Register bank too small for Mask");
  return true;
}

void RegisterBankInfo::PartialMapping::print(raw_ostream &OS) const {
  OS << "[" << StartIdx << ", " << getHighBitIdx() << "], RegBank = ";
  if (RegBank)
    OS << *RegBank;
  else
    OS << "nullptr";
}

bool RegisterBankInfo::ValueMapping::verify(unsigned MeaningFulBitWidth) const {
  assert(NumBreakDowns && "Value mapped nowhere?!");
  unsigned OrigValueBitWidth = 0;
  for (const RegisterBankInfo::PartialMapping &PartMap : *this) {
    // Check that each register bank is big enough to hold the partial value:
    // this check is done by PartialMapping::verify
    assert(PartMap.verify() && "Partial mapping is invalid");
    // The original value should completely be mapped.
    // Thus the maximum accessed index + 1 is the size of the original value.
    OrigValueBitWidth =
        std::max(OrigValueBitWidth, PartMap.getHighBitIdx() + 1);
  }
  assert(OrigValueBitWidth >= MeaningFulBitWidth &&
         "Meaningful bits not covered by the mapping");
  APInt ValueMask(OrigValueBitWidth, 0);
  for (const RegisterBankInfo::PartialMapping &PartMap : *this) {
    // Check that the union of the partial mappings covers the whole value,
    // without overlaps.
    // The high bit is exclusive in the APInt API, thus getHighBitIdx + 1.
    APInt PartMapMask = APInt::getBitsSet(OrigValueBitWidth, PartMap.StartIdx,
                                          PartMap.getHighBitIdx() + 1);
    ValueMask ^= PartMapMask;
    assert((ValueMask & PartMapMask) == PartMapMask &&
           "Some partial mappings overlap");
  }
  assert(ValueMask.isAllOnesValue() && "Value is not fully mapped");
  return true;
}

LLVM_DUMP_METHOD void RegisterBankInfo::ValueMapping::dump() const {
  print(dbgs());
  dbgs() << '\n';
}

void RegisterBankInfo::ValueMapping::print(raw_ostream &OS) const {
  OS << "#BreakDown: " << NumBreakDowns << " ";
  bool IsFirst = true;
  for (const PartialMapping &PartMap : *this) {
    if (!IsFirst)
      OS << ", ";
    OS << '[' << PartMap << ']';
    IsFirst = false;
  }
}

bool RegisterBankInfo::InstructionMapping::verify(
    const MachineInstr &MI) const {
  // Check that all the register operands are properly mapped.
  // Check the constructor invariant.
  assert(NumOperands == MI.getNumOperands() &&
         "NumOperands must match, see constructor");
  assert(MI.getParent() && MI.getParent()->getParent() &&
         "MI must be connected to a MachineFunction");
  const MachineFunction &MF = *MI.getParent()->getParent();
  (void)MF;

  for (unsigned Idx = 0; Idx < NumOperands; ++Idx) {
    const MachineOperand &MO = MI.getOperand(Idx);
    if (!MO.isReg()) {
      assert(!isOperandMappingSet(Idx) &&
             "We should not care about non-reg mapping");
      continue;
    }
    unsigned Reg = MO.getReg();
    if (!Reg)
      continue;
    assert(isOperandMappingSet(Idx) &&
           "We must have a mapping for reg operands");
    const RegisterBankInfo::ValueMapping &MOMapping = getOperandMapping(Idx);
    (void)MOMapping;
    // Register size in bits.
    // This size must match what the mapping expects.
    assert(MOMapping.verify(getSizeInBits(
               Reg, MF.getRegInfo(), *MF.getSubtarget().getRegisterInfo())) &&
           "Value mapping is invalid");
  }
  return true;
}

LLVM_DUMP_METHOD void RegisterBankInfo::InstructionMapping::dump() const {
  print(dbgs());
  dbgs() << '\n';
}

void RegisterBankInfo::InstructionMapping::print(raw_ostream &OS) const {
  OS << "ID: " << getID() << " Cost: " << getCost() << " Mapping: ";

  for (unsigned OpIdx = 0; OpIdx != NumOperands; ++OpIdx) {
    const ValueMapping &ValMapping = getOperandMapping(OpIdx);
    if (OpIdx)
      OS << ", ";
    OS << "{ Idx: " << OpIdx << " Map: " << ValMapping << '}';
  }
}

const int RegisterBankInfo::OperandsMapper::DontKnowIdx = -1;

RegisterBankInfo::OperandsMapper::OperandsMapper(
    MachineInstr &MI, const InstructionMapping &InstrMapping,
    MachineRegisterInfo &MRI)
    : MRI(MRI), MI(MI), InstrMapping(InstrMapping) {
  unsigned NumOpds = MI.getNumOperands();
  OpToNewVRegIdx.resize(NumOpds, OperandsMapper::DontKnowIdx);
  assert(InstrMapping.verify(MI) && "Invalid mapping for MI");
}

iterator_range<SmallVectorImpl<unsigned>::iterator>
RegisterBankInfo::OperandsMapper::getVRegsMem(unsigned OpIdx) {
  assert(OpIdx < getMI().getNumOperands() && "Out-of-bound access");
  unsigned NumPartialVal =
      getInstrMapping().getOperandMapping(OpIdx).NumBreakDowns;
  int StartIdx = OpToNewVRegIdx[OpIdx];

  if (StartIdx == OperandsMapper::DontKnowIdx) {
    // This is the first time we try to access OpIdx.
    // Create the cells that will hold all the partial values at the
    // end of the list of NewVReg.
    StartIdx = NewVRegs.size();
    OpToNewVRegIdx[OpIdx] = StartIdx;
    for (unsigned i = 0; i < NumPartialVal; ++i)
      NewVRegs.push_back(0);
  }
  SmallVectorImpl<unsigned>::iterator End =
      getNewVRegsEnd(StartIdx, NumPartialVal);

  return make_range(&NewVRegs[StartIdx], End);
}

SmallVectorImpl<unsigned>::const_iterator
RegisterBankInfo::OperandsMapper::getNewVRegsEnd(unsigned StartIdx,
                                                 unsigned NumVal) const {
  return const_cast<OperandsMapper *>(this)->getNewVRegsEnd(StartIdx, NumVal);
}
SmallVectorImpl<unsigned>::iterator
RegisterBankInfo::OperandsMapper::getNewVRegsEnd(unsigned StartIdx,
                                                 unsigned NumVal) {
  assert((NewVRegs.size() == StartIdx + NumVal ||
          NewVRegs.size() > StartIdx + NumVal) &&
         "NewVRegs too small to contain all the partial mapping");
  return NewVRegs.size() <= StartIdx + NumVal ? NewVRegs.end()
                                              : &NewVRegs[StartIdx + NumVal];
}

void RegisterBankInfo::OperandsMapper::createVRegs(unsigned OpIdx) {
  assert(OpIdx < getMI().getNumOperands() && "Out-of-bound access");
  iterator_range<SmallVectorImpl<unsigned>::iterator> NewVRegsForOpIdx =
      getVRegsMem(OpIdx);
  const ValueMapping &ValMapping = getInstrMapping().getOperandMapping(OpIdx);
  const PartialMapping *PartMap = ValMapping.begin();
  for (unsigned &NewVReg : NewVRegsForOpIdx) {
    assert(PartMap != ValMapping.end() && "Out-of-bound access");
    assert(NewVReg == 0 && "Register has already been created");
    NewVReg = MRI.createGenericVirtualRegister(LLT::scalar(PartMap->Length));
    MRI.setRegBank(NewVReg, *PartMap->RegBank);
    ++PartMap;
  }
}

void RegisterBankInfo::OperandsMapper::setVRegs(unsigned OpIdx,
                                                unsigned PartialMapIdx,
                                                unsigned NewVReg) {
  assert(OpIdx < getMI().getNumOperands() && "Out-of-bound access");
  assert(getInstrMapping().getOperandMapping(OpIdx).NumBreakDowns >
             PartialMapIdx &&
         "Out-of-bound access for partial mapping");
  // Make sure the memory is initialized for that operand.
  (void)getVRegsMem(OpIdx);
  assert(NewVRegs[OpToNewVRegIdx[OpIdx] + PartialMapIdx] == 0 &&
         "This value is already set");
  NewVRegs[OpToNewVRegIdx[OpIdx] + PartialMapIdx] = NewVReg;
}

iterator_range<SmallVectorImpl<unsigned>::const_iterator>
RegisterBankInfo::OperandsMapper::getVRegs(unsigned OpIdx,
                                           bool ForDebug) const {
  (void)ForDebug;
  assert(OpIdx < getMI().getNumOperands() && "Out-of-bound access");
  int StartIdx = OpToNewVRegIdx[OpIdx];

  if (StartIdx == OperandsMapper::DontKnowIdx)
    return make_range(NewVRegs.end(), NewVRegs.end());

  unsigned PartMapSize =
      getInstrMapping().getOperandMapping(OpIdx).NumBreakDowns;
  SmallVectorImpl<unsigned>::const_iterator End =
      getNewVRegsEnd(StartIdx, PartMapSize);
  iterator_range<SmallVectorImpl<unsigned>::const_iterator> Res =
      make_range(&NewVRegs[StartIdx], End);
#ifndef NDEBUG
  for (unsigned VReg : Res)
    assert((VReg || ForDebug) && "Some registers are uninitialized");
#endif
  return Res;
}

LLVM_DUMP_METHOD void RegisterBankInfo::OperandsMapper::dump() const {
  print(dbgs(), true);
  dbgs() << '\n';
}

void RegisterBankInfo::OperandsMapper::print(raw_ostream &OS,
                                             bool ForDebug) const {
  unsigned NumOpds = getMI().getNumOperands();
  if (ForDebug) {
    OS << "Mapping for " << getMI() << "\nwith " << getInstrMapping() << '\n';
    // Print out the internal state of the index table.
    OS << "Populated indices (CellNumber, IndexInNewVRegs): ";
    bool IsFirst = true;
    for (unsigned Idx = 0; Idx != NumOpds; ++Idx) {
      if (OpToNewVRegIdx[Idx] != DontKnowIdx) {
        if (!IsFirst)
          OS << ", ";
        OS << '(' << Idx << ", " << OpToNewVRegIdx[Idx] << ')';
        IsFirst = false;
      }
    }
    OS << '\n';
  } else
    OS << "Mapping ID: " << getInstrMapping().getID() << ' ';

  OS << "Operand Mapping: ";
  // If we have a function, we can pretty print the name of the registers.
  // Otherwise we will print the raw numbers.
  const TargetRegisterInfo *TRI =
      getMI().getParent() && getMI().getParent()->getParent()
          ? getMI().getParent()->getParent()->getSubtarget().getRegisterInfo()
          : nullptr;
  bool IsFirst = true;
  for (unsigned Idx = 0; Idx != NumOpds; ++Idx) {
    if (OpToNewVRegIdx[Idx] == DontKnowIdx)
      continue;
    if (!IsFirst)
      OS << ", ";
    IsFirst = false;
    OS << '(' << PrintReg(getMI().getOperand(Idx).getReg(), TRI) << ", [";
    bool IsFirstNewVReg = true;
    for (unsigned VReg : getVRegs(Idx)) {
      if (!IsFirstNewVReg)
        OS << ", ";
      IsFirstNewVReg = false;
      OS << PrintReg(VReg, TRI);
    }
    OS << "])";
  }
}<|MERGE_RESOLUTION|>--- conflicted
+++ resolved
@@ -13,6 +13,7 @@
 #include "llvm/CodeGen/GlobalISel/RegisterBankInfo.h"
 #include "llvm/ADT/SmallString.h"
 #include "llvm/ADT/SmallVector.h"
+#include "llvm/ADT/Statistic.h"
 #include "llvm/ADT/iterator_range.h"
 #include "llvm/CodeGen/GlobalISel/RegisterBank.h"
 #include "llvm/CodeGen/MachineBasicBlock.h"
@@ -32,8 +33,6 @@
 
 using namespace llvm;
 
-<<<<<<< HEAD
-=======
 STATISTIC(NumPartialMappingsCreated,
           "Number of partial mappings dynamically created");
 STATISTIC(NumPartialMappingsAccessed,
@@ -43,7 +42,6 @@
 STATISTIC(NumValueMappingsAccessed,
           "Number of value mappings dynamically accessed");
 
->>>>>>> d816bfb2
 const unsigned RegisterBankInfo::DefaultMappingID = UINT_MAX;
 const unsigned RegisterBankInfo::InvalidMappingID = UINT_MAX - 1;
 
@@ -337,15 +335,6 @@
 const RegisterBankInfo::PartialMapping &
 RegisterBankInfo::getPartialMapping(unsigned StartIdx, unsigned Length,
                                     const RegisterBank &RegBank) const {
-<<<<<<< HEAD
-  hash_code Hash = hash_combine(StartIdx, Length, RegBank.getID());
-  const auto &It = MapOfPartialMappings.find(Hash);
-  if (It != MapOfPartialMappings.end())
-    return It->second;
-  PartialMapping &PartMapping = MapOfPartialMappings[Hash];
-  PartMapping = PartialMapping{StartIdx, Length, RegBank};
-  return PartMapping;
-=======
   ++NumPartialMappingsAccessed;
 
   hash_code Hash = hashPartialMapping(StartIdx, Length, &RegBank);
@@ -390,7 +379,6 @@
   const ValueMapping *&ValMapping = MapOfValueMappings[Hash];
   ValMapping = new ValueMapping{BreakDown, NumBreakDowns};
   return *ValMapping;
->>>>>>> d816bfb2
 }
 
 RegisterBankInfo::InstructionMapping
