--- conflicted
+++ resolved
@@ -164,9 +164,6 @@
   /// construction algorithm O(N^2) rather than O(N).
   SuffixTreeNode *Link = nullptr;
 
-  /// The parent of this node. Every node except for the root has a parent.
-  SuffixTreeNode *Parent = nullptr;
-
   /// The length of the string formed by concatenating the edge labels from the
   /// root to this node.
   unsigned ConcatLen = 0;
@@ -191,9 +188,8 @@
     return *EndIdx - StartIdx + 1;
   }
 
-  SuffixTreeNode(unsigned StartIdx, unsigned *EndIdx, SuffixTreeNode *Link,
-                 SuffixTreeNode *Parent)
-      : StartIdx(StartIdx), EndIdx(EndIdx), Link(Link), Parent(Parent) {}
+  SuffixTreeNode(unsigned StartIdx, unsigned *EndIdx, SuffixTreeNode *Link)
+      : StartIdx(StartIdx), EndIdx(EndIdx), Link(Link) {}
 
   SuffixTreeNode() {}
 };
@@ -286,7 +282,7 @@
     assert(StartIdx <= LeafEndIdx && "String can't start after it ends!");
 
     SuffixTreeNode *N = new (NodeAllocator.Allocate())
-        SuffixTreeNode(StartIdx, &LeafEndIdx, nullptr, &Parent);
+        SuffixTreeNode(StartIdx, &LeafEndIdx, nullptr);
     Parent.Children[Edge] = N;
 
     return N;
@@ -309,7 +305,7 @@
 
     unsigned *E = new (InternalEndIdxAllocator) unsigned(EndIdx);
     SuffixTreeNode *N = new (NodeAllocator.Allocate())
-        SuffixTreeNode(StartIdx, E, Root, Parent);
+        SuffixTreeNode(StartIdx, E, Root);
     if (Parent)
       Parent->Children[Edge] = N;
 
@@ -320,33 +316,24 @@
   /// respective suffixes.
   ///
   /// \param[in] CurrNode The node currently being visited.
-  /// \param CurrIdx The current index of the string being visited.
-  void setSuffixIndices(SuffixTreeNode &CurrNode, unsigned CurrIdx) {
+  /// \param CurrNodeLen The concatenation of all node sizes from the root to
+  /// this node. Used to produce suffix indices.
+  void setSuffixIndices(SuffixTreeNode &CurrNode, unsigned CurrNodeLen) {
 
     bool IsLeaf = CurrNode.Children.size() == 0 && !CurrNode.isRoot();
 
-    // Store the length of the concatenation of all strings from the root to
-    // this node.
-    if (!CurrNode.isRoot()) {
-      if (CurrNode.ConcatLen == 0)
-        CurrNode.ConcatLen = CurrNode.size();
-
-      if (CurrNode.Parent)
-        CurrNode.ConcatLen += CurrNode.Parent->ConcatLen;
-    }
-
+    // Store the concatenation of lengths down from the root.
+    CurrNode.ConcatLen = CurrNodeLen;
     // Traverse the tree depth-first.
     for (auto &ChildPair : CurrNode.Children) {
       assert(ChildPair.second && "Node had a null child!");
-      setSuffixIndices(*ChildPair.second, CurrIdx + ChildPair.second->size());
-    }
-
-    // Is this node a leaf?
-    if (IsLeaf) {
-      // If yes, give it a suffix index and bump its parent's occurrence count.
-      CurrNode.SuffixIdx = Str.size() - CurrIdx;
-      assert(CurrNode.Parent && "CurrNode had no parent!");
-    }
+      setSuffixIndices(*ChildPair.second,
+                       CurrNodeLen + ChildPair.second->size());
+    }
+
+    // Is this node a leaf? If it is, give it a suffix index.
+    if (IsLeaf)
+      CurrNode.SuffixIdx = Str.size() - CurrNodeLen;
   }
 
   /// Construct the suffix tree for the prefix of the input ending at
@@ -451,7 +438,6 @@
         // Make the old node a child of the split node and update its start
         // index. This is the node n from the diagram.
         NextNode->StartIdx += Active.Len;
-        NextNode->Parent = SplitNode;
         SplitNode->Children[Str[NextNode->StartIdx]] = NextNode;
 
         // SplitNode is an internal node, update the suffix link.
@@ -479,44 +465,6 @@
     return SuffixesToAdd;
   }
 
-  /// Helper function for findRepeatedSubstrings.
-  /// Traverses the suffix tree that finds all nodes associated with a repeated
-  /// substring. That is, all internal non-root nodes. If the given node has
-  /// more than one leaf child, store the repeated strings in Substrings.
-  void
-  findRepeatedSubstringsHelper(SuffixTreeNode &Curr,
-                               std::vector<RepeatedSubstring> &Substrings,
-                               const unsigned MinLength = 1) {
-  assert(!Curr.isLeaf() && "Visited a leaf?");
-  std::vector<SuffixTreeNode *> LeafChildren;
-  unsigned Length = Curr.ConcatLen;
-
-  for (auto &ChildPair : Curr.Children) {
-    if (!ChildPair.second->isLeaf())
-      findRepeatedSubstringsHelper(*ChildPair.second, Substrings, MinLength);
-    else if (Length >= MinLength)
-      LeafChildren.push_back(ChildPair.second);
-  }
-
-  // The root node never has repeats. Quit here.
-  if (Curr.isRoot())
-    return;
-
-  // If there are no occurrences of the minimum length, then quit.
-  if (LeafChildren.empty() || LeafChildren.size() < 2)
-    return;
-
-  // We have a node associated with a repeated substring. Store that in
-  // Substrings and move on.
-  RepeatedSubstring RS;
-  RS.Length = Length;
-
-  // Each occurrence starts at a suffix given by a leaf child.
-  for (SuffixTreeNode *Leaf : LeafChildren)
-    RS.StartIndices.push_back(Leaf->SuffixIdx);
-  Substrings.push_back(RS);
-}
-
 public:
   /// Construct a suffix tree from a sequence of unsigned integers.
   ///
@@ -545,14 +493,115 @@
     setSuffixIndices(*Root, 0);
   }
 
-  /// Finds all repeated substrings with an optionally-provided minimum length
-  /// and stores them in \p Substrings.
-  /// If \p MinLength is provided, only return those with a given minimum
-  /// length.
-  void findRepeatedSubstrings(std::vector<RepeatedSubstring> &Substrings,
-                              const unsigned MinLength = 1) {
-    findRepeatedSubstringsHelper(*Root, Substrings, MinLength);
-  }
+
+  /// Iterator for finding all repeated substrings in the suffix tree.
+  struct RepeatedSubstringIterator {
+    private:
+    /// The current node we're visiting.
+    SuffixTreeNode *N = nullptr;
+
+    /// The repeated substring associated with this node.
+    RepeatedSubstring RS;
+
+    /// The nodes left to visit.
+    std::vector<SuffixTreeNode *> ToVisit;
+
+    /// The minimum length of a repeated substring to find.
+    /// Since we're outlining, we want at least two instructions in the range.
+    /// FIXME: This may not be true for targets like X86 which support many
+    /// instruction lengths.
+    const unsigned MinLength = 2;
+
+    /// Move the iterator to the next repeated substring.
+    void advance() {
+      // Clear the current state. If we're at the end of the range, then this
+      // is the state we want to be in.
+      RS = RepeatedSubstring();
+      N = nullptr;
+
+      // Continue visiting nodes until we find one which repeats more than once.
+      while (!ToVisit.empty()) {
+        SuffixTreeNode *Curr = ToVisit.back();
+        ToVisit.pop_back();
+
+        // Keep track of the length of the string associated with the node. If
+        // it's too short, we'll quit.
+        unsigned Length = Curr->ConcatLen;
+
+        // Each leaf node represents a repeat of a string.
+        std::vector<SuffixTreeNode *> LeafChildren;
+
+        // Iterate over each child, saving internal nodes for visiting, and
+        // leaf nodes in LeafChildren. Internal nodes represent individual
+        // strings, which may repeat.
+        for (auto &ChildPair : Curr->Children) {
+          // Save all of this node's children for processing.
+          if (!ChildPair.second->isLeaf())
+            ToVisit.push_back(ChildPair.second);
+
+          // It's not an internal node, so it must be a leaf. If we have a
+          // long enough string, then save the leaf children.
+          else if (Length >= MinLength)
+            LeafChildren.push_back(ChildPair.second);
+        }
+
+        // The root never represents a repeated substring. If we're looking at
+        // that, then skip it.
+        if (Curr->isRoot())
+          continue;
+
+        // Do we have any repeated substrings?
+        if (LeafChildren.size() >= 2) {
+          // Yes. Update the state to reflect this, and then bail out.
+          N = Curr;
+          RS.Length = Length;
+          for (SuffixTreeNode *Leaf : LeafChildren)
+            RS.StartIndices.push_back(Leaf->SuffixIdx);
+          break;
+        }
+      }
+
+      // At this point, either NewRS is an empty RepeatedSubstring, or it was
+      // set in the above loop. Similarly, N is either nullptr, or the node
+      // associated with NewRS.
+    }
+
+  public:
+    /// Return the current repeated substring.
+    RepeatedSubstring &operator*() { return RS; }
+
+    RepeatedSubstringIterator &operator++() {
+      advance();
+      return *this;
+    }
+
+    RepeatedSubstringIterator operator++(int I) {
+      RepeatedSubstringIterator It(*this);
+      advance();
+      return It;
+    }
+
+    bool operator==(const RepeatedSubstringIterator &Other) {
+      return N == Other.N;
+    }
+    bool operator!=(const RepeatedSubstringIterator &Other) {
+      return !(*this == Other);
+    }
+
+    RepeatedSubstringIterator(SuffixTreeNode *N) : N(N) {
+      // Do we have a non-null node?
+      if (N) {
+        // Yes. At the first step, we need to visit all of N's children.
+        // Note: This means that we visit N last.
+        ToVisit.push_back(N);
+        advance();
+      }
+    }
+};
+
+  typedef RepeatedSubstringIterator iterator;
+  iterator begin() { return iterator(Root); }
+  iterator end() { return iterator(nullptr); }
 };
 
 /// Maps \p MachineInstrs to unsigned integers and stores the mappings.
@@ -591,13 +640,6 @@
 
   /// Maps \p *It to a legal integer.
   ///
-<<<<<<< HEAD
-  /// Updates \p InstrList, \p UnsignedVec, \p InstructionIntegerMap,
-  /// \p IntegerInstructionMap, and \p LegalInstrNumber.
-  ///
-  /// \returns The integer that \p *It was mapped to.
-  unsigned mapToLegalUnsigned(MachineBasicBlock::iterator &It) {
-=======
   /// Updates \p CanOutlineWithPrevInstr, \p HaveLegalRange, \p InstrListForMBB,
   /// \p UnsignedVecForMBB, \p InstructionIntegerMap, \p IntegerInstructionMap,
   /// and \p LegalInstrNumber.
@@ -608,13 +650,10 @@
       bool &HaveLegalRange, unsigned &NumLegalInBlock,
       std::vector<unsigned> &UnsignedVecForMBB,
       std::vector<MachineBasicBlock::iterator> &InstrListForMBB) {
->>>>>>> 5eb3d339
     // We added something legal, so we should unset the AddedLegalLastTime
     // flag.
     AddedIllegalLastTime = false;
 
-<<<<<<< HEAD
-=======
     // If we have at least two adjacent legal instructions (which may have
     // invisible instructions in between), remember that.
     if (CanOutlineWithPrevInstr)
@@ -624,10 +663,9 @@
     // Keep track of the number of legal instructions we insert.
     NumLegalInBlock++;
 
->>>>>>> 5eb3d339
     // Get the integer for this instruction or give it the current
     // LegalInstrNumber.
-    InstrList.push_back(It);
+    InstrListForMBB.push_back(It);
     MachineInstr &MI = *It;
     bool WasInserted;
     DenseMap<MachineInstr *, unsigned, MachineInstrExpressionTrait>::iterator
@@ -642,7 +680,7 @@
       IntegerInstructionMap.insert(std::make_pair(MINumber, &MI));
     }
 
-    UnsignedVec.push_back(MINumber);
+    UnsignedVecForMBB.push_back(MINumber);
 
     // Make sure we don't overflow or use any integers reserved by the DenseMap.
     if (LegalInstrNumber >= IllegalInstrNumber)
@@ -658,19 +696,16 @@
 
   /// Maps \p *It to an illegal integer.
   ///
-  /// Updates \p InstrList, \p UnsignedVec, and \p IllegalInstrNumber.
+  /// Updates \p InstrListForMBB, \p UnsignedVecForMBB, and \p
+  /// IllegalInstrNumber.
   ///
   /// \returns The integer that \p *It was mapped to.
-<<<<<<< HEAD
-  unsigned mapToIllegalUnsigned(MachineBasicBlock::iterator &It) {
-=======
   unsigned mapToIllegalUnsigned(MachineBasicBlock::iterator &It,
   bool &CanOutlineWithPrevInstr, std::vector<unsigned> &UnsignedVecForMBB,
   std::vector<MachineBasicBlock::iterator> &InstrListForMBB) {
     // Can't outline an illegal instruction. Set the flag.
     CanOutlineWithPrevInstr = false;
 
->>>>>>> 5eb3d339
     // Only add one illegal number per range of legal numbers.
     if (AddedIllegalLastTime)
       return IllegalInstrNumber;
@@ -679,8 +714,8 @@
     AddedIllegalLastTime = true;
     unsigned MINumber = IllegalInstrNumber;
 
-    InstrList.push_back(It);
-    UnsignedVec.push_back(IllegalInstrNumber);
+    InstrListForMBB.push_back(It);
+    UnsignedVecForMBB.push_back(IllegalInstrNumber);
     IllegalInstrNumber--;
 
     assert(LegalInstrNumber < IllegalInstrNumber &&
@@ -709,8 +744,6 @@
                             const TargetInstrInfo &TII) {
     unsigned Flags = TII.getMachineOutlinerMBBFlags(MBB);
     MachineBasicBlock::iterator It = MBB.begin();
-<<<<<<< HEAD
-=======
 
     // The number of instructions in this block that will be considered for
     // outlining.
@@ -729,25 +762,10 @@
     std::vector<unsigned> UnsignedVecForMBB;
     std::vector<MachineBasicBlock::iterator> InstrListForMBB;
 
->>>>>>> 5eb3d339
     for (MachineBasicBlock::iterator Et = MBB.end(); It != Et; It++) {
       // Keep track of where this instruction is in the module.
       switch (TII.getOutliningType(It, Flags)) {
       case InstrType::Illegal:
-<<<<<<< HEAD
-        mapToIllegalUnsigned(It);
-        break;
-
-      case InstrType::Legal:
-        mapToLegalUnsigned(It);
-        break;
-
-      case InstrType::LegalTerminator:
-        mapToLegalUnsigned(It);
-        // The instruction also acts as a terminator, so we have to record that
-        // in the string.
-        mapToIllegalUnsigned(It);
-=======
         mapToIllegalUnsigned(It, CanOutlineWithPrevInstr,
                              UnsignedVecForMBB, InstrListForMBB);
         break;
@@ -764,7 +782,6 @@
         // in the string.
         mapToIllegalUnsigned(It, CanOutlineWithPrevInstr, UnsignedVecForMBB,
         InstrListForMBB);
->>>>>>> 5eb3d339
         break;
 
       case InstrType::Invisible:
@@ -775,13 +792,6 @@
       }
     }
 
-<<<<<<< HEAD
-    // After we're done every insertion, uniquely terminate this part of the
-    // "string". This makes sure we won't match across basic block or function
-    // boundaries since the "end" is encoded uniquely and thus appears in no
-    // repeated substring.
-    mapToIllegalUnsigned(It);
-=======
     // Are there enough legal instructions in the block for outlining to be
     // possible?
     if (HaveLegalRange) {
@@ -796,7 +806,6 @@
       UnsignedVec.insert(UnsignedVec.end(), UnsignedVecForMBB.begin(),
                          UnsignedVecForMBB.end());
     }
->>>>>>> 5eb3d339
   }
 
   InstructionMapper() {
@@ -892,7 +901,8 @@
 
   /// Creates a function for \p OF and inserts it into the module.
   MachineFunction *createOutlinedFunction(Module &M, const OutlinedFunction &OF,
-                                          InstructionMapper &Mapper);
+                                          InstructionMapper &Mapper,
+                                          unsigned Name);
 
   /// Find potential outlining candidates and store them in \p CandidateList.
   ///
@@ -1053,13 +1063,8 @@
 
   // First, find dall of the repeated substrings in the tree of minimum length
   // 2.
-  // FIXME: 2 is an approximation which isn't necessarily true for, say, X86.
-  // If we factor in instruction lengths, we need more information than this.
-  // FIXME: It'd be nice if we could just have a repeated substring iterator.
-  std::vector<SuffixTree::RepeatedSubstring> RepeatedSubstrings;
-  ST.findRepeatedSubstrings(RepeatedSubstrings, 2);
-
-  for (SuffixTree::RepeatedSubstring &RS : RepeatedSubstrings) {
+  for (auto It = ST.begin(), Et = ST.end(); It != Et; ++It) {
+    SuffixTree::RepeatedSubstring RS = *It;
     std::vector<Candidate> CandidatesForRepeatedSeq;
     unsigned StringLen = RS.Length;
     for (const unsigned &StartIdx : RS.StartIndices) {
@@ -1126,7 +1131,6 @@
     for (unsigned i = StartIdx; i < StartIdx + StringLen; i++)
       Seq.push_back(ST.Str[i]);
     OF.Sequence = Seq;
-    OF.Name = FunctionList.size();
 
     // Is it better to outline this candidate than not?
     if (OF.getBenefit() < 1) {
@@ -1281,13 +1285,16 @@
 
 MachineFunction *
 MachineOutliner::createOutlinedFunction(Module &M, const OutlinedFunction &OF,
-                                        InstructionMapper &Mapper) {
+                                        InstructionMapper &Mapper,
+                                        unsigned Name) {
 
   // Create the function name. This should be unique. For now, just hash the
   // module name and include it in the function name plus the number of this
   // function.
   std::ostringstream NameStream;
-  NameStream << "OUTLINED_FUNCTION_" << OF.Name;
+  // FIXME: We should have a better naming scheme. This should be stable,
+  // regardless of changes to the outliner's cost model/traversal order.
+  NameStream << "OUTLINED_FUNCTION_" << Name;
 
   // Create the function using an IR-level function.
   LLVMContext &C = M.getContext();
@@ -1386,6 +1393,10 @@
     std::vector<OutlinedFunction> &FunctionList, InstructionMapper &Mapper) {
 
   bool OutlinedSomething = false;
+
+  // Number to append to the current outlined function.
+  unsigned OutlinedFunctionNum = 0;
+
   // Replace the candidates with calls to their respective outlined functions.
   for (const std::shared_ptr<Candidate> &Cptr : CandidateList) {
     Candidate &C = *Cptr;
@@ -1402,9 +1413,10 @@
 
     // Does this candidate have a function yet?
     if (!OF.MF) {
-      OF.MF = createOutlinedFunction(M, OF, Mapper);
+      OF.MF = createOutlinedFunction(M, OF, Mapper, OutlinedFunctionNum);
       emitOutlinedFunctionRemark(OF);
       FunctionsCreated++;
+      OutlinedFunctionNum++; // Created a function, move to the next name.
     }
 
     MachineFunction *MF = OF.MF;
