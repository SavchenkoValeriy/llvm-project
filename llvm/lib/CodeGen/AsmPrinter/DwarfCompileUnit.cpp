--- conflicted
+++ resolved
@@ -249,13 +249,13 @@
     addLinkageName(*VariableDIE, GV->getLinkageName());
 
   if (addToAccelTable) {
-    DD->addAccelName(GV->getName(), *VariableDIE);
+    DD->addAccelName(*CUNode, GV->getName(), *VariableDIE);
 
     // If the linkage name is different than the name, go ahead and output
     // that as well into the name table.
     if (GV->getLinkageName() != "" && GV->getName() != GV->getLinkageName() &&
         DD->useAllLinkageNames())
-      DD->addAccelName(GV->getLinkageName(), *VariableDIE);
+      DD->addAccelName(*CUNode, GV->getLinkageName(), *VariableDIE);
   }
 
   return VariableDIE;
@@ -348,7 +348,7 @@
 
   // Add name to the name table, we do this here because we're guaranteed
   // to have concrete versions of our DW_TAG_subprogram nodes.
-  DD->addSubprogramNames(SP, *SPDie);
+  DD->addSubprogramNames(*CUNode, SP, *SPDie);
 
   return *SPDie;
 }
@@ -486,7 +486,7 @@
 
   // Add name to the name table, we do this here because we're guaranteed
   // to have concrete versions of our DW_TAG_inlined_subprogram nodes.
-  DD->addSubprogramNames(InlinedSP, *ScopeDIE);
+  DD->addSubprogramNames(*CUNode, InlinedSP, *ScopeDIE);
 
   return ScopeDIE;
 }
@@ -883,21 +883,18 @@
 }
 
 bool DwarfCompileUnit::hasDwarfPubSections() const {
-  // Opting in to GNU Pubnames/types overrides the default to ensure these are
-  // generated for things like Gold's gdb_index generation.
-  if (CUNode->getGnuPubnames())
+  switch (CUNode->getNameTableKind()) {
+  case DICompileUnit::DebugNameTableKind::None:
+    return false;
+    // Opting in to GNU Pubnames/types overrides the default to ensure these are
+    // generated for things like Gold's gdb_index generation.
+  case DICompileUnit::DebugNameTableKind::GNU:
     return true;
-<<<<<<< HEAD
-
-  return DD->tuneForGDB() && DD->usePubSections() &&
-         !includeMinimalInlineScopes() && !CUNode->isDebugDirectivesOnly();
-=======
   case DICompileUnit::DebugNameTableKind::Default:
     return DD->tuneForGDB() && !includeMinimalInlineScopes() &&
            !CUNode->isDebugDirectivesOnly();
   }
   llvm_unreachable("Unhandled DICompileUnit::DebugNameTableKind enum");
->>>>>>> 22d580f2
 }
 
 /// addGlobalName - Add a new global name to the compile unit.
