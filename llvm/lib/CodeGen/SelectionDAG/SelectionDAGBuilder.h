--- conflicted
+++ resolved
@@ -557,14 +557,9 @@
   bool isExportableFromCurrentBlock(const Value *V, const BasicBlock *FromBB);
   void CopyToExportRegsIfNeeded(const Value *V);
   void ExportFromCurrentBlock(const Value *V);
-<<<<<<< HEAD
-  void LowerCallTo(ImmutableCallSite CS, SDValue Callee, bool IsTailCall,
+  void LowerCallTo(const CallBase &CB, SDValue Callee, bool IsTailCall,
                    const BasicBlock *EHPadBB = nullptr,
                    const TargetLowering::PtrAuthInfo *PAI = nullptr);
-=======
-  void LowerCallTo(const CallBase &CB, SDValue Callee, bool IsTailCall,
-                   const BasicBlock *EHPadBB = nullptr);
->>>>>>> 113f37a1
 
   // Lower range metadata from 0 to N to assert zext to an integer of nearest
   // floor power of two.
