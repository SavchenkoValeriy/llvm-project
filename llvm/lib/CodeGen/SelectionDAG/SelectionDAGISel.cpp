//===-- SelectionDAGISel.cpp - Implement the SelectionDAGISel class -------===//
//
//                     The LLVM Compiler Infrastructure
//
// This file is distributed under the University of Illinois Open Source
// License. See LICENSE.TXT for details.
//
//===----------------------------------------------------------------------===//
//
// This implements the SelectionDAGISel class.
//
//===----------------------------------------------------------------------===//

#include "ScheduleDAGSDNodes.h"
#include "SelectionDAGBuilder.h"
#include "llvm/ADT/APInt.h"
#include "llvm/ADT/DenseMap.h"
#include "llvm/ADT/None.h"
#include "llvm/ADT/PostOrderIterator.h"
#include "llvm/ADT/SmallPtrSet.h"
#include "llvm/ADT/SmallSet.h"
#include "llvm/ADT/SmallVector.h"
#include "llvm/ADT/Statistic.h"
#include "llvm/ADT/STLExtras.h"
#include "llvm/ADT/StringRef.h"
#include "llvm/Analysis/AliasAnalysis.h"
#include "llvm/Analysis/BranchProbabilityInfo.h"
#include "llvm/Analysis/CFG.h"
#include "llvm/Analysis/TargetLibraryInfo.h"
#include "llvm/CodeGen/FastISel.h"
#include "llvm/CodeGen/FunctionLoweringInfo.h"
#include "llvm/CodeGen/GCMetadata.h"
#include "llvm/CodeGen/MachineBasicBlock.h"
#include "llvm/CodeGen/MachineFrameInfo.h"
#include "llvm/CodeGen/MachineFunction.h"
#include "llvm/CodeGen/MachineFunctionPass.h"
#include "llvm/CodeGen/MachineInstr.h"
#include "llvm/CodeGen/MachineInstrBuilder.h"
#include "llvm/CodeGen/MachineMemOperand.h"
#include "llvm/CodeGen/MachineOperand.h"
#include "llvm/CodeGen/MachinePassRegistry.h"
#include "llvm/CodeGen/MachineRegisterInfo.h"
#include "llvm/CodeGen/MachineValueType.h"
#include "llvm/CodeGen/SchedulerRegistry.h"
#include "llvm/CodeGen/SelectionDAG.h"
#include "llvm/CodeGen/SelectionDAGISel.h"
#include "llvm/CodeGen/SelectionDAGNodes.h"
#include "llvm/CodeGen/StackProtector.h"
#include "llvm/CodeGen/ValueTypes.h"
#include "llvm/IR/BasicBlock.h"
#include "llvm/IR/Constants.h"
#include "llvm/IR/DebugInfoMetadata.h"
#include "llvm/IR/DebugLoc.h"
#include "llvm/IR/Function.h"
#include "llvm/IR/InlineAsm.h"
#include "llvm/IR/InstrTypes.h"
#include "llvm/IR/Instruction.h"
#include "llvm/IR/Instructions.h"
#include "llvm/IR/IntrinsicInst.h"
#include "llvm/IR/Intrinsics.h"
#include "llvm/IR/Metadata.h"
#include "llvm/IR/Type.h"
#include "llvm/IR/User.h"
#include "llvm/MC/MCInstrDesc.h"
#include "llvm/MC/MCRegisterInfo.h"
#include "llvm/Pass.h"
#include "llvm/Support/BranchProbability.h"
#include "llvm/Support/Casting.h"
#include "llvm/Support/CodeGen.h"
#include "llvm/Support/CommandLine.h"
#include "llvm/Support/Compiler.h"
#include "llvm/Support/Debug.h"
#include "llvm/Support/ErrorHandling.h"
#include "llvm/Support/Timer.h"
#include "llvm/Support/raw_ostream.h"
#include "llvm/Target/TargetInstrInfo.h"
#include "llvm/Target/TargetIntrinsicInfo.h"
#include "llvm/Target/TargetLowering.h"
#include "llvm/Target/TargetMachine.h"
#include "llvm/Target/TargetOptions.h"
#include "llvm/Target/TargetRegisterInfo.h"
#include "llvm/Target/TargetSubtargetInfo.h"
#include "llvm/Transforms/Utils/BasicBlockUtils.h"
#include <algorithm>
#include <cassert>
#include <cstdint>
#include <iterator>
#include <memory>
#include <string>
#include <utility>
#include <vector>

using namespace llvm;

#define DEBUG_TYPE "isel"

STATISTIC(NumFastIselFailures, "Number of instructions fast isel failed on");
STATISTIC(NumFastIselSuccess, "Number of instructions fast isel selected");
STATISTIC(NumFastIselBlocks, "Number of blocks selected entirely by fast isel");
STATISTIC(NumDAGBlocks, "Number of blocks selected using DAG");
STATISTIC(NumDAGIselRetries,"Number of times dag isel has to try another path");
STATISTIC(NumEntryBlocks, "Number of entry blocks encountered");
STATISTIC(NumFastIselFailLowerArguments,
          "Number of entry blocks where fast isel failed to lower arguments");

#ifndef NDEBUG
static cl::opt<bool>
EnableFastISelVerbose2("fast-isel-verbose2", cl::Hidden,
          cl::desc("Enable extra verbose messages in the \"fast\" "
                   "instruction selector"));

  // Terminators
STATISTIC(NumFastIselFailRet,"Fast isel fails on Ret");
STATISTIC(NumFastIselFailBr,"Fast isel fails on Br");
STATISTIC(NumFastIselFailSwitch,"Fast isel fails on Switch");
STATISTIC(NumFastIselFailIndirectBr,"Fast isel fails on IndirectBr");
STATISTIC(NumFastIselFailInvoke,"Fast isel fails on Invoke");
STATISTIC(NumFastIselFailResume,"Fast isel fails on Resume");
STATISTIC(NumFastIselFailUnreachable,"Fast isel fails on Unreachable");

  // Standard binary operators...
STATISTIC(NumFastIselFailAdd,"Fast isel fails on Add");
STATISTIC(NumFastIselFailFAdd,"Fast isel fails on FAdd");
STATISTIC(NumFastIselFailSub,"Fast isel fails on Sub");
STATISTIC(NumFastIselFailFSub,"Fast isel fails on FSub");
STATISTIC(NumFastIselFailMul,"Fast isel fails on Mul");
STATISTIC(NumFastIselFailFMul,"Fast isel fails on FMul");
STATISTIC(NumFastIselFailUDiv,"Fast isel fails on UDiv");
STATISTIC(NumFastIselFailSDiv,"Fast isel fails on SDiv");
STATISTIC(NumFastIselFailFDiv,"Fast isel fails on FDiv");
STATISTIC(NumFastIselFailURem,"Fast isel fails on URem");
STATISTIC(NumFastIselFailSRem,"Fast isel fails on SRem");
STATISTIC(NumFastIselFailFRem,"Fast isel fails on FRem");

  // Logical operators...
STATISTIC(NumFastIselFailAnd,"Fast isel fails on And");
STATISTIC(NumFastIselFailOr,"Fast isel fails on Or");
STATISTIC(NumFastIselFailXor,"Fast isel fails on Xor");

  // Memory instructions...
STATISTIC(NumFastIselFailAlloca,"Fast isel fails on Alloca");
STATISTIC(NumFastIselFailLoad,"Fast isel fails on Load");
STATISTIC(NumFastIselFailStore,"Fast isel fails on Store");
STATISTIC(NumFastIselFailAtomicCmpXchg,"Fast isel fails on AtomicCmpXchg");
STATISTIC(NumFastIselFailAtomicRMW,"Fast isel fails on AtomicRWM");
STATISTIC(NumFastIselFailFence,"Fast isel fails on Frence");
STATISTIC(NumFastIselFailGetElementPtr,"Fast isel fails on GetElementPtr");

  // Convert instructions...
STATISTIC(NumFastIselFailTrunc,"Fast isel fails on Trunc");
STATISTIC(NumFastIselFailZExt,"Fast isel fails on ZExt");
STATISTIC(NumFastIselFailSExt,"Fast isel fails on SExt");
STATISTIC(NumFastIselFailFPTrunc,"Fast isel fails on FPTrunc");
STATISTIC(NumFastIselFailFPExt,"Fast isel fails on FPExt");
STATISTIC(NumFastIselFailFPToUI,"Fast isel fails on FPToUI");
STATISTIC(NumFastIselFailFPToSI,"Fast isel fails on FPToSI");
STATISTIC(NumFastIselFailUIToFP,"Fast isel fails on UIToFP");
STATISTIC(NumFastIselFailSIToFP,"Fast isel fails on SIToFP");
STATISTIC(NumFastIselFailIntToPtr,"Fast isel fails on IntToPtr");
STATISTIC(NumFastIselFailPtrToInt,"Fast isel fails on PtrToInt");
STATISTIC(NumFastIselFailBitCast,"Fast isel fails on BitCast");

  // Other instructions...
STATISTIC(NumFastIselFailICmp,"Fast isel fails on ICmp");
STATISTIC(NumFastIselFailFCmp,"Fast isel fails on FCmp");
STATISTIC(NumFastIselFailPHI,"Fast isel fails on PHI");
STATISTIC(NumFastIselFailSelect,"Fast isel fails on Select");
STATISTIC(NumFastIselFailCall,"Fast isel fails on Call");
STATISTIC(NumFastIselFailShl,"Fast isel fails on Shl");
STATISTIC(NumFastIselFailLShr,"Fast isel fails on LShr");
STATISTIC(NumFastIselFailAShr,"Fast isel fails on AShr");
STATISTIC(NumFastIselFailVAArg,"Fast isel fails on VAArg");
STATISTIC(NumFastIselFailExtractElement,"Fast isel fails on ExtractElement");
STATISTIC(NumFastIselFailInsertElement,"Fast isel fails on InsertElement");
STATISTIC(NumFastIselFailShuffleVector,"Fast isel fails on ShuffleVector");
STATISTIC(NumFastIselFailExtractValue,"Fast isel fails on ExtractValue");
STATISTIC(NumFastIselFailInsertValue,"Fast isel fails on InsertValue");
STATISTIC(NumFastIselFailLandingPad,"Fast isel fails on LandingPad");

// Intrinsic instructions...
STATISTIC(NumFastIselFailIntrinsicCall, "Fast isel fails on Intrinsic call");
STATISTIC(NumFastIselFailSAddWithOverflow,
          "Fast isel fails on sadd.with.overflow");
STATISTIC(NumFastIselFailUAddWithOverflow,
          "Fast isel fails on uadd.with.overflow");
STATISTIC(NumFastIselFailSSubWithOverflow,
          "Fast isel fails on ssub.with.overflow");
STATISTIC(NumFastIselFailUSubWithOverflow,
          "Fast isel fails on usub.with.overflow");
STATISTIC(NumFastIselFailSMulWithOverflow,
          "Fast isel fails on smul.with.overflow");
STATISTIC(NumFastIselFailUMulWithOverflow,
          "Fast isel fails on umul.with.overflow");
STATISTIC(NumFastIselFailFrameaddress, "Fast isel fails on Frameaddress");
STATISTIC(NumFastIselFailSqrt, "Fast isel fails on sqrt call");
STATISTIC(NumFastIselFailStackMap, "Fast isel fails on StackMap call");
STATISTIC(NumFastIselFailPatchPoint, "Fast isel fails on PatchPoint call");
#endif

static cl::opt<bool>
EnableFastISelVerbose("fast-isel-verbose", cl::Hidden,
          cl::desc("Enable verbose messages in the \"fast\" "
                   "instruction selector"));
static cl::opt<int> EnableFastISelAbort(
    "fast-isel-abort", cl::Hidden,
    cl::desc("Enable abort calls when \"fast\" instruction selection "
             "fails to lower an instruction: 0 disable the abort, 1 will "
             "abort but for args, calls and terminators, 2 will also "
             "abort for argument lowering, and 3 will never fallback "
             "to SelectionDAG."));

static cl::opt<bool>
UseMBPI("use-mbpi",
        cl::desc("use Machine Branch Probability Info"),
        cl::init(true), cl::Hidden);

#ifndef NDEBUG
static cl::opt<std::string>
FilterDAGBasicBlockName("filter-view-dags", cl::Hidden,
                        cl::desc("Only display the basic block whose name "
                                 "matches this for all view-*-dags options"));
static cl::opt<bool>
ViewDAGCombine1("view-dag-combine1-dags", cl::Hidden,
          cl::desc("Pop up a window to show dags before the first "
                   "dag combine pass"));
static cl::opt<bool>
ViewLegalizeTypesDAGs("view-legalize-types-dags", cl::Hidden,
          cl::desc("Pop up a window to show dags before legalize types"));
static cl::opt<bool>
ViewLegalizeDAGs("view-legalize-dags", cl::Hidden,
          cl::desc("Pop up a window to show dags before legalize"));
static cl::opt<bool>
ViewDAGCombine2("view-dag-combine2-dags", cl::Hidden,
          cl::desc("Pop up a window to show dags before the second "
                   "dag combine pass"));
static cl::opt<bool>
ViewDAGCombineLT("view-dag-combine-lt-dags", cl::Hidden,
          cl::desc("Pop up a window to show dags before the post legalize types"
                   " dag combine pass"));
static cl::opt<bool>
ViewISelDAGs("view-isel-dags", cl::Hidden,
          cl::desc("Pop up a window to show isel dags as they are selected"));
static cl::opt<bool>
ViewSchedDAGs("view-sched-dags", cl::Hidden,
          cl::desc("Pop up a window to show sched dags as they are processed"));
static cl::opt<bool>
ViewSUnitDAGs("view-sunit-dags", cl::Hidden,
      cl::desc("Pop up a window to show SUnit dags after they are processed"));
#else
static const bool ViewDAGCombine1 = false,
                  ViewLegalizeTypesDAGs = false, ViewLegalizeDAGs = false,
                  ViewDAGCombine2 = false,
                  ViewDAGCombineLT = false,
                  ViewISelDAGs = false, ViewSchedDAGs = false,
                  ViewSUnitDAGs = false;
#endif

//===---------------------------------------------------------------------===//
///
/// RegisterScheduler class - Track the registration of instruction schedulers.
///
//===---------------------------------------------------------------------===//
MachinePassRegistry RegisterScheduler::Registry;

//===---------------------------------------------------------------------===//
///
/// ISHeuristic command line option for instruction schedulers.
///
//===---------------------------------------------------------------------===//
static cl::opt<RegisterScheduler::FunctionPassCtor, false,
               RegisterPassParser<RegisterScheduler>>
ISHeuristic("pre-RA-sched",
            cl::init(&createDefaultScheduler), cl::Hidden,
            cl::desc("Instruction schedulers available (before register"
                     " allocation):"));

static RegisterScheduler
defaultListDAGScheduler("default", "Best scheduler for the target",
                        createDefaultScheduler);

namespace llvm {

  //===--------------------------------------------------------------------===//
  /// \brief This class is used by SelectionDAGISel to temporarily override
  /// the optimization level on a per-function basis.
  class OptLevelChanger {
    SelectionDAGISel &IS;
    CodeGenOpt::Level SavedOptLevel;
    bool SavedFastISel;

  public:
    OptLevelChanger(SelectionDAGISel &ISel,
                    CodeGenOpt::Level NewOptLevel) : IS(ISel) {
      SavedOptLevel = IS.OptLevel;
      if (NewOptLevel == SavedOptLevel)
        return;
      IS.OptLevel = NewOptLevel;
      IS.TM.setOptLevel(NewOptLevel);
      DEBUG(dbgs() << "\nChanging optimization level for Function "
            << IS.MF->getFunction()->getName() << "\n");
      DEBUG(dbgs() << "\tBefore: -O" << SavedOptLevel
            << " ; After: -O" << NewOptLevel << "\n");
      SavedFastISel = IS.TM.Options.EnableFastISel;
      if (NewOptLevel == CodeGenOpt::None) {
        IS.TM.setFastISel(IS.TM.getO0WantsFastISel());
        DEBUG(dbgs() << "\tFastISel is "
              << (IS.TM.Options.EnableFastISel ? "enabled" : "disabled")
              << "\n");
      }
    }

    ~OptLevelChanger() {
      if (IS.OptLevel == SavedOptLevel)
        return;
      DEBUG(dbgs() << "\nRestoring optimization level for Function "
            << IS.MF->getFunction()->getName() << "\n");
      DEBUG(dbgs() << "\tBefore: -O" << IS.OptLevel
            << " ; After: -O" << SavedOptLevel << "\n");
      IS.OptLevel = SavedOptLevel;
      IS.TM.setOptLevel(SavedOptLevel);
      IS.TM.setFastISel(SavedFastISel);
    }
  };

  //===--------------------------------------------------------------------===//
  /// createDefaultScheduler - This creates an instruction scheduler appropriate
  /// for the target.
  ScheduleDAGSDNodes* createDefaultScheduler(SelectionDAGISel *IS,
                                             CodeGenOpt::Level OptLevel) {
    const TargetLowering *TLI = IS->TLI;
    const TargetSubtargetInfo &ST = IS->MF->getSubtarget();

    // Try first to see if the Target has its own way of selecting a scheduler
    if (auto *SchedulerCtor = ST.getDAGScheduler(OptLevel)) {
      return SchedulerCtor(IS, OptLevel);
    }

    if (OptLevel == CodeGenOpt::None ||
        (ST.enableMachineScheduler() && ST.enableMachineSchedDefaultSched()) ||
        TLI->getSchedulingPreference() == Sched::Source)
      return createSourceListDAGScheduler(IS, OptLevel);
    if (TLI->getSchedulingPreference() == Sched::RegPressure)
      return createBURRListDAGScheduler(IS, OptLevel);
    if (TLI->getSchedulingPreference() == Sched::Hybrid)
      return createHybridListDAGScheduler(IS, OptLevel);
    if (TLI->getSchedulingPreference() == Sched::VLIW)
      return createVLIWDAGScheduler(IS, OptLevel);
    assert(TLI->getSchedulingPreference() == Sched::ILP &&
           "Unknown sched type!");
    return createILPListDAGScheduler(IS, OptLevel);
  }

} // end namespace llvm

// EmitInstrWithCustomInserter - This method should be implemented by targets
// that mark instructions with the 'usesCustomInserter' flag.  These
// instructions are special in various ways, which require special support to
// insert.  The specified MachineInstr is created but not inserted into any
// basic blocks, and this method is called to expand it into a sequence of
// instructions, potentially also creating new basic blocks and control flow.
// When new basic blocks are inserted and the edges from MBB to its successors
// are modified, the method should insert pairs of <OldSucc, NewSucc> into the
// DenseMap.
MachineBasicBlock *
TargetLowering::EmitInstrWithCustomInserter(MachineInstr &MI,
                                            MachineBasicBlock *MBB) const {
#ifndef NDEBUG
  dbgs() << "If a target marks an instruction with "
          "'usesCustomInserter', it must implement "
          "TargetLowering::EmitInstrWithCustomInserter!";
#endif
  llvm_unreachable(nullptr);
}

void TargetLowering::AdjustInstrPostInstrSelection(MachineInstr &MI,
                                                   SDNode *Node) const {
  assert(!MI.hasPostISelHook() &&
         "If a target marks an instruction with 'hasPostISelHook', "
         "it must implement TargetLowering::AdjustInstrPostInstrSelection!");
}

//===----------------------------------------------------------------------===//
// SelectionDAGISel code
//===----------------------------------------------------------------------===//

SelectionDAGISel::SelectionDAGISel(TargetMachine &tm,
                                   CodeGenOpt::Level OL) :
  MachineFunctionPass(ID), TM(tm),
  FuncInfo(new FunctionLoweringInfo()),
  CurDAG(new SelectionDAG(tm, OL)),
  SDB(new SelectionDAGBuilder(*CurDAG, *FuncInfo, OL)),
  GFI(),
  OptLevel(OL),
  DAGSize(0) {
    initializeGCModuleInfoPass(*PassRegistry::getPassRegistry());
    initializeBranchProbabilityInfoWrapperPassPass(
        *PassRegistry::getPassRegistry());
    initializeAAResultsWrapperPassPass(*PassRegistry::getPassRegistry());
    initializeTargetLibraryInfoWrapperPassPass(
        *PassRegistry::getPassRegistry());
  }

SelectionDAGISel::~SelectionDAGISel() {
  delete SDB;
  delete CurDAG;
  delete FuncInfo;
}

void SelectionDAGISel::getAnalysisUsage(AnalysisUsage &AU) const {
  AU.addRequired<AAResultsWrapperPass>();
  AU.addRequired<GCModuleInfo>();
  AU.addRequired<StackProtector>();
  AU.addPreserved<StackProtector>();
  AU.addPreserved<GCModuleInfo>();
  AU.addRequired<TargetLibraryInfoWrapperPass>();
  if (UseMBPI && OptLevel != CodeGenOpt::None)
    AU.addRequired<BranchProbabilityInfoWrapperPass>();
  MachineFunctionPass::getAnalysisUsage(AU);
}

/// SplitCriticalSideEffectEdges - Look for critical edges with a PHI value that
/// may trap on it.  In this case we have to split the edge so that the path
/// through the predecessor block that doesn't go to the phi block doesn't
/// execute the possibly trapping instruction.
///
/// This is required for correctness, so it must be done at -O0.
///
static void SplitCriticalSideEffectEdges(Function &Fn) {
  // Loop for blocks with phi nodes.
  for (BasicBlock &BB : Fn) {
    PHINode *PN = dyn_cast<PHINode>(BB.begin());
    if (!PN) continue;

  ReprocessBlock:
    // For each block with a PHI node, check to see if any of the input values
    // are potentially trapping constant expressions.  Constant expressions are
    // the only potentially trapping value that can occur as the argument to a
    // PHI.
    for (BasicBlock::iterator I = BB.begin(); (PN = dyn_cast<PHINode>(I)); ++I)
      for (unsigned i = 0, e = PN->getNumIncomingValues(); i != e; ++i) {
        ConstantExpr *CE = dyn_cast<ConstantExpr>(PN->getIncomingValue(i));
        if (!CE || !CE->canTrap()) continue;

        // The only case we have to worry about is when the edge is critical.
        // Since this block has a PHI Node, we assume it has multiple input
        // edges: check to see if the pred has multiple successors.
        BasicBlock *Pred = PN->getIncomingBlock(i);
        if (Pred->getTerminator()->getNumSuccessors() == 1)
          continue;

        // Okay, we have to split this edge.
        SplitCriticalEdge(
            Pred->getTerminator(), GetSuccessorNumber(Pred, &BB),
            CriticalEdgeSplittingOptions().setMergeIdenticalEdges());
        goto ReprocessBlock;
      }
  }
}

bool SelectionDAGISel::runOnMachineFunction(MachineFunction &mf) {
  // If we already selected that function, we do not need to run SDISel.
  if (mf.getProperties().hasProperty(
          MachineFunctionProperties::Property::Selected))
    return false;
  // Do some sanity-checking on the command-line options.
  assert((!EnableFastISelVerbose || TM.Options.EnableFastISel) &&
         "-fast-isel-verbose requires -fast-isel");
  assert((!EnableFastISelAbort || TM.Options.EnableFastISel) &&
         "-fast-isel-abort > 0 requires -fast-isel");

  const Function &Fn = *mf.getFunction();
  MF = &mf;

  // Reset the target options before resetting the optimization
  // level below.
  // FIXME: This is a horrible hack and should be processed via
  // codegen looking at the optimization level explicitly when
  // it wants to look at it.
  TM.resetTargetOptions(Fn);
  // Reset OptLevel to None for optnone functions.
  CodeGenOpt::Level NewOptLevel = OptLevel;
  if (OptLevel != CodeGenOpt::None && skipFunction(Fn))
    NewOptLevel = CodeGenOpt::None;
  OptLevelChanger OLC(*this, NewOptLevel);

  TII = MF->getSubtarget().getInstrInfo();
  TLI = MF->getSubtarget().getTargetLowering();
  RegInfo = &MF->getRegInfo();
  AA = &getAnalysis<AAResultsWrapperPass>().getAAResults();
  LibInfo = &getAnalysis<TargetLibraryInfoWrapperPass>().getTLI();
  GFI = Fn.hasGC() ? &getAnalysis<GCModuleInfo>().getFunctionInfo(Fn) : nullptr;

  DEBUG(dbgs() << "\n\n\n=== " << Fn.getName() << "\n");

  SplitCriticalSideEffectEdges(const_cast<Function &>(Fn));

  CurDAG->init(*MF);
  FuncInfo->set(Fn, *MF, CurDAG);

  if (UseMBPI && OptLevel != CodeGenOpt::None)
    FuncInfo->BPI = &getAnalysis<BranchProbabilityInfoWrapperPass>().getBPI();
  else
    FuncInfo->BPI = nullptr;

  SDB->init(GFI, *AA, LibInfo);

  MF->setHasInlineAsm(false);

  FuncInfo->SplitCSR = false;

  // We split CSR if the target supports it for the given function
  // and the function has only return exits.
  if (OptLevel != CodeGenOpt::None && TLI->supportSplitCSR(MF)) {
    FuncInfo->SplitCSR = true;

    // Collect all the return blocks.
    for (const BasicBlock &BB : Fn) {
      if (!succ_empty(&BB))
        continue;

      const TerminatorInst *Term = BB.getTerminator();
      if (isa<UnreachableInst>(Term) || isa<ReturnInst>(Term))
        continue;

      // Bail out if the exit block is not Return nor Unreachable.
      FuncInfo->SplitCSR = false;
      break;
    }
  }

  MachineBasicBlock *EntryMBB = &MF->front();
  if (FuncInfo->SplitCSR)
    // This performs initialization so lowering for SplitCSR will be correct.
    TLI->initializeSplitCSR(EntryMBB);

  SelectAllBasicBlocks(Fn);

  // If the first basic block in the function has live ins that need to be
  // copied into vregs, emit the copies into the top of the block before
  // emitting the code for the block.
  const TargetRegisterInfo &TRI = *MF->getSubtarget().getRegisterInfo();
  RegInfo->EmitLiveInCopies(EntryMBB, TRI, *TII);

  // Insert copies in the entry block and the return blocks.
  if (FuncInfo->SplitCSR) {
    SmallVector<MachineBasicBlock*, 4> Returns;
    // Collect all the return blocks.
    for (MachineBasicBlock &MBB : mf) {
      if (!MBB.succ_empty())
        continue;

      MachineBasicBlock::iterator Term = MBB.getFirstTerminator();
      if (Term != MBB.end() && Term->isReturn()) {
        Returns.push_back(&MBB);
        continue;
      }
    }
    TLI->insertCopiesSplitCSR(EntryMBB, Returns);
  }

  DenseMap<unsigned, unsigned> LiveInMap;
  if (!FuncInfo->ArgDbgValues.empty())
    for (MachineRegisterInfo::livein_iterator LI = RegInfo->livein_begin(),
           E = RegInfo->livein_end(); LI != E; ++LI)
      if (LI->second)
        LiveInMap.insert(std::make_pair(LI->first, LI->second));

  // Insert DBG_VALUE instructions for function arguments to the entry block.
  for (unsigned i = 0, e = FuncInfo->ArgDbgValues.size(); i != e; ++i) {
    MachineInstr *MI = FuncInfo->ArgDbgValues[e-i-1];
    bool hasFI = MI->getOperand(0).isFI();
    unsigned Reg =
        hasFI ? TRI.getFrameRegister(*MF) : MI->getOperand(0).getReg();
    if (TargetRegisterInfo::isPhysicalRegister(Reg))
      EntryMBB->insert(EntryMBB->begin(), MI);
    else {
      MachineInstr *Def = RegInfo->getVRegDef(Reg);
      if (Def) {
        MachineBasicBlock::iterator InsertPos = Def;
        // FIXME: VR def may not be in entry block.
        Def->getParent()->insert(std::next(InsertPos), MI);
      } else
        DEBUG(dbgs() << "Dropping debug info for dead vreg"
              << TargetRegisterInfo::virtReg2Index(Reg) << "\n");
    }

    // If Reg is live-in then update debug info to track its copy in a vreg.
    DenseMap<unsigned, unsigned>::iterator LDI = LiveInMap.find(Reg);
    if (LDI != LiveInMap.end()) {
      assert(!hasFI && "There's no handling of frame pointer updating here yet "
                       "- add if needed");
      MachineInstr *Def = RegInfo->getVRegDef(LDI->second);
      MachineBasicBlock::iterator InsertPos = Def;
      const MDNode *Variable = MI->getDebugVariable();
      const MDNode *Expr = MI->getDebugExpression();
      DebugLoc DL = MI->getDebugLoc();
      bool IsIndirect = MI->isIndirectDebugValue();
      unsigned Offset = IsIndirect ? MI->getOperand(1).getImm() : 0;
      assert(cast<DILocalVariable>(Variable)->isValidLocationForIntrinsic(DL) &&
             "Expected inlined-at fields to agree");
      // Def is never a terminator here, so it is ok to increment InsertPos.
      BuildMI(*EntryMBB, ++InsertPos, DL, TII->get(TargetOpcode::DBG_VALUE),
              IsIndirect, LDI->second, Offset, Variable, Expr);

      // If this vreg is directly copied into an exported register then
      // that COPY instructions also need DBG_VALUE, if it is the only
      // user of LDI->second.
      MachineInstr *CopyUseMI = nullptr;
      for (MachineRegisterInfo::use_instr_iterator
           UI = RegInfo->use_instr_begin(LDI->second),
           E = RegInfo->use_instr_end(); UI != E; ) {
        MachineInstr *UseMI = &*(UI++);
        if (UseMI->isDebugValue()) continue;
        if (UseMI->isCopy() && !CopyUseMI && UseMI->getParent() == EntryMBB) {
          CopyUseMI = UseMI; continue;
        }
        // Otherwise this is another use or second copy use.
        CopyUseMI = nullptr; break;
      }
      if (CopyUseMI) {
        // Use MI's debug location, which describes where Variable was
        // declared, rather than whatever is attached to CopyUseMI.
        MachineInstr *NewMI =
            BuildMI(*MF, DL, TII->get(TargetOpcode::DBG_VALUE), IsIndirect,
                    CopyUseMI->getOperand(0).getReg(), Offset, Variable, Expr);
        MachineBasicBlock::iterator Pos = CopyUseMI;
        EntryMBB->insertAfter(Pos, NewMI);
      }
    }
  }

  // Determine if there are any calls in this machine function.
  MachineFrameInfo &MFI = MF->getFrameInfo();
  for (const auto &MBB : *MF) {
    if (MFI.hasCalls() && MF->hasInlineAsm())
      break;

    for (const auto &MI : MBB) {
      const MCInstrDesc &MCID = TII->get(MI.getOpcode());
      if ((MCID.isCall() && !MCID.isReturn()) ||
          MI.isStackAligningInlineAsm()) {
        MFI.setHasCalls(true);
      }
      if (MI.isInlineAsm()) {
        MF->setHasInlineAsm(true);
      }
    }
  }

  // Determine if there is a call to setjmp in the machine function.
  MF->setExposesReturnsTwice(Fn.callsFunctionThatReturnsTwice());

  // Replace forward-declared registers with the registers containing
  // the desired value.
  MachineRegisterInfo &MRI = MF->getRegInfo();
  for (DenseMap<unsigned, unsigned>::iterator
       I = FuncInfo->RegFixups.begin(), E = FuncInfo->RegFixups.end();
       I != E; ++I) {
    unsigned From = I->first;
    unsigned To = I->second;
    // If To is also scheduled to be replaced, find what its ultimate
    // replacement is.
    while (true) {
      DenseMap<unsigned, unsigned>::iterator J = FuncInfo->RegFixups.find(To);
      if (J == E) break;
      To = J->second;
    }
    // Make sure the new register has a sufficiently constrained register class.
    if (TargetRegisterInfo::isVirtualRegister(From) &&
        TargetRegisterInfo::isVirtualRegister(To))
      MRI.constrainRegClass(To, MRI.getRegClass(From));
    // Replace it.


    // Replacing one register with another won't touch the kill flags.
    // We need to conservatively clear the kill flags as a kill on the old
    // register might dominate existing uses of the new register.
    if (!MRI.use_empty(To))
      MRI.clearKillFlags(From);
    MRI.replaceRegWith(From, To);
  }

  if (TLI->hasCopyImplyingStackAdjustment(MF))
    MFI.setHasCopyImplyingStackAdjustment(true);

  // Freeze the set of reserved registers now that MachineFrameInfo has been
  // set up. All the information required by getReservedRegs() should be
  // available now.
  MRI.freezeReservedRegs(*MF);

  // Release function-specific state. SDB and CurDAG are already cleared
  // at this point.
  FuncInfo->clear();

  DEBUG(dbgs() << "*** MachineFunction at end of ISel ***\n");
  DEBUG(MF->print(dbgs()));

  return true;
}

void SelectionDAGISel::SelectBasicBlock(BasicBlock::const_iterator Begin,
                                        BasicBlock::const_iterator End,
                                        bool &HadTailCall) {
  // Lower the instructions. If a call is emitted as a tail call, cease emitting
  // nodes for this block.
  for (BasicBlock::const_iterator I = Begin; I != End && !SDB->HasTailCall; ++I)
    SDB->visit(*I);

  // Make sure the root of the DAG is up-to-date.
  CurDAG->setRoot(SDB->getControlRoot());
  HadTailCall = SDB->HasTailCall;
  SDB->clear();

  // Final step, emit the lowered DAG as machine code.
  CodeGenAndEmitDAG();
}

void SelectionDAGISel::ComputeLiveOutVRegInfo() {
  SmallPtrSet<SDNode*, 16> VisitedNodes;
  SmallVector<SDNode*, 128> Worklist;

  Worklist.push_back(CurDAG->getRoot().getNode());

  APInt KnownZero;
  APInt KnownOne;

  do {
    SDNode *N = Worklist.pop_back_val();

    // If we've already seen this node, ignore it.
    if (!VisitedNodes.insert(N).second)
      continue;

    // Otherwise, add all chain operands to the worklist.
    for (const SDValue &Op : N->op_values())
      if (Op.getValueType() == MVT::Other)
        Worklist.push_back(Op.getNode());

    // If this is a CopyToReg with a vreg dest, process it.
    if (N->getOpcode() != ISD::CopyToReg)
      continue;

    unsigned DestReg = cast<RegisterSDNode>(N->getOperand(1))->getReg();
    if (!TargetRegisterInfo::isVirtualRegister(DestReg))
      continue;

    // Ignore non-scalar or non-integer values.
    SDValue Src = N->getOperand(2);
    EVT SrcVT = Src.getValueType();
    if (!SrcVT.isInteger() || SrcVT.isVector())
      continue;

    unsigned NumSignBits = CurDAG->ComputeNumSignBits(Src);
    CurDAG->computeKnownBits(Src, KnownZero, KnownOne);
    FuncInfo->AddLiveOutRegInfo(DestReg, NumSignBits, KnownZero, KnownOne);
  } while (!Worklist.empty());
}

void SelectionDAGISel::CodeGenAndEmitDAG() {
  StringRef GroupName = "sdag";
  StringRef GroupDescription = "Instruction Selection and Scheduling";
  std::string BlockName;
  int BlockNumber = -1;
  (void)BlockNumber;
  bool MatchFilterBB = false; (void)MatchFilterBB;
#ifndef NDEBUG
  MatchFilterBB = (FilterDAGBasicBlockName.empty() ||
                   FilterDAGBasicBlockName ==
                       FuncInfo->MBB->getBasicBlock()->getName().str());
#endif
#ifdef NDEBUG
  if (ViewDAGCombine1 || ViewLegalizeTypesDAGs || ViewLegalizeDAGs ||
      ViewDAGCombine2 || ViewDAGCombineLT || ViewISelDAGs || ViewSchedDAGs ||
      ViewSUnitDAGs)
#endif
  {
    BlockNumber = FuncInfo->MBB->getNumber();
    BlockName =
        (MF->getName() + ":" + FuncInfo->MBB->getBasicBlock()->getName()).str();
  }
  DEBUG(dbgs() << "Initial selection DAG: BB#" << BlockNumber
        << " '" << BlockName << "'\n"; CurDAG->dump());

  if (ViewDAGCombine1 && MatchFilterBB)
    CurDAG->viewGraph("dag-combine1 input for " + BlockName);

  // Run the DAG combiner in pre-legalize mode.
  {
    NamedRegionTimer T("combine1", "DAG Combining 1", GroupName,
                       GroupDescription, TimePassesIsEnabled);
    CurDAG->Combine(BeforeLegalizeTypes, *AA, OptLevel);
  }

  DEBUG(dbgs() << "Optimized lowered selection DAG: BB#" << BlockNumber
        << " '" << BlockName << "'\n"; CurDAG->dump());

  // Second step, hack on the DAG until it only uses operations and types that
  // the target supports.
  if (ViewLegalizeTypesDAGs && MatchFilterBB)
    CurDAG->viewGraph("legalize-types input for " + BlockName);

  bool Changed;
  {
    NamedRegionTimer T("legalize_types", "Type Legalization", GroupName,
                       GroupDescription, TimePassesIsEnabled);
    Changed = CurDAG->LegalizeTypes();
  }

  DEBUG(dbgs() << "Type-legalized selection DAG: BB#" << BlockNumber
        << " '" << BlockName << "'\n"; CurDAG->dump());

  CurDAG->NewNodesMustHaveLegalTypes = true;

  if (Changed) {
    if (ViewDAGCombineLT && MatchFilterBB)
      CurDAG->viewGraph("dag-combine-lt input for " + BlockName);

    // Run the DAG combiner in post-type-legalize mode.
    {
      NamedRegionTimer T("combine_lt", "DAG Combining after legalize types",
                         GroupName, GroupDescription, TimePassesIsEnabled);
      CurDAG->Combine(AfterLegalizeTypes, *AA, OptLevel);
    }

    DEBUG(dbgs() << "Optimized type-legalized selection DAG: BB#" << BlockNumber
          << " '" << BlockName << "'\n"; CurDAG->dump());

  }

  {
    NamedRegionTimer T("legalize_vec", "Vector Legalization", GroupName,
                       GroupDescription, TimePassesIsEnabled);
    Changed = CurDAG->LegalizeVectors();
  }

  if (Changed) {
    {
      NamedRegionTimer T("legalize_types2", "Type Legalization 2", GroupName,
                         GroupDescription, TimePassesIsEnabled);
      CurDAG->LegalizeTypes();
    }

    if (ViewDAGCombineLT && MatchFilterBB)
      CurDAG->viewGraph("dag-combine-lv input for " + BlockName);

    // Run the DAG combiner in post-type-legalize mode.
    {
      NamedRegionTimer T("combine_lv", "DAG Combining after legalize vectors",
                         GroupName, GroupDescription, TimePassesIsEnabled);
      CurDAG->Combine(AfterLegalizeVectorOps, *AA, OptLevel);
    }

    DEBUG(dbgs() << "Optimized vector-legalized selection DAG: BB#"
          << BlockNumber << " '" << BlockName << "'\n"; CurDAG->dump());
  }

  if (ViewLegalizeDAGs && MatchFilterBB)
    CurDAG->viewGraph("legalize input for " + BlockName);

  {
    NamedRegionTimer T("legalize", "DAG Legalization", GroupName,
                       GroupDescription, TimePassesIsEnabled);
    CurDAG->Legalize();
  }

  DEBUG(dbgs() << "Legalized selection DAG: BB#" << BlockNumber
        << " '" << BlockName << "'\n"; CurDAG->dump());

  if (ViewDAGCombine2 && MatchFilterBB)
    CurDAG->viewGraph("dag-combine2 input for " + BlockName);

  // Run the DAG combiner in post-legalize mode.
  {
    NamedRegionTimer T("combine2", "DAG Combining 2", GroupName,
                       GroupDescription, TimePassesIsEnabled);
    CurDAG->Combine(AfterLegalizeDAG, *AA, OptLevel);
  }

  DEBUG(dbgs() << "Optimized legalized selection DAG: BB#" << BlockNumber
        << " '" << BlockName << "'\n"; CurDAG->dump());

  if (OptLevel != CodeGenOpt::None)
    ComputeLiveOutVRegInfo();

  if (ViewISelDAGs && MatchFilterBB)
    CurDAG->viewGraph("isel input for " + BlockName);

  // Third, instruction select all of the operations to machine code, adding the
  // code to the MachineBasicBlock.
  {
    NamedRegionTimer T("isel", "Instruction Selection", GroupName,
                       GroupDescription, TimePassesIsEnabled);
    DoInstructionSelection();
  }

  DEBUG(dbgs() << "Selected selection DAG: BB#" << BlockNumber
        << " '" << BlockName << "'\n"; CurDAG->dump());

  if (ViewSchedDAGs && MatchFilterBB)
    CurDAG->viewGraph("scheduler input for " + BlockName);

  // Schedule machine code.
  ScheduleDAGSDNodes *Scheduler = CreateScheduler();
  {
    NamedRegionTimer T("sched", "Instruction Scheduling", GroupName,
                       GroupDescription, TimePassesIsEnabled);
    Scheduler->Run(CurDAG, FuncInfo->MBB);
  }

  if (ViewSUnitDAGs && MatchFilterBB)
    Scheduler->viewGraph();

  // Emit machine code to BB.  This can change 'BB' to the last block being
  // inserted into.
  MachineBasicBlock *FirstMBB = FuncInfo->MBB, *LastMBB;
  {
    NamedRegionTimer T("emit", "Instruction Creation", GroupName,
                       GroupDescription, TimePassesIsEnabled);

    // FuncInfo->InsertPt is passed by reference and set to the end of the
    // scheduled instructions.
    LastMBB = FuncInfo->MBB = Scheduler->EmitSchedule(FuncInfo->InsertPt);
  }

  // If the block was split, make sure we update any references that are used to
  // update PHI nodes later on.
  if (FirstMBB != LastMBB)
    SDB->UpdateSplitBlock(FirstMBB, LastMBB);

  // Free the scheduler state.
  {
    NamedRegionTimer T("cleanup", "Instruction Scheduling Cleanup", GroupName,
                       GroupDescription, TimePassesIsEnabled);
    delete Scheduler;
  }

  // Free the SelectionDAG state, now that we're finished with it.
  CurDAG->clear();
}

namespace {

/// ISelUpdater - helper class to handle updates of the instruction selection
/// graph.
class ISelUpdater : public SelectionDAG::DAGUpdateListener {
  SelectionDAG::allnodes_iterator &ISelPosition;

public:
  ISelUpdater(SelectionDAG &DAG, SelectionDAG::allnodes_iterator &isp)
    : SelectionDAG::DAGUpdateListener(DAG), ISelPosition(isp) {}

  /// NodeDeleted - Handle nodes deleted from the graph. If the node being
  /// deleted is the current ISelPosition node, update ISelPosition.
  ///
  void NodeDeleted(SDNode *N, SDNode *E) override {
    if (ISelPosition == SelectionDAG::allnodes_iterator(N))
      ++ISelPosition;
  }
};

} // end anonymous namespace

static bool isStrictFPOp(SDNode *Node, unsigned &NewOpc) {
  unsigned OrigOpc = Node->getOpcode();
  switch (OrigOpc) {
    case ISD::STRICT_FADD: NewOpc = ISD::FADD; return true;
    case ISD::STRICT_FSUB: NewOpc = ISD::FSUB; return true;
    case ISD::STRICT_FMUL: NewOpc = ISD::FMUL; return true;
    case ISD::STRICT_FDIV: NewOpc = ISD::FDIV; return true;
    case ISD::STRICT_FREM: NewOpc = ISD::FREM; return true;
    default: return false;
  }
}

SDNode* SelectionDAGISel::MutateStrictFPToFP(SDNode *Node, unsigned NewOpc) {
  assert(((Node->getOpcode() == ISD::STRICT_FADD && NewOpc == ISD::FADD) ||
          (Node->getOpcode() == ISD::STRICT_FSUB && NewOpc == ISD::FSUB) ||
          (Node->getOpcode() == ISD::STRICT_FMUL && NewOpc == ISD::FMUL) ||
          (Node->getOpcode() == ISD::STRICT_FDIV && NewOpc == ISD::FDIV) ||
          (Node->getOpcode() == ISD::STRICT_FREM && NewOpc == ISD::FREM)) &&
          "Unexpected StrictFP opcode!");

  // We're taking this node out of the chain, so we need to re-link things.
  SDValue InputChain = Node->getOperand(0);
  SDValue OutputChain = SDValue(Node, 1);
  CurDAG->ReplaceAllUsesOfValueWith(OutputChain, InputChain);

  SDVTList VTs = CurDAG->getVTList(Node->getOperand(1).getValueType());
  SDValue Ops[2] = { Node->getOperand(1), Node->getOperand(2) };
  SDNode *Res = CurDAG->MorphNodeTo(Node, NewOpc, VTs, Ops);
  
  // MorphNodeTo can operate in two ways: if an existing node with the
  // specified operands exists, it can just return it.  Otherwise, it
  // updates the node in place to have the requested operands.
  if (Res == Node) {
    // If we updated the node in place, reset the node ID.  To the isel,
    // this should be just like a newly allocated machine node.
    Res->setNodeId(-1);
  } else {
    CurDAG->ReplaceAllUsesWith(Node, Res);
    CurDAG->RemoveDeadNode(Node);
  }

  return Res; 
}

void SelectionDAGISel::DoInstructionSelection() {
  DEBUG(dbgs() << "===== Instruction selection begins: BB#"
        << FuncInfo->MBB->getNumber()
        << " '" << FuncInfo->MBB->getName() << "'\n");

  PreprocessISelDAG();

  // Select target instructions for the DAG.
  {
    // Number all nodes with a topological order and set DAGSize.
    DAGSize = CurDAG->AssignTopologicalOrder();

    // Create a dummy node (which is not added to allnodes), that adds
    // a reference to the root node, preventing it from being deleted,
    // and tracking any changes of the root.
    HandleSDNode Dummy(CurDAG->getRoot());
    SelectionDAG::allnodes_iterator ISelPosition (CurDAG->getRoot().getNode());
    ++ISelPosition;

    // Make sure that ISelPosition gets properly updated when nodes are deleted
    // in calls made from this function.
    ISelUpdater ISU(*CurDAG, ISelPosition);

    // The AllNodes list is now topological-sorted. Visit the
    // nodes by starting at the end of the list (the root of the
    // graph) and preceding back toward the beginning (the entry
    // node).
    while (ISelPosition != CurDAG->allnodes_begin()) {
      SDNode *Node = &*--ISelPosition;
      // Skip dead nodes. DAGCombiner is expected to eliminate all dead nodes,
      // but there are currently some corner cases that it misses. Also, this
      // makes it theoretically possible to disable the DAGCombiner.
      if (Node->use_empty())
        continue;

      // When we are using non-default rounding modes or FP exception behavior
      // FP operations are represented by StrictFP pseudo-operations.  They
      // need to be simplified here so that the target-specific instruction
      // selectors know how to handle them.
      //
      // If the current node is a strict FP pseudo-op, the isStrictFPOp()
      // function will provide the corresponding normal FP opcode to which the
      // node should be mutated.
      unsigned NormalFPOpc = ISD::UNDEF;
      bool IsStrictFPOp = isStrictFPOp(Node, NormalFPOpc);
      if (IsStrictFPOp)
        Node = MutateStrictFPToFP(Node, NormalFPOpc);

      Select(Node);

      // FIXME: Add code here to attach an implicit def and use of
      // target-specific FP environment registers.
    }

    CurDAG->setRoot(Dummy.getValue());
  }

  DEBUG(dbgs() << "===== Instruction selection ends:\n");

  PostprocessISelDAG();
}

static bool hasExceptionPointerOrCodeUser(const CatchPadInst *CPI) {
  for (const User *U : CPI->users()) {
    if (const IntrinsicInst *EHPtrCall = dyn_cast<IntrinsicInst>(U)) {
      Intrinsic::ID IID = EHPtrCall->getIntrinsicID();
      if (IID == Intrinsic::eh_exceptionpointer ||
          IID == Intrinsic::eh_exceptioncode)
        return true;
    }
  }
  return false;
}

/// PrepareEHLandingPad - Emit an EH_LABEL, set up live-in registers, and
/// do other setup for EH landing-pad blocks.
bool SelectionDAGISel::PrepareEHLandingPad() {
  MachineBasicBlock *MBB = FuncInfo->MBB;
  const Constant *PersonalityFn = FuncInfo->Fn->getPersonalityFn();
  const BasicBlock *LLVMBB = MBB->getBasicBlock();
  const TargetRegisterClass *PtrRC =
      TLI->getRegClassFor(TLI->getPointerTy(CurDAG->getDataLayout()));

  // Catchpads have one live-in register, which typically holds the exception
  // pointer or code.
  if (const auto *CPI = dyn_cast<CatchPadInst>(LLVMBB->getFirstNonPHI())) {
    if (hasExceptionPointerOrCodeUser(CPI)) {
      // Get or create the virtual register to hold the pointer or code.  Mark
      // the live in physreg and copy into the vreg.
      MCPhysReg EHPhysReg = TLI->getExceptionPointerRegister(PersonalityFn);
      assert(EHPhysReg && "target lacks exception pointer register");
      MBB->addLiveIn(EHPhysReg);
      unsigned VReg = FuncInfo->getCatchPadExceptionPointerVReg(CPI, PtrRC);
      BuildMI(*MBB, FuncInfo->InsertPt, SDB->getCurDebugLoc(),
              TII->get(TargetOpcode::COPY), VReg)
          .addReg(EHPhysReg, RegState::Kill);
    }
    return true;
  }

  if (!LLVMBB->isLandingPad())
    return true;

  // Add a label to mark the beginning of the landing pad.  Deletion of the
  // landing pad can thus be detected via the MachineModuleInfo.
  MCSymbol *Label = MF->addLandingPad(MBB);

  // Assign the call site to the landing pad's begin label.
  MF->setCallSiteLandingPad(Label, SDB->LPadToCallSiteMap[MBB]);

  const MCInstrDesc &II = TII->get(TargetOpcode::EH_LABEL);
  BuildMI(*MBB, FuncInfo->InsertPt, SDB->getCurDebugLoc(), II)
    .addSym(Label);

  // Mark exception register as live in.
  if (unsigned Reg = TLI->getExceptionPointerRegister(PersonalityFn))
    FuncInfo->ExceptionPointerVirtReg = MBB->addLiveIn(Reg, PtrRC);

  // Mark exception selector register as live in.
  if (unsigned Reg = TLI->getExceptionSelectorRegister(PersonalityFn))
    FuncInfo->ExceptionSelectorVirtReg = MBB->addLiveIn(Reg, PtrRC);

  return true;
}

/// isFoldedOrDeadInstruction - Return true if the specified instruction is
/// side-effect free and is either dead or folded into a generated instruction.
/// Return false if it needs to be emitted.
static bool isFoldedOrDeadInstruction(const Instruction *I,
                                      FunctionLoweringInfo *FuncInfo) {
  return !I->mayWriteToMemory() && // Side-effecting instructions aren't folded.
         !isa<TerminatorInst>(I) &&    // Terminators aren't folded.
         !isa<DbgInfoIntrinsic>(I) &&  // Debug instructions aren't folded.
         !I->isEHPad() &&              // EH pad instructions aren't folded.
         !FuncInfo->isExportedInst(I); // Exported instrs must be computed.
}

#ifndef NDEBUG
// Collect per Instruction statistics for fast-isel misses.  Only those
// instructions that cause the bail are accounted for.  It does not account for
// instructions higher in the block.  Thus, summing the per instructions stats
// will not add up to what is reported by NumFastIselFailures.
static void collectFailStats(const Instruction *I) {
  switch (I->getOpcode()) {
  default: assert(false && "<Invalid operator>");

  // Terminators
  case Instruction::Ret:         NumFastIselFailRet++; return;
  case Instruction::Br:          NumFastIselFailBr++; return;
  case Instruction::Switch:      NumFastIselFailSwitch++; return;
  case Instruction::IndirectBr:  NumFastIselFailIndirectBr++; return;
  case Instruction::Invoke:      NumFastIselFailInvoke++; return;
  case Instruction::Resume:      NumFastIselFailResume++; return;
  case Instruction::Unreachable: NumFastIselFailUnreachable++; return;

  // Standard binary operators...
  case Instruction::Add:  NumFastIselFailAdd++; return;
  case Instruction::FAdd: NumFastIselFailFAdd++; return;
  case Instruction::Sub:  NumFastIselFailSub++; return;
  case Instruction::FSub: NumFastIselFailFSub++; return;
  case Instruction::Mul:  NumFastIselFailMul++; return;
  case Instruction::FMul: NumFastIselFailFMul++; return;
  case Instruction::UDiv: NumFastIselFailUDiv++; return;
  case Instruction::SDiv: NumFastIselFailSDiv++; return;
  case Instruction::FDiv: NumFastIselFailFDiv++; return;
  case Instruction::URem: NumFastIselFailURem++; return;
  case Instruction::SRem: NumFastIselFailSRem++; return;
  case Instruction::FRem: NumFastIselFailFRem++; return;

  // Logical operators...
  case Instruction::And: NumFastIselFailAnd++; return;
  case Instruction::Or:  NumFastIselFailOr++; return;
  case Instruction::Xor: NumFastIselFailXor++; return;

  // Memory instructions...
  case Instruction::Alloca:        NumFastIselFailAlloca++; return;
  case Instruction::Load:          NumFastIselFailLoad++; return;
  case Instruction::Store:         NumFastIselFailStore++; return;
  case Instruction::AtomicCmpXchg: NumFastIselFailAtomicCmpXchg++; return;
  case Instruction::AtomicRMW:     NumFastIselFailAtomicRMW++; return;
  case Instruction::Fence:         NumFastIselFailFence++; return;
  case Instruction::GetElementPtr: NumFastIselFailGetElementPtr++; return;

  // Convert instructions...
  case Instruction::Trunc:    NumFastIselFailTrunc++; return;
  case Instruction::ZExt:     NumFastIselFailZExt++; return;
  case Instruction::SExt:     NumFastIselFailSExt++; return;
  case Instruction::FPTrunc:  NumFastIselFailFPTrunc++; return;
  case Instruction::FPExt:    NumFastIselFailFPExt++; return;
  case Instruction::FPToUI:   NumFastIselFailFPToUI++; return;
  case Instruction::FPToSI:   NumFastIselFailFPToSI++; return;
  case Instruction::UIToFP:   NumFastIselFailUIToFP++; return;
  case Instruction::SIToFP:   NumFastIselFailSIToFP++; return;
  case Instruction::IntToPtr: NumFastIselFailIntToPtr++; return;
  case Instruction::PtrToInt: NumFastIselFailPtrToInt++; return;
  case Instruction::BitCast:  NumFastIselFailBitCast++; return;

  // Other instructions...
  case Instruction::ICmp:           NumFastIselFailICmp++; return;
  case Instruction::FCmp:           NumFastIselFailFCmp++; return;
  case Instruction::PHI:            NumFastIselFailPHI++; return;
  case Instruction::Select:         NumFastIselFailSelect++; return;
  case Instruction::Call: {
    if (auto const *Intrinsic = dyn_cast<IntrinsicInst>(I)) {
      switch (Intrinsic->getIntrinsicID()) {
      default:
        NumFastIselFailIntrinsicCall++; return;
      case Intrinsic::sadd_with_overflow:
        NumFastIselFailSAddWithOverflow++; return;
      case Intrinsic::uadd_with_overflow:
        NumFastIselFailUAddWithOverflow++; return;
      case Intrinsic::ssub_with_overflow:
        NumFastIselFailSSubWithOverflow++; return;
      case Intrinsic::usub_with_overflow:
        NumFastIselFailUSubWithOverflow++; return;
      case Intrinsic::smul_with_overflow:
        NumFastIselFailSMulWithOverflow++; return;
      case Intrinsic::umul_with_overflow:
        NumFastIselFailUMulWithOverflow++; return;
      case Intrinsic::frameaddress:
        NumFastIselFailFrameaddress++; return;
      case Intrinsic::sqrt:
          NumFastIselFailSqrt++; return;
      case Intrinsic::experimental_stackmap:
        NumFastIselFailStackMap++; return;
      case Intrinsic::experimental_patchpoint_void: // fall-through
      case Intrinsic::experimental_patchpoint_i64:
        NumFastIselFailPatchPoint++; return;
      }
    }
    NumFastIselFailCall++;
    return;
  }
  case Instruction::Shl:            NumFastIselFailShl++; return;
  case Instruction::LShr:           NumFastIselFailLShr++; return;
  case Instruction::AShr:           NumFastIselFailAShr++; return;
  case Instruction::VAArg:          NumFastIselFailVAArg++; return;
  case Instruction::ExtractElement: NumFastIselFailExtractElement++; return;
  case Instruction::InsertElement:  NumFastIselFailInsertElement++; return;
  case Instruction::ShuffleVector:  NumFastIselFailShuffleVector++; return;
  case Instruction::ExtractValue:   NumFastIselFailExtractValue++; return;
  case Instruction::InsertValue:    NumFastIselFailInsertValue++; return;
  case Instruction::LandingPad:     NumFastIselFailLandingPad++; return;
  }
}
#endif // NDEBUG

/// Set up SwiftErrorVals by going through the function. If the function has
/// swifterror argument, it will be the first entry.
static void setupSwiftErrorVals(const Function &Fn, const TargetLowering *TLI,
                                FunctionLoweringInfo *FuncInfo) {
  if (!TLI->supportSwiftError())
    return;

  FuncInfo->SwiftErrorVals.clear();
  FuncInfo->SwiftErrorVRegDefMap.clear();
  FuncInfo->SwiftErrorVRegUpwardsUse.clear();
  FuncInfo->SwiftErrorArg = nullptr;

  // Check if function has a swifterror argument.
  bool HaveSeenSwiftErrorArg = false;
  for (Function::const_arg_iterator AI = Fn.arg_begin(), AE = Fn.arg_end();
       AI != AE; ++AI)
    if (AI->hasSwiftErrorAttr()) {
      assert(!HaveSeenSwiftErrorArg &&
             "Must have only one swifterror parameter");
      (void)HaveSeenSwiftErrorArg; // silence warning.
      HaveSeenSwiftErrorArg = true;
      FuncInfo->SwiftErrorArg = &*AI;
      FuncInfo->SwiftErrorVals.push_back(&*AI);
    }

  for (const auto &LLVMBB : Fn)
    for (const auto &Inst : LLVMBB) {
      if (const AllocaInst *Alloca = dyn_cast<AllocaInst>(&Inst))
        if (Alloca->isSwiftError())
          FuncInfo->SwiftErrorVals.push_back(Alloca);
    }
}

static void createSwiftErrorEntriesInEntryBlock(FunctionLoweringInfo *FuncInfo,
                                                const TargetLowering *TLI,
                                                const TargetInstrInfo *TII,
                                                const BasicBlock *LLVMBB,
                                                SelectionDAGBuilder *SDB) {
  if (!TLI->supportSwiftError())
    return;

  // We only need to do this when we have swifterror parameter or swifterror
  // alloc.
  if (FuncInfo->SwiftErrorVals.empty())
    return;

  if (pred_begin(LLVMBB) == pred_end(LLVMBB)) {
    auto &DL = FuncInfo->MF->getDataLayout();
    auto const *RC = TLI->getRegClassFor(TLI->getPointerTy(DL));
    for (const auto *SwiftErrorVal : FuncInfo->SwiftErrorVals) {
      // We will always generate a copy from the argument. It is always used at
      // least by the 'return' of the swifterror.
      if (FuncInfo->SwiftErrorArg && FuncInfo->SwiftErrorArg == SwiftErrorVal)
        continue;
      unsigned VReg = FuncInfo->MF->getRegInfo().createVirtualRegister(RC);
      // Assign Undef to Vreg. We construct MI directly to make sure it works
      // with FastISel.
      BuildMI(*FuncInfo->MBB, FuncInfo->MBB->getFirstNonPHI(),
              SDB->getCurDebugLoc(), TII->get(TargetOpcode::IMPLICIT_DEF),
              VReg);
      FuncInfo->setCurrentSwiftErrorVReg(FuncInfo->MBB, SwiftErrorVal, VReg);
    }
  }
}

/// Propagate swifterror values through the machine function CFG.
static void propagateSwiftErrorVRegs(FunctionLoweringInfo *FuncInfo) {
  auto *TLI = FuncInfo->TLI;
  if (!TLI->supportSwiftError())
    return;

  // We only need to do this when we have swifterror parameter or swifterror
  // alloc.
  if (FuncInfo->SwiftErrorVals.empty())
    return;

  // For each machine basic block in reverse post order.
  ReversePostOrderTraversal<MachineFunction *> RPOT(FuncInfo->MF);
  for (ReversePostOrderTraversal<MachineFunction *>::rpo_iterator
           It = RPOT.begin(),
           E = RPOT.end();
       It != E; ++It) {
    MachineBasicBlock *MBB = *It;

    // For each swifterror value in the function.
    for(const auto *SwiftErrorVal : FuncInfo->SwiftErrorVals) {
      auto Key = std::make_pair(MBB, SwiftErrorVal);
      auto UUseIt = FuncInfo->SwiftErrorVRegUpwardsUse.find(Key);
      auto VRegDefIt = FuncInfo->SwiftErrorVRegDefMap.find(Key);
      bool UpwardsUse = UUseIt != FuncInfo->SwiftErrorVRegUpwardsUse.end();
      unsigned UUseVReg = UpwardsUse ? UUseIt->second : 0;
      bool DownwardDef = VRegDefIt != FuncInfo->SwiftErrorVRegDefMap.end();
      assert(!(UpwardsUse && !DownwardDef) &&
             "We can't have an upwards use but no downwards def");

      // If there is no upwards exposed use and an entry for the swifterror in
      // the def map for this value we don't need to do anything: We already
      // have a downward def for this basic block.
      if (!UpwardsUse && DownwardDef)
        continue;

      // Otherwise we either have an upwards exposed use vreg that we need to
      // materialize or need to forward the downward def from predecessors.

      // Check whether we have a single vreg def from all predecessors.
      // Otherwise we need a phi.
      SmallVector<std::pair<MachineBasicBlock *, unsigned>, 4> VRegs;
      SmallSet<const MachineBasicBlock*, 8> Visited;
      for (auto *Pred : MBB->predecessors()) {
        if (!Visited.insert(Pred).second)
          continue;
        VRegs.push_back(std::make_pair(
            Pred, FuncInfo->getOrCreateSwiftErrorVReg(Pred, SwiftErrorVal)));
        if (Pred != MBB)
          continue;
        // We have a self-edge.
        // If there was no upwards use in this basic block there is now one: the
        // phi needs to use it self.
        if (!UpwardsUse) {
          UpwardsUse = true;
          UUseIt = FuncInfo->SwiftErrorVRegUpwardsUse.find(Key);
          assert(UUseIt != FuncInfo->SwiftErrorVRegUpwardsUse.end());
          UUseVReg = UUseIt->second;
        }
      }

      // We need a phi node if we have more than one predecessor with different
      // downward defs.
      bool needPHI =
          VRegs.size() >= 1 &&
          std::find_if(
              VRegs.begin(), VRegs.end(),
              [&](const std::pair<const MachineBasicBlock *, unsigned> &V)
                  -> bool { return V.second != VRegs[0].second; }) !=
              VRegs.end();

      // If there is no upwards exposed used and we don't need a phi just
      // forward the swifterror vreg from the predecessor(s).
      if (!UpwardsUse && !needPHI) {
        assert(!VRegs.empty() &&
               "No predecessors? The entry block should bail out earlier");
        // Just forward the swifterror vreg from the predecessor(s).
        FuncInfo->setCurrentSwiftErrorVReg(MBB, SwiftErrorVal, VRegs[0].second);
        continue;
      }

      auto DLoc = isa<Instruction>(SwiftErrorVal)
                      ? dyn_cast<Instruction>(SwiftErrorVal)->getDebugLoc()
                      : DebugLoc();
      const auto *TII = FuncInfo->MF->getSubtarget().getInstrInfo();

      // If we don't need a phi create a copy to the upward exposed vreg.
      if (!needPHI) {
        assert(UpwardsUse);
        unsigned DestReg = UUseVReg;
        BuildMI(*MBB, MBB->getFirstNonPHI(), DLoc, TII->get(TargetOpcode::COPY),
                DestReg)
            .addReg(VRegs[0].second);
        continue;
      }

      // We need a phi: if there is an upwards exposed use we already have a
      // destination virtual register number otherwise we generate a new one.
      auto &DL = FuncInfo->MF->getDataLayout();
      auto const *RC = TLI->getRegClassFor(TLI->getPointerTy(DL));
      unsigned PHIVReg =
          UpwardsUse ? UUseVReg
                     : FuncInfo->MF->getRegInfo().createVirtualRegister(RC);
      MachineInstrBuilder SwiftErrorPHI =
          BuildMI(*MBB, MBB->getFirstNonPHI(), DLoc,
                  TII->get(TargetOpcode::PHI), PHIVReg);
      for (auto BBRegPair : VRegs) {
        SwiftErrorPHI.addReg(BBRegPair.second).addMBB(BBRegPair.first);
      }

      // We did not have a definition in this block before: store the phi's vreg
      // as this block downward exposed def.
      if (!UpwardsUse)
        FuncInfo->setCurrentSwiftErrorVReg(MBB, SwiftErrorVal, PHIVReg);
    }
  }
}

void SelectionDAGISel::SelectAllBasicBlocks(const Function &Fn) {
  // Initialize the Fast-ISel state, if needed.
  FastISel *FastIS = nullptr;
  if (TM.Options.EnableFastISel)
    FastIS = TLI->createFastISel(*FuncInfo, LibInfo);

  setupSwiftErrorVals(Fn, TLI, FuncInfo);

  // Iterate over all basic blocks in the function.
  ReversePostOrderTraversal<const Function*> RPOT(&Fn);
  for (ReversePostOrderTraversal<const Function*>::rpo_iterator
       I = RPOT.begin(), E = RPOT.end(); I != E; ++I) {
    const BasicBlock *LLVMBB = *I;

    if (OptLevel != CodeGenOpt::None) {
      bool AllPredsVisited = true;
      for (const_pred_iterator PI = pred_begin(LLVMBB), PE = pred_end(LLVMBB);
           PI != PE; ++PI) {
        if (!FuncInfo->VisitedBBs.count(*PI)) {
          AllPredsVisited = false;
          break;
        }
      }

      if (AllPredsVisited) {
        for (BasicBlock::const_iterator I = LLVMBB->begin();
             const PHINode *PN = dyn_cast<PHINode>(I); ++I)
          FuncInfo->ComputePHILiveOutRegInfo(PN);
      } else {
        for (BasicBlock::const_iterator I = LLVMBB->begin();
             const PHINode *PN = dyn_cast<PHINode>(I); ++I)
          FuncInfo->InvalidatePHILiveOutRegInfo(PN);
      }

      FuncInfo->VisitedBBs.insert(LLVMBB);
    }

    BasicBlock::const_iterator const Begin =
        LLVMBB->getFirstNonPHI()->getIterator();
    BasicBlock::const_iterator const End = LLVMBB->end();
    BasicBlock::const_iterator BI = End;

    FuncInfo->MBB = FuncInfo->MBBMap[LLVMBB];
    if (!FuncInfo->MBB)
      continue; // Some blocks like catchpads have no code or MBB.
    FuncInfo->InsertPt = FuncInfo->MBB->getFirstNonPHI();
    createSwiftErrorEntriesInEntryBlock(FuncInfo, TLI, TII, LLVMBB, SDB);

    // Setup an EH landing-pad block.
    FuncInfo->ExceptionPointerVirtReg = 0;
    FuncInfo->ExceptionSelectorVirtReg = 0;
    if (LLVMBB->isEHPad())
      if (!PrepareEHLandingPad())
        continue;

    // Before doing SelectionDAG ISel, see if FastISel has been requested.
    if (FastIS) {
      FastIS->startNewBlock();

      // Emit code for any incoming arguments. This must happen before
      // beginning FastISel on the entry block.
      if (LLVMBB == &Fn.getEntryBlock()) {
        ++NumEntryBlocks;

        // Lower any arguments needed in this block if this is the entry block.
        if (!FastIS->lowerArguments()) {
          // Fast isel failed to lower these arguments
          ++NumFastIselFailLowerArguments;
          if (EnableFastISelAbort > 1)
            report_fatal_error("FastISel didn't lower all arguments");

          // Use SelectionDAG argument lowering
          LowerArguments(Fn);
          CurDAG->setRoot(SDB->getControlRoot());
          SDB->clear();
          CodeGenAndEmitDAG();
        }

        // If we inserted any instructions at the beginning, make a note of
        // where they are, so we can be sure to emit subsequent instructions
        // after them.
        if (FuncInfo->InsertPt != FuncInfo->MBB->begin())
          FastIS->setLastLocalValue(&*std::prev(FuncInfo->InsertPt));
        else
          FastIS->setLastLocalValue(nullptr);
      }

      unsigned NumFastIselRemaining = std::distance(Begin, End);
      // Do FastISel on as many instructions as possible.
      for (; BI != Begin; --BI) {
        const Instruction *Inst = &*std::prev(BI);

        // If we no longer require this instruction, skip it.
        if (isFoldedOrDeadInstruction(Inst, FuncInfo)) {
          --NumFastIselRemaining;
          continue;
        }

        // Bottom-up: reset the insert pos at the top, after any local-value
        // instructions.
        FastIS->recomputeInsertPt();

        // Try to select the instruction with FastISel.
        if (FastIS->selectInstruction(Inst)) {
          --NumFastIselRemaining;
          ++NumFastIselSuccess;
          // If fast isel succeeded, skip over all the folded instructions, and
          // then see if there is a load right before the selected instructions.
          // Try to fold the load if so.
          const Instruction *BeforeInst = Inst;
          while (BeforeInst != &*Begin) {
            BeforeInst = &*std::prev(BasicBlock::const_iterator(BeforeInst));
            if (!isFoldedOrDeadInstruction(BeforeInst, FuncInfo))
              break;
          }
          if (BeforeInst != Inst && isa<LoadInst>(BeforeInst) &&
              BeforeInst->hasOneUse() &&
              FastIS->tryToFoldLoad(cast<LoadInst>(BeforeInst), Inst)) {
            // If we succeeded, don't re-select the load.
            BI = std::next(BasicBlock::const_iterator(BeforeInst));
            --NumFastIselRemaining;
            ++NumFastIselSuccess;
          }
          continue;
        }

#ifndef NDEBUG
        if (EnableFastISelVerbose2)
          collectFailStats(Inst);
#endif

        // Then handle certain instructions as single-LLVM-Instruction blocks.
        if (isa<CallInst>(Inst)) {

          if (EnableFastISelVerbose || EnableFastISelAbort) {
            dbgs() << "FastISel missed call: ";
            Inst->print(dbgs());
          }
          if (EnableFastISelAbort > 2)
            // FastISel selector couldn't handle something and bailed.
            // For the purpose of debugging, just abort.
            report_fatal_error("FastISel didn't select the entire block");

          if (!Inst->getType()->isVoidTy() && !Inst->getType()->isTokenTy() &&
              !Inst->use_empty()) {
            unsigned &R = FuncInfo->ValueMap[Inst];
            if (!R)
              R = FuncInfo->CreateRegs(Inst->getType());
          }

          bool HadTailCall = false;
          MachineBasicBlock::iterator SavedInsertPt = FuncInfo->InsertPt;
          SelectBasicBlock(Inst->getIterator(), BI, HadTailCall);

          // If the call was emitted as a tail call, we're done with the block.
          // We also need to delete any previously emitted instructions.
          if (HadTailCall) {
            FastIS->removeDeadCode(SavedInsertPt, FuncInfo->MBB->end());
            --BI;
            break;
          }

          // Recompute NumFastIselRemaining as Selection DAG instruction
          // selection may have handled the call, input args, etc.
          unsigned RemainingNow = std::distance(Begin, BI);
          NumFastIselFailures += NumFastIselRemaining - RemainingNow;
          NumFastIselRemaining = RemainingNow;
          continue;
        }

        bool ShouldAbort = EnableFastISelAbort;
        if (EnableFastISelVerbose || EnableFastISelAbort) {
          if (isa<TerminatorInst>(Inst)) {
            // Use a different message for terminator misses.
            dbgs() << "FastISel missed terminator: ";
            // Don't abort unless for terminator unless the level is really high
            ShouldAbort = (EnableFastISelAbort > 2);
          } else {
            dbgs() << "FastISel miss: ";
          }
          Inst->print(dbgs());
        }
        if (ShouldAbort)
          // FastISel selector couldn't handle something and bailed.
          // For the purpose of debugging, just abort.
          report_fatal_error("FastISel didn't select the entire block");

        NumFastIselFailures += NumFastIselRemaining;
        break;
      }

      FastIS->recomputeInsertPt();
    } else {
      // Lower any arguments needed in this block if this is the entry block.
      if (LLVMBB == &Fn.getEntryBlock()) {
        ++NumEntryBlocks;
        LowerArguments(Fn);
      }
    }
    if (getAnalysis<StackProtector>().shouldEmitSDCheck(*LLVMBB)) {
      bool FunctionBasedInstrumentation =
          TLI->getSSPStackGuardCheck(*Fn.getParent());
      SDB->SPDescriptor.initialize(LLVMBB, FuncInfo->MBBMap[LLVMBB],
                                   FunctionBasedInstrumentation);
    }

    if (Begin != BI)
      ++NumDAGBlocks;
    else
      ++NumFastIselBlocks;

    if (Begin != BI) {
      // Run SelectionDAG instruction selection on the remainder of the block
      // not handled by FastISel. If FastISel is not run, this is the entire
      // block.
      bool HadTailCall;
      SelectBasicBlock(Begin, BI, HadTailCall);
    }

    FinishBasicBlock();
    FuncInfo->PHINodesToUpdate.clear();
  }

  propagateSwiftErrorVRegs(FuncInfo);

  delete FastIS;
  SDB->clearDanglingDebugInfo();
  SDB->SPDescriptor.resetPerFunctionState();
}

/// Given that the input MI is before a partial terminator sequence TSeq, return
/// true if M + TSeq also a partial terminator sequence.
///
/// A Terminator sequence is a sequence of MachineInstrs which at this point in
/// lowering copy vregs into physical registers, which are then passed into
/// terminator instructors so we can satisfy ABI constraints. A partial
/// terminator sequence is an improper subset of a terminator sequence (i.e. it
/// may be the whole terminator sequence).
static bool MIIsInTerminatorSequence(const MachineInstr &MI) {
  // If we do not have a copy or an implicit def, we return true if and only if
  // MI is a debug value.
  if (!MI.isCopy() && !MI.isImplicitDef())
    // Sometimes DBG_VALUE MI sneak in between the copies from the vregs to the
    // physical registers if there is debug info associated with the terminator
    // of our mbb. We want to include said debug info in our terminator
    // sequence, so we return true in that case.
    return MI.isDebugValue();

  // We have left the terminator sequence if we are not doing one of the
  // following:
  //
  // 1. Copying a vreg into a physical register.
  // 2. Copying a vreg into a vreg.
  // 3. Defining a register via an implicit def.

  // OPI should always be a register definition...
  MachineInstr::const_mop_iterator OPI = MI.operands_begin();
  if (!OPI->isReg() || !OPI->isDef())
    return false;

  // Defining any register via an implicit def is always ok.
  if (MI.isImplicitDef())
    return true;

  // Grab the copy source...
  MachineInstr::const_mop_iterator OPI2 = OPI;
  ++OPI2;
  assert(OPI2 != MI.operands_end()
         && "Should have a copy implying we should have 2 arguments.");

  // Make sure that the copy dest is not a vreg when the copy source is a
  // physical register.
  if (!OPI2->isReg() ||
      (!TargetRegisterInfo::isPhysicalRegister(OPI->getReg()) &&
       TargetRegisterInfo::isPhysicalRegister(OPI2->getReg())))
    return false;

  return true;
}

/// Find the split point at which to splice the end of BB into its success stack
/// protector check machine basic block.
///
/// On many platforms, due to ABI constraints, terminators, even before register
/// allocation, use physical registers. This creates an issue for us since
/// physical registers at this point can not travel across basic
/// blocks. Luckily, selectiondag always moves physical registers into vregs
/// when they enter functions and moves them through a sequence of copies back
/// into the physical registers right before the terminator creating a
/// ``Terminator Sequence''. This function is searching for the beginning of the
/// terminator sequence so that we can ensure that we splice off not just the
/// terminator, but additionally the copies that move the vregs into the
/// physical registers.
static MachineBasicBlock::iterator
FindSplitPointForStackProtector(MachineBasicBlock *BB) {
  MachineBasicBlock::iterator SplitPoint = BB->getFirstTerminator();
  //
  if (SplitPoint == BB->begin())
    return SplitPoint;

  MachineBasicBlock::iterator Start = BB->begin();
  MachineBasicBlock::iterator Previous = SplitPoint;
  --Previous;

  while (MIIsInTerminatorSequence(*Previous)) {
    SplitPoint = Previous;
    if (Previous == Start)
      break;
    --Previous;
  }

  return SplitPoint;
}

void
SelectionDAGISel::FinishBasicBlock() {
  DEBUG(dbgs() << "Total amount of phi nodes to update: "
               << FuncInfo->PHINodesToUpdate.size() << "\n";
        for (unsigned i = 0, e = FuncInfo->PHINodesToUpdate.size(); i != e; ++i)
          dbgs() << "Node " << i << " : ("
                 << FuncInfo->PHINodesToUpdate[i].first
                 << ", " << FuncInfo->PHINodesToUpdate[i].second << ")\n");

  // Next, now that we know what the last MBB the LLVM BB expanded is, update
  // PHI nodes in successors.
  for (unsigned i = 0, e = FuncInfo->PHINodesToUpdate.size(); i != e; ++i) {
    MachineInstrBuilder PHI(*MF, FuncInfo->PHINodesToUpdate[i].first);
    assert(PHI->isPHI() &&
           "This is not a machine PHI node that we are updating!");
    if (!FuncInfo->MBB->isSuccessor(PHI->getParent()))
      continue;
    PHI.addReg(FuncInfo->PHINodesToUpdate[i].second).addMBB(FuncInfo->MBB);
  }

  // Handle stack protector.
  if (SDB->SPDescriptor.shouldEmitFunctionBasedCheckStackProtector()) {
    // The target provides a guard check function. There is no need to
    // generate error handling code or to split current basic block.
    MachineBasicBlock *ParentMBB = SDB->SPDescriptor.getParentMBB();

    // Add load and check to the basicblock.
    FuncInfo->MBB = ParentMBB;
    FuncInfo->InsertPt =
        FindSplitPointForStackProtector(ParentMBB);
    SDB->visitSPDescriptorParent(SDB->SPDescriptor, ParentMBB);
    CurDAG->setRoot(SDB->getRoot());
    SDB->clear();
    CodeGenAndEmitDAG();

    // Clear the Per-BB State.
    SDB->SPDescriptor.resetPerBBState();
  } else if (SDB->SPDescriptor.shouldEmitStackProtector()) {
    MachineBasicBlock *ParentMBB = SDB->SPDescriptor.getParentMBB();
    MachineBasicBlock *SuccessMBB = SDB->SPDescriptor.getSuccessMBB();

    // Find the split point to split the parent mbb. At the same time copy all
    // physical registers used in the tail of parent mbb into virtual registers
    // before the split point and back into physical registers after the split
    // point. This prevents us needing to deal with Live-ins and many other
    // register allocation issues caused by us splitting the parent mbb. The
    // register allocator will clean up said virtual copies later on.
    MachineBasicBlock::iterator SplitPoint =
        FindSplitPointForStackProtector(ParentMBB);

    // Splice the terminator of ParentMBB into SuccessMBB.
    SuccessMBB->splice(SuccessMBB->end(), ParentMBB,
                       SplitPoint,
                       ParentMBB->end());

    // Add compare/jump on neq/jump to the parent BB.
    FuncInfo->MBB = ParentMBB;
    FuncInfo->InsertPt = ParentMBB->end();
    SDB->visitSPDescriptorParent(SDB->SPDescriptor, ParentMBB);
    CurDAG->setRoot(SDB->getRoot());
    SDB->clear();
    CodeGenAndEmitDAG();

    // CodeGen Failure MBB if we have not codegened it yet.
    MachineBasicBlock *FailureMBB = SDB->SPDescriptor.getFailureMBB();
    if (FailureMBB->empty()) {
      FuncInfo->MBB = FailureMBB;
      FuncInfo->InsertPt = FailureMBB->end();
      SDB->visitSPDescriptorFailure(SDB->SPDescriptor);
      CurDAG->setRoot(SDB->getRoot());
      SDB->clear();
      CodeGenAndEmitDAG();
    }

    // Clear the Per-BB State.
    SDB->SPDescriptor.resetPerBBState();
  }

  // Lower each BitTestBlock.
  for (auto &BTB : SDB->BitTestCases) {
    // Lower header first, if it wasn't already lowered
    if (!BTB.Emitted) {
      // Set the current basic block to the mbb we wish to insert the code into
      FuncInfo->MBB = BTB.Parent;
      FuncInfo->InsertPt = FuncInfo->MBB->end();
      // Emit the code
      SDB->visitBitTestHeader(BTB, FuncInfo->MBB);
      CurDAG->setRoot(SDB->getRoot());
      SDB->clear();
      CodeGenAndEmitDAG();
    }

    BranchProbability UnhandledProb = BTB.Prob;
    for (unsigned j = 0, ej = BTB.Cases.size(); j != ej; ++j) {
      UnhandledProb -= BTB.Cases[j].ExtraProb;
      // Set the current basic block to the mbb we wish to insert the code into
      FuncInfo->MBB = BTB.Cases[j].ThisBB;
      FuncInfo->InsertPt = FuncInfo->MBB->end();
      // Emit the code

      // If all cases cover a contiguous range, it is not necessary to jump to
      // the default block after the last bit test fails. This is because the
      // range check during bit test header creation has guaranteed that every
      // case here doesn't go outside the range. In this case, there is no need
      // to perform the last bit test, as it will always be true. Instead, make
      // the second-to-last bit-test fall through to the target of the last bit
      // test, and delete the last bit test.

      MachineBasicBlock *NextMBB;
      if (BTB.ContiguousRange && j + 2 == ej) {
        // Second-to-last bit-test with contiguous range: fall through to the
        // target of the final bit test.
        NextMBB = BTB.Cases[j + 1].TargetBB;
      } else if (j + 1 == ej) {
        // For the last bit test, fall through to Default.
        NextMBB = BTB.Default;
      } else {
        // Otherwise, fall through to the next bit test.
        NextMBB = BTB.Cases[j + 1].ThisBB;
      }

      SDB->visitBitTestCase(BTB, NextMBB, UnhandledProb, BTB.Reg, BTB.Cases[j],
                            FuncInfo->MBB);

      CurDAG->setRoot(SDB->getRoot());
      SDB->clear();
      CodeGenAndEmitDAG();

      if (BTB.ContiguousRange && j + 2 == ej) {
        // Since we're not going to use the final bit test, remove it.
        BTB.Cases.pop_back();
        break;
      }
    }

    // Update PHI Nodes
    for (unsigned pi = 0, pe = FuncInfo->PHINodesToUpdate.size();
         pi != pe; ++pi) {
      MachineInstrBuilder PHI(*MF, FuncInfo->PHINodesToUpdate[pi].first);
      MachineBasicBlock *PHIBB = PHI->getParent();
      assert(PHI->isPHI() &&
             "This is not a machine PHI node that we are updating!");
      // This is "default" BB. We have two jumps to it. From "header" BB and
      // from last "case" BB, unless the latter was skipped.
      if (PHIBB == BTB.Default) {
        PHI.addReg(FuncInfo->PHINodesToUpdate[pi].second).addMBB(BTB.Parent);
        if (!BTB.ContiguousRange) {
          PHI.addReg(FuncInfo->PHINodesToUpdate[pi].second)
              .addMBB(BTB.Cases.back().ThisBB);
         }
      }
      // One of "cases" BB.
      for (unsigned j = 0, ej = BTB.Cases.size();
           j != ej; ++j) {
        MachineBasicBlock* cBB = BTB.Cases[j].ThisBB;
        if (cBB->isSuccessor(PHIBB))
          PHI.addReg(FuncInfo->PHINodesToUpdate[pi].second).addMBB(cBB);
      }
    }
  }
  SDB->BitTestCases.clear();

  // If the JumpTable record is filled in, then we need to emit a jump table.
  // Updating the PHI nodes is tricky in this case, since we need to determine
  // whether the PHI is a successor of the range check MBB or the jump table MBB
  for (unsigned i = 0, e = SDB->JTCases.size(); i != e; ++i) {
    // Lower header first, if it wasn't already lowered
    if (!SDB->JTCases[i].first.Emitted) {
      // Set the current basic block to the mbb we wish to insert the code into
      FuncInfo->MBB = SDB->JTCases[i].first.HeaderBB;
      FuncInfo->InsertPt = FuncInfo->MBB->end();
      // Emit the code
      SDB->visitJumpTableHeader(SDB->JTCases[i].second, SDB->JTCases[i].first,
                                FuncInfo->MBB);
      CurDAG->setRoot(SDB->getRoot());
      SDB->clear();
      CodeGenAndEmitDAG();
    }

    // Set the current basic block to the mbb we wish to insert the code into
    FuncInfo->MBB = SDB->JTCases[i].second.MBB;
    FuncInfo->InsertPt = FuncInfo->MBB->end();
    // Emit the code
    SDB->visitJumpTable(SDB->JTCases[i].second);
    CurDAG->setRoot(SDB->getRoot());
    SDB->clear();
    CodeGenAndEmitDAG();

    // Update PHI Nodes
    for (unsigned pi = 0, pe = FuncInfo->PHINodesToUpdate.size();
         pi != pe; ++pi) {
      MachineInstrBuilder PHI(*MF, FuncInfo->PHINodesToUpdate[pi].first);
      MachineBasicBlock *PHIBB = PHI->getParent();
      assert(PHI->isPHI() &&
             "This is not a machine PHI node that we are updating!");
      // "default" BB. We can go there only from header BB.
      if (PHIBB == SDB->JTCases[i].second.Default)
        PHI.addReg(FuncInfo->PHINodesToUpdate[pi].second)
           .addMBB(SDB->JTCases[i].first.HeaderBB);
      // JT BB. Just iterate over successors here
      if (FuncInfo->MBB->isSuccessor(PHIBB))
        PHI.addReg(FuncInfo->PHINodesToUpdate[pi].second).addMBB(FuncInfo->MBB);
    }
  }
  SDB->JTCases.clear();

  // If we generated any switch lowering information, build and codegen any
  // additional DAGs necessary.
  for (unsigned i = 0, e = SDB->SwitchCases.size(); i != e; ++i) {
    // Set the current basic block to the mbb we wish to insert the code into
    FuncInfo->MBB = SDB->SwitchCases[i].ThisBB;
    FuncInfo->InsertPt = FuncInfo->MBB->end();

    // Determine the unique successors.
    SmallVector<MachineBasicBlock *, 2> Succs;
    Succs.push_back(SDB->SwitchCases[i].TrueBB);
    if (SDB->SwitchCases[i].TrueBB != SDB->SwitchCases[i].FalseBB)
      Succs.push_back(SDB->SwitchCases[i].FalseBB);

    // Emit the code. Note that this could result in FuncInfo->MBB being split.
    SDB->visitSwitchCase(SDB->SwitchCases[i], FuncInfo->MBB);
    CurDAG->setRoot(SDB->getRoot());
    SDB->clear();
    CodeGenAndEmitDAG();

    // Remember the last block, now that any splitting is done, for use in
    // populating PHI nodes in successors.
    MachineBasicBlock *ThisBB = FuncInfo->MBB;

    // Handle any PHI nodes in successors of this chunk, as if we were coming
    // from the original BB before switch expansion.  Note that PHI nodes can
    // occur multiple times in PHINodesToUpdate.  We have to be very careful to
    // handle them the right number of times.
    for (unsigned i = 0, e = Succs.size(); i != e; ++i) {
      FuncInfo->MBB = Succs[i];
      FuncInfo->InsertPt = FuncInfo->MBB->end();
      // FuncInfo->MBB may have been removed from the CFG if a branch was
      // constant folded.
      if (ThisBB->isSuccessor(FuncInfo->MBB)) {
        for (MachineBasicBlock::iterator
             MBBI = FuncInfo->MBB->begin(), MBBE = FuncInfo->MBB->end();
             MBBI != MBBE && MBBI->isPHI(); ++MBBI) {
          MachineInstrBuilder PHI(*MF, MBBI);
          // This value for this PHI node is recorded in PHINodesToUpdate.
          for (unsigned pn = 0; ; ++pn) {
            assert(pn != FuncInfo->PHINodesToUpdate.size() &&
                   "Didn't find PHI entry!");
            if (FuncInfo->PHINodesToUpdate[pn].first == PHI) {
              PHI.addReg(FuncInfo->PHINodesToUpdate[pn].second).addMBB(ThisBB);
              break;
            }
          }
        }
      }
    }
  }
  SDB->SwitchCases.clear();
}

/// Create the scheduler. If a specific scheduler was specified
/// via the SchedulerRegistry, use it, otherwise select the
/// one preferred by the target.
///
ScheduleDAGSDNodes *SelectionDAGISel::CreateScheduler() {
  return ISHeuristic(this, OptLevel);
}

//===----------------------------------------------------------------------===//
// Helper functions used by the generated instruction selector.
//===----------------------------------------------------------------------===//
// Calls to these methods are generated by tblgen.

/// CheckAndMask - The isel is trying to match something like (and X, 255).  If
/// the dag combiner simplified the 255, we still want to match.  RHS is the
/// actual value in the DAG on the RHS of an AND, and DesiredMaskS is the value
/// specified in the .td file (e.g. 255).
bool SelectionDAGISel::CheckAndMask(SDValue LHS, ConstantSDNode *RHS,
                                    int64_t DesiredMaskS) const {
  const APInt &ActualMask = RHS->getAPIntValue();
  const APInt &DesiredMask = APInt(LHS.getValueSizeInBits(), DesiredMaskS);

  // If the actual mask exactly matches, success!
  if (ActualMask == DesiredMask)
    return true;

  // If the actual AND mask is allowing unallowed bits, this doesn't match.
  if (ActualMask.intersects(~DesiredMask))
    return false;

  // Otherwise, the DAG Combiner may have proven that the value coming in is
  // either already zero or is not demanded.  Check for known zero input bits.
  APInt NeededMask = DesiredMask & ~ActualMask;
  if (CurDAG->MaskedValueIsZero(LHS, NeededMask))
    return true;

  // TODO: check to see if missing bits are just not demanded.

  // Otherwise, this pattern doesn't match.
  return false;
}

/// CheckOrMask - The isel is trying to match something like (or X, 255).  If
/// the dag combiner simplified the 255, we still want to match.  RHS is the
/// actual value in the DAG on the RHS of an OR, and DesiredMaskS is the value
/// specified in the .td file (e.g. 255).
bool SelectionDAGISel::CheckOrMask(SDValue LHS, ConstantSDNode *RHS,
                                   int64_t DesiredMaskS) const {
  const APInt &ActualMask = RHS->getAPIntValue();
  const APInt &DesiredMask = APInt(LHS.getValueSizeInBits(), DesiredMaskS);

  // If the actual mask exactly matches, success!
  if (ActualMask == DesiredMask)
    return true;

  // If the actual AND mask is allowing unallowed bits, this doesn't match.
  if (ActualMask.intersects(~DesiredMask))
    return false;

  // Otherwise, the DAG Combiner may have proven that the value coming in is
  // either already zero or is not demanded.  Check for known zero input bits.
  APInt NeededMask = DesiredMask & ~ActualMask;

  APInt KnownZero, KnownOne;
  CurDAG->computeKnownBits(LHS, KnownZero, KnownOne);

  // If all the missing bits in the or are already known to be set, match!
  if ((NeededMask & KnownOne) == NeededMask)
    return true;

  // TODO: check to see if missing bits are just not demanded.

  // Otherwise, this pattern doesn't match.
  return false;
}

/// SelectInlineAsmMemoryOperands - Calls to this are automatically generated
/// by tblgen.  Others should not call it.
void SelectionDAGISel::SelectInlineAsmMemoryOperands(std::vector<SDValue> &Ops,
                                                     const SDLoc &DL) {
  std::vector<SDValue> InOps;
  std::swap(InOps, Ops);

  Ops.push_back(InOps[InlineAsm::Op_InputChain]); // 0
  Ops.push_back(InOps[InlineAsm::Op_AsmString]);  // 1
  Ops.push_back(InOps[InlineAsm::Op_MDNode]);     // 2, !srcloc
  Ops.push_back(InOps[InlineAsm::Op_ExtraInfo]);  // 3 (SideEffect, AlignStack)

  unsigned i = InlineAsm::Op_FirstOperand, e = InOps.size();
  if (InOps[e-1].getValueType() == MVT::Glue)
    --e;  // Don't process a glue operand if it is here.

  while (i != e) {
    unsigned Flags = cast<ConstantSDNode>(InOps[i])->getZExtValue();
    if (!InlineAsm::isMemKind(Flags)) {
      // Just skip over this operand, copying the operands verbatim.
      Ops.insert(Ops.end(), InOps.begin()+i,
                 InOps.begin()+i+InlineAsm::getNumOperandRegisters(Flags) + 1);
      i += InlineAsm::getNumOperandRegisters(Flags) + 1;
    } else {
      assert(InlineAsm::getNumOperandRegisters(Flags) == 1 &&
             "Memory operand with multiple values?");

      unsigned TiedToOperand;
      if (InlineAsm::isUseOperandTiedToDef(Flags, TiedToOperand)) {
        // We need the constraint ID from the operand this is tied to.
        unsigned CurOp = InlineAsm::Op_FirstOperand;
        Flags = cast<ConstantSDNode>(InOps[CurOp])->getZExtValue();
        for (; TiedToOperand; --TiedToOperand) {
          CurOp += InlineAsm::getNumOperandRegisters(Flags)+1;
          Flags = cast<ConstantSDNode>(InOps[CurOp])->getZExtValue();
        }
      }

      // Otherwise, this is a memory operand.  Ask the target to select it.
      std::vector<SDValue> SelOps;
      unsigned ConstraintID = InlineAsm::getMemoryConstraintID(Flags);
      if (SelectInlineAsmMemoryOperand(InOps[i+1], ConstraintID, SelOps))
        report_fatal_error("Could not match memory address.  Inline asm"
                           " failure!");

      // Add this to the output node.
      unsigned NewFlags =
        InlineAsm::getFlagWord(InlineAsm::Kind_Mem, SelOps.size());
      NewFlags = InlineAsm::getFlagWordForMem(NewFlags, ConstraintID);
      Ops.push_back(CurDAG->getTargetConstant(NewFlags, DL, MVT::i32));
      Ops.insert(Ops.end(), SelOps.begin(), SelOps.end());
      i += 2;
    }
  }

  // Add the glue input back if present.
  if (e != InOps.size())
    Ops.push_back(InOps.back());
}

/// findGlueUse - Return use of MVT::Glue value produced by the specified
/// SDNode.
///
static SDNode *findGlueUse(SDNode *N) {
  unsigned FlagResNo = N->getNumValues()-1;
  for (SDNode::use_iterator I = N->use_begin(), E = N->use_end(); I != E; ++I) {
    SDUse &Use = I.getUse();
    if (Use.getResNo() == FlagResNo)
      return Use.getUser();
  }
  return nullptr;
}

/// findNonImmUse - Return true if "Use" is a non-immediate use of "Def".
/// This function recursively traverses up the operand chain, ignoring
/// certain nodes.
static bool findNonImmUse(SDNode *Use, SDNode* Def, SDNode *ImmedUse,
                          SDNode *Root, SmallPtrSetImpl<SDNode*> &Visited,
                          bool IgnoreChains) {
  // The NodeID's are given uniques ID's where a node ID is guaranteed to be
  // greater than all of its (recursive) operands.  If we scan to a point where
  // 'use' is smaller than the node we're scanning for, then we know we will
  // never find it.
  //
  // The Use may be -1 (unassigned) if it is a newly allocated node.  This can
  // happen because we scan down to newly selected nodes in the case of glue
  // uses.
  if ((Use->getNodeId() < Def->getNodeId() && Use->getNodeId() != -1))
    return false;

  // Don't revisit nodes if we already scanned it and didn't fail, we know we
  // won't fail if we scan it again.
  if (!Visited.insert(Use).second)
    return false;

  for (const SDValue &Op : Use->op_values()) {
    // Ignore chain uses, they are validated by HandleMergeInputChains.
    if (Op.getValueType() == MVT::Other && IgnoreChains)
      continue;

    SDNode *N = Op.getNode();
    if (N == Def) {
      if (Use == ImmedUse || Use == Root)
        continue;  // We are not looking for immediate use.
      assert(N != Root);
      return true;
    }

    // Traverse up the operand chain.
    if (findNonImmUse(N, Def, ImmedUse, Root, Visited, IgnoreChains))
      return true;
  }
  return false;
}

/// IsProfitableToFold - Returns true if it's profitable to fold the specific
/// operand node N of U during instruction selection that starts at Root.
bool SelectionDAGISel::IsProfitableToFold(SDValue N, SDNode *U,
                                          SDNode *Root) const {
  if (OptLevel == CodeGenOpt::None) return false;
  return N.hasOneUse();
}

/// IsLegalToFold - Returns true if the specific operand node N of
/// U can be folded during instruction selection that starts at Root.
bool SelectionDAGISel::IsLegalToFold(SDValue N, SDNode *U, SDNode *Root,
                                     CodeGenOpt::Level OptLevel,
                                     bool IgnoreChains) {
  if (OptLevel == CodeGenOpt::None) return false;

  // If Root use can somehow reach N through a path that that doesn't contain
  // U then folding N would create a cycle. e.g. In the following
  // diagram, Root can reach N through X. If N is folded into into Root, then
  // X is both a predecessor and a successor of U.
  //
  //          [N*]           //
  //         ^   ^           //
  //        /     \          //
  //      [U*]    [X]?       //
  //        ^     ^          //
  //         \   /           //
  //          \ /            //
  //         [Root*]         //
  //
  // * indicates nodes to be folded together.
  //
  // If Root produces glue, then it gets (even more) interesting. Since it
  // will be "glued" together with its glue use in the scheduler, we need to
  // check if it might reach N.
  //
  //          [N*]           //
  //         ^   ^           //
  //        /     \          //
  //      [U*]    [X]?       //
  //        ^       ^        //
  //         \       \       //
  //          \      |       //
  //         [Root*] |       //
  //          ^      |       //
  //          f      |       //
  //          |      /       //
  //         [Y]    /        //
  //           ^   /         //
  //           f  /          //
  //           | /           //
  //          [GU]           //
  //
  // If GU (glue use) indirectly reaches N (the load), and Root folds N
  // (call it Fold), then X is a predecessor of GU and a successor of
  // Fold. But since Fold and GU are glued together, this will create
  // a cycle in the scheduling graph.

  // If the node has glue, walk down the graph to the "lowest" node in the
  // glueged set.
  EVT VT = Root->getValueType(Root->getNumValues()-1);
  while (VT == MVT::Glue) {
    SDNode *GU = findGlueUse(Root);
    if (!GU)
      break;
    Root = GU;
    VT = Root->getValueType(Root->getNumValues()-1);

    // If our query node has a glue result with a use, we've walked up it.  If
    // the user (which has already been selected) has a chain or indirectly uses
    // the chain, our WalkChainUsers predicate will not consider it.  Because of
    // this, we cannot ignore chains in this predicate.
    IgnoreChains = false;
  }

  SmallPtrSet<SDNode*, 16> Visited;
  return !findNonImmUse(Root, N.getNode(), U, Root, Visited, IgnoreChains);
}

void SelectionDAGISel::Select_INLINEASM(SDNode *N) {
  SDLoc DL(N);

  std::vector<SDValue> Ops(N->op_begin(), N->op_end());
  SelectInlineAsmMemoryOperands(Ops, DL);

  const EVT VTs[] = {MVT::Other, MVT::Glue};
  SDValue New = CurDAG->getNode(ISD::INLINEASM, DL, VTs, Ops);
  New->setNodeId(-1);
  ReplaceUses(N, New.getNode());
  CurDAG->RemoveDeadNode(N);
}

void SelectionDAGISel::Select_READ_REGISTER(SDNode *Op) {
  SDLoc dl(Op);
  MDNodeSDNode *MD = dyn_cast<MDNodeSDNode>(Op->getOperand(1));
  const MDString *RegStr = dyn_cast<MDString>(MD->getMD()->getOperand(0));
  unsigned Reg =
      TLI->getRegisterByName(RegStr->getString().data(), Op->getValueType(0),
                             *CurDAG);
  SDValue New = CurDAG->getCopyFromReg(
                        Op->getOperand(0), dl, Reg, Op->getValueType(0));
  New->setNodeId(-1);
  ReplaceUses(Op, New.getNode());
  CurDAG->RemoveDeadNode(Op);
}

void SelectionDAGISel::Select_WRITE_REGISTER(SDNode *Op) {
  SDLoc dl(Op);
  MDNodeSDNode *MD = dyn_cast<MDNodeSDNode>(Op->getOperand(1));
  const MDString *RegStr = dyn_cast<MDString>(MD->getMD()->getOperand(0));
  unsigned Reg = TLI->getRegisterByName(RegStr->getString().data(),
                                        Op->getOperand(2).getValueType(),
                                        *CurDAG);
  SDValue New = CurDAG->getCopyToReg(
                        Op->getOperand(0), dl, Reg, Op->getOperand(2));
  New->setNodeId(-1);
  ReplaceUses(Op, New.getNode());
  CurDAG->RemoveDeadNode(Op);
}

void SelectionDAGISel::Select_UNDEF(SDNode *N) {
  CurDAG->SelectNodeTo(N, TargetOpcode::IMPLICIT_DEF, N->getValueType(0));
}

/// GetVBR - decode a vbr encoding whose top bit is set.
LLVM_ATTRIBUTE_ALWAYS_INLINE static inline uint64_t
GetVBR(uint64_t Val, const unsigned char *MatcherTable, unsigned &Idx) {
  assert(Val >= 128 && "Not a VBR");
  Val &= 127;  // Remove first vbr bit.

  unsigned Shift = 7;
  uint64_t NextBits;
  do {
    NextBits = MatcherTable[Idx++];
    Val |= (NextBits&127) << Shift;
    Shift += 7;
  } while (NextBits & 128);

  return Val;
}

/// When a match is complete, this method updates uses of interior chain results
/// to use the new results.
void SelectionDAGISel::UpdateChains(
    SDNode *NodeToMatch, SDValue InputChain,
    SmallVectorImpl<SDNode *> &ChainNodesMatched, bool isMorphNodeTo) {
  SmallVector<SDNode*, 4> NowDeadNodes;

  // Now that all the normal results are replaced, we replace the chain and
  // glue results if present.
  if (!ChainNodesMatched.empty()) {
    assert(InputChain.getNode() &&
           "Matched input chains but didn't produce a chain");
    // Loop over all of the nodes we matched that produced a chain result.
    // Replace all the chain results with the final chain we ended up with.
    for (unsigned i = 0, e = ChainNodesMatched.size(); i != e; ++i) {
      SDNode *ChainNode = ChainNodesMatched[i];
      // If ChainNode is null, it's because we replaced it on a previous
      // iteration and we cleared it out of the map. Just skip it.
      if (!ChainNode)
        continue;

      assert(ChainNode->getOpcode() != ISD::DELETED_NODE &&
             "Deleted node left in chain");

      // Don't replace the results of the root node if we're doing a
      // MorphNodeTo.
      if (ChainNode == NodeToMatch && isMorphNodeTo)
        continue;

      SDValue ChainVal = SDValue(ChainNode, ChainNode->getNumValues()-1);
      if (ChainVal.getValueType() == MVT::Glue)
        ChainVal = ChainVal.getValue(ChainVal->getNumValues()-2);
      assert(ChainVal.getValueType() == MVT::Other && "Not a chain?");
      SelectionDAG::DAGNodeDeletedListener NDL(
          *CurDAG, [&](SDNode *N, SDNode *E) {
            std::replace(ChainNodesMatched.begin(), ChainNodesMatched.end(), N,
                         static_cast<SDNode *>(nullptr));
          });
      CurDAG->ReplaceAllUsesOfValueWith(ChainVal, InputChain);

      // If the node became dead and we haven't already seen it, delete it.
      if (ChainNode != NodeToMatch && ChainNode->use_empty() &&
          !std::count(NowDeadNodes.begin(), NowDeadNodes.end(), ChainNode))
        NowDeadNodes.push_back(ChainNode);
    }
  }

  if (!NowDeadNodes.empty())
    CurDAG->RemoveDeadNodes(NowDeadNodes);

  DEBUG(dbgs() << "ISEL: Match complete!\n");
}

enum ChainResult {
  CR_Simple,
  CR_InducesCycle,
  CR_LeadsToInteriorNode
};

/// WalkChainUsers - Walk down the users of the specified chained node that is
/// part of the pattern we're matching, looking at all of the users we find.
/// This determines whether something is an interior node, whether we have a
/// non-pattern node in between two pattern nodes (which prevent folding because
/// it would induce a cycle) and whether we have a TokenFactor node sandwiched
/// between pattern nodes (in which case the TF becomes part of the pattern).
///
/// The walk we do here is guaranteed to be small because we quickly get down to
/// already selected nodes "below" us.
static ChainResult
WalkChainUsers(const SDNode *ChainedNode,
               SmallVectorImpl<SDNode *> &ChainedNodesInPattern,
               DenseMap<const SDNode *, ChainResult> &TokenFactorResult,
               SmallVectorImpl<SDNode *> &InteriorChainedNodes) {
  ChainResult Result = CR_Simple;

  for (SDNode::use_iterator UI = ChainedNode->use_begin(),
         E = ChainedNode->use_end(); UI != E; ++UI) {
    // Make sure the use is of the chain, not some other value we produce.
    if (UI.getUse().getValueType() != MVT::Other) continue;

    SDNode *User = *UI;

    if (User->getOpcode() == ISD::HANDLENODE)  // Root of the graph.
      continue;

    // If we see an already-selected machine node, then we've gone beyond the
    // pattern that we're selecting down into the already selected chunk of the
    // DAG.
    unsigned UserOpcode = User->getOpcode();
    if (User->isMachineOpcode() ||
        UserOpcode == ISD::CopyToReg ||
        UserOpcode == ISD::CopyFromReg ||
        UserOpcode == ISD::INLINEASM ||
        UserOpcode == ISD::EH_LABEL ||
        UserOpcode == ISD::LIFETIME_START ||
        UserOpcode == ISD::LIFETIME_END) {
      // If their node ID got reset to -1 then they've already been selected.
      // Treat them like a MachineOpcode.
      if (User->getNodeId() == -1)
        continue;
    }

    // If we have a TokenFactor, we handle it specially.
    if (User->getOpcode() != ISD::TokenFactor) {
      // If the node isn't a token factor and isn't part of our pattern, then it
      // must be a random chained node in between two nodes we're selecting.
      // This happens when we have something like:
      //   x = load ptr
      //   call
      //   y = x+4
      //   store y -> ptr
      // Because we structurally match the load/store as a read/modify/write,
      // but the call is chained between them.  We cannot fold in this case
      // because it would induce a cycle in the graph.
      if (!std::count(ChainedNodesInPattern.begin(),
                      ChainedNodesInPattern.end(), User))
        return CR_InducesCycle;

      // Otherwise we found a node that is part of our pattern.  For example in:
      //   x = load ptr
      //   y = x+4
      //   store y -> ptr
      // This would happen when we're scanning down from the load and see the
      // store as a user.  Record that there is a use of ChainedNode that is
      // part of the pattern and keep scanning uses.
      Result = CR_LeadsToInteriorNode;
      InteriorChainedNodes.push_back(User);
      continue;
    }

    // If we found a TokenFactor, there are two cases to consider: first if the
    // TokenFactor is just hanging "below" the pattern we're matching (i.e. no
    // uses of the TF are in our pattern) we just want to ignore it.  Second,
    // the TokenFactor can be sandwiched in between two chained nodes, like so:
    //     [Load chain]
    //         ^
    //         |
    //       [Load]
    //       ^    ^
    //       |    \                    DAG's like cheese
    //      /       \                       do you?
    //     /         |
    // [TokenFactor] [Op]
    //     ^          ^
    //     |          |
    //      \        /
    //       \      /
    //       [Store]
    //
    // In this case, the TokenFactor becomes part of our match and we rewrite it
    // as a new TokenFactor.
    //
    // To distinguish these two cases, do a recursive walk down the uses.
    auto MemoizeResult = TokenFactorResult.find(User);
    bool Visited = MemoizeResult != TokenFactorResult.end();
    // Recursively walk chain users only if the result is not memoized.
    if (!Visited) {
      auto Res = WalkChainUsers(User, ChainedNodesInPattern, TokenFactorResult,
                                InteriorChainedNodes);
      MemoizeResult = TokenFactorResult.insert(std::make_pair(User, Res)).first;
    }
    switch (MemoizeResult->second) {
    case CR_Simple:
      // If the uses of the TokenFactor are just already-selected nodes, ignore
      // it, it is "below" our pattern.
      continue;
    case CR_InducesCycle:
      // If the uses of the TokenFactor lead to nodes that are not part of our
      // pattern that are not selected, folding would turn this into a cycle,
      // bail out now.
      return CR_InducesCycle;
    case CR_LeadsToInteriorNode:
      break;  // Otherwise, keep processing.
    }

    // Okay, we know we're in the interesting interior case.  The TokenFactor
    // is now going to be considered part of the pattern so that we rewrite its
    // uses (it may have uses that are not part of the pattern) with the
    // ultimate chain result of the generated code.  We will also add its chain
    // inputs as inputs to the ultimate TokenFactor we create.
    Result = CR_LeadsToInteriorNode;
    if (!Visited) {
      ChainedNodesInPattern.push_back(User);
      InteriorChainedNodes.push_back(User);
    }
  }

  return Result;
}

/// HandleMergeInputChains - This implements the OPC_EmitMergeInputChains
/// operation for when the pattern matched at least one node with a chains.  The
/// input vector contains a list of all of the chained nodes that we match.  We
/// must determine if this is a valid thing to cover (i.e. matching it won't
/// induce cycles in the DAG) and if so, creating a TokenFactor node. that will
/// be used as the input node chain for the generated nodes.
static SDValue
HandleMergeInputChains(SmallVectorImpl<SDNode*> &ChainNodesMatched,
                       SelectionDAG *CurDAG) {
  // Used for memoization. Without it WalkChainUsers could take exponential
  // time to run.
  DenseMap<const SDNode *, ChainResult> TokenFactorResult;
  // Walk all of the chained nodes we've matched, recursively scanning down the
  // users of the chain result. This adds any TokenFactor nodes that are caught
  // in between chained nodes to the chained and interior nodes list.
  SmallVector<SDNode*, 3> InteriorChainedNodes;
  for (unsigned i = 0, e = ChainNodesMatched.size(); i != e; ++i) {
    if (WalkChainUsers(ChainNodesMatched[i], ChainNodesMatched,
                       TokenFactorResult,
                       InteriorChainedNodes) == CR_InducesCycle)
      return SDValue(); // Would induce a cycle.
  }

  // Okay, we have walked all the matched nodes and collected TokenFactor nodes
  // that we are interested in.  Form our input TokenFactor node.
  SmallVector<SDValue, 3> InputChains;
  for (unsigned i = 0, e = ChainNodesMatched.size(); i != e; ++i) {
    // Add the input chain of this node to the InputChains list (which will be
    // the operands of the generated TokenFactor) if it's not an interior node.
    SDNode *N = ChainNodesMatched[i];
    if (N->getOpcode() != ISD::TokenFactor) {
      if (std::count(InteriorChainedNodes.begin(),InteriorChainedNodes.end(),N))
        continue;

      // Otherwise, add the input chain.
      SDValue InChain = ChainNodesMatched[i]->getOperand(0);
      assert(InChain.getValueType() == MVT::Other && "Not a chain");
      InputChains.push_back(InChain);
      continue;
    }

    // If we have a token factor, we want to add all inputs of the token factor
    // that are not part of the pattern we're matching.
    for (const SDValue &Op : N->op_values()) {
      if (!std::count(ChainNodesMatched.begin(), ChainNodesMatched.end(),
                      Op.getNode()))
        InputChains.push_back(Op);
    }
  }

  if (InputChains.size() == 1)
    return InputChains[0];
  return CurDAG->getNode(ISD::TokenFactor, SDLoc(ChainNodesMatched[0]),
                         MVT::Other, InputChains);
}

/// MorphNode - Handle morphing a node in place for the selector.
SDNode *SelectionDAGISel::
MorphNode(SDNode *Node, unsigned TargetOpc, SDVTList VTList,
          ArrayRef<SDValue> Ops, unsigned EmitNodeInfo) {
  // It is possible we're using MorphNodeTo to replace a node with no
  // normal results with one that has a normal result (or we could be
  // adding a chain) and the input could have glue and chains as well.
  // In this case we need to shift the operands down.
  // FIXME: This is a horrible hack and broken in obscure cases, no worse
  // than the old isel though.
  int OldGlueResultNo = -1, OldChainResultNo = -1;

  unsigned NTMNumResults = Node->getNumValues();
  if (Node->getValueType(NTMNumResults-1) == MVT::Glue) {
    OldGlueResultNo = NTMNumResults-1;
    if (NTMNumResults != 1 &&
        Node->getValueType(NTMNumResults-2) == MVT::Other)
      OldChainResultNo = NTMNumResults-2;
  } else if (Node->getValueType(NTMNumResults-1) == MVT::Other)
    OldChainResultNo = NTMNumResults-1;

  // Call the underlying SelectionDAG routine to do the transmogrification. Note
  // that this deletes operands of the old node that become dead.
  SDNode *Res = CurDAG->MorphNodeTo(Node, ~TargetOpc, VTList, Ops);

  // MorphNodeTo can operate in two ways: if an existing node with the
  // specified operands exists, it can just return it.  Otherwise, it
  // updates the node in place to have the requested operands.
  if (Res == Node) {
    // If we updated the node in place, reset the node ID.  To the isel,
    // this should be just like a newly allocated machine node.
    Res->setNodeId(-1);
  }

  unsigned ResNumResults = Res->getNumValues();
  // Move the glue if needed.
  if ((EmitNodeInfo & OPFL_GlueOutput) && OldGlueResultNo != -1 &&
      (unsigned)OldGlueResultNo != ResNumResults-1)
    CurDAG->ReplaceAllUsesOfValueWith(SDValue(Node, OldGlueResultNo),
                                      SDValue(Res, ResNumResults-1));

  if ((EmitNodeInfo & OPFL_GlueOutput) != 0)
    --ResNumResults;

  // Move the chain reference if needed.
  if ((EmitNodeInfo & OPFL_Chain) && OldChainResultNo != -1 &&
      (unsigned)OldChainResultNo != ResNumResults-1)
    CurDAG->ReplaceAllUsesOfValueWith(SDValue(Node, OldChainResultNo),
                                      SDValue(Res, ResNumResults-1));

  // Otherwise, no replacement happened because the node already exists. Replace
  // Uses of the old node with the new one.
  if (Res != Node) {
    CurDAG->ReplaceAllUsesWith(Node, Res);
    CurDAG->RemoveDeadNode(Node);
  }

  return Res;
}

/// CheckSame - Implements OP_CheckSame.
LLVM_ATTRIBUTE_ALWAYS_INLINE static inline bool
CheckSame(const unsigned char *MatcherTable, unsigned &MatcherIndex,
          SDValue N,
          const SmallVectorImpl<std::pair<SDValue, SDNode*>> &RecordedNodes) {
  // Accept if it is exactly the same as a previously recorded node.
  unsigned RecNo = MatcherTable[MatcherIndex++];
  assert(RecNo < RecordedNodes.size() && "Invalid CheckSame");
  return N == RecordedNodes[RecNo].first;
}

/// CheckChildSame - Implements OP_CheckChildXSame.
LLVM_ATTRIBUTE_ALWAYS_INLINE static inline bool
CheckChildSame(const unsigned char *MatcherTable, unsigned &MatcherIndex,
              SDValue N,
              const SmallVectorImpl<std::pair<SDValue, SDNode*>> &RecordedNodes,
              unsigned ChildNo) {
  if (ChildNo >= N.getNumOperands())
    return false;  // Match fails if out of range child #.
  return ::CheckSame(MatcherTable, MatcherIndex, N.getOperand(ChildNo),
                     RecordedNodes);
}

/// CheckPatternPredicate - Implements OP_CheckPatternPredicate.
LLVM_ATTRIBUTE_ALWAYS_INLINE static inline bool
CheckPatternPredicate(const unsigned char *MatcherTable, unsigned &MatcherIndex,
                      const SelectionDAGISel &SDISel) {
  return SDISel.CheckPatternPredicate(MatcherTable[MatcherIndex++]);
}

/// CheckNodePredicate - Implements OP_CheckNodePredicate.
LLVM_ATTRIBUTE_ALWAYS_INLINE static inline bool
CheckNodePredicate(const unsigned char *MatcherTable, unsigned &MatcherIndex,
                   const SelectionDAGISel &SDISel, SDNode *N) {
  return SDISel.CheckNodePredicate(N, MatcherTable[MatcherIndex++]);
}

LLVM_ATTRIBUTE_ALWAYS_INLINE static inline bool
CheckOpcode(const unsigned char *MatcherTable, unsigned &MatcherIndex,
            SDNode *N) {
  uint16_t Opc = MatcherTable[MatcherIndex++];
  Opc |= (unsigned short)MatcherTable[MatcherIndex++] << 8;
  return N->getOpcode() == Opc;
}

LLVM_ATTRIBUTE_ALWAYS_INLINE static inline bool
CheckType(const unsigned char *MatcherTable, unsigned &MatcherIndex, SDValue N,
          const TargetLowering *TLI, const DataLayout &DL) {
  MVT::SimpleValueType VT = (MVT::SimpleValueType)MatcherTable[MatcherIndex++];
  if (N.getValueType() == VT) return true;

  // Handle the case when VT is iPTR.
  return VT == MVT::iPTR && N.getValueType() == TLI->getPointerTy(DL);
}

LLVM_ATTRIBUTE_ALWAYS_INLINE static inline bool
CheckChildType(const unsigned char *MatcherTable, unsigned &MatcherIndex,
               SDValue N, const TargetLowering *TLI, const DataLayout &DL,
               unsigned ChildNo) {
  if (ChildNo >= N.getNumOperands())
    return false;  // Match fails if out of range child #.
  return ::CheckType(MatcherTable, MatcherIndex, N.getOperand(ChildNo), TLI,
                     DL);
}

LLVM_ATTRIBUTE_ALWAYS_INLINE static inline bool
CheckCondCode(const unsigned char *MatcherTable, unsigned &MatcherIndex,
              SDValue N) {
  return cast<CondCodeSDNode>(N)->get() ==
      (ISD::CondCode)MatcherTable[MatcherIndex++];
}

LLVM_ATTRIBUTE_ALWAYS_INLINE static inline bool
CheckValueType(const unsigned char *MatcherTable, unsigned &MatcherIndex,
               SDValue N, const TargetLowering *TLI, const DataLayout &DL) {
  MVT::SimpleValueType VT = (MVT::SimpleValueType)MatcherTable[MatcherIndex++];
  if (cast<VTSDNode>(N)->getVT() == VT)
    return true;

  // Handle the case when VT is iPTR.
  return VT == MVT::iPTR && cast<VTSDNode>(N)->getVT() == TLI->getPointerTy(DL);
}

LLVM_ATTRIBUTE_ALWAYS_INLINE static inline bool
CheckInteger(const unsigned char *MatcherTable, unsigned &MatcherIndex,
             SDValue N) {
  int64_t Val = MatcherTable[MatcherIndex++];
  if (Val & 128)
    Val = GetVBR(Val, MatcherTable, MatcherIndex);

  ConstantSDNode *C = dyn_cast<ConstantSDNode>(N);
  return C && C->getSExtValue() == Val;
}

LLVM_ATTRIBUTE_ALWAYS_INLINE static inline bool
CheckChildInteger(const unsigned char *MatcherTable, unsigned &MatcherIndex,
                  SDValue N, unsigned ChildNo) {
  if (ChildNo >= N.getNumOperands())
    return false;  // Match fails if out of range child #.
  return ::CheckInteger(MatcherTable, MatcherIndex, N.getOperand(ChildNo));
}

LLVM_ATTRIBUTE_ALWAYS_INLINE static inline bool
CheckAndImm(const unsigned char *MatcherTable, unsigned &MatcherIndex,
            SDValue N, const SelectionDAGISel &SDISel) {
  int64_t Val = MatcherTable[MatcherIndex++];
  if (Val & 128)
    Val = GetVBR(Val, MatcherTable, MatcherIndex);

  if (N->getOpcode() != ISD::AND) return false;

  ConstantSDNode *C = dyn_cast<ConstantSDNode>(N->getOperand(1));
  return C && SDISel.CheckAndMask(N.getOperand(0), C, Val);
}

LLVM_ATTRIBUTE_ALWAYS_INLINE static inline bool
CheckOrImm(const unsigned char *MatcherTable, unsigned &MatcherIndex,
           SDValue N, const SelectionDAGISel &SDISel) {
  int64_t Val = MatcherTable[MatcherIndex++];
  if (Val & 128)
    Val = GetVBR(Val, MatcherTable, MatcherIndex);

  if (N->getOpcode() != ISD::OR) return false;

  ConstantSDNode *C = dyn_cast<ConstantSDNode>(N->getOperand(1));
  return C && SDISel.CheckOrMask(N.getOperand(0), C, Val);
}

/// IsPredicateKnownToFail - If we know how and can do so without pushing a
/// scope, evaluate the current node.  If the current predicate is known to
/// fail, set Result=true and return anything.  If the current predicate is
/// known to pass, set Result=false and return the MatcherIndex to continue
/// with.  If the current predicate is unknown, set Result=false and return the
/// MatcherIndex to continue with.
static unsigned IsPredicateKnownToFail(const unsigned char *Table,
                                       unsigned Index, SDValue N,
                                       bool &Result,
                                       const SelectionDAGISel &SDISel,
                  SmallVectorImpl<std::pair<SDValue, SDNode*>> &RecordedNodes) {
  switch (Table[Index++]) {
  default:
    Result = false;
    return Index-1;  // Could not evaluate this predicate.
  case SelectionDAGISel::OPC_CheckSame:
    Result = !::CheckSame(Table, Index, N, RecordedNodes);
    return Index;
  case SelectionDAGISel::OPC_CheckChild0Same:
  case SelectionDAGISel::OPC_CheckChild1Same:
  case SelectionDAGISel::OPC_CheckChild2Same:
  case SelectionDAGISel::OPC_CheckChild3Same:
    Result = !::CheckChildSame(Table, Index, N, RecordedNodes,
                        Table[Index-1] - SelectionDAGISel::OPC_CheckChild0Same);
    return Index;
  case SelectionDAGISel::OPC_CheckPatternPredicate:
    Result = !::CheckPatternPredicate(Table, Index, SDISel);
    return Index;
  case SelectionDAGISel::OPC_CheckPredicate:
    Result = !::CheckNodePredicate(Table, Index, SDISel, N.getNode());
    return Index;
  case SelectionDAGISel::OPC_CheckOpcode:
    Result = !::CheckOpcode(Table, Index, N.getNode());
    return Index;
  case SelectionDAGISel::OPC_CheckType:
    Result = !::CheckType(Table, Index, N, SDISel.TLI,
                          SDISel.CurDAG->getDataLayout());
    return Index;
  case SelectionDAGISel::OPC_CheckChild0Type:
  case SelectionDAGISel::OPC_CheckChild1Type:
  case SelectionDAGISel::OPC_CheckChild2Type:
  case SelectionDAGISel::OPC_CheckChild3Type:
  case SelectionDAGISel::OPC_CheckChild4Type:
  case SelectionDAGISel::OPC_CheckChild5Type:
  case SelectionDAGISel::OPC_CheckChild6Type:
  case SelectionDAGISel::OPC_CheckChild7Type:
    Result = !::CheckChildType(
                 Table, Index, N, SDISel.TLI, SDISel.CurDAG->getDataLayout(),
                 Table[Index - 1] - SelectionDAGISel::OPC_CheckChild0Type);
    return Index;
  case SelectionDAGISel::OPC_CheckCondCode:
    Result = !::CheckCondCode(Table, Index, N);
    return Index;
  case SelectionDAGISel::OPC_CheckValueType:
    Result = !::CheckValueType(Table, Index, N, SDISel.TLI,
                               SDISel.CurDAG->getDataLayout());
    return Index;
  case SelectionDAGISel::OPC_CheckInteger:
    Result = !::CheckInteger(Table, Index, N);
    return Index;
  case SelectionDAGISel::OPC_CheckChild0Integer:
  case SelectionDAGISel::OPC_CheckChild1Integer:
  case SelectionDAGISel::OPC_CheckChild2Integer:
  case SelectionDAGISel::OPC_CheckChild3Integer:
  case SelectionDAGISel::OPC_CheckChild4Integer:
    Result = !::CheckChildInteger(Table, Index, N,
                     Table[Index-1] - SelectionDAGISel::OPC_CheckChild0Integer);
    return Index;
  case SelectionDAGISel::OPC_CheckAndImm:
    Result = !::CheckAndImm(Table, Index, N, SDISel);
    return Index;
  case SelectionDAGISel::OPC_CheckOrImm:
    Result = !::CheckOrImm(Table, Index, N, SDISel);
    return Index;
  }
}

namespace {

struct MatchScope {
  /// FailIndex - If this match fails, this is the index to continue with.
  unsigned FailIndex;

  /// NodeStack - The node stack when the scope was formed.
  SmallVector<SDValue, 4> NodeStack;

  /// NumRecordedNodes - The number of recorded nodes when the scope was formed.
  unsigned NumRecordedNodes;

  /// NumMatchedMemRefs - The number of matched memref entries.
  unsigned NumMatchedMemRefs;

  /// InputChain/InputGlue - The current chain/glue
  SDValue InputChain, InputGlue;

  /// HasChainNodesMatched - True if the ChainNodesMatched list is non-empty.
  bool HasChainNodesMatched;
};

/// \\brief A DAG update listener to keep the matching state
/// (i.e. RecordedNodes and MatchScope) uptodate if the target is allowed to
/// change the DAG while matching.  X86 addressing mode matcher is an example
/// for this.
class MatchStateUpdater : public SelectionDAG::DAGUpdateListener
{
<<<<<<< HEAD
      SmallVectorImpl<std::pair<SDValue, SDNode*> > &RecordedNodes;
      SmallVectorImpl<MatchScope> &MatchScopes;
=======
  SDNode **NodeToMatch;
  SmallVectorImpl<std::pair<SDValue, SDNode *>> &RecordedNodes;
  SmallVectorImpl<MatchScope> &MatchScopes;

>>>>>>> c7db0d0e
public:
  MatchStateUpdater(SelectionDAG &DAG,
                    SmallVectorImpl<std::pair<SDValue, SDNode*> > &RN,
                    SmallVectorImpl<MatchScope> &MS) :
    SelectionDAG::DAGUpdateListener(DAG),
    RecordedNodes(RN), MatchScopes(MS) { }

  void NodeDeleted(SDNode *N, SDNode *E) override {
    // Some early-returns here to avoid the search if we deleted the node or
    // if the update comes from MorphNodeTo (MorphNodeTo is the last thing we
    // do, so it's unnecessary to update matching state at that point).
    // Neither of these can occur currently because we only install this
    // update listener during matching a complex patterns.
    if (!E || E->isMachineOpcode())
      return;
    // Performing linear search here does not matter because we almost never
    // run this code.  You'd have to have a CSE during complex pattern
    // matching.
    for (auto &I : RecordedNodes)
      if (I.first.getNode() == N)
        I.first.setNode(E);

    for (auto &I : MatchScopes)
      for (auto &J : I.NodeStack)
        if (J.getNode() == N)
          J.setNode(E);
  }
};

} // end anonymous namespace

void SelectionDAGISel::SelectCodeCommon(SDNode *NodeToMatch,
                                        const unsigned char *MatcherTable,
                                        unsigned TableSize) {
  // FIXME: Should these even be selected?  Handle these cases in the caller?
  switch (NodeToMatch->getOpcode()) {
  default:
    break;
  case ISD::EntryToken:       // These nodes remain the same.
  case ISD::BasicBlock:
  case ISD::Register:
  case ISD::RegisterMask:
  case ISD::HANDLENODE:
  case ISD::MDNODE_SDNODE:
  case ISD::TargetConstant:
  case ISD::TargetConstantFP:
  case ISD::TargetConstantPool:
  case ISD::TargetFrameIndex:
  case ISD::TargetExternalSymbol:
  case ISD::MCSymbol:
  case ISD::TargetBlockAddress:
  case ISD::TargetJumpTable:
  case ISD::TargetGlobalTLSAddress:
  case ISD::TargetGlobalAddress:
  case ISD::TokenFactor:
  case ISD::CopyFromReg:
  case ISD::CopyToReg:
  case ISD::EH_LABEL:
  case ISD::LIFETIME_START:
  case ISD::LIFETIME_END:
    NodeToMatch->setNodeId(-1); // Mark selected.
    return;
  case ISD::AssertSext:
  case ISD::AssertZext:
    CurDAG->ReplaceAllUsesOfValueWith(SDValue(NodeToMatch, 0),
                                      NodeToMatch->getOperand(0));
    CurDAG->RemoveDeadNode(NodeToMatch);
    return;
  case ISD::INLINEASM:
    Select_INLINEASM(NodeToMatch);
    return;
  case ISD::READ_REGISTER:
    Select_READ_REGISTER(NodeToMatch);
    return;
  case ISD::WRITE_REGISTER:
    Select_WRITE_REGISTER(NodeToMatch);
    return;
  case ISD::UNDEF:
    Select_UNDEF(NodeToMatch);
    return;
  }

  assert(!NodeToMatch->isMachineOpcode() && "Node already selected!");

  // Set up the node stack with NodeToMatch as the only node on the stack.
  SmallVector<SDValue, 8> NodeStack;
  SDValue N = SDValue(NodeToMatch, 0);
  NodeStack.push_back(N);

  // MatchScopes - Scopes used when matching, if a match failure happens, this
  // indicates where to continue checking.
  SmallVector<MatchScope, 8> MatchScopes;

  // RecordedNodes - This is the set of nodes that have been recorded by the
  // state machine.  The second value is the parent of the node, or null if the
  // root is recorded.
  SmallVector<std::pair<SDValue, SDNode*>, 8> RecordedNodes;

  // MatchedMemRefs - This is the set of MemRef's we've seen in the input
  // pattern.
  SmallVector<MachineMemOperand*, 2> MatchedMemRefs;

  // These are the current input chain and glue for use when generating nodes.
  // Various Emit operations change these.  For example, emitting a copytoreg
  // uses and updates these.
  SDValue InputChain, InputGlue;

  // ChainNodesMatched - If a pattern matches nodes that have input/output
  // chains, the OPC_EmitMergeInputChains operation is emitted which indicates
  // which ones they are.  The result is captured into this list so that we can
  // update the chain results when the pattern is complete.
  SmallVector<SDNode*, 3> ChainNodesMatched;

  DEBUG(dbgs() << "ISEL: Starting pattern match on root node: ";
        NodeToMatch->dump(CurDAG);
        dbgs() << '\n');

  // Determine where to start the interpreter.  Normally we start at opcode #0,
  // but if the state machine starts with an OPC_SwitchOpcode, then we
  // accelerate the first lookup (which is guaranteed to be hot) with the
  // OpcodeOffset table.
  unsigned MatcherIndex = 0;

  if (!OpcodeOffset.empty()) {
    // Already computed the OpcodeOffset table, just index into it.
    if (N.getOpcode() < OpcodeOffset.size())
      MatcherIndex = OpcodeOffset[N.getOpcode()];
    DEBUG(dbgs() << "  Initial Opcode index to " << MatcherIndex << "\n");

  } else if (MatcherTable[0] == OPC_SwitchOpcode) {
    // Otherwise, the table isn't computed, but the state machine does start
    // with an OPC_SwitchOpcode instruction.  Populate the table now, since this
    // is the first time we're selecting an instruction.
    unsigned Idx = 1;
    while (true) {
      // Get the size of this case.
      unsigned CaseSize = MatcherTable[Idx++];
      if (CaseSize & 128)
        CaseSize = GetVBR(CaseSize, MatcherTable, Idx);
      if (CaseSize == 0) break;

      // Get the opcode, add the index to the table.
      uint16_t Opc = MatcherTable[Idx++];
      Opc |= (unsigned short)MatcherTable[Idx++] << 8;
      if (Opc >= OpcodeOffset.size())
        OpcodeOffset.resize((Opc+1)*2);
      OpcodeOffset[Opc] = Idx;
      Idx += CaseSize;
    }

    // Okay, do the lookup for the first opcode.
    if (N.getOpcode() < OpcodeOffset.size())
      MatcherIndex = OpcodeOffset[N.getOpcode()];
  }

  while (true) {
    assert(MatcherIndex < TableSize && "Invalid index");
#ifndef NDEBUG
    unsigned CurrentOpcodeIndex = MatcherIndex;
#endif
    BuiltinOpcodes Opcode = (BuiltinOpcodes)MatcherTable[MatcherIndex++];
    switch (Opcode) {
    case OPC_Scope: {
      // Okay, the semantics of this operation are that we should push a scope
      // then evaluate the first child.  However, pushing a scope only to have
      // the first check fail (which then pops it) is inefficient.  If we can
      // determine immediately that the first check (or first several) will
      // immediately fail, don't even bother pushing a scope for them.
      unsigned FailIndex;

      while (true) {
        unsigned NumToSkip = MatcherTable[MatcherIndex++];
        if (NumToSkip & 128)
          NumToSkip = GetVBR(NumToSkip, MatcherTable, MatcherIndex);
        // Found the end of the scope with no match.
        if (NumToSkip == 0) {
          FailIndex = 0;
          break;
        }

        FailIndex = MatcherIndex+NumToSkip;

        unsigned MatcherIndexOfPredicate = MatcherIndex;
        (void)MatcherIndexOfPredicate; // silence warning.

        // If we can't evaluate this predicate without pushing a scope (e.g. if
        // it is a 'MoveParent') or if the predicate succeeds on this node, we
        // push the scope and evaluate the full predicate chain.
        bool Result;
        MatcherIndex = IsPredicateKnownToFail(MatcherTable, MatcherIndex, N,
                                              Result, *this, RecordedNodes);
        if (!Result)
          break;

        DEBUG(dbgs() << "  Skipped scope entry (due to false predicate) at "
                     << "index " << MatcherIndexOfPredicate
                     << ", continuing at " << FailIndex << "\n");
        ++NumDAGIselRetries;

        // Otherwise, we know that this case of the Scope is guaranteed to fail,
        // move to the next case.
        MatcherIndex = FailIndex;
      }

      // If the whole scope failed to match, bail.
      if (FailIndex == 0) break;

      // Push a MatchScope which indicates where to go if the first child fails
      // to match.
      MatchScope NewEntry;
      NewEntry.FailIndex = FailIndex;
      NewEntry.NodeStack.append(NodeStack.begin(), NodeStack.end());
      NewEntry.NumRecordedNodes = RecordedNodes.size();
      NewEntry.NumMatchedMemRefs = MatchedMemRefs.size();
      NewEntry.InputChain = InputChain;
      NewEntry.InputGlue = InputGlue;
      NewEntry.HasChainNodesMatched = !ChainNodesMatched.empty();
      MatchScopes.push_back(NewEntry);
      continue;
    }
    case OPC_RecordNode: {
      // Remember this node, it may end up being an operand in the pattern.
      SDNode *Parent = nullptr;
      if (NodeStack.size() > 1)
        Parent = NodeStack[NodeStack.size()-2].getNode();
      RecordedNodes.push_back(std::make_pair(N, Parent));
      continue;
    }

    case OPC_RecordChild0: case OPC_RecordChild1:
    case OPC_RecordChild2: case OPC_RecordChild3:
    case OPC_RecordChild4: case OPC_RecordChild5:
    case OPC_RecordChild6: case OPC_RecordChild7: {
      unsigned ChildNo = Opcode-OPC_RecordChild0;
      if (ChildNo >= N.getNumOperands())
        break;  // Match fails if out of range child #.

      RecordedNodes.push_back(std::make_pair(N->getOperand(ChildNo),
                                             N.getNode()));
      continue;
    }
    case OPC_RecordMemRef:
      MatchedMemRefs.push_back(cast<MemSDNode>(N)->getMemOperand());
      continue;

    case OPC_CaptureGlueInput:
      // If the current node has an input glue, capture it in InputGlue.
      if (N->getNumOperands() != 0 &&
          N->getOperand(N->getNumOperands()-1).getValueType() == MVT::Glue)
        InputGlue = N->getOperand(N->getNumOperands()-1);
      continue;

    case OPC_MoveChild: {
      unsigned ChildNo = MatcherTable[MatcherIndex++];
      if (ChildNo >= N.getNumOperands())
        break;  // Match fails if out of range child #.
      N = N.getOperand(ChildNo);
      NodeStack.push_back(N);
      continue;
    }

    case OPC_MoveChild0: case OPC_MoveChild1:
    case OPC_MoveChild2: case OPC_MoveChild3:
    case OPC_MoveChild4: case OPC_MoveChild5:
    case OPC_MoveChild6: case OPC_MoveChild7: {
      unsigned ChildNo = Opcode-OPC_MoveChild0;
      if (ChildNo >= N.getNumOperands())
        break;  // Match fails if out of range child #.
      N = N.getOperand(ChildNo);
      NodeStack.push_back(N);
      continue;
    }

    case OPC_MoveParent:
      // Pop the current node off the NodeStack.
      NodeStack.pop_back();
      assert(!NodeStack.empty() && "Node stack imbalance!");
      N = NodeStack.back();
      continue;

    case OPC_CheckSame:
      if (!::CheckSame(MatcherTable, MatcherIndex, N, RecordedNodes)) break;
      continue;

    case OPC_CheckChild0Same: case OPC_CheckChild1Same:
    case OPC_CheckChild2Same: case OPC_CheckChild3Same:
      if (!::CheckChildSame(MatcherTable, MatcherIndex, N, RecordedNodes,
                            Opcode-OPC_CheckChild0Same))
        break;
      continue;

    case OPC_CheckPatternPredicate:
      if (!::CheckPatternPredicate(MatcherTable, MatcherIndex, *this)) break;
      continue;
    case OPC_CheckPredicate:
      if (!::CheckNodePredicate(MatcherTable, MatcherIndex, *this,
                                N.getNode()))
        break;
      continue;
    case OPC_CheckComplexPat: {
      unsigned CPNum = MatcherTable[MatcherIndex++];
      unsigned RecNo = MatcherTable[MatcherIndex++];
      assert(RecNo < RecordedNodes.size() && "Invalid CheckComplexPat");

      // If target can modify DAG during matching, keep the matching state
      // consistent.
      std::unique_ptr<MatchStateUpdater> MSU;
      if (ComplexPatternFuncMutatesDAG())
        MSU.reset(new MatchStateUpdater(*CurDAG, RecordedNodes,
                                        MatchScopes));

      if (!CheckComplexPattern(NodeToMatch, RecordedNodes[RecNo].second,
                               RecordedNodes[RecNo].first, CPNum,
                               RecordedNodes))
        break;
      continue;
    }
    case OPC_CheckOpcode:
      if (!::CheckOpcode(MatcherTable, MatcherIndex, N.getNode())) break;
      continue;

    case OPC_CheckType:
      if (!::CheckType(MatcherTable, MatcherIndex, N, TLI,
                       CurDAG->getDataLayout()))
        break;
      continue;

    case OPC_SwitchOpcode: {
      unsigned CurNodeOpcode = N.getOpcode();
      unsigned SwitchStart = MatcherIndex-1; (void)SwitchStart;
      unsigned CaseSize;
      while (true) {
        // Get the size of this case.
        CaseSize = MatcherTable[MatcherIndex++];
        if (CaseSize & 128)
          CaseSize = GetVBR(CaseSize, MatcherTable, MatcherIndex);
        if (CaseSize == 0) break;

        uint16_t Opc = MatcherTable[MatcherIndex++];
        Opc |= (unsigned short)MatcherTable[MatcherIndex++] << 8;

        // If the opcode matches, then we will execute this case.
        if (CurNodeOpcode == Opc)
          break;

        // Otherwise, skip over this case.
        MatcherIndex += CaseSize;
      }

      // If no cases matched, bail out.
      if (CaseSize == 0) break;

      // Otherwise, execute the case we found.
      DEBUG(dbgs() << "  OpcodeSwitch from " << SwitchStart
                   << " to " << MatcherIndex << "\n");
      continue;
    }

    case OPC_SwitchType: {
      MVT CurNodeVT = N.getSimpleValueType();
      unsigned SwitchStart = MatcherIndex-1; (void)SwitchStart;
      unsigned CaseSize;
      while (true) {
        // Get the size of this case.
        CaseSize = MatcherTable[MatcherIndex++];
        if (CaseSize & 128)
          CaseSize = GetVBR(CaseSize, MatcherTable, MatcherIndex);
        if (CaseSize == 0) break;

        MVT CaseVT = (MVT::SimpleValueType)MatcherTable[MatcherIndex++];
        if (CaseVT == MVT::iPTR)
          CaseVT = TLI->getPointerTy(CurDAG->getDataLayout());

        // If the VT matches, then we will execute this case.
        if (CurNodeVT == CaseVT)
          break;

        // Otherwise, skip over this case.
        MatcherIndex += CaseSize;
      }

      // If no cases matched, bail out.
      if (CaseSize == 0) break;

      // Otherwise, execute the case we found.
      DEBUG(dbgs() << "  TypeSwitch[" << EVT(CurNodeVT).getEVTString()
                   << "] from " << SwitchStart << " to " << MatcherIndex<<'\n');
      continue;
    }
    case OPC_CheckChild0Type: case OPC_CheckChild1Type:
    case OPC_CheckChild2Type: case OPC_CheckChild3Type:
    case OPC_CheckChild4Type: case OPC_CheckChild5Type:
    case OPC_CheckChild6Type: case OPC_CheckChild7Type:
      if (!::CheckChildType(MatcherTable, MatcherIndex, N, TLI,
                            CurDAG->getDataLayout(),
                            Opcode - OPC_CheckChild0Type))
        break;
      continue;
    case OPC_CheckCondCode:
      if (!::CheckCondCode(MatcherTable, MatcherIndex, N)) break;
      continue;
    case OPC_CheckValueType:
      if (!::CheckValueType(MatcherTable, MatcherIndex, N, TLI,
                            CurDAG->getDataLayout()))
        break;
      continue;
    case OPC_CheckInteger:
      if (!::CheckInteger(MatcherTable, MatcherIndex, N)) break;
      continue;
    case OPC_CheckChild0Integer: case OPC_CheckChild1Integer:
    case OPC_CheckChild2Integer: case OPC_CheckChild3Integer:
    case OPC_CheckChild4Integer:
      if (!::CheckChildInteger(MatcherTable, MatcherIndex, N,
                               Opcode-OPC_CheckChild0Integer)) break;
      continue;
    case OPC_CheckAndImm:
      if (!::CheckAndImm(MatcherTable, MatcherIndex, N, *this)) break;
      continue;
    case OPC_CheckOrImm:
      if (!::CheckOrImm(MatcherTable, MatcherIndex, N, *this)) break;
      continue;

    case OPC_CheckFoldableChainNode: {
      assert(NodeStack.size() != 1 && "No parent node");
      // Verify that all intermediate nodes between the root and this one have
      // a single use.
      bool HasMultipleUses = false;
      for (unsigned i = 1, e = NodeStack.size()-1; i != e; ++i)
        if (!NodeStack[i].hasOneUse()) {
          HasMultipleUses = true;
          break;
        }
      if (HasMultipleUses) break;

      // Check to see that the target thinks this is profitable to fold and that
      // we can fold it without inducing cycles in the graph.
      if (!IsProfitableToFold(N, NodeStack[NodeStack.size()-2].getNode(),
                              NodeToMatch) ||
          !IsLegalToFold(N, NodeStack[NodeStack.size()-2].getNode(),
                         NodeToMatch, OptLevel,
                         true/*We validate our own chains*/))
        break;

      continue;
    }
    case OPC_EmitInteger: {
      MVT::SimpleValueType VT =
        (MVT::SimpleValueType)MatcherTable[MatcherIndex++];
      int64_t Val = MatcherTable[MatcherIndex++];
      if (Val & 128)
        Val = GetVBR(Val, MatcherTable, MatcherIndex);
      RecordedNodes.push_back(std::pair<SDValue, SDNode*>(
                              CurDAG->getTargetConstant(Val, SDLoc(NodeToMatch),
                                                        VT), nullptr));
      continue;
    }
    case OPC_EmitRegister: {
      MVT::SimpleValueType VT =
        (MVT::SimpleValueType)MatcherTable[MatcherIndex++];
      unsigned RegNo = MatcherTable[MatcherIndex++];
      RecordedNodes.push_back(std::pair<SDValue, SDNode*>(
                              CurDAG->getRegister(RegNo, VT), nullptr));
      continue;
    }
    case OPC_EmitRegister2: {
      // For targets w/ more than 256 register names, the register enum
      // values are stored in two bytes in the matcher table (just like
      // opcodes).
      MVT::SimpleValueType VT =
        (MVT::SimpleValueType)MatcherTable[MatcherIndex++];
      unsigned RegNo = MatcherTable[MatcherIndex++];
      RegNo |= MatcherTable[MatcherIndex++] << 8;
      RecordedNodes.push_back(std::pair<SDValue, SDNode*>(
                              CurDAG->getRegister(RegNo, VT), nullptr));
      continue;
    }

    case OPC_EmitConvertToTarget:  {
      // Convert from IMM/FPIMM to target version.
      unsigned RecNo = MatcherTable[MatcherIndex++];
      assert(RecNo < RecordedNodes.size() && "Invalid EmitConvertToTarget");
      SDValue Imm = RecordedNodes[RecNo].first;

      if (Imm->getOpcode() == ISD::Constant) {
        const ConstantInt *Val=cast<ConstantSDNode>(Imm)->getConstantIntValue();
        Imm = CurDAG->getTargetConstant(*Val, SDLoc(NodeToMatch),
                                        Imm.getValueType());
      } else if (Imm->getOpcode() == ISD::ConstantFP) {
        const ConstantFP *Val=cast<ConstantFPSDNode>(Imm)->getConstantFPValue();
        Imm = CurDAG->getTargetConstantFP(*Val, SDLoc(NodeToMatch),
                                          Imm.getValueType());
      }

      RecordedNodes.push_back(std::make_pair(Imm, RecordedNodes[RecNo].second));
      continue;
    }

    case OPC_EmitMergeInputChains1_0:    // OPC_EmitMergeInputChains, 1, 0
    case OPC_EmitMergeInputChains1_1:    // OPC_EmitMergeInputChains, 1, 1
    case OPC_EmitMergeInputChains1_2: {  // OPC_EmitMergeInputChains, 1, 2
      // These are space-optimized forms of OPC_EmitMergeInputChains.
      assert(!InputChain.getNode() &&
             "EmitMergeInputChains should be the first chain producing node");
      assert(ChainNodesMatched.empty() &&
             "Should only have one EmitMergeInputChains per match");

      // Read all of the chained nodes.
      unsigned RecNo = Opcode - OPC_EmitMergeInputChains1_0;
      assert(RecNo < RecordedNodes.size() && "Invalid EmitMergeInputChains");
      ChainNodesMatched.push_back(RecordedNodes[RecNo].first.getNode());

      // FIXME: What if other value results of the node have uses not matched
      // by this pattern?
      if (ChainNodesMatched.back() != NodeToMatch &&
          !RecordedNodes[RecNo].first.hasOneUse()) {
        ChainNodesMatched.clear();
        break;
      }

      // Merge the input chains if they are not intra-pattern references.
      InputChain = HandleMergeInputChains(ChainNodesMatched, CurDAG);

      if (!InputChain.getNode())
        break;  // Failed to merge.
      continue;
    }

    case OPC_EmitMergeInputChains: {
      assert(!InputChain.getNode() &&
             "EmitMergeInputChains should be the first chain producing node");
      // This node gets a list of nodes we matched in the input that have
      // chains.  We want to token factor all of the input chains to these nodes
      // together.  However, if any of the input chains is actually one of the
      // nodes matched in this pattern, then we have an intra-match reference.
      // Ignore these because the newly token factored chain should not refer to
      // the old nodes.
      unsigned NumChains = MatcherTable[MatcherIndex++];
      assert(NumChains != 0 && "Can't TF zero chains");

      assert(ChainNodesMatched.empty() &&
             "Should only have one EmitMergeInputChains per match");

      // Read all of the chained nodes.
      for (unsigned i = 0; i != NumChains; ++i) {
        unsigned RecNo = MatcherTable[MatcherIndex++];
        assert(RecNo < RecordedNodes.size() && "Invalid EmitMergeInputChains");
        ChainNodesMatched.push_back(RecordedNodes[RecNo].first.getNode());

        // FIXME: What if other value results of the node have uses not matched
        // by this pattern?
        if (ChainNodesMatched.back() != NodeToMatch &&
            !RecordedNodes[RecNo].first.hasOneUse()) {
          ChainNodesMatched.clear();
          break;
        }
      }

      // If the inner loop broke out, the match fails.
      if (ChainNodesMatched.empty())
        break;

      // Merge the input chains if they are not intra-pattern references.
      InputChain = HandleMergeInputChains(ChainNodesMatched, CurDAG);

      if (!InputChain.getNode())
        break;  // Failed to merge.

      continue;
    }

    case OPC_EmitCopyToReg: {
      unsigned RecNo = MatcherTable[MatcherIndex++];
      assert(RecNo < RecordedNodes.size() && "Invalid EmitCopyToReg");
      unsigned DestPhysReg = MatcherTable[MatcherIndex++];

      if (!InputChain.getNode())
        InputChain = CurDAG->getEntryNode();

      InputChain = CurDAG->getCopyToReg(InputChain, SDLoc(NodeToMatch),
                                        DestPhysReg, RecordedNodes[RecNo].first,
                                        InputGlue);

      InputGlue = InputChain.getValue(1);
      continue;
    }

    case OPC_EmitNodeXForm: {
      unsigned XFormNo = MatcherTable[MatcherIndex++];
      unsigned RecNo = MatcherTable[MatcherIndex++];
      assert(RecNo < RecordedNodes.size() && "Invalid EmitNodeXForm");
      SDValue Res = RunSDNodeXForm(RecordedNodes[RecNo].first, XFormNo);
      RecordedNodes.push_back(std::pair<SDValue,SDNode*>(Res, nullptr));
      continue;
    }

    case OPC_EmitNode:     case OPC_MorphNodeTo:
    case OPC_EmitNode0:    case OPC_EmitNode1:    case OPC_EmitNode2:
    case OPC_MorphNodeTo0: case OPC_MorphNodeTo1: case OPC_MorphNodeTo2: {
      uint16_t TargetOpc = MatcherTable[MatcherIndex++];
      TargetOpc |= (unsigned short)MatcherTable[MatcherIndex++] << 8;
      unsigned EmitNodeInfo = MatcherTable[MatcherIndex++];
      // Get the result VT list.
      unsigned NumVTs;
      // If this is one of the compressed forms, get the number of VTs based
      // on the Opcode. Otherwise read the next byte from the table.
      if (Opcode >= OPC_MorphNodeTo0 && Opcode <= OPC_MorphNodeTo2)
        NumVTs = Opcode - OPC_MorphNodeTo0;
      else if (Opcode >= OPC_EmitNode0 && Opcode <= OPC_EmitNode2)
        NumVTs = Opcode - OPC_EmitNode0;
      else
        NumVTs = MatcherTable[MatcherIndex++];
      SmallVector<EVT, 4> VTs;
      for (unsigned i = 0; i != NumVTs; ++i) {
        MVT::SimpleValueType VT =
          (MVT::SimpleValueType)MatcherTable[MatcherIndex++];
        if (VT == MVT::iPTR)
          VT = TLI->getPointerTy(CurDAG->getDataLayout()).SimpleTy;
        VTs.push_back(VT);
      }

      if (EmitNodeInfo & OPFL_Chain)
        VTs.push_back(MVT::Other);
      if (EmitNodeInfo & OPFL_GlueOutput)
        VTs.push_back(MVT::Glue);

      // This is hot code, so optimize the two most common cases of 1 and 2
      // results.
      SDVTList VTList;
      if (VTs.size() == 1)
        VTList = CurDAG->getVTList(VTs[0]);
      else if (VTs.size() == 2)
        VTList = CurDAG->getVTList(VTs[0], VTs[1]);
      else
        VTList = CurDAG->getVTList(VTs);

      // Get the operand list.
      unsigned NumOps = MatcherTable[MatcherIndex++];
      SmallVector<SDValue, 8> Ops;
      for (unsigned i = 0; i != NumOps; ++i) {
        unsigned RecNo = MatcherTable[MatcherIndex++];
        if (RecNo & 128)
          RecNo = GetVBR(RecNo, MatcherTable, MatcherIndex);

        assert(RecNo < RecordedNodes.size() && "Invalid EmitNode");
        Ops.push_back(RecordedNodes[RecNo].first);
      }

      // If there are variadic operands to add, handle them now.
      if (EmitNodeInfo & OPFL_VariadicInfo) {
        // Determine the start index to copy from.
        unsigned FirstOpToCopy = getNumFixedFromVariadicInfo(EmitNodeInfo);
        FirstOpToCopy += (EmitNodeInfo & OPFL_Chain) ? 1 : 0;
        assert(NodeToMatch->getNumOperands() >= FirstOpToCopy &&
               "Invalid variadic node");
        // Copy all of the variadic operands, not including a potential glue
        // input.
        for (unsigned i = FirstOpToCopy, e = NodeToMatch->getNumOperands();
             i != e; ++i) {
          SDValue V = NodeToMatch->getOperand(i);
          if (V.getValueType() == MVT::Glue) break;
          Ops.push_back(V);
        }
      }

      // If this has chain/glue inputs, add them.
      if (EmitNodeInfo & OPFL_Chain)
        Ops.push_back(InputChain);
      if ((EmitNodeInfo & OPFL_GlueInput) && InputGlue.getNode() != nullptr)
        Ops.push_back(InputGlue);

      // Create the node.
      SDNode *Res = nullptr;
      bool IsMorphNodeTo = Opcode == OPC_MorphNodeTo ||
                     (Opcode >= OPC_MorphNodeTo0 && Opcode <= OPC_MorphNodeTo2);
      if (!IsMorphNodeTo) {
        // If this is a normal EmitNode command, just create the new node and
        // add the results to the RecordedNodes list.
        Res = CurDAG->getMachineNode(TargetOpc, SDLoc(NodeToMatch),
                                     VTList, Ops);

        // Add all the non-glue/non-chain results to the RecordedNodes list.
        for (unsigned i = 0, e = VTs.size(); i != e; ++i) {
          if (VTs[i] == MVT::Other || VTs[i] == MVT::Glue) break;
          RecordedNodes.push_back(std::pair<SDValue,SDNode*>(SDValue(Res, i),
                                                             nullptr));
        }
      } else {
        assert(NodeToMatch->getOpcode() != ISD::DELETED_NODE &&
               "NodeToMatch was removed partway through selection");
        SelectionDAG::DAGNodeDeletedListener NDL(*CurDAG, [&](SDNode *N,
                                                              SDNode *E) {
          auto &Chain = ChainNodesMatched;
          assert((!E || !is_contained(Chain, N)) &&
                 "Chain node replaced during MorphNode");
          Chain.erase(std::remove(Chain.begin(), Chain.end(), N), Chain.end());
        });
        Res = MorphNode(NodeToMatch, TargetOpc, VTList, Ops, EmitNodeInfo);
      }

      // If the node had chain/glue results, update our notion of the current
      // chain and glue.
      if (EmitNodeInfo & OPFL_GlueOutput) {
        InputGlue = SDValue(Res, VTs.size()-1);
        if (EmitNodeInfo & OPFL_Chain)
          InputChain = SDValue(Res, VTs.size()-2);
      } else if (EmitNodeInfo & OPFL_Chain)
        InputChain = SDValue(Res, VTs.size()-1);

      // If the OPFL_MemRefs glue is set on this node, slap all of the
      // accumulated memrefs onto it.
      //
      // FIXME: This is vastly incorrect for patterns with multiple outputs
      // instructions that access memory and for ComplexPatterns that match
      // loads.
      if (EmitNodeInfo & OPFL_MemRefs) {
        // Only attach load or store memory operands if the generated
        // instruction may load or store.
        const MCInstrDesc &MCID = TII->get(TargetOpc);
        bool mayLoad = MCID.mayLoad();
        bool mayStore = MCID.mayStore();

        unsigned NumMemRefs = 0;
        for (SmallVectorImpl<MachineMemOperand *>::const_iterator I =
               MatchedMemRefs.begin(), E = MatchedMemRefs.end(); I != E; ++I) {
          if ((*I)->isLoad()) {
            if (mayLoad)
              ++NumMemRefs;
          } else if ((*I)->isStore()) {
            if (mayStore)
              ++NumMemRefs;
          } else {
            ++NumMemRefs;
          }
        }

        MachineSDNode::mmo_iterator MemRefs =
          MF->allocateMemRefsArray(NumMemRefs);

        MachineSDNode::mmo_iterator MemRefsPos = MemRefs;
        for (SmallVectorImpl<MachineMemOperand *>::const_iterator I =
               MatchedMemRefs.begin(), E = MatchedMemRefs.end(); I != E; ++I) {
          if ((*I)->isLoad()) {
            if (mayLoad)
              *MemRefsPos++ = *I;
          } else if ((*I)->isStore()) {
            if (mayStore)
              *MemRefsPos++ = *I;
          } else {
            *MemRefsPos++ = *I;
          }
        }

        cast<MachineSDNode>(Res)
          ->setMemRefs(MemRefs, MemRefs + NumMemRefs);
      }

      DEBUG(dbgs() << "  "
                   << (IsMorphNodeTo ? "Morphed" : "Created")
                   << " node: "; Res->dump(CurDAG); dbgs() << "\n");

      // If this was a MorphNodeTo then we're completely done!
      if (IsMorphNodeTo) {
        // Update chain uses.
        UpdateChains(Res, InputChain, ChainNodesMatched, true);
        return;
      }
      continue;
    }

    case OPC_CompleteMatch: {
      // The match has been completed, and any new nodes (if any) have been
      // created.  Patch up references to the matched dag to use the newly
      // created nodes.
      unsigned NumResults = MatcherTable[MatcherIndex++];

      for (unsigned i = 0; i != NumResults; ++i) {
        unsigned ResSlot = MatcherTable[MatcherIndex++];
        if (ResSlot & 128)
          ResSlot = GetVBR(ResSlot, MatcherTable, MatcherIndex);

        assert(ResSlot < RecordedNodes.size() && "Invalid CompleteMatch");
        SDValue Res = RecordedNodes[ResSlot].first;

        assert(i < NodeToMatch->getNumValues() &&
               NodeToMatch->getValueType(i) != MVT::Other &&
               NodeToMatch->getValueType(i) != MVT::Glue &&
               "Invalid number of results to complete!");
        assert((NodeToMatch->getValueType(i) == Res.getValueType() ||
                NodeToMatch->getValueType(i) == MVT::iPTR ||
                Res.getValueType() == MVT::iPTR ||
                NodeToMatch->getValueType(i).getSizeInBits() ==
                    Res.getValueSizeInBits()) &&
               "invalid replacement");
        CurDAG->ReplaceAllUsesOfValueWith(SDValue(NodeToMatch, i), Res);
      }

      // Update chain uses.
      UpdateChains(NodeToMatch, InputChain, ChainNodesMatched, false);

      // If the root node defines glue, we need to update it to the glue result.
      // TODO: This never happens in our tests and I think it can be removed /
      // replaced with an assert, but if we do it this the way the change is
      // NFC.
      if (NodeToMatch->getValueType(NodeToMatch->getNumValues() - 1) ==
              MVT::Glue &&
          InputGlue.getNode())
        CurDAG->ReplaceAllUsesOfValueWith(
            SDValue(NodeToMatch, NodeToMatch->getNumValues() - 1), InputGlue);

      assert(NodeToMatch->use_empty() &&
             "Didn't replace all uses of the node?");
      CurDAG->RemoveDeadNode(NodeToMatch);

      return;
    }
    }

    // If the code reached this point, then the match failed.  See if there is
    // another child to try in the current 'Scope', otherwise pop it until we
    // find a case to check.
    DEBUG(dbgs() << "  Match failed at index " << CurrentOpcodeIndex << "\n");
    ++NumDAGIselRetries;
    while (true) {
      if (MatchScopes.empty()) {
        CannotYetSelect(NodeToMatch);
        return;
      }

      // Restore the interpreter state back to the point where the scope was
      // formed.
      MatchScope &LastScope = MatchScopes.back();
      RecordedNodes.resize(LastScope.NumRecordedNodes);
      NodeStack.clear();
      NodeStack.append(LastScope.NodeStack.begin(), LastScope.NodeStack.end());
      N = NodeStack.back();

      if (LastScope.NumMatchedMemRefs != MatchedMemRefs.size())
        MatchedMemRefs.resize(LastScope.NumMatchedMemRefs);
      MatcherIndex = LastScope.FailIndex;

      DEBUG(dbgs() << "  Continuing at " << MatcherIndex << "\n");

      InputChain = LastScope.InputChain;
      InputGlue = LastScope.InputGlue;
      if (!LastScope.HasChainNodesMatched)
        ChainNodesMatched.clear();

      // Check to see what the offset is at the new MatcherIndex.  If it is zero
      // we have reached the end of this scope, otherwise we have another child
      // in the current scope to try.
      unsigned NumToSkip = MatcherTable[MatcherIndex++];
      if (NumToSkip & 128)
        NumToSkip = GetVBR(NumToSkip, MatcherTable, MatcherIndex);

      // If we have another child in this scope to match, update FailIndex and
      // try it.
      if (NumToSkip != 0) {
        LastScope.FailIndex = MatcherIndex+NumToSkip;
        break;
      }

      // End of this scope, pop it and try the next child in the containing
      // scope.
      MatchScopes.pop_back();
    }
  }
}

void SelectionDAGISel::CannotYetSelect(SDNode *N) {
  std::string msg;
  raw_string_ostream Msg(msg);
  Msg << "Cannot select: ";

  if (N->getOpcode() != ISD::INTRINSIC_W_CHAIN &&
      N->getOpcode() != ISD::INTRINSIC_WO_CHAIN &&
      N->getOpcode() != ISD::INTRINSIC_VOID) {
    N->printrFull(Msg, CurDAG);
    Msg << "\nIn function: " << MF->getName();
  } else {
    bool HasInputChain = N->getOperand(0).getValueType() == MVT::Other;
    unsigned iid =
      cast<ConstantSDNode>(N->getOperand(HasInputChain))->getZExtValue();
    if (iid < Intrinsic::num_intrinsics)
      Msg << "intrinsic %" << Intrinsic::getName((Intrinsic::ID)iid, None);
    else if (const TargetIntrinsicInfo *TII = TM.getIntrinsicInfo())
      Msg << "target intrinsic %" << TII->getName(iid);
    else
      Msg << "unknown intrinsic #" << iid;
  }
  report_fatal_error(Msg.str());
}

char SelectionDAGISel::ID = 0;<|MERGE_RESOLUTION|>--- conflicted
+++ resolved
@@ -2877,21 +2877,16 @@
 /// for this.
 class MatchStateUpdater : public SelectionDAG::DAGUpdateListener
 {
-<<<<<<< HEAD
-      SmallVectorImpl<std::pair<SDValue, SDNode*> > &RecordedNodes;
-      SmallVectorImpl<MatchScope> &MatchScopes;
-=======
   SDNode **NodeToMatch;
   SmallVectorImpl<std::pair<SDValue, SDNode *>> &RecordedNodes;
   SmallVectorImpl<MatchScope> &MatchScopes;
 
->>>>>>> c7db0d0e
 public:
-  MatchStateUpdater(SelectionDAG &DAG,
-                    SmallVectorImpl<std::pair<SDValue, SDNode*> > &RN,
-                    SmallVectorImpl<MatchScope> &MS) :
-    SelectionDAG::DAGUpdateListener(DAG),
-    RecordedNodes(RN), MatchScopes(MS) { }
+  MatchStateUpdater(SelectionDAG &DAG, SDNode **NodeToMatch,
+                    SmallVectorImpl<std::pair<SDValue, SDNode *>> &RN,
+                    SmallVectorImpl<MatchScope> &MS)
+      : SelectionDAG::DAGUpdateListener(DAG), NodeToMatch(NodeToMatch),
+        RecordedNodes(RN), MatchScopes(MS) {}
 
   void NodeDeleted(SDNode *N, SDNode *E) override {
     // Some early-returns here to avoid the search if we deleted the node or
@@ -2901,6 +2896,9 @@
     // update listener during matching a complex patterns.
     if (!E || E->isMachineOpcode())
       return;
+    // Check if NodeToMatch was updated.
+    if (N == *NodeToMatch)
+      *NodeToMatch = E;
     // Performing linear search here does not matter because we almost never
     // run this code.  You'd have to have a CSE during complex pattern
     // matching.
@@ -3194,7 +3192,7 @@
       // consistent.
       std::unique_ptr<MatchStateUpdater> MSU;
       if (ComplexPatternFuncMutatesDAG())
-        MSU.reset(new MatchStateUpdater(*CurDAG, RecordedNodes,
+        MSU.reset(new MatchStateUpdater(*CurDAG, &NodeToMatch, RecordedNodes,
                                         MatchScopes));
 
       if (!CheckComplexPattern(NodeToMatch, RecordedNodes[RecNo].second,
