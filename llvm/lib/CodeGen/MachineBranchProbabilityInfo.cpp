--- conflicted
+++ resolved
@@ -30,15 +30,12 @@
                               "to be considered very likely"),
                      cl::init(80), cl::Hidden);
 
-<<<<<<< HEAD
-=======
 cl::opt<unsigned> ProfileLikelyProb(
     "profile-likely-prob",
     cl::desc("branch probability threshold in percentage to be considered"
              " very likely when profile is available"),
     cl::init(51), cl::Hidden);
 
->>>>>>> df3185d2
 char MachineBranchProbabilityInfo::ID = 0;
 
 void MachineBranchProbabilityInfo::anchor() {}
