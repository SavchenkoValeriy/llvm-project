//===-- AtomicExpandPass.cpp - Expand atomic instructions -------===//
//
//                     The LLVM Compiler Infrastructure
//
// This file is distributed under the University of Illinois Open Source
// License. See LICENSE.TXT for details.
//
//===----------------------------------------------------------------------===//
//
// This file contains a pass (at IR level) to replace atomic instructions with
// target specific instruction which implement the same semantics in a way
// which better fits the target backend.  This can include the use of either
// (intrinsic-based) load-linked/store-conditional loops, AtomicCmpXchg, or
// type coercions.
//
//===----------------------------------------------------------------------===//

#include "llvm/CodeGen/AtomicExpandUtils.h"
#include "llvm/CodeGen/Passes.h"
#include "llvm/IR/Function.h"
#include "llvm/IR/IRBuilder.h"
#include "llvm/IR/InstIterator.h"
#include "llvm/IR/Instructions.h"
#include "llvm/IR/Intrinsics.h"
#include "llvm/IR/Module.h"
#include "llvm/Support/Debug.h"
#include "llvm/Support/raw_ostream.h"
#include "llvm/Target/TargetLowering.h"
#include "llvm/Target/TargetMachine.h"
#include "llvm/Target/TargetSubtargetInfo.h"

using namespace llvm;

#define DEBUG_TYPE "atomic-expand"

namespace {
  class AtomicExpand: public FunctionPass {
    const TargetMachine *TM;
    const TargetLowering *TLI;
  public:
    static char ID; // Pass identification, replacement for typeid
    explicit AtomicExpand(const TargetMachine *TM = nullptr)
      : FunctionPass(ID), TM(TM), TLI(nullptr) {
      initializeAtomicExpandPass(*PassRegistry::getPassRegistry());
    }

    bool runOnFunction(Function &F) override;

  private:
    bool bracketInstWithFences(Instruction *I, AtomicOrdering Order,
                               bool IsStore, bool IsLoad);
    IntegerType *getCorrespondingIntegerType(Type *T, const DataLayout &DL);
    LoadInst *convertAtomicLoadToIntegerType(LoadInst *LI);
    bool tryExpandAtomicLoad(LoadInst *LI);
    bool expandAtomicLoadToLL(LoadInst *LI);
    bool expandAtomicLoadToCmpXchg(LoadInst *LI);
    StoreInst *convertAtomicStoreToIntegerType(StoreInst *SI);
    bool expandAtomicStore(StoreInst *SI);
    bool tryExpandAtomicRMW(AtomicRMWInst *AI);
    bool expandAtomicOpToLLSC(
        Instruction *I, Value *Addr, AtomicOrdering MemOpOrder,
        std::function<Value *(IRBuilder<> &, Value *)> PerformOp);
    AtomicCmpXchgInst *convertCmpXchgToIntegerType(AtomicCmpXchgInst *CI);
    bool expandAtomicCmpXchg(AtomicCmpXchgInst *CI);
    bool isIdempotentRMW(AtomicRMWInst *AI);
    bool simplifyIdempotentRMW(AtomicRMWInst *AI);
  };
}

char AtomicExpand::ID = 0;
char &llvm::AtomicExpandID = AtomicExpand::ID;
INITIALIZE_TM_PASS(AtomicExpand, "atomic-expand",
    "Expand Atomic calls in terms of either load-linked & store-conditional or cmpxchg",
    false, false)

FunctionPass *llvm::createAtomicExpandPass(const TargetMachine *TM) {
  return new AtomicExpand(TM);
}

bool AtomicExpand::runOnFunction(Function &F) {
  if (!TM || !TM->getSubtargetImpl(F)->enableAtomicExpand())
    return false;
  TLI = TM->getSubtargetImpl(F)->getTargetLowering();

  SmallVector<Instruction *, 1> AtomicInsts;

  // Changing control-flow while iterating through it is a bad idea, so gather a
  // list of all atomic instructions before we start.
  for (inst_iterator II = inst_begin(F), E = inst_end(F); II != E; ++II) {
    Instruction *I = &*II;
    if (I->isAtomic() && !isa<FenceInst>(I))
      AtomicInsts.push_back(I);
  }

  bool MadeChange = false;
  for (auto I : AtomicInsts) {
    auto LI = dyn_cast<LoadInst>(I);
    auto SI = dyn_cast<StoreInst>(I);
    auto RMWI = dyn_cast<AtomicRMWInst>(I);
    auto CASI = dyn_cast<AtomicCmpXchgInst>(I);
    assert((LI || SI || RMWI || CASI) && "Unknown atomic instruction");

    if (TLI->shouldInsertFencesForAtomic(I)) {
      auto FenceOrdering = AtomicOrdering::Monotonic;
      bool IsStore, IsLoad;
      if (LI && isAcquireOrStronger(LI->getOrdering())) {
        FenceOrdering = LI->getOrdering();
        LI->setOrdering(AtomicOrdering::Monotonic);
        IsStore = false;
        IsLoad = true;
      } else if (SI && isReleaseOrStronger(SI->getOrdering())) {
        FenceOrdering = SI->getOrdering();
        SI->setOrdering(AtomicOrdering::Monotonic);
        IsStore = true;
        IsLoad = false;
      } else if (RMWI && (isReleaseOrStronger(RMWI->getOrdering()) ||
                          isAcquireOrStronger(RMWI->getOrdering()))) {
        FenceOrdering = RMWI->getOrdering();
        RMWI->setOrdering(AtomicOrdering::Monotonic);
        IsStore = IsLoad = true;
      } else if (CASI && !TLI->shouldExpandAtomicCmpXchgInIR(CASI) &&
                 (isReleaseOrStronger(CASI->getSuccessOrdering()) ||
                  isAcquireOrStronger(CASI->getSuccessOrdering()))) {
        // If a compare and swap is lowered to LL/SC, we can do smarter fence
        // insertion, with a stronger one on the success path than on the
        // failure path. As a result, fence insertion is directly done by
        // expandAtomicCmpXchg in that case.
        FenceOrdering = CASI->getSuccessOrdering();
        CASI->setSuccessOrdering(AtomicOrdering::Monotonic);
        CASI->setFailureOrdering(AtomicOrdering::Monotonic);
        IsStore = IsLoad = true;
      }

      if (FenceOrdering != AtomicOrdering::Monotonic) {
        MadeChange |= bracketInstWithFences(I, FenceOrdering, IsStore, IsLoad);
      }
    }

    if (LI) {
      if (LI->getType()->isFloatingPointTy()) {
        // TODO: add a TLI hook to control this so that each target can
        // convert to lowering the original type one at a time.
        LI = convertAtomicLoadToIntegerType(LI);
        assert(LI->getType()->isIntegerTy() && "invariant broken");
        MadeChange = true;
      }
      
      MadeChange |= tryExpandAtomicLoad(LI);
    } else if (SI) {
      if (SI->getValueOperand()->getType()->isFloatingPointTy()) {
        // TODO: add a TLI hook to control this so that each target can
        // convert to lowering the original type one at a time.
        SI = convertAtomicStoreToIntegerType(SI);
        assert(SI->getValueOperand()->getType()->isIntegerTy() &&
               "invariant broken");
        MadeChange = true;
      }

      if (TLI->shouldExpandAtomicStoreInIR(SI))
        MadeChange |= expandAtomicStore(SI);
    } else if (RMWI) {
      // There are two different ways of expanding RMW instructions:
      // - into a load if it is idempotent
      // - into a Cmpxchg/LL-SC loop otherwise
      // we try them in that order.

      if (isIdempotentRMW(RMWI) && simplifyIdempotentRMW(RMWI)) {
        MadeChange = true;
      } else {
        MadeChange |= tryExpandAtomicRMW(RMWI);
      }
    } else if (CASI) {
      // TODO: when we're ready to make the change at the IR level, we can
      // extend convertCmpXchgToInteger for floating point too.
      assert(!CASI->getCompareOperand()->getType()->isFloatingPointTy() &&
             "unimplemented - floating point not legal at IR level");
      if (CASI->getCompareOperand()->getType()->isPointerTy() ) {
        // TODO: add a TLI hook to control this so that each target can
        // convert to lowering the original type one at a time.
        CASI = convertCmpXchgToIntegerType(CASI);
        assert(CASI->getCompareOperand()->getType()->isIntegerTy() &&
               "invariant broken");
        MadeChange = true;
      }
      
      if (TLI->shouldExpandAtomicCmpXchgInIR(CASI))
        MadeChange |= expandAtomicCmpXchg(CASI);
    }
  }
  return MadeChange;
}

bool AtomicExpand::bracketInstWithFences(Instruction *I, AtomicOrdering Order,
                                         bool IsStore, bool IsLoad) {
  IRBuilder<> Builder(I);

  auto LeadingFence = TLI->emitLeadingFence(Builder, Order, IsStore, IsLoad);

  auto TrailingFence = TLI->emitTrailingFence(Builder, Order, IsStore, IsLoad);
  // The trailing fence is emitted before the instruction instead of after
  // because there is no easy way of setting Builder insertion point after
  // an instruction. So we must erase it from the BB, and insert it back
  // in the right place.
  // We have a guard here because not every atomic operation generates a
  // trailing fence.
  if (TrailingFence) {
    TrailingFence->removeFromParent();
    TrailingFence->insertAfter(I);
  }

  return (LeadingFence || TrailingFence);
}

/// Get the iX type with the same bitwidth as T.
IntegerType *AtomicExpand::getCorrespondingIntegerType(Type *T,
                                                       const DataLayout &DL) {
  EVT VT = TLI->getValueType(DL, T);
  unsigned BitWidth = VT.getStoreSizeInBits();
  assert(BitWidth == VT.getSizeInBits() && "must be a power of two");
  return IntegerType::get(T->getContext(), BitWidth);
}

/// Convert an atomic load of a non-integral type to an integer load of the
/// equivalent bitwidth.  See the function comment on
/// convertAtomicStoreToIntegerType for background.  
LoadInst *AtomicExpand::convertAtomicLoadToIntegerType(LoadInst *LI) {
  auto *M = LI->getModule();
  Type *NewTy = getCorrespondingIntegerType(LI->getType(),
                                            M->getDataLayout());

  IRBuilder<> Builder(LI);
  
  Value *Addr = LI->getPointerOperand();
  Type *PT = PointerType::get(NewTy,
                              Addr->getType()->getPointerAddressSpace());
  Value *NewAddr = Builder.CreateBitCast(Addr, PT);
  
  auto *NewLI = Builder.CreateLoad(NewAddr);
  NewLI->setAlignment(LI->getAlignment());
  NewLI->setVolatile(LI->isVolatile());
  NewLI->setAtomic(LI->getOrdering(), LI->getSynchScope());
  DEBUG(dbgs() << "Replaced " << *LI << " with " << *NewLI << "\n");
  
  Value *NewVal = Builder.CreateBitCast(NewLI, LI->getType());
  LI->replaceAllUsesWith(NewVal);
  LI->eraseFromParent();
  return NewLI;
}

bool AtomicExpand::tryExpandAtomicLoad(LoadInst *LI) {
  switch (TLI->shouldExpandAtomicLoadInIR(LI)) {
  case TargetLoweringBase::AtomicExpansionKind::None:
    return false;
  case TargetLoweringBase::AtomicExpansionKind::LLSC:
    return expandAtomicOpToLLSC(
        LI, LI->getPointerOperand(), LI->getOrdering(),
        [](IRBuilder<> &Builder, Value *Loaded) { return Loaded; });
  case TargetLoweringBase::AtomicExpansionKind::LLOnly:
    return expandAtomicLoadToLL(LI);
  case TargetLoweringBase::AtomicExpansionKind::CmpXChg:
    return expandAtomicLoadToCmpXchg(LI);
  }
  llvm_unreachable("Unhandled case in tryExpandAtomicLoad");
}

bool AtomicExpand::expandAtomicLoadToLL(LoadInst *LI) {
  IRBuilder<> Builder(LI);

  // On some architectures, load-linked instructions are atomic for larger
  // sizes than normal loads. For example, the only 64-bit load guaranteed
  // to be single-copy atomic by ARM is an ldrexd (A3.5.3).
  Value *Val =
      TLI->emitLoadLinked(Builder, LI->getPointerOperand(), LI->getOrdering());
  TLI->emitAtomicCmpXchgNoStoreLLBalance(Builder);

  LI->replaceAllUsesWith(Val);
  LI->eraseFromParent();

  return true;
}

bool AtomicExpand::expandAtomicLoadToCmpXchg(LoadInst *LI) {
  IRBuilder<> Builder(LI);
  AtomicOrdering Order = LI->getOrdering();
  Value *Addr = LI->getPointerOperand();
  Type *Ty = cast<PointerType>(Addr->getType())->getElementType();
  Constant *DummyVal = Constant::getNullValue(Ty);

  Value *Pair = Builder.CreateAtomicCmpXchg(
      Addr, DummyVal, DummyVal, Order,
      AtomicCmpXchgInst::getStrongestFailureOrdering(Order));
  Value *Loaded = Builder.CreateExtractValue(Pair, 0, "loaded");

  LI->replaceAllUsesWith(Loaded);
  LI->eraseFromParent();

  return true;
}

/// Convert an atomic store of a non-integral type to an integer store of the
/// equivalent bitwidth.  We used to not support floating point or vector
/// atomics in the IR at all.  The backends learned to deal with the bitcast
/// idiom because that was the only way of expressing the notion of a atomic
/// float or vector store.  The long term plan is to teach each backend to
/// instruction select from the original atomic store, but as a migration
/// mechanism, we convert back to the old format which the backends understand.
/// Each backend will need individual work to recognize the new format.
StoreInst *AtomicExpand::convertAtomicStoreToIntegerType(StoreInst *SI) {
  IRBuilder<> Builder(SI);
  auto *M = SI->getModule();
  Type *NewTy = getCorrespondingIntegerType(SI->getValueOperand()->getType(),
                                            M->getDataLayout());
  Value *NewVal = Builder.CreateBitCast(SI->getValueOperand(), NewTy);
  
  Value *Addr = SI->getPointerOperand();
  Type *PT = PointerType::get(NewTy,
                              Addr->getType()->getPointerAddressSpace());
  Value *NewAddr = Builder.CreateBitCast(Addr, PT);

  StoreInst *NewSI = Builder.CreateStore(NewVal, NewAddr);
  NewSI->setAlignment(SI->getAlignment());
  NewSI->setVolatile(SI->isVolatile());
  NewSI->setAtomic(SI->getOrdering(), SI->getSynchScope());
  DEBUG(dbgs() << "Replaced " << *SI << " with " << *NewSI << "\n");
  SI->eraseFromParent();
  return NewSI;
}

bool AtomicExpand::expandAtomicStore(StoreInst *SI) {
  // This function is only called on atomic stores that are too large to be
  // atomic if implemented as a native store. So we replace them by an
  // atomic swap, that can be implemented for example as a ldrex/strex on ARM
  // or lock cmpxchg8/16b on X86, as these are atomic for larger sizes.
  // It is the responsibility of the target to only signal expansion via
  // shouldExpandAtomicRMW in cases where this is required and possible.
  IRBuilder<> Builder(SI);
  AtomicRMWInst *AI =
      Builder.CreateAtomicRMW(AtomicRMWInst::Xchg, SI->getPointerOperand(),
                              SI->getValueOperand(), SI->getOrdering());
  SI->eraseFromParent();

  // Now we have an appropriate swap instruction, lower it as usual.
  return tryExpandAtomicRMW(AI);
}

static void createCmpXchgInstFun(IRBuilder<> &Builder, Value *Addr,
                                 Value *Loaded, Value *NewVal,
                                 AtomicOrdering MemOpOrder,
                                 Value *&Success, Value *&NewLoaded) {
  Value* Pair = Builder.CreateAtomicCmpXchg(
      Addr, Loaded, NewVal, MemOpOrder,
      AtomicCmpXchgInst::getStrongestFailureOrdering(MemOpOrder));
  Success = Builder.CreateExtractValue(Pair, 1, "success");
  NewLoaded = Builder.CreateExtractValue(Pair, 0, "newloaded");
}

/// Emit IR to implement the given atomicrmw operation on values in registers,
/// returning the new value.
static Value *performAtomicOp(AtomicRMWInst::BinOp Op, IRBuilder<> &Builder,
                              Value *Loaded, Value *Inc) {
  Value *NewVal;
  switch (Op) {
  case AtomicRMWInst::Xchg:
    return Inc;
  case AtomicRMWInst::Add:
    return Builder.CreateAdd(Loaded, Inc, "new");
  case AtomicRMWInst::Sub:
    return Builder.CreateSub(Loaded, Inc, "new");
  case AtomicRMWInst::And:
    return Builder.CreateAnd(Loaded, Inc, "new");
  case AtomicRMWInst::Nand:
    return Builder.CreateNot(Builder.CreateAnd(Loaded, Inc), "new");
  case AtomicRMWInst::Or:
    return Builder.CreateOr(Loaded, Inc, "new");
  case AtomicRMWInst::Xor:
    return Builder.CreateXor(Loaded, Inc, "new");
  case AtomicRMWInst::Max:
    NewVal = Builder.CreateICmpSGT(Loaded, Inc);
    return Builder.CreateSelect(NewVal, Loaded, Inc, "new");
  case AtomicRMWInst::Min:
    NewVal = Builder.CreateICmpSLE(Loaded, Inc);
    return Builder.CreateSelect(NewVal, Loaded, Inc, "new");
  case AtomicRMWInst::UMax:
    NewVal = Builder.CreateICmpUGT(Loaded, Inc);
    return Builder.CreateSelect(NewVal, Loaded, Inc, "new");
  case AtomicRMWInst::UMin:
    NewVal = Builder.CreateICmpULE(Loaded, Inc);
    return Builder.CreateSelect(NewVal, Loaded, Inc, "new");
  default:
    llvm_unreachable("Unknown atomic op");
  }
}

bool AtomicExpand::tryExpandAtomicRMW(AtomicRMWInst *AI) {
  switch (TLI->shouldExpandAtomicRMWInIR(AI)) {
  case TargetLoweringBase::AtomicExpansionKind::None:
    return false;
  case TargetLoweringBase::AtomicExpansionKind::LLSC:
    return expandAtomicOpToLLSC(AI, AI->getPointerOperand(), AI->getOrdering(),
                                [&](IRBuilder<> &Builder, Value *Loaded) {
                                  return performAtomicOp(AI->getOperation(),
                                                         Builder, Loaded,
                                                         AI->getValOperand());
                                });
  case TargetLoweringBase::AtomicExpansionKind::CmpXChg:
    return expandAtomicRMWToCmpXchg(AI, createCmpXchgInstFun);
  default:
    llvm_unreachable("Unhandled case in tryExpandAtomicRMW");
  }
}

bool AtomicExpand::expandAtomicOpToLLSC(
    Instruction *I, Value *Addr, AtomicOrdering MemOpOrder,
    std::function<Value *(IRBuilder<> &, Value *)> PerformOp) {
  BasicBlock *BB = I->getParent();
  Function *F = BB->getParent();
  LLVMContext &Ctx = F->getContext();

  // Given: atomicrmw some_op iN* %addr, iN %incr ordering
  //
  // The standard expansion we produce is:
  //     [...]
  //     fence?
  // atomicrmw.start:
  //     %loaded = @load.linked(%addr)
  //     %new = some_op iN %loaded, %incr
  //     %stored = @store_conditional(%new, %addr)
  //     %try_again = icmp i32 ne %stored, 0
  //     br i1 %try_again, label %loop, label %atomicrmw.end
  // atomicrmw.end:
  //     fence?
  //     [...]
  BasicBlock *ExitBB = BB->splitBasicBlock(I->getIterator(), "atomicrmw.end");
  BasicBlock *LoopBB =  BasicBlock::Create(Ctx, "atomicrmw.start", F, ExitBB);

  // This grabs the DebugLoc from I.
  IRBuilder<> Builder(I);

  // The split call above "helpfully" added a branch at the end of BB (to the
  // wrong place), but we might want a fence too. It's easiest to just remove
  // the branch entirely.
  std::prev(BB->end())->eraseFromParent();
  Builder.SetInsertPoint(BB);
  Builder.CreateBr(LoopBB);

  // Start the main loop block now that we've taken care of the preliminaries.
  Builder.SetInsertPoint(LoopBB);
  Value *Loaded = TLI->emitLoadLinked(Builder, Addr, MemOpOrder);

  Value *NewVal = PerformOp(Builder, Loaded);

  Value *StoreSuccess =
      TLI->emitStoreConditional(Builder, NewVal, Addr, MemOpOrder);
  Value *TryAgain = Builder.CreateICmpNE(
      StoreSuccess, ConstantInt::get(IntegerType::get(Ctx, 32), 0), "tryagain");
  Builder.CreateCondBr(TryAgain, LoopBB, ExitBB);

  Builder.SetInsertPoint(ExitBB, ExitBB->begin());

  I->replaceAllUsesWith(Loaded);
  I->eraseFromParent();

  return true;
}

/// Convert an atomic cmpxchg of a non-integral type to an integer cmpxchg of
/// the equivalent bitwidth.  We used to not support pointer cmpxchg in the
/// IR.  As a migration step, we convert back to what use to be the standard
/// way to represent a pointer cmpxchg so that we can update backends one by
/// one. 
AtomicCmpXchgInst *AtomicExpand::convertCmpXchgToIntegerType(AtomicCmpXchgInst *CI) {
  auto *M = CI->getModule();
  Type *NewTy = getCorrespondingIntegerType(CI->getCompareOperand()->getType(),
                                            M->getDataLayout());

  IRBuilder<> Builder(CI);
  
  Value *Addr = CI->getPointerOperand();
  Type *PT = PointerType::get(NewTy,
                              Addr->getType()->getPointerAddressSpace());
  Value *NewAddr = Builder.CreateBitCast(Addr, PT);

  Value *NewCmp = Builder.CreatePtrToInt(CI->getCompareOperand(), NewTy);
  Value *NewNewVal = Builder.CreatePtrToInt(CI->getNewValOperand(), NewTy);
  
  
  auto *NewCI = Builder.CreateAtomicCmpXchg(NewAddr, NewCmp, NewNewVal,
                                            CI->getSuccessOrdering(),
                                            CI->getFailureOrdering(),
                                            CI->getSynchScope());
  NewCI->setVolatile(CI->isVolatile());
  NewCI->setWeak(CI->isWeak());
  DEBUG(dbgs() << "Replaced " << *CI << " with " << *NewCI << "\n");

  Value *OldVal = Builder.CreateExtractValue(NewCI, 0);
  Value *Succ = Builder.CreateExtractValue(NewCI, 1);

  OldVal = Builder.CreateIntToPtr(OldVal, CI->getCompareOperand()->getType());

  Value *Res = UndefValue::get(CI->getType());
  Res = Builder.CreateInsertValue(Res, OldVal, 0);
  Res = Builder.CreateInsertValue(Res, Succ, 1);

  CI->replaceAllUsesWith(Res);
  CI->eraseFromParent();
  return NewCI;
}


bool AtomicExpand::expandAtomicCmpXchg(AtomicCmpXchgInst *CI) {
  AtomicOrdering SuccessOrder = CI->getSuccessOrdering();
  AtomicOrdering FailureOrder = CI->getFailureOrdering();
  Value *Addr = CI->getPointerOperand();
  BasicBlock *BB = CI->getParent();
  Function *F = BB->getParent();
  LLVMContext &Ctx = F->getContext();
  // If shouldInsertFencesForAtomic() returns true, then the target does not
  // want to deal with memory orders, and emitLeading/TrailingFence should take
  // care of everything. Otherwise, emitLeading/TrailingFence are no-op and we
  // should preserve the ordering.
  bool ShouldInsertFencesForAtomic = TLI->shouldInsertFencesForAtomic(CI);
  AtomicOrdering MemOpOrder =
      ShouldInsertFencesForAtomic ? AtomicOrdering::Monotonic : SuccessOrder;

  // In implementations which use a barrier to achieve release semantics, we can
  // delay emitting this barrier until we know a store is actually going to be
  // attempted. The cost of this delay is that we need 2 copies of the block
  // emitting the load-linked, affecting code size.
  //
  // Ideally, this logic would be unconditional except for the minsize check
  // since in other cases the extra blocks naturally collapse down to the
  // minimal loop. Unfortunately, this puts too much stress on later
  // optimisations so we avoid emitting the extra logic in those cases too.
  bool HasReleasedLoadBB = !CI->isWeak() && ShouldInsertFencesForAtomic &&
                           SuccessOrder != AtomicOrdering::Monotonic &&
                           SuccessOrder != AtomicOrdering::Acquire &&
                           !F->optForMinSize();

  // There's no overhead for sinking the release barrier in a weak cmpxchg, so
  // do it even on minsize.
  bool UseUnconditionalReleaseBarrier = F->optForMinSize() && !CI->isWeak();

  // Given: cmpxchg some_op iN* %addr, iN %desired, iN %new success_ord fail_ord
  //
  // The full expansion we produce is:
  //     [...]
  // cmpxchg.start:
  //     %unreleasedload = @load.linked(%addr)
  //     %should_store = icmp eq %unreleasedload, %desired
  //     br i1 %should_store, label %cmpxchg.fencedstore,
  //                          label %cmpxchg.nostore
  // cmpxchg.releasingstore:
  //     fence?
  //     br label cmpxchg.trystore
  // cmpxchg.trystore:
  //     %loaded.trystore = phi [%unreleasedload, %releasingstore],
  //                            [%releasedload, %cmpxchg.releasedload]
  //     %stored = @store_conditional(%new, %addr)
  //     %success = icmp eq i32 %stored, 0
  //     br i1 %success, label %cmpxchg.success,
  //                     label %cmpxchg.releasedload/%cmpxchg.failure
  // cmpxchg.releasedload:
  //     %releasedload = @load.linked(%addr)
  //     %should_store = icmp eq %releasedload, %desired
  //     br i1 %should_store, label %cmpxchg.trystore,
  //                          label %cmpxchg.failure
  // cmpxchg.success:
  //     fence?
  //     br label %cmpxchg.end
  // cmpxchg.nostore:
  //     %loaded.nostore = phi [%unreleasedload, %cmpxchg.start],
  //                           [%releasedload,
  //                               %cmpxchg.releasedload/%cmpxchg.trystore]
  //     @load_linked_fail_balance()?
  //     br label %cmpxchg.failure
  // cmpxchg.failure:
  //     fence?
  //     br label %cmpxchg.end
  // cmpxchg.end:
  //     %loaded = phi [%loaded.nostore, %cmpxchg.failure],
  //                   [%loaded.trystore, %cmpxchg.trystore]
  //     %success = phi i1 [true, %cmpxchg.success], [false, %cmpxchg.failure]
  //     %restmp = insertvalue { iN, i1 } undef, iN %loaded, 0
  //     %res = insertvalue { iN, i1 } %restmp, i1 %success, 1
  //     [...]
  BasicBlock *ExitBB = BB->splitBasicBlock(CI->getIterator(), "cmpxchg.end");
  auto FailureBB = BasicBlock::Create(Ctx, "cmpxchg.failure", F, ExitBB);
  auto NoStoreBB = BasicBlock::Create(Ctx, "cmpxchg.nostore", F, FailureBB);
  auto SuccessBB = BasicBlock::Create(Ctx, "cmpxchg.success", F, NoStoreBB);
  auto ReleasedLoadBB =
      BasicBlock::Create(Ctx, "cmpxchg.releasedload", F, SuccessBB);
  auto TryStoreBB =
      BasicBlock::Create(Ctx, "cmpxchg.trystore", F, ReleasedLoadBB);
  auto ReleasingStoreBB =
      BasicBlock::Create(Ctx, "cmpxchg.fencedstore", F, TryStoreBB);
  auto StartBB = BasicBlock::Create(Ctx, "cmpxchg.start", F, ReleasingStoreBB);

  // This grabs the DebugLoc from CI
  IRBuilder<> Builder(CI);

  // The split call above "helpfully" added a branch at the end of BB (to the
  // wrong place), but we might want a fence too. It's easiest to just remove
  // the branch entirely.
  std::prev(BB->end())->eraseFromParent();
  Builder.SetInsertPoint(BB);
  if (ShouldInsertFencesForAtomic && UseUnconditionalReleaseBarrier)
    TLI->emitLeadingFence(Builder, SuccessOrder, /*IsStore=*/true,
                          /*IsLoad=*/true);
  Builder.CreateBr(StartBB);

  // Start the main loop block now that we've taken care of the preliminaries.
  Builder.SetInsertPoint(StartBB);
  Value *UnreleasedLoad = TLI->emitLoadLinked(Builder, Addr, MemOpOrder);
  Value *ShouldStore = Builder.CreateICmpEQ(
      UnreleasedLoad, CI->getCompareOperand(), "should_store");

  // If the cmpxchg doesn't actually need any ordering when it fails, we can
  // jump straight past that fence instruction (if it exists).
  Builder.CreateCondBr(ShouldStore, ReleasingStoreBB, NoStoreBB);

  Builder.SetInsertPoint(ReleasingStoreBB);
  if (ShouldInsertFencesForAtomic && !UseUnconditionalReleaseBarrier)
    TLI->emitLeadingFence(Builder, SuccessOrder, /*IsStore=*/true,
                          /*IsLoad=*/true);
  Builder.CreateBr(TryStoreBB);

  Builder.SetInsertPoint(TryStoreBB);
  Value *StoreSuccess = TLI->emitStoreConditional(
      Builder, CI->getNewValOperand(), Addr, MemOpOrder);
  StoreSuccess = Builder.CreateICmpEQ(
      StoreSuccess, ConstantInt::get(Type::getInt32Ty(Ctx), 0), "success");
  BasicBlock *RetryBB = HasReleasedLoadBB ? ReleasedLoadBB : StartBB;
  Builder.CreateCondBr(StoreSuccess, SuccessBB,
                       CI->isWeak() ? FailureBB : RetryBB);

  Builder.SetInsertPoint(ReleasedLoadBB);
  Value *SecondLoad;
  if (HasReleasedLoadBB) {
    SecondLoad = TLI->emitLoadLinked(Builder, Addr, MemOpOrder);
    ShouldStore = Builder.CreateICmpEQ(SecondLoad, CI->getCompareOperand(),
                                       "should_store");

    // If the cmpxchg doesn't actually need any ordering when it fails, we can
    // jump straight past that fence instruction (if it exists).
    Builder.CreateCondBr(ShouldStore, TryStoreBB, NoStoreBB);
  } else
    Builder.CreateUnreachable();

  // Make sure later instructions don't get reordered with a fence if
  // necessary.
  Builder.SetInsertPoint(SuccessBB);
  if (ShouldInsertFencesForAtomic)
    TLI->emitTrailingFence(Builder, SuccessOrder, /*IsStore=*/true,
                           /*IsLoad=*/true);
  Builder.CreateBr(ExitBB);

  Builder.SetInsertPoint(NoStoreBB);
  // In the failing case, where we don't execute the store-conditional, the
  // target might want to balance out the load-linked with a dedicated
  // instruction (e.g., on ARM, clearing the exclusive monitor).
  TLI->emitAtomicCmpXchgNoStoreLLBalance(Builder);
  Builder.CreateBr(FailureBB);

  Builder.SetInsertPoint(FailureBB);
  if (ShouldInsertFencesForAtomic)
    TLI->emitTrailingFence(Builder, FailureOrder, /*IsStore=*/true,
                           /*IsLoad=*/true);
  Builder.CreateBr(ExitBB);

  // Finally, we have control-flow based knowledge of whether the cmpxchg
  // succeeded or not. We expose this to later passes by converting any
  // subsequent "icmp eq/ne %loaded, %oldval" into a use of an appropriate
  // PHI.
  Builder.SetInsertPoint(ExitBB, ExitBB->begin());
  PHINode *Success = Builder.CreatePHI(Type::getInt1Ty(Ctx), 2);
  Success->addIncoming(ConstantInt::getTrue(Ctx), SuccessBB);
  Success->addIncoming(ConstantInt::getFalse(Ctx), FailureBB);

  // Setup the builder so we can create any PHIs we need.
  Value *Loaded;
  if (!HasReleasedLoadBB)
    Loaded = UnreleasedLoad;
  else {
    Builder.SetInsertPoint(TryStoreBB, TryStoreBB->begin());
    PHINode *TryStoreLoaded = Builder.CreatePHI(UnreleasedLoad->getType(), 2);
    TryStoreLoaded->addIncoming(UnreleasedLoad, ReleasingStoreBB);
    TryStoreLoaded->addIncoming(SecondLoad, ReleasedLoadBB);

    Builder.SetInsertPoint(NoStoreBB, NoStoreBB->begin());
    PHINode *NoStoreLoaded = Builder.CreatePHI(UnreleasedLoad->getType(), 2);
    NoStoreLoaded->addIncoming(UnreleasedLoad, StartBB);
    NoStoreLoaded->addIncoming(SecondLoad, ReleasedLoadBB);

    Builder.SetInsertPoint(ExitBB, ++ExitBB->begin());
    PHINode *ExitLoaded = Builder.CreatePHI(UnreleasedLoad->getType(), 2);
    ExitLoaded->addIncoming(TryStoreLoaded, SuccessBB);
    ExitLoaded->addIncoming(NoStoreLoaded, FailureBB);

    Loaded = ExitLoaded;
  }

  // Look for any users of the cmpxchg that are just comparing the loaded value
  // against the desired one, and replace them with the CFG-derived version.
  SmallVector<ExtractValueInst *, 2> PrunedInsts;
  for (auto User : CI->users()) {
    ExtractValueInst *EV = dyn_cast<ExtractValueInst>(User);
    if (!EV)
      continue;

    assert(EV->getNumIndices() == 1 && EV->getIndices()[0] <= 1 &&
           "weird extraction from { iN, i1 }");

    if (EV->getIndices()[0] == 0)
      EV->replaceAllUsesWith(Loaded);
    else
      EV->replaceAllUsesWith(Success);

    PrunedInsts.push_back(EV);
  }

  // We can remove the instructions now we're no longer iterating through them.
  for (auto EV : PrunedInsts)
    EV->eraseFromParent();

  if (!CI->use_empty()) {
    // Some use of the full struct return that we don't understand has happened,
    // so we've got to reconstruct it properly.
    Value *Res;
    Res = Builder.CreateInsertValue(UndefValue::get(CI->getType()), Loaded, 0);
    Res = Builder.CreateInsertValue(Res, Success, 1);

    CI->replaceAllUsesWith(Res);
  }

  CI->eraseFromParent();
  return true;
}

bool AtomicExpand::isIdempotentRMW(AtomicRMWInst* RMWI) {
  auto C = dyn_cast<ConstantInt>(RMWI->getValOperand());
  if(!C)
    return false;

  AtomicRMWInst::BinOp Op = RMWI->getOperation();
  switch(Op) {
    case AtomicRMWInst::Add:
    case AtomicRMWInst::Sub:
    case AtomicRMWInst::Or:
    case AtomicRMWInst::Xor:
      return C->isZero();
    case AtomicRMWInst::And:
      return C->isMinusOne();
    // FIXME: we could also treat Min/Max/UMin/UMax by the INT_MIN/INT_MAX/...
    default:
      return false;
  }
}

bool AtomicExpand::simplifyIdempotentRMW(AtomicRMWInst* RMWI) {
  if (auto ResultingLoad = TLI->lowerIdempotentRMWIntoFencedLoad(RMWI)) {
    tryExpandAtomicLoad(ResultingLoad);
    return true;
  }
  return false;
}

bool llvm::expandAtomicRMWToCmpXchg(AtomicRMWInst *AI,
                                    CreateCmpXchgInstFun CreateCmpXchg) {
  assert(AI);

  AtomicOrdering MemOpOrder = AI->getOrdering() == AtomicOrdering::Unordered
                                  ? AtomicOrdering::Monotonic
                                  : AI->getOrdering();
  Value *Addr = AI->getPointerOperand();
  BasicBlock *BB = AI->getParent();
  Function *F = BB->getParent();
  LLVMContext &Ctx = F->getContext();

  // Given: atomicrmw some_op iN* %addr, iN %incr ordering
  //
  // The standard expansion we produce is:
  //     [...]
  //     %init_loaded = load atomic iN* %addr
  //     br label %loop
  // loop:
  //     %loaded = phi iN [ %init_loaded, %entry ], [ %new_loaded, %loop ]
  //     %new = some_op iN %loaded, %incr
  //     %pair = cmpxchg iN* %addr, iN %loaded, iN %new
  //     %new_loaded = extractvalue { iN, i1 } %pair, 0
  //     %success = extractvalue { iN, i1 } %pair, 1
  //     br i1 %success, label %atomicrmw.end, label %loop
  // atomicrmw.end:
  //     [...]
  BasicBlock *ExitBB = BB->splitBasicBlock(AI->getIterator(), "atomicrmw.end");
  BasicBlock *LoopBB = BasicBlock::Create(Ctx, "atomicrmw.start", F, ExitBB);

  // This grabs the DebugLoc from AI.
  IRBuilder<> Builder(AI);

  // The split call above "helpfully" added a branch at the end of BB (to the
  // wrong place), but we want a load. It's easiest to just remove
  // the branch entirely.
  std::prev(BB->end())->eraseFromParent();
  Builder.SetInsertPoint(BB);
  LoadInst *InitLoaded = Builder.CreateLoad(Addr);
  // Atomics require at least natural alignment.
  InitLoaded->setAlignment(AI->getType()->getPrimitiveSizeInBits() / 8);
  Builder.CreateBr(LoopBB);

  // Start the main loop block now that we've taken care of the preliminaries.
  Builder.SetInsertPoint(LoopBB);
  PHINode *Loaded = Builder.CreatePHI(AI->getType(), 2, "loaded");
  Loaded->addIncoming(InitLoaded, BB);

  Value *NewVal =
      performAtomicOp(AI->getOperation(), Builder, Loaded, AI->getValOperand());

  Value *NewLoaded = nullptr;
  Value *Success = nullptr;

  CreateCmpXchg(Builder, Addr, Loaded, NewVal, MemOpOrder,
                Success, NewLoaded);
  assert(Success && NewLoaded);

  Loaded->addIncoming(NewLoaded, LoopBB);

  Builder.CreateCondBr(Success, ExitBB, LoopBB);

  Builder.SetInsertPoint(ExitBB, ExitBB->begin());

  AI->replaceAllUsesWith(NewLoaded);
  AI->eraseFromParent();

  return true;
<<<<<<< HEAD
=======
}

// This converts from LLVM's internal AtomicOrdering enum to the
// memory_order_* value required by the __atomic_* libcalls.
static int libcallAtomicModel(AtomicOrdering AO) {
  enum {
    AO_ABI_memory_order_relaxed = 0,
    AO_ABI_memory_order_consume = 1,
    AO_ABI_memory_order_acquire = 2,
    AO_ABI_memory_order_release = 3,
    AO_ABI_memory_order_acq_rel = 4,
    AO_ABI_memory_order_seq_cst = 5
  };

  switch (AO) {
  case AtomicOrdering::NotAtomic:
    llvm_unreachable("Expected atomic memory order.");
  case AtomicOrdering::Unordered:
  case AtomicOrdering::Monotonic:
    return AO_ABI_memory_order_relaxed;
  // Not implemented yet in llvm:
  // case AtomicOrdering::Consume:
  //  return AO_ABI_memory_order_consume;
  case AtomicOrdering::Acquire:
    return AO_ABI_memory_order_acquire;
  case AtomicOrdering::Release:
    return AO_ABI_memory_order_release;
  case AtomicOrdering::AcquireRelease:
    return AO_ABI_memory_order_acq_rel;
  case AtomicOrdering::SequentiallyConsistent:
    return AO_ABI_memory_order_seq_cst;
  }
  llvm_unreachable("Unknown atomic memory order.");
}

// In order to use one of the sized library calls such as
// __atomic_fetch_add_4, the alignment must be sufficient, the size
// must be one of the potentially-specialized sizes, and the value
// type must actually exist in C on the target (otherwise, the
// function wouldn't actually be defined.)
static bool canUseSizedAtomicCall(unsigned Size, unsigned Align,
                                  const DataLayout &DL) {
  // TODO: "LargestSize" is an approximation for "largest type that
  // you can express in C". It seems to be the case that int128 is
  // supported on all 64-bit platforms, otherwise only up to 64-bit
  // integers are supported. If we get this wrong, then we'll try to
  // call a sized libcall that doesn't actually exist. There should
  // really be some more reliable way in LLVM of determining integer
  // sizes which are valid in the target's C ABI...
  unsigned LargestSize = DL.getLargestLegalIntTypeSize() >= 64 ? 16 : 8;
  return Align >= Size &&
         (Size == 1 || Size == 2 || Size == 4 || Size == 8 || Size == 16) &&
         Size <= LargestSize;
}

void AtomicExpand::expandAtomicLoadToLibcall(LoadInst *I) {
  static const RTLIB::Libcall Libcalls[6] = {
      RTLIB::ATOMIC_LOAD,   RTLIB::ATOMIC_LOAD_1, RTLIB::ATOMIC_LOAD_2,
      RTLIB::ATOMIC_LOAD_4, RTLIB::ATOMIC_LOAD_8, RTLIB::ATOMIC_LOAD_16};
  unsigned Size = getAtomicOpSize(I);
  unsigned Align = getAtomicOpAlign(I);

  bool expanded = expandAtomicOpToLibcall(
      I, Size, Align, I->getPointerOperand(), nullptr, nullptr,
      I->getOrdering(), AtomicOrdering::NotAtomic, Libcalls);
  (void)expanded;
  assert(expanded && "expandAtomicOpToLibcall shouldn't fail tor Load");
}

void AtomicExpand::expandAtomicStoreToLibcall(StoreInst *I) {
  static const RTLIB::Libcall Libcalls[6] = {
      RTLIB::ATOMIC_STORE,   RTLIB::ATOMIC_STORE_1, RTLIB::ATOMIC_STORE_2,
      RTLIB::ATOMIC_STORE_4, RTLIB::ATOMIC_STORE_8, RTLIB::ATOMIC_STORE_16};
  unsigned Size = getAtomicOpSize(I);
  unsigned Align = getAtomicOpAlign(I);

  bool expanded = expandAtomicOpToLibcall(
      I, Size, Align, I->getPointerOperand(), I->getValueOperand(), nullptr,
      I->getOrdering(), AtomicOrdering::NotAtomic, Libcalls);
  (void)expanded;
  assert(expanded && "expandAtomicOpToLibcall shouldn't fail tor Store");
}

void AtomicExpand::expandAtomicCASToLibcall(AtomicCmpXchgInst *I) {
  static const RTLIB::Libcall Libcalls[6] = {
      RTLIB::ATOMIC_COMPARE_EXCHANGE,   RTLIB::ATOMIC_COMPARE_EXCHANGE_1,
      RTLIB::ATOMIC_COMPARE_EXCHANGE_2, RTLIB::ATOMIC_COMPARE_EXCHANGE_4,
      RTLIB::ATOMIC_COMPARE_EXCHANGE_8, RTLIB::ATOMIC_COMPARE_EXCHANGE_16};
  unsigned Size = getAtomicOpSize(I);
  unsigned Align = getAtomicOpAlign(I);

  bool expanded = expandAtomicOpToLibcall(
      I, Size, Align, I->getPointerOperand(), I->getNewValOperand(),
      I->getCompareOperand(), I->getSuccessOrdering(), I->getFailureOrdering(),
      Libcalls);
  (void)expanded;
  assert(expanded && "expandAtomicOpToLibcall shouldn't fail tor CAS");
}

static ArrayRef<RTLIB::Libcall> GetRMWLibcall(AtomicRMWInst::BinOp Op) {
  static const RTLIB::Libcall LibcallsXchg[6] = {
      RTLIB::ATOMIC_EXCHANGE,   RTLIB::ATOMIC_EXCHANGE_1,
      RTLIB::ATOMIC_EXCHANGE_2, RTLIB::ATOMIC_EXCHANGE_4,
      RTLIB::ATOMIC_EXCHANGE_8, RTLIB::ATOMIC_EXCHANGE_16};
  static const RTLIB::Libcall LibcallsAdd[6] = {
      RTLIB::UNKNOWN_LIBCALL,    RTLIB::ATOMIC_FETCH_ADD_1,
      RTLIB::ATOMIC_FETCH_ADD_2, RTLIB::ATOMIC_FETCH_ADD_4,
      RTLIB::ATOMIC_FETCH_ADD_8, RTLIB::ATOMIC_FETCH_ADD_16};
  static const RTLIB::Libcall LibcallsSub[6] = {
      RTLIB::UNKNOWN_LIBCALL,    RTLIB::ATOMIC_FETCH_SUB_1,
      RTLIB::ATOMIC_FETCH_SUB_2, RTLIB::ATOMIC_FETCH_SUB_4,
      RTLIB::ATOMIC_FETCH_SUB_8, RTLIB::ATOMIC_FETCH_SUB_16};
  static const RTLIB::Libcall LibcallsAnd[6] = {
      RTLIB::UNKNOWN_LIBCALL,    RTLIB::ATOMIC_FETCH_AND_1,
      RTLIB::ATOMIC_FETCH_AND_2, RTLIB::ATOMIC_FETCH_AND_4,
      RTLIB::ATOMIC_FETCH_AND_8, RTLIB::ATOMIC_FETCH_AND_16};
  static const RTLIB::Libcall LibcallsOr[6] = {
      RTLIB::UNKNOWN_LIBCALL,   RTLIB::ATOMIC_FETCH_OR_1,
      RTLIB::ATOMIC_FETCH_OR_2, RTLIB::ATOMIC_FETCH_OR_4,
      RTLIB::ATOMIC_FETCH_OR_8, RTLIB::ATOMIC_FETCH_OR_16};
  static const RTLIB::Libcall LibcallsXor[6] = {
      RTLIB::UNKNOWN_LIBCALL,    RTLIB::ATOMIC_FETCH_XOR_1,
      RTLIB::ATOMIC_FETCH_XOR_2, RTLIB::ATOMIC_FETCH_XOR_4,
      RTLIB::ATOMIC_FETCH_XOR_8, RTLIB::ATOMIC_FETCH_XOR_16};
  static const RTLIB::Libcall LibcallsNand[6] = {
      RTLIB::UNKNOWN_LIBCALL,     RTLIB::ATOMIC_FETCH_NAND_1,
      RTLIB::ATOMIC_FETCH_NAND_2, RTLIB::ATOMIC_FETCH_NAND_4,
      RTLIB::ATOMIC_FETCH_NAND_8, RTLIB::ATOMIC_FETCH_NAND_16};

  switch (Op) {
  case AtomicRMWInst::BAD_BINOP:
    llvm_unreachable("Should not have BAD_BINOP.");
  case AtomicRMWInst::Xchg:
    return ArrayRef<RTLIB::Libcall>(LibcallsXchg);
  case AtomicRMWInst::Add:
    return ArrayRef<RTLIB::Libcall>(LibcallsAdd);
  case AtomicRMWInst::Sub:
    return ArrayRef<RTLIB::Libcall>(LibcallsSub);
  case AtomicRMWInst::And:
    return ArrayRef<RTLIB::Libcall>(LibcallsAnd);
  case AtomicRMWInst::Or:
    return ArrayRef<RTLIB::Libcall>(LibcallsOr);
  case AtomicRMWInst::Xor:
    return ArrayRef<RTLIB::Libcall>(LibcallsXor);
  case AtomicRMWInst::Nand:
    return ArrayRef<RTLIB::Libcall>(LibcallsNand);
  case AtomicRMWInst::Max:
  case AtomicRMWInst::Min:
  case AtomicRMWInst::UMax:
  case AtomicRMWInst::UMin:
    // No atomic libcalls are available for max/min/umax/umin.
    return ArrayRef<RTLIB::Libcall>();
  }
  llvm_unreachable("Unexpected AtomicRMW operation.");
}

void AtomicExpand::expandAtomicRMWToLibcall(AtomicRMWInst *I) {
  ArrayRef<RTLIB::Libcall> Libcalls = GetRMWLibcall(I->getOperation());

  unsigned Size = getAtomicOpSize(I);
  unsigned Align = getAtomicOpAlign(I);

  bool Success = false;
  if (!Libcalls.empty())
    Success = expandAtomicOpToLibcall(
        I, Size, Align, I->getPointerOperand(), I->getValOperand(), nullptr,
        I->getOrdering(), AtomicOrdering::NotAtomic, Libcalls);

  // The expansion failed: either there were no libcalls at all for
  // the operation (min/max), or there were only size-specialized
  // libcalls (add/sub/etc) and we needed a generic. So, expand to a
  // CAS libcall, via a CAS loop, instead.
  if (!Success) {
    expandAtomicRMWToCmpXchg(I, [this](IRBuilder<> &Builder, Value *Addr,
                                       Value *Loaded, Value *NewVal,
                                       AtomicOrdering MemOpOrder,
                                       Value *&Success, Value *&NewLoaded) {
      // Create the CAS instruction normally...
      AtomicCmpXchgInst *Pair = Builder.CreateAtomicCmpXchg(
          Addr, Loaded, NewVal, MemOpOrder,
          AtomicCmpXchgInst::getStrongestFailureOrdering(MemOpOrder));
      Success = Builder.CreateExtractValue(Pair, 1, "success");
      NewLoaded = Builder.CreateExtractValue(Pair, 0, "newloaded");

      // ...and then expand the CAS into a libcall.
      expandAtomicCASToLibcall(Pair);
    });
  }
}

// A helper routine for the above expandAtomic*ToLibcall functions.
//
// 'Libcalls' contains an array of enum values for the particular
// ATOMIC libcalls to be emitted. All of the other arguments besides
// 'I' are extracted from the Instruction subclass by the
// caller. Depending on the particular call, some will be null.
bool AtomicExpand::expandAtomicOpToLibcall(
    Instruction *I, unsigned Size, unsigned Align, Value *PointerOperand,
    Value *ValueOperand, Value *CASExpected, AtomicOrdering Ordering,
    AtomicOrdering Ordering2, ArrayRef<RTLIB::Libcall> Libcalls) {
  assert(Libcalls.size() == 6);

  LLVMContext &Ctx = I->getContext();
  Module *M = I->getModule();
  const DataLayout &DL = M->getDataLayout();
  IRBuilder<> Builder(I);
  IRBuilder<> AllocaBuilder(&I->getFunction()->getEntryBlock().front());

  bool UseSizedLibcall = canUseSizedAtomicCall(Size, Align, DL);
  Type *SizedIntTy = Type::getIntNTy(Ctx, Size * 8);

  unsigned AllocaAlignment = DL.getPrefTypeAlignment(SizedIntTy);

  // TODO: the "order" argument type is "int", not int32. So
  // getInt32Ty may be wrong if the arch uses e.g. 16-bit ints.
  ConstantInt *SizeVal64 = ConstantInt::get(Type::getInt64Ty(Ctx), Size);
  Constant *OrderingVal =
      ConstantInt::get(Type::getInt32Ty(Ctx), libcallAtomicModel(Ordering));
  Constant *Ordering2Val = CASExpected
                               ? ConstantInt::get(Type::getInt32Ty(Ctx),
                                                  libcallAtomicModel(Ordering2))
                               : nullptr;
  bool HasResult = I->getType() != Type::getVoidTy(Ctx);

  RTLIB::Libcall RTLibType;
  if (UseSizedLibcall) {
    switch (Size) {
    case 1: RTLibType = Libcalls[1]; break;
    case 2: RTLibType = Libcalls[2]; break;
    case 4: RTLibType = Libcalls[3]; break;
    case 8: RTLibType = Libcalls[4]; break;
    case 16: RTLibType = Libcalls[5]; break;
    }
  } else if (Libcalls[0] != RTLIB::UNKNOWN_LIBCALL) {
    RTLibType = Libcalls[0];
  } else {
    // Can't use sized function, and there's no generic for this
    // operation, so give up.
    return false;
  }

  // Build up the function call. There's two kinds. First, the sized
  // variants.  These calls are going to be one of the following (with
  // N=1,2,4,8,16):
  //  iN    __atomic_load_N(iN *ptr, int ordering)
  //  void  __atomic_store_N(iN *ptr, iN val, int ordering)
  //  iN    __atomic_{exchange|fetch_*}_N(iN *ptr, iN val, int ordering)
  //  bool  __atomic_compare_exchange_N(iN *ptr, iN *expected, iN desired,
  //                                    int success_order, int failure_order)
  //
  // Note that these functions can be used for non-integer atomic
  // operations, the values just need to be bitcast to integers on the
  // way in and out.
  //
  // And, then, the generic variants. They look like the following:
  //  void  __atomic_load(size_t size, void *ptr, void *ret, int ordering)
  //  void  __atomic_store(size_t size, void *ptr, void *val, int ordering)
  //  void  __atomic_exchange(size_t size, void *ptr, void *val, void *ret,
  //                          int ordering)
  //  bool  __atomic_compare_exchange(size_t size, void *ptr, void *expected,
  //                                  void *desired, int success_order,
  //                                  int failure_order)
  //
  // The different signatures are built up depending on the
  // 'UseSizedLibcall', 'CASExpected', 'ValueOperand', and 'HasResult'
  // variables.

  AllocaInst *AllocaCASExpected = nullptr;
  Value *AllocaCASExpected_i8 = nullptr;
  AllocaInst *AllocaValue = nullptr;
  Value *AllocaValue_i8 = nullptr;
  AllocaInst *AllocaResult = nullptr;
  Value *AllocaResult_i8 = nullptr;

  Type *ResultTy;
  SmallVector<Value *, 6> Args;
  AttributeSet Attr;

  // 'size' argument.
  if (!UseSizedLibcall) {
    // Note, getIntPtrType is assumed equivalent to size_t.
    Args.push_back(ConstantInt::get(DL.getIntPtrType(Ctx), Size));
  }

  // 'ptr' argument.
  Value *PtrVal =
      Builder.CreateBitCast(PointerOperand, Type::getInt8PtrTy(Ctx));
  Args.push_back(PtrVal);

  // 'expected' argument, if present.
  if (CASExpected) {
    AllocaCASExpected = AllocaBuilder.CreateAlloca(CASExpected->getType());
    AllocaCASExpected->setAlignment(AllocaAlignment);
    AllocaCASExpected_i8 =
        Builder.CreateBitCast(AllocaCASExpected, Type::getInt8PtrTy(Ctx));
    Builder.CreateLifetimeStart(AllocaCASExpected_i8, SizeVal64);
    Builder.CreateAlignedStore(CASExpected, AllocaCASExpected, AllocaAlignment);
    Args.push_back(AllocaCASExpected_i8);
  }

  // 'val' argument ('desired' for cas), if present.
  if (ValueOperand) {
    if (UseSizedLibcall) {
      Value *IntValue =
          Builder.CreateBitOrPointerCast(ValueOperand, SizedIntTy);
      Args.push_back(IntValue);
    } else {
      AllocaValue = AllocaBuilder.CreateAlloca(ValueOperand->getType());
      AllocaValue->setAlignment(AllocaAlignment);
      AllocaValue_i8 =
          Builder.CreateBitCast(AllocaValue, Type::getInt8PtrTy(Ctx));
      Builder.CreateLifetimeStart(AllocaValue_i8, SizeVal64);
      Builder.CreateAlignedStore(ValueOperand, AllocaValue, AllocaAlignment);
      Args.push_back(AllocaValue_i8);
    }
  }

  // 'ret' argument.
  if (!CASExpected && HasResult && !UseSizedLibcall) {
    AllocaResult = AllocaBuilder.CreateAlloca(I->getType());
    AllocaResult->setAlignment(AllocaAlignment);
    AllocaResult_i8 =
        Builder.CreateBitCast(AllocaResult, Type::getInt8PtrTy(Ctx));
    Builder.CreateLifetimeStart(AllocaResult_i8, SizeVal64);
    Args.push_back(AllocaResult_i8);
  }

  // 'ordering' ('success_order' for cas) argument.
  Args.push_back(OrderingVal);

  // 'failure_order' argument, if present.
  if (Ordering2Val)
    Args.push_back(Ordering2Val);

  // Now, the return type.
  if (CASExpected) {
    ResultTy = Type::getInt1Ty(Ctx);
    Attr = Attr.addAttribute(Ctx, AttributeSet::ReturnIndex, Attribute::ZExt);
  } else if (HasResult && UseSizedLibcall)
    ResultTy = SizedIntTy;
  else
    ResultTy = Type::getVoidTy(Ctx);

  // Done with setting up arguments and return types, create the call:
  SmallVector<Type *, 6> ArgTys;
  for (Value *Arg : Args)
    ArgTys.push_back(Arg->getType());
  FunctionType *FnType = FunctionType::get(ResultTy, ArgTys, false);
  Constant *LibcallFn =
      M->getOrInsertFunction(TLI->getLibcallName(RTLibType), FnType, Attr);
  CallInst *Call = Builder.CreateCall(LibcallFn, Args);
  Call->setAttributes(Attr);
  Value *Result = Call;

  // And then, extract the results...
  if (ValueOperand && !UseSizedLibcall)
    Builder.CreateLifetimeEnd(AllocaValue_i8, SizeVal64);

  if (CASExpected) {
    // The final result from the CAS is {load of 'expected' alloca, bool result
    // from call}
    Type *FinalResultTy = I->getType();
    Value *V = UndefValue::get(FinalResultTy);
    Value *ExpectedOut =
        Builder.CreateAlignedLoad(AllocaCASExpected, AllocaAlignment);
    Builder.CreateLifetimeEnd(AllocaCASExpected_i8, SizeVal64);
    V = Builder.CreateInsertValue(V, ExpectedOut, 0);
    V = Builder.CreateInsertValue(V, Result, 1);
    I->replaceAllUsesWith(V);
  } else if (HasResult) {
    Value *V;
    if (UseSizedLibcall)
      V = Builder.CreateBitOrPointerCast(Result, I->getType());
    else {
      V = Builder.CreateAlignedLoad(AllocaResult, AllocaAlignment);
      Builder.CreateLifetimeEnd(AllocaResult_i8, SizeVal64);
    }
    I->replaceAllUsesWith(V);
  }
  I->eraseFromParent();
  return true;
>>>>>>> a6ced02a
}<|MERGE_RESOLUTION|>--- conflicted
+++ resolved
@@ -8,10 +8,10 @@
 //===----------------------------------------------------------------------===//
 //
 // This file contains a pass (at IR level) to replace atomic instructions with
-// target specific instruction which implement the same semantics in a way
-// which better fits the target backend.  This can include the use of either
-// (intrinsic-based) load-linked/store-conditional loops, AtomicCmpXchg, or
-// type coercions.
+// __atomic_* library calls, or target specific instruction which implement the
+// same semantics in a way which better fits the target backend.  This can
+// include the use of (intrinsic-based) load-linked/store-conditional loops,
+// AtomicCmpXchg, or type coercions.
 //
 //===----------------------------------------------------------------------===//
 
@@ -64,18 +64,94 @@
     bool expandAtomicCmpXchg(AtomicCmpXchgInst *CI);
     bool isIdempotentRMW(AtomicRMWInst *AI);
     bool simplifyIdempotentRMW(AtomicRMWInst *AI);
+
+    bool expandAtomicOpToLibcall(Instruction *I, unsigned Size, unsigned Align,
+                                 Value *PointerOperand, Value *ValueOperand,
+                                 Value *CASExpected, AtomicOrdering Ordering,
+                                 AtomicOrdering Ordering2,
+                                 ArrayRef<RTLIB::Libcall> Libcalls);
+    void expandAtomicLoadToLibcall(LoadInst *LI);
+    void expandAtomicStoreToLibcall(StoreInst *LI);
+    void expandAtomicRMWToLibcall(AtomicRMWInst *I);
+    void expandAtomicCASToLibcall(AtomicCmpXchgInst *I);
   };
 }
 
 char AtomicExpand::ID = 0;
 char &llvm::AtomicExpandID = AtomicExpand::ID;
-INITIALIZE_TM_PASS(AtomicExpand, "atomic-expand",
-    "Expand Atomic calls in terms of either load-linked & store-conditional or cmpxchg",
-    false, false)
+INITIALIZE_TM_PASS(AtomicExpand, "atomic-expand", "Expand Atomic instructions",
+                   false, false)
 
 FunctionPass *llvm::createAtomicExpandPass(const TargetMachine *TM) {
   return new AtomicExpand(TM);
 }
+
+namespace {
+// Helper functions to retrieve the size of atomic instructions.
+unsigned getAtomicOpSize(LoadInst *LI) {
+  const DataLayout &DL = LI->getModule()->getDataLayout();
+  return DL.getTypeStoreSize(LI->getType());
+}
+
+unsigned getAtomicOpSize(StoreInst *SI) {
+  const DataLayout &DL = SI->getModule()->getDataLayout();
+  return DL.getTypeStoreSize(SI->getValueOperand()->getType());
+}
+
+unsigned getAtomicOpSize(AtomicRMWInst *RMWI) {
+  const DataLayout &DL = RMWI->getModule()->getDataLayout();
+  return DL.getTypeStoreSize(RMWI->getValOperand()->getType());
+}
+
+unsigned getAtomicOpSize(AtomicCmpXchgInst *CASI) {
+  const DataLayout &DL = CASI->getModule()->getDataLayout();
+  return DL.getTypeStoreSize(CASI->getCompareOperand()->getType());
+}
+
+// Helper functions to retrieve the alignment of atomic instructions.
+unsigned getAtomicOpAlign(LoadInst *LI) {
+  unsigned Align = LI->getAlignment();
+  // In the future, if this IR restriction is relaxed, we should
+  // return DataLayout::getABITypeAlignment when there's no align
+  // value.
+  assert(Align != 0 && "An atomic LoadInst always has an explicit alignment");
+  return Align;
+}
+
+unsigned getAtomicOpAlign(StoreInst *SI) {
+  unsigned Align = SI->getAlignment();
+  // In the future, if this IR restriction is relaxed, we should
+  // return DataLayout::getABITypeAlignment when there's no align
+  // value.
+  assert(Align != 0 && "An atomic StoreInst always has an explicit alignment");
+  return Align;
+}
+
+unsigned getAtomicOpAlign(AtomicRMWInst *RMWI) {
+  // TODO(PR27168): This instruction has no alignment attribute, but unlike the
+  // default alignment for load/store, the default here is to assume
+  // it has NATURAL alignment, not DataLayout-specified alignment.
+  const DataLayout &DL = RMWI->getModule()->getDataLayout();
+  return DL.getTypeStoreSize(RMWI->getValOperand()->getType());
+}
+
+unsigned getAtomicOpAlign(AtomicCmpXchgInst *CASI) {
+  // TODO(PR27168): same comment as above.
+  const DataLayout &DL = CASI->getModule()->getDataLayout();
+  return DL.getTypeStoreSize(CASI->getCompareOperand()->getType());
+}
+
+// Determine if a particular atomic operation has a supported size,
+// and is of appropriate alignment, to be passed through for target
+// lowering. (Versus turning into a __atomic libcall)
+template <typename Inst>
+bool atomicSizeSupported(const TargetLowering *TLI, Inst *I) {
+  unsigned Size = getAtomicOpSize(I);
+  unsigned Align = getAtomicOpAlign(I);
+  return Align >= Size && Size <= TLI->getMaxAtomicSizeInBitsSupported() / 8;
+}
+
+} // end anonymous namespace
 
 bool AtomicExpand::runOnFunction(Function &F) {
   if (!TM || !TM->getSubtargetImpl(F)->enableAtomicExpand())
@@ -99,6 +175,33 @@
     auto RMWI = dyn_cast<AtomicRMWInst>(I);
     auto CASI = dyn_cast<AtomicCmpXchgInst>(I);
     assert((LI || SI || RMWI || CASI) && "Unknown atomic instruction");
+
+    // If the Size/Alignment is not supported, replace with a libcall.
+    if (LI) {
+      if (!atomicSizeSupported(TLI, LI)) {
+        expandAtomicLoadToLibcall(LI);
+        MadeChange = true;
+        continue;
+      }
+    } else if (SI) {
+      if (!atomicSizeSupported(TLI, SI)) {
+        expandAtomicStoreToLibcall(SI);
+        MadeChange = true;
+        continue;
+      }
+    } else if (RMWI) {
+      if (!atomicSizeSupported(TLI, RMWI)) {
+        expandAtomicRMWToLibcall(RMWI);
+        MadeChange = true;
+        continue;
+      }
+    } else if (CASI) {
+      if (!atomicSizeSupported(TLI, CASI)) {
+        expandAtomicCASToLibcall(CASI);
+        MadeChange = true;
+        continue;
+      }
+    }
 
     if (TLI->shouldInsertFencesForAtomic(I)) {
       auto FenceOrdering = AtomicOrdering::Monotonic;
@@ -144,7 +247,7 @@
         assert(LI->getType()->isIntegerTy() && "invariant broken");
         MadeChange = true;
       }
-      
+
       MadeChange |= tryExpandAtomicLoad(LI);
     } else if (SI) {
       if (SI->getValueOperand()->getType()->isFloatingPointTy()) {
@@ -832,8 +935,6 @@
   AI->eraseFromParent();
 
   return true;
-<<<<<<< HEAD
-=======
 }
 
 // This converts from LLVM's internal AtomicOrdering enum to the
@@ -1215,5 +1316,4 @@
   }
   I->eraseFromParent();
   return true;
->>>>>>> a6ced02a
 }