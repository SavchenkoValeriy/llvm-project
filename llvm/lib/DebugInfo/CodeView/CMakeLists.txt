add_llvm_library(LLVMDebugInfoCodeView
  CodeViewError.cpp
  CodeViewRecordIO.cpp
  CVSymbolVisitor.cpp
  CVTypeVisitor.cpp
  EnumTables.cpp
  Line.cpp
  ModuleSubstream.cpp
  ModuleSubstreamVisitor.cpp
  RecordSerialization.cpp
  SymbolRecordMapping.cpp
  SymbolDumper.cpp
<<<<<<< HEAD
  TypeDumper.cpp
=======
  TypeDatabase.cpp
  TypeDatabaseVisitor.cpp
  TypeDumpVisitor.cpp
>>>>>>> b0124c1e
  TypeRecord.cpp
  TypeRecordMapping.cpp
  TypeSerializer.cpp
  TypeStreamMerger.cpp

  ADDITIONAL_HEADER_DIRS
  ${LLVM_MAIN_INCLUDE_DIR}/llvm/DebugInfo/CodeView
  )<|MERGE_RESOLUTION|>--- conflicted
+++ resolved
@@ -2,6 +2,7 @@
   CodeViewError.cpp
   CodeViewRecordIO.cpp
   CVSymbolVisitor.cpp
+  CVTypeDumper.cpp
   CVTypeVisitor.cpp
   EnumTables.cpp
   Line.cpp
@@ -10,13 +11,9 @@
   RecordSerialization.cpp
   SymbolRecordMapping.cpp
   SymbolDumper.cpp
-<<<<<<< HEAD
-  TypeDumper.cpp
-=======
   TypeDatabase.cpp
   TypeDatabaseVisitor.cpp
   TypeDumpVisitor.cpp
->>>>>>> b0124c1e
   TypeRecord.cpp
   TypeRecordMapping.cpp
   TypeSerializer.cpp
