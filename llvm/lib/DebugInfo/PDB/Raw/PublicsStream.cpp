//===- PublicsStream.cpp - PDB Public Symbol Stream -----------------------===//
//
//                     The LLVM Compiler Infrastructure
//
// This file is distributed under the University of Illinois Open Source
// License. See LICENSE.TXT for details.
//
//===----------------------------------------------------------------------===//
//
// The data structures defined in this file are based on the reference
// implementation which is available at
// https://github.com/Microsoft/microsoft-pdb/blob/master/PDB/dbi/gsi.h
//
// When you are reading the reference source code, you'd find the
// information below useful.
//
//  - ppdb1->m_fMinimalDbgInfo seems to be always true.
//  - SMALLBUCKETS macro is defined.
//
// The reference doesn't compile, so I learned just by reading code.
// It's not guaranteed to be correct.
//
//===----------------------------------------------------------------------===//

#include "llvm/DebugInfo/PDB/Raw/PublicsStream.h"

#include "llvm/DebugInfo/CodeView/CodeView.h"
#include "llvm/DebugInfo/CodeView/StreamReader.h"
#include "llvm/DebugInfo/CodeView/TypeRecord.h"
#include "llvm/DebugInfo/PDB/Raw/MappedBlockStream.h"
#include "llvm/DebugInfo/PDB/Raw/PDBFile.h"
#include "llvm/DebugInfo/PDB/Raw/RawConstants.h"
#include "llvm/DebugInfo/PDB/Raw/RawError.h"
#include "llvm/DebugInfo/PDB/Raw/SymbolStream.h"

#include "llvm/ADT/BitVector.h"
#include "llvm/Support/Endian.h"
#include "llvm/Support/Format.h"
#include "llvm/Support/MathExtras.h"

using namespace llvm;
using namespace llvm::support;
using namespace llvm::pdb;


static const unsigned IPHR_HASH = 4096;

// This is PSGSIHDR struct defined in
// https://github.com/Microsoft/microsoft-pdb/blob/master/PDB/dbi/gsi.h
struct PublicsStream::HeaderInfo {
  ulittle32_t SymHash;
  ulittle32_t AddrMap;
  ulittle32_t NumThunks;
  ulittle32_t SizeOfThunk;
  ulittle16_t ISectThunkTable;
  char Padding[2];
  ulittle32_t OffThunkTable;
  ulittle32_t NumSections;
};

// This is GSIHashHdr.
struct PublicsStream::GSIHashHeader {
  enum : unsigned {
    HdrSignature = ~0U,
    HdrVersion = 0xeffe0000 + 19990810,
  };
  ulittle32_t VerSignature;
  ulittle32_t VerHdr;
  ulittle32_t HrSize;
  ulittle32_t NumBuckets;
};

PublicsStream::PublicsStream(PDBFile &File, uint32_t StreamNum)
    : Pdb(File), StreamNum(StreamNum), Stream(StreamNum, File) {}

PublicsStream::~PublicsStream() {}

uint32_t PublicsStream::getSymHash() const { return Header->SymHash; }
uint32_t PublicsStream::getAddrMap() const { return Header->AddrMap; }

// Publics stream contains fixed-size headers and a serialized hash table.
// This implementation is not complete yet. It reads till the end of the
// stream so that we verify the stream is at least not corrupted. However,
// we skip over the hash table which we believe contains information about
// public symbols.
Error PublicsStream::reload() {
  codeview::StreamReader Reader(Stream);

  // Check stream size.
  if (Reader.bytesRemaining() < sizeof(HeaderInfo) + sizeof(GSIHashHeader))
    return make_error<RawError>(raw_error_code::corrupt_file,
                                "Publics Stream does not contain a header.");

  // Read PSGSIHDR and GSIHashHdr structs.
  if (Reader.readObject(Header))
    return make_error<RawError>(raw_error_code::corrupt_file,
                                "Publics Stream does not contain a header.");

  if (Reader.readObject(HashHdr))
    return make_error<RawError>(raw_error_code::corrupt_file,
                                "Publics Stream does not contain a header.");

  // An array of HashRecord follows. Read them.
  if (HashHdr->HrSize % sizeof(PSHashRecord))
    return make_error<RawError>(raw_error_code::corrupt_file,
                                "Invalid HR array size.");
  uint32_t NumHashRecords = HashHdr->HrSize / sizeof(PSHashRecord);
  if (auto EC = Reader.readArray(HashRecords, NumHashRecords))
    return make_error<RawError>(raw_error_code::corrupt_file,
                                "Could not read an HR array");

  // A bitmap of a fixed length follows.
  size_t BitmapSizeInBits = alignTo(IPHR_HASH + 1, 32);
  uint32_t NumBitmapEntries = BitmapSizeInBits / 8;
<<<<<<< HEAD
  if (auto EC = Reader.readBytes(NumBitmapEntries, Bitmap))
    return make_error<RawError>(raw_error_code::corrupt_file,
                                "Could not read a bitmap.");
=======
  if (auto EC = Reader.readBytes(Bitmap, NumBitmapEntries))
    return joinErrors(std::move(EC),
                      make_error<RawError>(raw_error_code::corrupt_file,
                                           "Could not read a bitmap."));
>>>>>>> 6abd38bf
  for (uint8_t B : Bitmap)
    NumBuckets += countPopulation(B);

  // We don't yet understand the following data structures completely,
  // but we at least know the types and sizes. Here we are trying
  // to read the stream till end so that we at least can detect
  // corrupted streams.

  // Hash buckets follow.
  if (auto EC = Reader.readArray(HashBuckets, NumBuckets))
    return make_error<RawError>(raw_error_code::corrupt_file,
                                "Hash buckets corrupted.");

  // Something called "address map" follows.
  uint32_t NumAddressMapEntries = Header->AddrMap / sizeof(uint32_t);
  if (auto EC = Reader.readArray(AddressMap, NumAddressMapEntries))
    return make_error<RawError>(raw_error_code::corrupt_file,
                                "Could not read an address map.");

  // Something called "thunk map" follows.
  if (auto EC = Reader.readArray(ThunkMap, Header->NumThunks))
    return make_error<RawError>(raw_error_code::corrupt_file,
                                "Could not read a thunk map.");

  // Something called "section map" follows.
  if (auto EC = Reader.readArray(SectionOffsets, Header->NumSections))
    return make_error<RawError>(raw_error_code::corrupt_file,
                                "Could not read a section map.");

  if (Reader.bytesRemaining() > 0)
    return make_error<RawError>(raw_error_code::corrupt_file,
                                "Corrupted publics stream.");
  return Error::success();
}

iterator_range<codeview::CVSymbolArray::Iterator>
PublicsStream::getSymbols(bool *HadError) const {
  auto SymbolS = Pdb.getPDBSymbolStream();
  if (SymbolS.takeError()) {
    codeview::CVSymbolArray::Iterator Iter;
    return llvm::make_range(Iter, Iter);
  }
  SymbolStream &SS = SymbolS.get();

  return SS.getSymbols(HadError);
}<|MERGE_RESOLUTION|>--- conflicted
+++ resolved
@@ -106,22 +106,17 @@
                                 "Invalid HR array size.");
   uint32_t NumHashRecords = HashHdr->HrSize / sizeof(PSHashRecord);
   if (auto EC = Reader.readArray(HashRecords, NumHashRecords))
-    return make_error<RawError>(raw_error_code::corrupt_file,
-                                "Could not read an HR array");
+    return joinErrors(std::move(EC),
+                      make_error<RawError>(raw_error_code::corrupt_file,
+                                           "Could not read an HR array"));
 
   // A bitmap of a fixed length follows.
   size_t BitmapSizeInBits = alignTo(IPHR_HASH + 1, 32);
   uint32_t NumBitmapEntries = BitmapSizeInBits / 8;
-<<<<<<< HEAD
-  if (auto EC = Reader.readBytes(NumBitmapEntries, Bitmap))
-    return make_error<RawError>(raw_error_code::corrupt_file,
-                                "Could not read a bitmap.");
-=======
   if (auto EC = Reader.readBytes(Bitmap, NumBitmapEntries))
     return joinErrors(std::move(EC),
                       make_error<RawError>(raw_error_code::corrupt_file,
                                            "Could not read a bitmap."));
->>>>>>> 6abd38bf
   for (uint8_t B : Bitmap)
     NumBuckets += countPopulation(B);
 
@@ -132,24 +127,28 @@
 
   // Hash buckets follow.
   if (auto EC = Reader.readArray(HashBuckets, NumBuckets))
-    return make_error<RawError>(raw_error_code::corrupt_file,
-                                "Hash buckets corrupted.");
+    return joinErrors(std::move(EC),
+                      make_error<RawError>(raw_error_code::corrupt_file,
+                                           "Hash buckets corrupted."));
 
   // Something called "address map" follows.
   uint32_t NumAddressMapEntries = Header->AddrMap / sizeof(uint32_t);
   if (auto EC = Reader.readArray(AddressMap, NumAddressMapEntries))
-    return make_error<RawError>(raw_error_code::corrupt_file,
-                                "Could not read an address map.");
+    return joinErrors(std::move(EC),
+                      make_error<RawError>(raw_error_code::corrupt_file,
+                                           "Could not read an address map."));
 
   // Something called "thunk map" follows.
   if (auto EC = Reader.readArray(ThunkMap, Header->NumThunks))
-    return make_error<RawError>(raw_error_code::corrupt_file,
-                                "Could not read a thunk map.");
+    return joinErrors(std::move(EC),
+                      make_error<RawError>(raw_error_code::corrupt_file,
+                                           "Could not read a thunk map."));
 
   // Something called "section map" follows.
   if (auto EC = Reader.readArray(SectionOffsets, Header->NumSections))
-    return make_error<RawError>(raw_error_code::corrupt_file,
-                                "Could not read a section map.");
+    return joinErrors(std::move(EC),
+                      make_error<RawError>(raw_error_code::corrupt_file,
+                                           "Could not read a section map."));
 
   if (Reader.bytesRemaining() > 0)
     return make_error<RawError>(raw_error_code::corrupt_file,
