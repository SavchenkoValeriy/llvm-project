--- conflicted
+++ resolved
@@ -32,8 +32,14 @@
     return llvm::make_error<RawError>(raw_error_code::corrupt_file,
                                       "Module has both C11 and C13 line info");
 
-  if (auto EC = SymbolsSubstream.load(Reader, SymbolSize))
+  codeview::StreamRef S;
+
+  uint32_t SymbolSubstreamSig = 0;
+  if (auto EC = Reader.readInteger(SymbolSubstreamSig))
     return EC;
+  if (auto EC = Reader.readArray(SymbolsSubstream, SymbolSize - 4))
+    return EC;
+
   if (auto EC = Reader.readStreamRef(LinesSubstream, C11Size))
     return EC;
   if (auto EC = Reader.readStreamRef(C13LinesSubstream, C13Size))
@@ -51,12 +57,7 @@
   return Error::success();
 }
 
-<<<<<<< HEAD
-iterator_range<codeview::SymbolIterator> ModStream::symbols() const {
-  return codeview::makeSymbolRange(SymbolsSubstream.data().slice(4), nullptr);
-=======
 iterator_range<codeview::CVSymbolArray::Iterator>
 ModStream::symbols(bool *HadError) const {
   return llvm::make_range(SymbolsSubstream.begin(), SymbolsSubstream.end());
->>>>>>> 6abd38bf
 }