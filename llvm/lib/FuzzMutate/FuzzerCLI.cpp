//===-- FuzzerCLI.cpp -----------------------------------------------------===//
//
//                     The LLVM Compiler Infrastructure
//
// This file is distributed under the University of Illinois Open Source
// License. See LICENSE.TXT for details.
//
//===----------------------------------------------------------------------===//

#include "llvm/FuzzMutate/FuzzerCLI.h"
#include "llvm/ADT/StringRef.h"
#include "llvm/Support/CommandLine.h"
#include "llvm/Support/Compiler.h"
#include "llvm/Support/Error.h"
#include "llvm/Support/MemoryBuffer.h"
#include "llvm/Support/raw_ostream.h"

using namespace llvm;

void llvm::parseFuzzerCLOpts(int ArgC, char *ArgV[]) {
  std::vector<const char *> CLArgs;
  CLArgs.push_back(ArgV[0]);

  int I = 1;
  while (I < ArgC)
    if (StringRef(ArgV[I++]).equals("-ignore_remaining_args=1"))
      break;
  while (I < ArgC)
    CLArgs.push_back(ArgV[I++]);

  cl::ParseCommandLineOptions(CLArgs.size(), CLArgs.data());
}

<<<<<<< HEAD
=======
void llvm::handleExecNameEncodedBEOpts(StringRef ExecName) {
  std::vector<std::string> Args{ExecName};

  auto NameAndArgs = ExecName.split('=');
  if (NameAndArgs.second.empty())
    return;

  SmallVector<StringRef, 4> Opts;
  NameAndArgs.second.split(Opts, '-');
  for (StringRef Opt : Opts) {
    if (Opt.equals("gisel")) {
      Args.push_back("-global-isel");
      // For now we default GlobalISel to -O0
      Args.push_back("-O0");
    } else if (Opt.startswith("O")) {
      Args.push_back("-" + Opt.str());
    } else if (Triple::getArchTypeForLLVMName(Opt)) {
      Args.push_back("-mtriple=" + Opt.str());
    } else {
      errs() << ExecName << ": Unknown option: " << Opt << ".\n";
      exit(1);
    }
  }
  errs() << NameAndArgs.first << ": Injected args:";
  for (int I = 1, E = Args.size(); I < E; ++I)
    errs() << " " << Args[I];
  errs() << "\n";

  std::vector<const char *> CLArgs;
  CLArgs.reserve(Args.size());
  for (std::string &S : Args)
    CLArgs.push_back(S.c_str());

  cl::ParseCommandLineOptions(CLArgs.size(), CLArgs.data());
}

>>>>>>> 12ab07e0
int llvm::runFuzzerOnInputs(int ArgC, char *ArgV[], FuzzerTestFun TestOne,
                            FuzzerInitFun Init) {
  errs() << "*** This tool was not linked to libFuzzer.\n"
         << "*** No fuzzing will be performed.\n";
  if (int RC = Init(&ArgC, &ArgV)) {
    errs() << "Initialization failed\n";
    return RC;
  }

  for (int I = 1; I < ArgC; ++I) {
    StringRef Arg(ArgV[I]);
    if (Arg.startswith("-")) {
      if (Arg.equals("-ignore_remaining_args=1"))
        break;
      continue;
    }

    auto BufOrErr = MemoryBuffer::getFile(Arg, /*FileSize-*/ -1,
                                          /*RequiresNullTerminator=*/false);
    if (std::error_code EC = BufOrErr.getError()) {
      errs() << "Error reading file: " << Arg << ": " << EC.message() << "\n";
      return 1;
    }
    std::unique_ptr<MemoryBuffer> Buf = std::move(BufOrErr.get());
    errs() << "Running: " << Arg << " (" << Buf->getBufferSize() << " bytes)\n";
    TestOne(reinterpret_cast<const uint8_t *>(Buf->getBufferStart()),
            Buf->getBufferSize());
  }
  return 0;
}<|MERGE_RESOLUTION|>--- conflicted
+++ resolved
@@ -8,7 +8,7 @@
 //===----------------------------------------------------------------------===//
 
 #include "llvm/FuzzMutate/FuzzerCLI.h"
-#include "llvm/ADT/StringRef.h"
+#include "llvm/ADT/Triple.h"
 #include "llvm/Support/CommandLine.h"
 #include "llvm/Support/Compiler.h"
 #include "llvm/Support/Error.h"
@@ -31,8 +31,6 @@
   cl::ParseCommandLineOptions(CLArgs.size(), CLArgs.data());
 }
 
-<<<<<<< HEAD
-=======
 void llvm::handleExecNameEncodedBEOpts(StringRef ExecName) {
   std::vector<std::string> Args{ExecName};
 
@@ -69,7 +67,6 @@
   cl::ParseCommandLineOptions(CLArgs.size(), CLArgs.data());
 }
 
->>>>>>> 12ab07e0
 int llvm::runFuzzerOnInputs(int ArgC, char *ArgV[], FuzzerTestFun TestOne,
                             FuzzerInitFun Init) {
   errs() << "*** This tool was not linked to libFuzzer.\n"
