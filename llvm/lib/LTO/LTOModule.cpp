--- conflicted
+++ resolved
@@ -222,13 +222,8 @@
       CPU = "core2";
     else if (Triple.getArch() == llvm::Triple::x86)
       CPU = "yonah";
-<<<<<<< HEAD
-    else if (Triple.getArchName() == "arm64e")
-      CPU = "vortex";
-=======
     else if (Triple.isArm64e())
       CPU = "apple-a12";
->>>>>>> f77c948d
     else if (Triple.getArch() == llvm::Triple::aarch64 ||
              Triple.getArch() == llvm::Triple::aarch64_32)
       CPU = "cyclone";
