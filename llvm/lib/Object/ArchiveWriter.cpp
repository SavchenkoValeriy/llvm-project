--- conflicted
+++ resolved
@@ -250,6 +250,7 @@
 
 static void printMemberHeader(raw_ostream &Out, uint64_t Pos,
                               raw_ostream &StringTable,
+                              StringMap<uint64_t> &MemberNames,
                               object::Archive::Kind Kind, bool Thin,
                               StringRef ArcName, const NewArchiveMember &M,
                               sys::TimePoint<std::chrono::seconds> ModTime,
@@ -262,10 +263,6 @@
     return printGNUSmallMemberHeader(Out, M.MemberName, ModTime, M.UID, M.GID,
                                      M.Perms, Size);
   Out << '/';
-<<<<<<< HEAD
-  uint64_t NamePos = StringTable.tell();
-  addToStringTable(StringTable, ArcName, M, Thin);
-=======
   uint64_t NamePos;
   if (Thin) {
     NamePos = StringTable.tell();
@@ -278,7 +275,6 @@
     }
     NamePos = Insertion.first->second;
   }
->>>>>>> 217b3b20
   printWithSpacePadding(Out, NamePos, 15);
   printRestOfMemberHeader(Out, ModTime, M.UID, M.GID, M.Perms, Size);
 }
@@ -447,6 +443,11 @@
 
   std::vector<MemberData> Ret;
   bool HasObject = false;
+
+  // Deduplicate long member names in the string table and reuse earlier name
+  // offsets. This especially saves space for COFF Import libraries where all
+  // members have the same name.
+  StringMap<uint64_t> MemberNames;
 
   // UniqueTimestamps is a special case to improve debugging on Darwin:
   //
@@ -520,8 +521,8 @@
       ModTime = sys::toTimePoint(FilenameCount[M.MemberName]++);
     else
       ModTime = M.ModTime;
-    printMemberHeader(Out, Pos, StringTable, Kind, Thin, ArcName, M, ModTime,
-                      Buf.getBufferSize() + MemberPadding);
+    printMemberHeader(Out, Pos, StringTable, MemberNames, Kind, Thin, ArcName,
+                      M, ModTime, Buf.getBufferSize() + MemberPadding);
     Out.flush();
 
     Expected<std::vector<unsigned>> Symbols =
