--- conflicted
+++ resolved
@@ -2699,11 +2699,7 @@
       return Triple("arm64-apple-darwin");
     case MachO::CPU_SUBTYPE_ARM64E:
       if (McpuDefault)
-<<<<<<< HEAD
-        *McpuDefault = "vortex";
-=======
         *McpuDefault = "apple-a12";
->>>>>>> f77c948d
       if (ArchFlag)
         *ArchFlag = "arm64e";
       return Triple("arm64e-apple-darwin");
@@ -2754,12 +2750,6 @@
 }
 
 ArrayRef<StringRef> MachOObjectFile::getValidArchs() {
-<<<<<<< HEAD
-  static const std::array<StringRef, 18> validArchs = {{
-      "i386",   "x86_64", "x86_64h",  "armv4t",  "arm",    "armv5e",
-      "armv6",  "armv6m", "armv7",    "armv7em", "armv7k", "armv7m",
-      "armv7s", "arm64",  "arm64e",   "arm64_32","ppc",    "ppc64",
-=======
   static const std::array<StringRef, 18> ValidArchs = {{
       "i386",
       "x86_64",
@@ -2779,7 +2769,6 @@
       "arm64_32",
       "ppc",
       "ppc64",
->>>>>>> f77c948d
   }};
 
   return ValidArchs;
