--- conflicted
+++ resolved
@@ -326,15 +326,10 @@
   MemDepResult InvariantGroupDependency = MemDepResult::getUnknown();
   if (QueryInst != nullptr) {
     if (auto *LI = dyn_cast<LoadInst>(QueryInst)) {
-<<<<<<< HEAD
-      MemDepResult invariantGroupDependency =
-          getInvariantGroupPointerDependency(LI, BB);
-=======
       InvariantGroupDependency = getInvariantGroupPointerDependency(LI, BB);
->>>>>>> b0124c1e
-
-      if (invariantGroupDependency.isDef())
-        return invariantGroupDependency;
+
+      if (InvariantGroupDependency.isDef())
+        return InvariantGroupDependency;
     }
   }
   MemDepResult SimpleDep = getSimplePointerDependencyFrom(
