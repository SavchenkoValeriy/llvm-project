--- conflicted
+++ resolved
@@ -740,12 +740,7 @@
     return C;
 
   Constant *Ptr = Ops[0];
-<<<<<<< HEAD
-  assert(Ptr->getType()->isPointerTy());
-  if (!Ptr->getType()->getPointerElementType()->isSized())
-=======
   if (!Ptr->getType()->isPointerTy())
->>>>>>> 674d238b
     return nullptr;
 
   Type *IntPtrTy = DL.getIntPtrType(Ptr->getType());
