--- conflicted
+++ resolved
@@ -500,8 +500,6 @@
   return TTIImpl->getStoreVectorFactor(VF, StoreSize, ChainSizeInBytes, VecTy);
 }
 
-<<<<<<< HEAD
-=======
 bool TargetTransformInfo::useReductionIntrinsic(unsigned Opcode,
                                                 Type *Ty, ReductionFlags Flags) const {
   return TTIImpl->useReductionIntrinsic(Opcode, Ty, Flags);
@@ -511,7 +509,6 @@
   return TTIImpl->shouldExpandReduction(II);
 }
 
->>>>>>> 836b0f48
 TargetTransformInfo::Concept::~Concept() {}
 
 TargetIRAnalysis::TargetIRAnalysis() : TTICallback(&getDefaultTTI) {}
