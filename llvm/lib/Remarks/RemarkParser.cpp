//===- RemarkParser.cpp --------------------------------------------------===//
//
// Part of the LLVM Project, under the Apache License v2.0 with LLVM Exceptions.
// See https://llvm.org/LICENSE.txt for license information.
// SPDX-License-Identifier: Apache-2.0 WITH LLVM-exception
//
//===----------------------------------------------------------------------===//
//
// This file provides utility methods used by clients that want to use the
// parser for remark diagnostics in LLVM.
//
//===----------------------------------------------------------------------===//

#include "llvm/Remarks/RemarkParser.h"
#include "YAMLRemarkParser.h"
#include "llvm-c/Remarks.h"
#include "llvm/ADT/STLExtras.h"
#include "llvm/Support/CBindingWrapping.h"

using namespace llvm;
using namespace llvm::remarks;

char EndOfFileError::ID = 0;

ParsedStringTable::ParsedStringTable(StringRef InBuffer) : Buffer(InBuffer) {
  while (!InBuffer.empty()) {
    // Strings are separated by '\0' bytes.
    std::pair<StringRef, StringRef> Split = InBuffer.split('\0');
    // We only store the offset from the beginning of the buffer.
    Offsets.push_back(Split.first.data() - Buffer.data());
    InBuffer = Split.second;
  }
}

Expected<StringRef> ParsedStringTable::operator[](size_t Index) const {
  if (Index >= Offsets.size())
    return createStringError(
        std::make_error_code(std::errc::invalid_argument),
        "String with index %u is out of bounds (size = %u).", Index,
        Offsets.size());

  size_t Offset = Offsets[Index];
  // If it's the last offset, we can't use the next offset to know the size of
  // the string.
  size_t NextOffset =
      (Index == Offsets.size() - 1) ? Buffer.size() : Offsets[Index + 1];
  return StringRef(Buffer.data() + Offset, NextOffset - Offset - 1);
}

Expected<std::unique_ptr<Parser>>
<<<<<<< HEAD
=======
llvm::remarks::createRemarkParser(Format ParserFormat, StringRef Buf) {
  switch (ParserFormat) {
  case Format::YAML:
    return llvm::make_unique<YAMLRemarkParser>(Buf);
  case Format::YAMLStrTab:
    return createStringError(
        std::make_error_code(std::errc::invalid_argument),
        "The YAML with string table format requires a parsed string table.");
  case Format::Unknown:
    return createStringError(std::make_error_code(std::errc::invalid_argument),
                             "Unknown remark parser format.");
  }
  llvm_unreachable("unhandled ParseFormat");
}

Expected<std::unique_ptr<Parser>>
>>>>>>> aeb21b96
llvm::remarks::createRemarkParser(Format ParserFormat, StringRef Buf,
                                  Optional<const ParsedStringTable *> StrTab) {
  switch (ParserFormat) {
  case Format::YAML:
    return llvm::make_unique<YAMLRemarkParser>(Buf, StrTab);
  case Format::Unknown:
    return createStringError(std::make_error_code(std::errc::invalid_argument),
                             "Unknown remark parser format.");
  }
<<<<<<< HEAD
  llvm_unreachable("unknown format");
=======
  llvm_unreachable("unhandled ParseFormat");
>>>>>>> aeb21b96
}

// Wrapper that holds the state needed to interact with the C API.
struct CParser {
  std::unique_ptr<Parser> TheParser;
  Optional<std::string> Err;

  CParser(Format ParserFormat, StringRef Buf,
          Optional<const ParsedStringTable *> StrTab = None)
      : TheParser(cantFail(createRemarkParser(ParserFormat, Buf, StrTab))) {}

  void handleError(Error E) { Err.emplace(toString(std::move(E))); }
  bool hasError() const { return Err.hasValue(); }
  const char *getMessage() const { return Err ? Err->c_str() : nullptr; };
};

// Create wrappers for C Binding types (see CBindingWrapping.h).
DEFINE_SIMPLE_CONVERSION_FUNCTIONS(CParser, LLVMRemarkParserRef)

extern "C" LLVMRemarkParserRef LLVMRemarkParserCreateYAML(const void *Buf,
                                                          uint64_t Size) {
  return wrap(new CParser(Format::YAML,
                          StringRef(static_cast<const char *>(Buf), Size)));
}

extern "C" LLVMRemarkEntryRef
LLVMRemarkParserGetNext(LLVMRemarkParserRef Parser) {
  CParser &TheCParser = *unwrap(Parser);
  remarks::Parser &TheParser = *TheCParser.TheParser;

  Expected<std::unique_ptr<Remark>> MaybeRemark = TheParser.next();
  if (Error E = MaybeRemark.takeError()) {
    if (E.isA<EndOfFileError>()) {
      consumeError(std::move(E));
      return nullptr;
    }

    // Handle the error. Allow it to be checked through HasError and
    // GetErrorMessage.
    TheCParser.handleError(std::move(E));
    return nullptr;
  }

  // Valid remark.
  return wrap(MaybeRemark->release());
}

extern "C" LLVMBool LLVMRemarkParserHasError(LLVMRemarkParserRef Parser) {
  return unwrap(Parser)->hasError();
}

extern "C" const char *
LLVMRemarkParserGetErrorMessage(LLVMRemarkParserRef Parser) {
  return unwrap(Parser)->getMessage();
}

extern "C" void LLVMRemarkParserDispose(LLVMRemarkParserRef Parser) {
  delete unwrap(Parser);
}<|MERGE_RESOLUTION|>--- conflicted
+++ resolved
@@ -48,8 +48,6 @@
 }
 
 Expected<std::unique_ptr<Parser>>
-<<<<<<< HEAD
-=======
 llvm::remarks::createRemarkParser(Format ParserFormat, StringRef Buf) {
   switch (ParserFormat) {
   case Format::YAML:
@@ -66,21 +64,20 @@
 }
 
 Expected<std::unique_ptr<Parser>>
->>>>>>> aeb21b96
 llvm::remarks::createRemarkParser(Format ParserFormat, StringRef Buf,
-                                  Optional<const ParsedStringTable *> StrTab) {
+                                  ParsedStringTable StrTab) {
   switch (ParserFormat) {
   case Format::YAML:
-    return llvm::make_unique<YAMLRemarkParser>(Buf, StrTab);
+    return createStringError(std::make_error_code(std::errc::invalid_argument),
+                             "The YAML format can't be used with a string "
+                             "table. Use yaml-strtab instead.");
+  case Format::YAMLStrTab:
+    return llvm::make_unique<YAMLStrTabRemarkParser>(Buf, std::move(StrTab));
   case Format::Unknown:
     return createStringError(std::make_error_code(std::errc::invalid_argument),
                              "Unknown remark parser format.");
   }
-<<<<<<< HEAD
-  llvm_unreachable("unknown format");
-=======
   llvm_unreachable("unhandled ParseFormat");
->>>>>>> aeb21b96
 }
 
 // Wrapper that holds the state needed to interact with the C API.
@@ -89,8 +86,10 @@
   Optional<std::string> Err;
 
   CParser(Format ParserFormat, StringRef Buf,
-          Optional<const ParsedStringTable *> StrTab = None)
-      : TheParser(cantFail(createRemarkParser(ParserFormat, Buf, StrTab))) {}
+          Optional<ParsedStringTable> StrTab = None)
+      : TheParser(cantFail(
+            StrTab ? createRemarkParser(ParserFormat, Buf, std::move(*StrTab))
+                   : createRemarkParser(ParserFormat, Buf))) {}
 
   void handleError(Error E) { Err.emplace(toString(std::move(E))); }
   bool hasError() const { return Err.hasValue(); }
