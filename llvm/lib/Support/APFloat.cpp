--- conflicted
+++ resolved
@@ -818,17 +818,10 @@
   sign = false;
 }
 
-<<<<<<< HEAD
-IEEEFloat::IEEEFloat(const fltSemantics &ourSemantics, uninitializedTag tag) {
-  // Allocates storage if necessary but does not initialize it.
-  initialize(&ourSemantics);
-}
-=======
 // Delegate to the previous constructor, because later copy constructor may
 // actually inspects category, which can't be garbage.
 IEEEFloat::IEEEFloat(const fltSemantics &ourSemantics, uninitializedTag tag)
     : IEEEFloat(ourSemantics) {}
->>>>>>> 519b4ccd
 
 IEEEFloat::IEEEFloat(const IEEEFloat &rhs) {
   initialize(rhs.semantics);
@@ -3884,7 +3877,9 @@
 
 DoubleAPFloat::DoubleAPFloat(const DoubleAPFloat &RHS)
     : Semantics(RHS.Semantics),
-      Floats(new APFloat[2]{APFloat(RHS.Floats[0]), APFloat(RHS.Floats[1])}) {
+      Floats(RHS.Floats ? new APFloat[2]{APFloat(RHS.Floats[0]),
+                                         APFloat(RHS.Floats[1])}
+                        : nullptr) {
   assert(Semantics == &PPCDoubleDouble);
 }
 
@@ -3895,7 +3890,7 @@
 }
 
 DoubleAPFloat &DoubleAPFloat::operator=(const DoubleAPFloat &RHS) {
-  if (Semantics == RHS.Semantics) {
+  if (Semantics == RHS.Semantics && RHS.Floats) {
     Floats[0] = RHS.Floats[0];
     Floats[1] = RHS.Floats[1];
   } else if (this != &RHS) {
