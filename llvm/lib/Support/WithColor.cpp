--- conflicted
+++ resolved
@@ -65,17 +65,6 @@
 
 raw_ostream &WithColor::note() { return note(errs()); }
 
-<<<<<<< HEAD
-raw_ostream &WithColor::error(raw_ostream &OS) {
-  return WithColor(OS, HighlightColor::Error).get() << "error: ";
-}
-
-raw_ostream &WithColor::warning(raw_ostream &OS) {
-  return WithColor(OS, HighlightColor::Warning).get() << "warning: ";
-}
-
-raw_ostream &WithColor::note(raw_ostream &OS) {
-=======
 raw_ostream &WithColor::error(raw_ostream &OS, StringRef Prefix) {
   if (!Prefix.empty())
     OS << Prefix << ": ";
@@ -91,7 +80,6 @@
 raw_ostream &WithColor::note(raw_ostream &OS, StringRef Prefix) {
   if (!Prefix.empty())
     OS << Prefix << ": ";
->>>>>>> 3eecf73b
   return WithColor(OS, HighlightColor::Note).get() << "note: ";
 }
 
