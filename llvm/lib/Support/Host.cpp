--- conflicted
+++ resolved
@@ -52,19 +52,6 @@
 
 using namespace llvm;
 
-<<<<<<< HEAD
-#if defined(__linux__)
-static ssize_t LLVM_ATTRIBUTE_UNUSED readCpuInfo(void *Buf, size_t Size) {
-  // Note: We cannot mmap /proc/cpuinfo here and then process the resulting
-  // memory buffer because the 'file' has 0 size (it can be read from only
-  // as a stream).
-
-  int FD;
-  std::error_code EC = sys::fs::openFileForRead("/proc/cpuinfo", FD);
-  if (EC) {
-    DEBUG(dbgs() << "Unable to open /proc/cpuinfo: " << EC.message() << "\n");
-    return -1;
-=======
 static std::unique_ptr<llvm::MemoryBuffer>
     LLVM_ATTRIBUTE_UNUSED getProcCpuinfoContent() {
   llvm::ErrorOr<std::unique_ptr<llvm::MemoryBuffer>> Text =
@@ -235,15 +222,30 @@
   for (unsigned I = 0, E = CPUFeatures.size(); I != E; ++I) {
     if (CPUFeatures[I] == "vx")
       HaveVectorSupport = true;
->>>>>>> c270c500
   }
-  int Ret = read(FD, Buf, Size);
-  int CloseStatus = close(FD);
-  if (CloseStatus)
-    return -1;
-  return Ret;
-}
-#endif
+
+  // Now check the processor machine type.
+  for (unsigned I = 0, E = Lines.size(); I != E; ++I) {
+    if (Lines[I].startswith("processor ")) {
+      size_t Pos = Lines[I].find("machine = ");
+      if (Pos != StringRef::npos) {
+        Pos += sizeof("machine = ") - 1;
+        unsigned int Id;
+        if (!Lines[I].drop_front(Pos).getAsInteger(10, Id)) {
+          if (Id >= 2964 && HaveVectorSupport)
+            return "z13";
+          if (Id >= 2827)
+            return "zEC12";
+          if (Id >= 2817)
+            return "z196";
+        }
+      }
+      break;
+    }
+  }
+
+  return "generic";
+}
 
 #if defined(__i386__) || defined(_M_IX86) || \
     defined(__x86_64__) || defined(_M_X64)
@@ -1193,203 +1195,6 @@
 }
 #elif defined(__linux__) && (defined(__ppc__) || defined(__powerpc__))
 StringRef sys::getHostCPUName() {
-<<<<<<< HEAD
-  // Access to the Processor Version Register (PVR) on PowerPC is privileged,
-  // and so we must use an operating-system interface to determine the current
-  // processor type. On Linux, this is exposed through the /proc/cpuinfo file.
-  const char *generic = "generic";
-
-  // The cpu line is second (after the 'processor: 0' line), so if this
-  // buffer is too small then something has changed (or is wrong).
-  char buffer[1024];
-  ssize_t CPUInfoSize = readCpuInfo(buffer, sizeof(buffer));
-  if (CPUInfoSize == -1)
-    return generic;
-
-  const char *CPUInfoStart = buffer;
-  const char *CPUInfoEnd = buffer + CPUInfoSize;
-
-  const char *CIP = CPUInfoStart;
-
-  const char *CPUStart = 0;
-  size_t CPULen = 0;
-
-  // We need to find the first line which starts with cpu, spaces, and a colon.
-  // After the colon, there may be some additional spaces and then the cpu type.
-  while (CIP < CPUInfoEnd && CPUStart == 0) {
-    if (CIP < CPUInfoEnd && *CIP == '\n')
-      ++CIP;
-
-    if (CIP < CPUInfoEnd && *CIP == 'c') {
-      ++CIP;
-      if (CIP < CPUInfoEnd && *CIP == 'p') {
-        ++CIP;
-        if (CIP < CPUInfoEnd && *CIP == 'u') {
-          ++CIP;
-          while (CIP < CPUInfoEnd && (*CIP == ' ' || *CIP == '\t'))
-            ++CIP;
-
-          if (CIP < CPUInfoEnd && *CIP == ':') {
-            ++CIP;
-            while (CIP < CPUInfoEnd && (*CIP == ' ' || *CIP == '\t'))
-              ++CIP;
-
-            if (CIP < CPUInfoEnd) {
-              CPUStart = CIP;
-              while (CIP < CPUInfoEnd && (*CIP != ' ' && *CIP != '\t' &&
-                                          *CIP != ',' && *CIP != '\n'))
-                ++CIP;
-              CPULen = CIP - CPUStart;
-            }
-          }
-        }
-      }
-    }
-
-    if (CPUStart == 0)
-      while (CIP < CPUInfoEnd && *CIP != '\n')
-        ++CIP;
-  }
-
-  if (CPUStart == 0)
-    return generic;
-
-  return StringSwitch<const char *>(StringRef(CPUStart, CPULen))
-      .Case("604e", "604e")
-      .Case("604", "604")
-      .Case("7400", "7400")
-      .Case("7410", "7400")
-      .Case("7447", "7400")
-      .Case("7455", "7450")
-      .Case("G4", "g4")
-      .Case("POWER4", "970")
-      .Case("PPC970FX", "970")
-      .Case("PPC970MP", "970")
-      .Case("G5", "g5")
-      .Case("POWER5", "g5")
-      .Case("A2", "a2")
-      .Case("POWER6", "pwr6")
-      .Case("POWER7", "pwr7")
-      .Case("POWER8", "pwr8")
-      .Case("POWER8E", "pwr8")
-      .Case("POWER8NVL", "pwr8")
-      .Case("POWER9", "pwr9")
-      .Default(generic);
-}
-#elif defined(__linux__) && defined(__arm__)
-StringRef sys::getHostCPUName() {
-  // The cpuid register on arm is not accessible from user space. On Linux,
-  // it is exposed through the /proc/cpuinfo file.
-
-  // Read 1024 bytes from /proc/cpuinfo, which should contain the CPU part line
-  // in all cases.
-  char buffer[1024];
-  ssize_t CPUInfoSize = readCpuInfo(buffer, sizeof(buffer));
-  if (CPUInfoSize == -1)
-    return "generic";
-
-  StringRef Str(buffer, CPUInfoSize);
-
-  SmallVector<StringRef, 32> Lines;
-  Str.split(Lines, "\n");
-
-  // Look for the CPU implementer line.
-  StringRef Implementer;
-  for (unsigned I = 0, E = Lines.size(); I != E; ++I)
-    if (Lines[I].startswith("CPU implementer"))
-      Implementer = Lines[I].substr(15).ltrim("\t :");
-
-  if (Implementer == "0x41") // ARM Ltd.
-    // Look for the CPU part line.
-    for (unsigned I = 0, E = Lines.size(); I != E; ++I)
-      if (Lines[I].startswith("CPU part"))
-        // The CPU part is a 3 digit hexadecimal number with a 0x prefix. The
-        // values correspond to the "Part number" in the CP15/c0 register. The
-        // contents are specified in the various processor manuals.
-        return StringSwitch<const char *>(Lines[I].substr(8).ltrim("\t :"))
-            .Case("0x926", "arm926ej-s")
-            .Case("0xb02", "mpcore")
-            .Case("0xb36", "arm1136j-s")
-            .Case("0xb56", "arm1156t2-s")
-            .Case("0xb76", "arm1176jz-s")
-            .Case("0xc08", "cortex-a8")
-            .Case("0xc09", "cortex-a9")
-            .Case("0xc0f", "cortex-a15")
-            .Case("0xc20", "cortex-m0")
-            .Case("0xc23", "cortex-m3")
-            .Case("0xc24", "cortex-m4")
-            .Default("generic");
-
-  if (Implementer == "0x51") // Qualcomm Technologies, Inc.
-    // Look for the CPU part line.
-    for (unsigned I = 0, E = Lines.size(); I != E; ++I)
-      if (Lines[I].startswith("CPU part"))
-        // The CPU part is a 3 digit hexadecimal number with a 0x prefix. The
-        // values correspond to the "Part number" in the CP15/c0 register. The
-        // contents are specified in the various processor manuals.
-        return StringSwitch<const char *>(Lines[I].substr(8).ltrim("\t :"))
-            .Case("0x06f", "krait") // APQ8064
-            .Default("generic");
-
-  return "generic";
-}
-#elif defined(__linux__) && defined(__s390x__)
-StringRef sys::getHostCPUName() {
-  // STIDP is a privileged operation, so use /proc/cpuinfo instead.
-
-  // The "processor 0:" line comes after a fair amount of other information,
-  // including a cache breakdown, but this should be plenty.
-  char buffer[2048];
-  ssize_t CPUInfoSize = readCpuInfo(buffer, sizeof(buffer));
-  if (CPUInfoSize == -1)
-    return "generic";
-
-  StringRef Str(buffer, CPUInfoSize);
-  SmallVector<StringRef, 32> Lines;
-  Str.split(Lines, "\n");
-
-  // Look for the CPU features.
-  SmallVector<StringRef, 32> CPUFeatures;
-  for (unsigned I = 0, E = Lines.size(); I != E; ++I)
-    if (Lines[I].startswith("features")) {
-      size_t Pos = Lines[I].find(":");
-      if (Pos != StringRef::npos) {
-        Lines[I].drop_front(Pos + 1).split(CPUFeatures, ' ');
-        break;
-      }
-    }
-
-  // We need to check for the presence of vector support independently of
-  // the machine type, since we may only use the vector register set when
-  // supported by the kernel (and hypervisor).
-  bool HaveVectorSupport = false;
-  for (unsigned I = 0, E = CPUFeatures.size(); I != E; ++I) {
-    if (CPUFeatures[I] == "vx")
-      HaveVectorSupport = true;
-  }
-
-  // Now check the processor machine type.
-  for (unsigned I = 0, E = Lines.size(); I != E; ++I) {
-    if (Lines[I].startswith("processor ")) {
-      size_t Pos = Lines[I].find("machine = ");
-      if (Pos != StringRef::npos) {
-        Pos += sizeof("machine = ") - 1;
-        unsigned int Id;
-        if (!Lines[I].drop_front(Pos).getAsInteger(10, Id)) {
-          if (Id >= 2964 && HaveVectorSupport)
-            return "z13";
-          if (Id >= 2827)
-            return "zEC12";
-          if (Id >= 2817)
-            return "z196";
-        }
-      }
-      break;
-    }
-  }
-
-  return "generic";
-=======
   std::unique_ptr<llvm::MemoryBuffer> P = getProcCpuinfoContent();
   const StringRef& Content = P ? P->getBuffer() : "";
   return detail::getHostCPUNameForPowerPC(Content);
@@ -1405,7 +1210,6 @@
   std::unique_ptr<llvm::MemoryBuffer> P = getProcCpuinfoContent();
   const StringRef& Content = P ? P->getBuffer() : "";
   return detail::getHostCPUNameForS390x(Content);
->>>>>>> c270c500
 }
 #else
 StringRef sys::getHostCPUName() { return "generic"; }
@@ -1592,17 +1396,12 @@
 }
 #elif defined(__linux__) && (defined(__arm__) || defined(__aarch64__))
 bool sys::getHostCPUFeatures(StringMap<bool> &Features) {
-  // Read 1024 bytes from /proc/cpuinfo, which should contain the Features line
-  // in all cases.
-  char buffer[1024];
-  ssize_t CPUInfoSize = readCpuInfo(buffer, sizeof(buffer));
-  if (CPUInfoSize == -1)
+  std::unique_ptr<llvm::MemoryBuffer> P = getProcCpuinfoContent();
+  if (!P)
     return false;
 
-  StringRef Str(buffer, CPUInfoSize);
-
   SmallVector<StringRef, 32> Lines;
-  Str.split(Lines, "\n");
+  P->getBuffer().split(Lines, "\n");
 
   SmallVector<StringRef, 32> CPUFeatures;
 
