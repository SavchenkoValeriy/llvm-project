--- conflicted
+++ resolved
@@ -87,7 +87,7 @@
   unsigned Chksum = 0;
   for (size_t I = 0; I < sizeof(Hdr); ++I)
     Chksum += reinterpret_cast<uint8_t *>(&Hdr)[I];
-  sprintf(Hdr.Checksum, "%06o", Chksum);
+  snprintf(Hdr.Checksum, sizeof(Hdr.Checksum), "%06o", Chksum);
 }
 
 // Create a tar header and write it to a given output stream.
@@ -98,7 +98,7 @@
 
   // Create a 512-byte header.
   UstarHeader Hdr = {};
-  sprintf(Hdr.Size, "%011lo", PaxAttr.size());
+  snprintf(Hdr.Size, sizeof(Hdr.Size), "%011zo", PaxAttr.size());
   Hdr.TypeFlag = 'x';            // PAX magic
   memcpy(Hdr.Magic, "ustar", 6); // Ustar magic
   computeChecksum(Hdr);
@@ -138,15 +138,9 @@
   std::tie(Prefix, Name) = splitPath(Path);
 
   UstarHeader Hdr = {};
-<<<<<<< HEAD
-  memcpy(Hdr.Name, Path.data(), Path.size());
-  strcpy(Hdr.Mode, "0000664");
-  sprintf(Hdr.Size, "%011lo", Size);
-=======
   memcpy(Hdr.Name, Name.data(), Name.size());
   memcpy(Hdr.Mode, "0000664", 8);
   snprintf(Hdr.Size, sizeof(Hdr.Size), "%011zo", Size);
->>>>>>> d52f4b86
   memcpy(Hdr.Magic, "ustar", 6);
   memcpy(Hdr.Prefix, Prefix.data(), Prefix.size());
   computeChecksum(Hdr);
