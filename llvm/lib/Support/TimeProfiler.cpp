--- conflicted
+++ resolved
@@ -1,29 +1,34 @@
 //===-- TimeProfiler.cpp - Hierarchical Time Profiler ---------------------===//
 //
-//                     The LLVM Compiler Infrastructure
-//
-// This file is distributed under the University of Illinois Open Source
-// License. See LICENSE.TXT for details.
+// Part of the LLVM Project, under the Apache License v2.0 with LLVM Exceptions.
+// See https://llvm.org/LICENSE.txt for license information.
+// SPDX-License-Identifier: Apache-2.0 WITH LLVM-exception
 //
 //===----------------------------------------------------------------------===//
 //
-/// \file Hierarchical time profiler implementation.
+// This file implements hierarchical time profiler.
 //
 //===----------------------------------------------------------------------===//
 
 #include "llvm/Support/TimeProfiler.h"
 #include "llvm/ADT/StringMap.h"
+#include "llvm/Support/CommandLine.h"
 #include "llvm/Support/FileSystem.h"
 #include "llvm/Support/JSON.h"
 #include <cassert>
 #include <chrono>
 #include <string>
-#include <unordered_map>
 #include <vector>
 
 using namespace std::chrono;
 
 namespace llvm {
+
+static cl::opt<unsigned> TimeTraceGranularity(
+    "time-trace-granularity",
+    cl::desc(
+        "Minimum time granularity (in microseconds) traced by time profiler"),
+    cl::init(500));
 
 TimeTraceProfiler *TimeTraceProfilerInstance = nullptr;
 
@@ -37,18 +42,21 @@
   DurationType Duration;
   std::string Name;
   std::string Detail;
+
+  Entry(time_point<steady_clock> &&S, DurationType &&D, std::string &&N,
+        std::string &&Dt)
+      : Start(std::move(S)), Duration(std::move(D)), Name(std::move(N)),
+        Detail(std::move(Dt)){};
 };
 
 struct TimeTraceProfiler {
   TimeTraceProfiler() {
-    Stack.reserve(8);
-    Entries.reserve(128);
     StartTime = steady_clock::now();
   }
 
   void begin(std::string Name, llvm::function_ref<std::string()> Detail) {
-    Entry E = {steady_clock::now(), {}, Name, Detail()};
-    Stack.push_back(std::move(E));
+    Stack.emplace_back(steady_clock::now(), DurationType{}, std::move(Name),
+                       Detail());
   }
 
   void end() {
@@ -56,8 +64,8 @@
     auto &E = Stack.back();
     E.Duration = steady_clock::now() - E.Start;
 
-    // Only include sections longer than 500us.
-    if (duration_cast<microseconds>(E.Duration).count() > 500)
+    // Only include sections longer than TimeTraceGranularity msec.
+    if (duration_cast<microseconds>(E.Duration).count() > TimeTraceGranularity)
       Entries.emplace_back(E);
 
     // Track total time taken by each "name", but only the topmost levels of
@@ -76,26 +84,16 @@
     Stack.pop_back();
   }
 
-  void Write(std::unique_ptr<raw_pwrite_stream> &OS) {
+  void Write(raw_pwrite_stream &OS) {
     assert(Stack.empty() &&
            "All profiler sections should be ended when calling Write");
 
-<<<<<<< HEAD
-    *OS << "{ \"traceEvents\": [\n";
-=======
     json::Array Events;
->>>>>>> 7fe7e15b
 
     // Emit all events for the main flame graph.
     for (const auto &E : Entries) {
       auto StartUs = duration_cast<microseconds>(E.Start - StartTime).count();
       auto DurUs = duration_cast<microseconds>(E.Duration).count();
-<<<<<<< HEAD
-      *OS << "{ \"pid\":1, \"tid\":0, \"ph\":\"X\", \"ts\":" << StartUs
-          << ", \"dur\":" << DurUs << ", \"name\":\"" << escapeString(E.Name)
-          << "\", \"args\":{ \"detail\":\"" << escapeString(E.Detail)
-          << "\"} },\n";
-=======
 
       Events.emplace_back(json::Object{
           {"pid", 1},
@@ -106,7 +104,6 @@
           {"name", E.Name},
           {"args", json::Object{{"detail", E.Detail}}},
       });
->>>>>>> 7fe7e15b
     }
 
     // Emit totals by section name as additional "thread" events, sorted from
@@ -114,23 +111,17 @@
     int Tid = 1;
     std::vector<NameAndCountAndDurationType> SortedTotals;
     SortedTotals.reserve(CountAndTotalPerName.size());
-    for (const auto &E : CountAndTotalPerName) {
+    for (const auto &E : CountAndTotalPerName)
       SortedTotals.emplace_back(E.getKey(), E.getValue());
-    }
-    std::sort(SortedTotals.begin(), SortedTotals.end(),
-              [](const NameAndCountAndDurationType &A,
-                 const NameAndCountAndDurationType &B) {
-                return A.second.second > B.second.second;
-              });
+
+    llvm::sort(SortedTotals.begin(), SortedTotals.end(),
+               [](const NameAndCountAndDurationType &A,
+                  const NameAndCountAndDurationType &B) {
+                 return A.second.second > B.second.second;
+               });
     for (const auto &E : SortedTotals) {
       auto DurUs = duration_cast<microseconds>(E.second.second).count();
       auto Count = CountAndTotalPerName[E.first].first;
-<<<<<<< HEAD
-      *OS << "{ \"pid\":1, \"tid\":" << Tid << ", \"ph\":\"X\", \"ts\":" << 0
-          << ", \"dur\":" << DurUs << ", \"name\":\"Total "
-          << escapeString(E.first) << "\", \"args\":{ \"count\":" << Count
-          << ", \"avg ms\":" << (DurUs / Count / 1000) << "} },\n";
-=======
 
       Events.emplace_back(json::Object{
           {"pid", 1},
@@ -144,16 +135,10 @@
                                  static_cast<int64_t>(DurUs / Count / 1000)}}},
       });
 
->>>>>>> 7fe7e15b
       ++Tid;
     }
 
     // Emit metadata event with process name.
-<<<<<<< HEAD
-    *OS << "{ \"cat\":\"\", \"pid\":1, \"tid\":0, \"ts\":0, \"ph\":\"M\", "
-           "\"name\":\"process_name\", \"args\":{ \"name\":\"clang\" } }\n";
-    *OS << "] }\n";
-=======
     Events.emplace_back(json::Object{
         {"cat", ""},
         {"pid", 1},
@@ -166,11 +151,10 @@
 
     OS << formatv("{0:2}", json::Value(json::Object(
                                {{"traceEvents", std::move(Events)}})));
->>>>>>> 7fe7e15b
   }
 
-  std::vector<Entry> Stack;
-  std::vector<Entry> Entries;
+  SmallVector<Entry, 16> Stack;
+  SmallVector<Entry, 128> Entries;
   StringMap<CountAndDurationType> CountAndTotalPerName;
   time_point<steady_clock> StartTime;
 };
@@ -186,7 +170,7 @@
   TimeTraceProfilerInstance = nullptr;
 }
 
-void timeTraceProfilerWrite(std::unique_ptr<raw_pwrite_stream> &OS) {
+void timeTraceProfilerWrite(raw_pwrite_stream &OS) {
   assert(TimeTraceProfilerInstance != nullptr &&
          "Profiler object can't be null");
   TimeTraceProfilerInstance->Write(OS);
