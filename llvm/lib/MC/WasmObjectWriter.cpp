--- conflicted
+++ resolved
@@ -156,8 +156,18 @@
     Out << "Off=" << Offset << ", Sym=" << Symbol << ", Addend=" << Addend
         << ", Type=" << Type << ", FixupSection=" << FixupSection;
   }
-  void dump() const { print(errs()); }
+
+#if !defined(NDEBUG) || defined(LLVM_ENABLE_DUMP)
+  LLVM_DUMP_METHOD void dump() const { print(dbgs()); }
+#endif
 };
+
+#if !defined(NDEBUG)
+raw_ostream &operator<<(raw_ostream &OS, const WasmRelocationEntry &Rel) {
+  Rel.print(OS);
+  return OS;
+}
+#endif
 
 class WasmObjectWriter : public MCObjectWriter {
   /// Helper struct for containing some precomputed information on symbols.
@@ -228,6 +238,11 @@
                                 const MCAsmLayout &Layout) override;
 
   void writeObject(MCAssembler &Asm, const MCAsmLayout &Layout) override;
+
+  void writeString(const StringRef Str) {
+    encodeULEB128(Str.size(), getStream());
+    writeBytes(Str);
+  }
 
   void writeValueType(wasm::ValType Ty) {
     encodeSLEB128(int32_t(Ty), getStream());
@@ -250,7 +265,8 @@
                         uint32_t NumFuncImports);
   void writeCodeRelocSection();
   void writeDataRelocSection(uint64_t DataSectionHeaderSize);
-  void writeLinkingMetaDataSection(bool HasStackPointer,
+  void writeLinkingMetaDataSection(ArrayRef<StringRef> WeakSymbols,
+                                   bool HasStackPointer,
                                    uint32_t StackPointerGlobal);
 
   void applyRelocations(ArrayRef<WasmRelocationEntry> Relocations,
@@ -282,6 +298,7 @@
   assert((Name != nullptr) == (SectionId == wasm::WASM_SEC_CUSTOM) &&
          "Only custom sections can have names");
 
+  DEBUG(dbgs() << "startSection " << SectionId << ": " << Name << "\n");
   encodeULEB128(SectionId, getStream());
 
   Section.SizeOffset = getStream().tell();
@@ -295,8 +312,8 @@
 
   // Custom sections in wasm also have a string identifier.
   if (SectionId == wasm::WASM_SEC_CUSTOM) {
-    encodeULEB128(strlen(Name), getStream());
-    writeBytes(Name);
+    assert(Name);
+    writeString(StringRef(Name));
   }
 }
 
@@ -307,6 +324,7 @@
   if (uint32_t(Size) != Size)
     report_fatal_error("section size does not fit in a uint32_t");
 
+  DEBUG(dbgs() << "endSection size=" << Size << "\n");
   unsigned Padding = PaddingFor5ByteULEB128(Size);
 
   // Write the final section size to the payload_len field, which follows
@@ -411,6 +429,7 @@
   unsigned Type = getRelocType(Target, Fixup);
 
   WasmRelocationEntry Rec(FixupOffset, SymA, C, Type, &FixupSection);
+  DEBUG(dbgs() << "WasmReloc: " << Rec << "\n");
 
   if (FixupSection.hasInstructions())
     CodeRelocations.push_back(Rec);
@@ -455,7 +474,7 @@
   const MCSymbolWasm *Sym = RelEntry.Symbol;
 
   // For undefined symbols, use a hopefully invalid value.
-  if (!Sym->isDefined(false))
+  if (!Sym->isDefined(/*SetUsed=*/false))
     return UINT32_MAX;
 
   MCSectionWasm &Section =
@@ -473,17 +492,23 @@
   switch (RelEntry.Type) {
   case wasm::R_WEBASSEMBLY_TABLE_INDEX_SLEB:
   case wasm::R_WEBASSEMBLY_TABLE_INDEX_I32:
-    assert(IndirectSymbolIndices.count(RelEntry.Symbol));
+    if (!IndirectSymbolIndices.count(RelEntry.Symbol))
+      report_fatal_error("symbol not found table index space:" +
+                         RelEntry.Symbol->getName());
     return IndirectSymbolIndices[RelEntry.Symbol];
   case wasm::R_WEBASSEMBLY_FUNCTION_INDEX_LEB:
   case wasm::R_WEBASSEMBLY_GLOBAL_INDEX_LEB:
   case wasm::R_WEBASSEMBLY_GLOBAL_ADDR_LEB:
   case wasm::R_WEBASSEMBLY_GLOBAL_ADDR_SLEB:
   case wasm::R_WEBASSEMBLY_GLOBAL_ADDR_I32:
-    assert(SymbolIndices.count(RelEntry.Symbol));
+    if (!SymbolIndices.count(RelEntry.Symbol))
+      report_fatal_error("symbol not found function/global index space:" +
+                         RelEntry.Symbol->getName());
     return SymbolIndices[RelEntry.Symbol];
   case wasm::R_WEBASSEMBLY_TYPE_INDEX_LEB:
-    assert(TypeIndices.count(RelEntry.Symbol));
+    if (!TypeIndices.count(RelEntry.Symbol))
+      report_fatal_error("symbol not found in type index space:" +
+                         RelEntry.Symbol->getName());
     return TypeIndices[RelEntry.Symbol];
   default:
     llvm_unreachable("invalid relocation type");
@@ -500,6 +525,7 @@
                       RelEntry.FixupSection->getSectionOffset() +
                       RelEntry.Offset;
 
+    DEBUG(dbgs() << "applyRelocation: " << RelEntry << "\n");
     switch (RelEntry.Type) {
     case wasm::R_WEBASSEMBLY_TABLE_INDEX_SLEB:
     case wasm::R_WEBASSEMBLY_FUNCTION_INDEX_LEB:
@@ -577,6 +603,7 @@
   endSection(Section);
 }
 
+
 void WasmObjectWriter::writeImportSection(
     const SmallVector<WasmImport, 4> &Imports) {
   if (Imports.empty())
@@ -587,13 +614,8 @@
 
   encodeULEB128(Imports.size(), getStream());
   for (const WasmImport &Import : Imports) {
-    StringRef ModuleName = Import.ModuleName;
-    encodeULEB128(ModuleName.size(), getStream());
-    writeBytes(ModuleName);
-
-    StringRef FieldName = Import.FieldName;
-    encodeULEB128(FieldName.size(), getStream());
-    writeBytes(FieldName);
+    writeString(Import.ModuleName);
+    writeString(Import.FieldName);
 
     encodeULEB128(Import.Kind, getStream());
 
@@ -701,11 +723,8 @@
 
   encodeULEB128(Exports.size(), getStream());
   for (const WasmExport &Export : Exports) {
-    encodeULEB128(Export.FieldName.size(), getStream());
-    writeBytes(Export.FieldName);
-
+    writeString(Export.FieldName);
     encodeSLEB128(Export.Kind, getStream());
-
     encodeULEB128(Export.Index, getStream());
   }
 
@@ -749,15 +768,6 @@
   for (const WasmFunction &Func : Functions) {
     MCSectionWasm &FuncSection =
         static_cast<MCSectionWasm &>(Func.Sym->getSection());
-
-    if (Func.Sym->isVariable())
-      report_fatal_error("weak symbols not supported yet");
-
-    if (Func.Sym->getOffset() != 0)
-      report_fatal_error("function sections must contain one function each");
-
-    if (!Func.Sym->getSize())
-      report_fatal_error("function symbols must have a size set with .size");
 
     int64_t Size = 0;
     if (!Func.Sym->getSize()->evaluateAsAbsolute(Size, Layout))
@@ -819,15 +829,13 @@
   for (const WasmImport &Import : Imports) {
     if (Import.Kind == wasm::WASM_EXTERNAL_FUNCTION) {
       encodeULEB128(Index, getStream());
-      encodeULEB128(Import.FieldName.size(), getStream());
-      writeBytes(Import.FieldName);
+      writeString(Import.FieldName);
       ++Index;
     }
   }
   for (const WasmFunction &Func : Functions) {
     encodeULEB128(Index, getStream());
-    encodeULEB128(Func.Sym->getName().size(), getStream());
-    writeBytes(Func.Sym->getName());
+    writeString(Func.Sym->getName());
     ++Index;
   }
 
@@ -872,22 +880,37 @@
 }
 
 void WasmObjectWriter::writeLinkingMetaDataSection(
-    bool HasStackPointer, uint32_t StackPointerGlobal) {
-  if (!HasStackPointer)
+    ArrayRef<StringRef> WeakSymbols, bool HasStackPointer,
+    uint32_t StackPointerGlobal) {
+  if (!HasStackPointer && WeakSymbols.empty())
     return;
+
   SectionBookkeeping Section;
   startSection(Section, wasm::WASM_SEC_CUSTOM, "linking");
-
-  encodeULEB128(1, getStream()); // count
-
-  encodeULEB128(wasm::WASM_STACK_POINTER, getStream()); // type
-  encodeULEB128(StackPointerGlobal, getStream()); // id
+  SectionBookkeeping SubSection;
+
+  if (HasStackPointer) {
+    startSection(SubSection, wasm::WASM_STACK_POINTER);
+    encodeULEB128(StackPointerGlobal, getStream()); // id
+    endSection(SubSection);
+  }
+
+  if (WeakSymbols.size() != 0) {
+    startSection(SubSection, wasm::WASM_SYMBOL_INFO);
+    encodeULEB128(WeakSymbols.size(), getStream());
+    for (const StringRef Export: WeakSymbols) {
+      writeString(Export);
+      encodeULEB128(wasm::WASM_SYMBOL_FLAG_WEAK, getStream());
+    }
+    endSection(SubSection);
+  }
 
   endSection(Section);
 }
 
 void WasmObjectWriter::writeObject(MCAssembler &Asm,
                                    const MCAsmLayout &Layout) {
+  DEBUG(dbgs() << "WasmObjectWriter::writeObject\n");
   MCContext &Ctx = Asm.getContext();
   wasm::ValType PtrType = is64Bit() ? wasm::ValType::I64 : wasm::ValType::I32;
 
@@ -898,6 +921,7 @@
   SmallVector<WasmGlobal, 4> Globals;
   SmallVector<WasmImport, 4> Imports;
   SmallVector<WasmExport, 4> Exports;
+  SmallVector<StringRef, 4> WeakSymbols;
   SmallPtrSet<const MCSymbolWasm *, 4> IsAddressTaken;
   unsigned NumFuncImports = 0;
   unsigned NumGlobalImports = 0;
@@ -906,7 +930,7 @@
   bool HasStackPointer = false;
 
   // Populate the IsAddressTaken set.
-  for (WasmRelocationEntry RelEntry : CodeRelocations) {
+  for (const WasmRelocationEntry &RelEntry : CodeRelocations) {
     switch (RelEntry.Type) {
     case wasm::R_WEBASSEMBLY_TABLE_INDEX_SLEB:
     case wasm::R_WEBASSEMBLY_GLOBAL_ADDR_SLEB:
@@ -916,7 +940,7 @@
       break;
     }
   }
-  for (WasmRelocationEntry RelEntry : DataRelocations) {
+  for (const WasmRelocationEntry &RelEntry : DataRelocations) {
     switch (RelEntry.Type) {
     case wasm::R_WEBASSEMBLY_TABLE_INDEX_I32:
     case wasm::R_WEBASSEMBLY_GLOBAL_ADDR_I32:
@@ -1045,20 +1069,32 @@
     StackPointerGlobal = NumGlobalImports + *(const int32_t *)Contents.data();
   }
 
-  // Handle defined symbols.
+  // Handle regular defined and undefined symbols.
   for (const MCSymbol &S : Asm.symbols()) {
     // Ignore unnamed temporary symbols, which aren't ever exported, imported,
     // or used in relocations.
     if (S.isTemporary() && S.getName().empty())
       continue;
+
+    // Variable references (weak references) are handled in a second pass
+    if (S.isVariable())
+      continue;
+
     const auto &WS = static_cast<const MCSymbolWasm &>(S);
+    DEBUG(dbgs() << "MCSymbol: '" << S << "'"
+                 << " isDefined=" << S.isDefined() << " isExternal="
+                 << S.isExternal() << " isTemporary=" << S.isTemporary()
+                 << " isFunction=" << WS.isFunction()
+                 << " isWeak=" << WS.isWeak()
+                 << " isVariable=" << WS.isVariable() << "\n");
+
+    if (WS.isWeak())
+      WeakSymbols.push_back(WS.getName());
+
     unsigned Index;
-<<<<<<< HEAD
-=======
 
                  // << " function=" << S.isFunction()
 
->>>>>>> 0dee0f45
     if (WS.isFunction()) {
       // Prepare the function's type, if we haven't seen it yet.
       WasmFunctionType F;
@@ -1072,6 +1108,14 @@
       int32_t Type = Pair.first->second;
 
       if (WS.isDefined(/*SetUsed=*/false)) {
+        if (WS.getOffset() != 0)
+          report_fatal_error(
+              "function sections must contain one function each");
+
+        if (WS.getSize() == 0)
+          report_fatal_error(
+              "function symbols must have a size set with .size");
+
         // A definition. Take the next available index.
         Index = NumFuncImports + Functions.size();
 
@@ -1082,6 +1126,9 @@
         SymbolIndices[&WS] = Index;
         Functions.push_back(Func);
       } else {
+        // Should be no such thing as weak undefined symbol
+        assert(!WS.isVariable());
+
         // An import; the index was assigned above.
         Index = SymbolIndices.find(&WS)->second;
       }
@@ -1095,7 +1142,7 @@
       if (WS.isTemporary() && !WS.getSize())
         continue;
 
-      if (WS.isDefined(false)) {
+      if (WS.isDefined(/*SetUsed=*/false)) {
         if (WS.getOffset() != 0)
           report_fatal_error("data sections must contain one variable each: " +
                              WS.getName());
@@ -1160,19 +1207,44 @@
     }
 
     // If the symbol is visible outside this translation unit, export it.
-    if (WS.isExternal()) {
-      assert(WS.isDefined(false));
+    if (WS.isExternal() && WS.isDefined(/*SetUsed=*/false)) {
       WasmExport Export;
       Export.FieldName = WS.getName();
       Export.Index = Index;
-
       if (WS.isFunction())
         Export.Kind = wasm::WASM_EXTERNAL_FUNCTION;
       else
         Export.Kind = wasm::WASM_EXTERNAL_GLOBAL;
-
       Exports.push_back(Export);
     }
+  }
+
+  // Handle weak aliases
+  for (const MCSymbol &S : Asm.symbols()) {
+    if (!S.isVariable())
+      continue;
+    assert(S.isExternal());
+    assert(S.isDefined(/*SetUsed=*/false));
+
+    const auto &WS = static_cast<const MCSymbolWasm &>(S);
+
+    // Find the target symbol of this weak alias
+    const MCExpr *Expr = WS.getVariableValue();
+    auto *Inner = dyn_cast<MCSymbolRefExpr>(Expr);
+    const MCSymbolWasm *ResolvedSym = cast<MCSymbolWasm>(&Inner->getSymbol());
+    uint32_t Index = SymbolIndices.find(ResolvedSym)->second;
+    DEBUG(dbgs() << "Weak alias: '" << WS << "' -> '" << ResolvedSym << "' = " << Index << "\n");
+    SymbolIndices[&WS] = Index;
+
+    WasmExport Export;
+    Export.FieldName = WS.getName();
+    Export.Index = Index;
+    if (WS.isFunction())
+      Export.Kind = wasm::WASM_EXTERNAL_FUNCTION;
+    else
+      Export.Kind = wasm::WASM_EXTERNAL_GLOBAL;
+    WeakSymbols.push_back(Export.FieldName);
+    Exports.push_back(Export);
   }
 
   // Add types for indirect function calls.
@@ -1208,7 +1280,7 @@
   writeNameSection(Functions, Imports, NumFuncImports);
   writeCodeRelocSection();
   writeDataRelocSection(DataSectionHeaderSize);
-  writeLinkingMetaDataSection(HasStackPointer, StackPointerGlobal);
+  writeLinkingMetaDataSection(WeakSymbols, HasStackPointer, StackPointerGlobal);
 
   // TODO: Translate the .comment section to the output.
   // TODO: Translate debug sections to the output.
