//===- MCCodeView.h - Machine Code CodeView support -------------*- C++ -*-===//
//
//                     The LLVM Compiler Infrastructure
//
// This file is distributed under the University of Illinois Open Source
// License. See LICENSE.TXT for details.
//
//===----------------------------------------------------------------------===//
//
// Holds state from .cv_file and .cv_loc directives for later emission.
//
//===----------------------------------------------------------------------===//

#include "llvm/MC/MCCodeView.h"
#include "llvm/ADT/STLExtras.h"
#include "llvm/DebugInfo/CodeView/CodeView.h"
#include "llvm/DebugInfo/CodeView/Line.h"
#include "llvm/DebugInfo/CodeView/SymbolRecord.h"
#include "llvm/MC/MCContext.h"
#include "llvm/MC/MCObjectStreamer.h"
#include "llvm/Support/COFF.h"

using namespace llvm;
using namespace llvm::codeview;

CodeViewContext::CodeViewContext() {}

CodeViewContext::~CodeViewContext() {
  // If someone inserted strings into the string table but never actually
  // emitted them somewhere, clean up the fragment.
  if (!InsertedStrTabFragment)
    delete StrTabFragment;
}

/// This is a valid number for use with .cv_loc if we've already seen a .cv_file
/// for it.
bool CodeViewContext::isValidFileNumber(unsigned FileNumber) const {
  unsigned Idx = FileNumber - 1;
  if (Idx < Filenames.size())
    return !Filenames[Idx].empty();
  return false;
}

bool CodeViewContext::addFile(unsigned FileNumber, StringRef Filename) {
  assert(FileNumber > 0);
  Filename = addToStringTable(Filename);
  unsigned Idx = FileNumber - 1;
  if (Idx >= Filenames.size())
    Filenames.resize(Idx + 1);

  if (Filename.empty())
    Filename = "<stdin>";

  if (!Filenames[Idx].empty())
    return false;

  // FIXME: We should store the string table offset of the filename, rather than
  // the filename itself for efficiency.
  Filename = addToStringTable(Filename);

  Filenames[Idx] = Filename;
  return true;
}

MCDataFragment *CodeViewContext::getStringTableFragment() {
  if (!StrTabFragment) {
    StrTabFragment = new MCDataFragment();
    // Start a new string table out with a null byte.
    StrTabFragment->getContents().push_back('\0');
  }
  return StrTabFragment;
}

StringRef CodeViewContext::addToStringTable(StringRef S) {
  SmallVectorImpl<char> &Contents = getStringTableFragment()->getContents();
  auto Insertion =
      StringTable.insert(std::make_pair(S, unsigned(Contents.size())));
  // Return the string from the table, since it is stable.
  S = Insertion.first->first();
  if (Insertion.second) {
    // The string map key is always null terminated.
    Contents.append(S.begin(), S.end() + 1);
  }
  return S;
}

unsigned CodeViewContext::getStringTableOffset(StringRef S) {
  // A string table offset of zero is always the empty string.
  if (S.empty())
    return 0;
  auto I = StringTable.find(S);
  assert(I != StringTable.end());
  return I->second;
}

void CodeViewContext::emitStringTable(MCObjectStreamer &OS) {
  MCContext &Ctx = OS.getContext();
  MCSymbol *StringBegin = Ctx.createTempSymbol("strtab_begin", false),
           *StringEnd = Ctx.createTempSymbol("strtab_end", false);

  OS.EmitIntValue(unsigned(ModuleSubstreamKind::StringTable), 4);
  OS.emitAbsoluteSymbolDiff(StringEnd, StringBegin, 4);
  OS.EmitLabel(StringBegin);

  // Put the string table data fragment here, if we haven't already put it
  // somewhere else. If somebody wants two string tables in their .s file, one
  // will just be empty.
  if (!InsertedStrTabFragment) {
    OS.insert(getStringTableFragment());
    InsertedStrTabFragment = true;
  }

  OS.EmitValueToAlignment(4, 0);

  OS.EmitLabel(StringEnd);
}

void CodeViewContext::emitFileChecksums(MCObjectStreamer &OS) {
  MCContext &Ctx = OS.getContext();
  MCSymbol *FileBegin = Ctx.createTempSymbol("filechecksums_begin", false),
           *FileEnd = Ctx.createTempSymbol("filechecksums_end", false);

  OS.EmitIntValue(unsigned(ModuleSubstreamKind::FileChecksums), 4);
  OS.emitAbsoluteSymbolDiff(FileEnd, FileBegin, 4);
  OS.EmitLabel(FileBegin);

  // Emit an array of FileChecksum entries. We index into this table using the
  // user-provided file number. Each entry is currently 8 bytes, as we don't
  // emit checksums.
  for (StringRef Filename : Filenames) {
    OS.EmitIntValue(getStringTableOffset(Filename), 4);
    // Zero the next two fields and align back to 4 bytes. This indicates that
    // no checksum is present.
    OS.EmitIntValue(0, 4);
  }

  OS.EmitLabel(FileEnd);
}

void CodeViewContext::emitLineTableForFunction(MCObjectStreamer &OS,
                                               unsigned FuncId,
                                               const MCSymbol *FuncBegin,
                                               const MCSymbol *FuncEnd) {
  MCContext &Ctx = OS.getContext();
  MCSymbol *LineBegin = Ctx.createTempSymbol("linetable_begin", false),
           *LineEnd = Ctx.createTempSymbol("linetable_end", false);

  OS.EmitIntValue(unsigned(ModuleSubstreamKind::Lines), 4);
  OS.emitAbsoluteSymbolDiff(LineEnd, LineBegin, 4);
  OS.EmitLabel(LineBegin);
  OS.EmitCOFFSecRel32(FuncBegin);
  OS.EmitCOFFSectionIndex(FuncBegin);

  // Actual line info.
  std::vector<MCCVLineEntry> Locs = getFunctionLineEntries(FuncId);
  bool HaveColumns = any_of(Locs, [](const MCCVLineEntry &LineEntry) {
    return LineEntry.getColumn() != 0;
  });
  OS.EmitIntValue(HaveColumns ? int(LineFlags::HaveColumns) : 0, 2);
  OS.emitAbsoluteSymbolDiff(FuncEnd, FuncBegin, 4);

  for (auto I = Locs.begin(), E = Locs.end(); I != E;) {
    // Emit a file segment for the run of locations that share a file id.
    unsigned CurFileNum = I->getFileNum();
    auto FileSegEnd =
        std::find_if(I, E, [CurFileNum](const MCCVLineEntry &Loc) {
          return Loc.getFileNum() != CurFileNum;
        });
    unsigned EntryCount = FileSegEnd - I;
    OS.AddComment("Segment for file '" + Twine(Filenames[CurFileNum - 1]) +
                  "' begins");
    OS.EmitIntValue(8 * (CurFileNum - 1), 4);
    OS.EmitIntValue(EntryCount, 4);
    uint32_t SegmentSize = 12;
    SegmentSize += 8 * EntryCount;
    if (HaveColumns)
      SegmentSize += 4 * EntryCount;
    OS.EmitIntValue(SegmentSize, 4);

    for (auto J = I; J != FileSegEnd; ++J) {
      OS.emitAbsoluteSymbolDiff(J->getLabel(), FuncBegin, 4);
      unsigned LineData = J->getLine();
      if (J->isStmt())
        LineData |= LineInfo::StatementFlag;
      OS.EmitIntValue(LineData, 4);
    }
    if (HaveColumns) {
      for (auto J = I; J != FileSegEnd; ++J) {
        OS.EmitIntValue(J->getColumn(), 2);
        OS.EmitIntValue(0, 2);
      }
    }
    I = FileSegEnd;
  }
  OS.EmitLabel(LineEnd);
}

static bool compressAnnotation(uint32_t Data, SmallVectorImpl<char> &Buffer) {
  if (isUInt<7>(Data)) {
    Buffer.push_back(Data);
    return true;
  }

  if (isUInt<14>(Data)) {
    Buffer.push_back((Data >> 8) | 0x80);
    Buffer.push_back(Data & 0xff);
    return true;
  }

  if (isUInt<29>(Data)) {
    Buffer.push_back((Data >> 24) | 0xC0);
    Buffer.push_back((Data >> 16) & 0xff);
    Buffer.push_back((Data >> 8) & 0xff);
    Buffer.push_back(Data & 0xff);
    return true;
  }

  return false;
}

static uint32_t encodeSignedNumber(uint32_t Data) {
  if (Data >> 31)
    return ((-Data) << 1) | 1;
  return Data << 1;
}

void CodeViewContext::emitInlineLineTableForFunction(
    MCObjectStreamer &OS, unsigned PrimaryFunctionId, unsigned SourceFileId,
<<<<<<< HEAD
    unsigned SourceLineNum, ArrayRef<unsigned> SecondaryFunctionIds) {
  std::vector<MCCVLineEntry> Locs = getFunctionLineEntries(PrimaryFunctionId);
  std::vector<std::pair<BinaryAnnotationsOpCode, uint32_t>> Annotations;

  const MCCVLineEntry *LastLoc = nullptr;
  unsigned LastFileId = SourceFileId;
  unsigned LastLineNum = SourceLineNum;
=======
    unsigned SourceLineNum, const MCSymbol *FnStartSym,
    const MCSymbol *FnEndSym, ArrayRef<unsigned> SecondaryFunctionIds) {
  // Create and insert a fragment into the current section that will be encoded
  // later.
  new MCCVInlineLineTableFragment(
      PrimaryFunctionId, SourceFileId, SourceLineNum, FnStartSym, FnEndSym,
      SecondaryFunctionIds, OS.getCurrentSectionOnly());
}

unsigned computeLabelDiff(MCAsmLayout &Layout, const MCSymbol *Begin,
                          const MCSymbol *End) {
  MCContext &Ctx = Layout.getAssembler().getContext();
  MCSymbolRefExpr::VariantKind Variant = MCSymbolRefExpr::VK_None;
  const MCExpr *BeginRef = MCSymbolRefExpr::create(Begin, Variant, Ctx),
               *EndRef = MCSymbolRefExpr::create(End, Variant, Ctx);
  const MCExpr *AddrDelta =
      MCBinaryExpr::create(MCBinaryExpr::Sub, EndRef, BeginRef, Ctx);
  int64_t Result;
  bool Success = AddrDelta->evaluateKnownAbsolute(Result, Layout);
  assert(Success && "failed to evaluate label difference as absolute");
  (void)Success;
  assert(Result >= 0 && "negative label difference requested");
  assert(Result < UINT_MAX && "label difference greater than 2GB");
  return unsigned(Result);
}

void CodeViewContext::encodeInlineLineTable(MCAsmLayout &Layout,
                                            MCCVInlineLineTableFragment &Frag) {
  size_t LocBegin;
  size_t LocEnd;
  std::tie(LocBegin, LocEnd) = getLineExtent(Frag.SiteFuncId);
  for (unsigned SecondaryId : Frag.SecondaryFuncs) {
    auto Extent = getLineExtent(SecondaryId);
    LocBegin = std::min(LocBegin, Extent.first);
    LocEnd = std::max(LocEnd, Extent.second);
  }
  if (LocBegin >= LocEnd)
    return;
  ArrayRef<MCCVLineEntry> Locs = getLinesForExtent(LocBegin, LocEnd);
  if (Locs.empty())
    return;
>>>>>>> 7e747f1a

  for (const MCCVLineEntry &Loc : Locs) {
    if (!LastLoc) {
      // TODO ChangeCodeOffset
      // TODO ChangeCodeLength
    }

    if (Loc.getFileNum() != LastFileId)
      Annotations.push_back({ChangeFile, Loc.getFileNum()});

    if (Loc.getLine() != LastLineNum)
      Annotations.push_back(
          {ChangeLineOffset, encodeSignedNumber(Loc.getLine() - LastLineNum)});

    LastLoc = &Loc;
    LastFileId = Loc.getFileNum();
    LastLineNum = Loc.getLine();
  }

  SmallString<32> Buffer;
  for (auto Annotation : Annotations) {
    BinaryAnnotationsOpCode Opcode = Annotation.first;
    uint32_t Operand = Annotation.second;
    compressAnnotation(Opcode, Buffer);
    compressAnnotation(Operand, Buffer);
  }
<<<<<<< HEAD
  OS.EmitBytes(Buffer);
=======

  assert(WithinFunction);

  unsigned EndSymLength =
      computeLabelDiff(Layout, LastLoc->getLabel(), Frag.getFnEndSym());
  unsigned LocAfterLength = ~0U;
  ArrayRef<MCCVLineEntry> LocAfter = getLinesForExtent(LocEnd, LocEnd + 1);
  if (!LocAfter.empty())
    LocAfterLength =
        computeLabelDiff(Layout, LastLoc->getLabel(), LocAfter[0].getLabel());

  compressAnnotation(ChangeCodeLength, Buffer);
  compressAnnotation(std::min(EndSymLength, LocAfterLength), Buffer);
>>>>>>> 7e747f1a
}

//
// This is called when an instruction is assembled into the specified section
// and if there is information from the last .cv_loc directive that has yet to have
// a line entry made for it is made.
//
void MCCVLineEntry::Make(MCObjectStreamer *MCOS) {
  if (!MCOS->getContext().getCVLocSeen())
    return;

  // Create a symbol at in the current section for use in the line entry.
  MCSymbol *LineSym = MCOS->getContext().createTempSymbol();
  // Set the value of the symbol to use for the MCCVLineEntry.
  MCOS->EmitLabel(LineSym);

  // Get the current .loc info saved in the context.
  const MCCVLoc &CVLoc = MCOS->getContext().getCurrentCVLoc();

  // Create a (local) line entry with the symbol and the current .loc info.
  MCCVLineEntry LineEntry(LineSym, CVLoc);

  // clear CVLocSeen saying the current .loc info is now used.
  MCOS->getContext().clearCVLocSeen();

  // Add the line entry to this section's entries.
  MCOS->getContext().getCVContext().addLineEntry(LineEntry);
}<|MERGE_RESOLUTION|>--- conflicted
+++ resolved
@@ -12,6 +12,7 @@
 //===----------------------------------------------------------------------===//
 
 #include "llvm/MC/MCCodeView.h"
+#include "llvm/MC/MCAsmLayout.h"
 #include "llvm/ADT/STLExtras.h"
 #include "llvm/DebugInfo/CodeView/CodeView.h"
 #include "llvm/DebugInfo/CodeView/Line.h"
@@ -226,15 +227,6 @@
 
 void CodeViewContext::emitInlineLineTableForFunction(
     MCObjectStreamer &OS, unsigned PrimaryFunctionId, unsigned SourceFileId,
-<<<<<<< HEAD
-    unsigned SourceLineNum, ArrayRef<unsigned> SecondaryFunctionIds) {
-  std::vector<MCCVLineEntry> Locs = getFunctionLineEntries(PrimaryFunctionId);
-  std::vector<std::pair<BinaryAnnotationsOpCode, uint32_t>> Annotations;
-
-  const MCCVLineEntry *LastLoc = nullptr;
-  unsigned LastFileId = SourceFileId;
-  unsigned LastLineNum = SourceLineNum;
-=======
     unsigned SourceLineNum, const MCSymbol *FnStartSym,
     const MCSymbol *FnEndSym, ArrayRef<unsigned> SecondaryFunctionIds) {
   // Create and insert a fragment into the current section that will be encoded
@@ -276,36 +268,69 @@
   ArrayRef<MCCVLineEntry> Locs = getLinesForExtent(LocBegin, LocEnd);
   if (Locs.empty())
     return;
->>>>>>> 7e747f1a
-
+
+  SmallSet<unsigned, 8> InlinedFuncIds;
+  InlinedFuncIds.insert(Frag.SiteFuncId);
+  InlinedFuncIds.insert(Frag.SecondaryFuncs.begin(), Frag.SecondaryFuncs.end());
+
+  // Make an artificial start location using the function start and the inlinee
+  // lines start location information. All deltas start relative to this
+  // location.
+  MCCVLineEntry StartLoc(Frag.getFnStartSym(), MCCVLoc(Locs.front()));
+  StartLoc.setFileNum(Frag.StartFileId);
+  StartLoc.setLine(Frag.StartLineNum);
+  const MCCVLineEntry *LastLoc = &StartLoc;
+  bool WithinFunction = true;
+
+  SmallVectorImpl<char> &Buffer = Frag.getContents();
+  Buffer.clear(); // Clear old contents if we went through relaxation.
   for (const MCCVLineEntry &Loc : Locs) {
-    if (!LastLoc) {
-      // TODO ChangeCodeOffset
-      // TODO ChangeCodeLength
-    }
-
-    if (Loc.getFileNum() != LastFileId)
-      Annotations.push_back({ChangeFile, Loc.getFileNum()});
-
-    if (Loc.getLine() != LastLineNum)
-      Annotations.push_back(
-          {ChangeLineOffset, encodeSignedNumber(Loc.getLine() - LastLineNum)});
+    if (!InlinedFuncIds.count(Loc.getFunctionId())) {
+      // We've hit a cv_loc not attributed to this inline call site. Use this
+      // label to end the PC range.
+      if (WithinFunction) {
+        unsigned Length =
+            computeLabelDiff(Layout, LastLoc->getLabel(), Loc.getLabel());
+        compressAnnotation(ChangeCodeLength, Buffer);
+        compressAnnotation(Length, Buffer);
+      }
+      WithinFunction = false;
+      continue;
+    }
+    WithinFunction = true;
+
+    if (Loc.getFileNum() != LastLoc->getFileNum()) {
+      compressAnnotation(ChangeFile, Buffer);
+      compressAnnotation(Loc.getFileNum(), Buffer);
+    }
+
+    int LineDelta = Loc.getLine() - LastLoc->getLine();
+    if (LineDelta == 0)
+      continue;
+
+    unsigned EncodedLineDelta = encodeSignedNumber(LineDelta);
+    unsigned CodeDelta =
+        computeLabelDiff(Layout, LastLoc->getLabel(), Loc.getLabel());
+    if (CodeDelta == 0) {
+      compressAnnotation(ChangeLineOffset, Buffer);
+      compressAnnotation(EncodedLineDelta, Buffer);
+    } else if (EncodedLineDelta < 0x8 && CodeDelta <= 0xf) {
+      // The ChangeCodeOffsetAndLineOffset combination opcode is used when the
+      // encoded line delta uses 3 or fewer set bits and the code offset fits
+      // in one nibble.
+      unsigned Operand = (EncodedLineDelta << 4) | CodeDelta;
+      compressAnnotation(ChangeCodeOffsetAndLineOffset, Buffer);
+      compressAnnotation(Operand, Buffer);
+    } else {
+      // Otherwise use the separate line and code deltas.
+      compressAnnotation(ChangeLineOffset, Buffer);
+      compressAnnotation(EncodedLineDelta, Buffer);
+      compressAnnotation(ChangeCodeOffset, Buffer);
+      compressAnnotation(CodeDelta, Buffer);
+    }
 
     LastLoc = &Loc;
-    LastFileId = Loc.getFileNum();
-    LastLineNum = Loc.getLine();
-  }
-
-  SmallString<32> Buffer;
-  for (auto Annotation : Annotations) {
-    BinaryAnnotationsOpCode Opcode = Annotation.first;
-    uint32_t Operand = Annotation.second;
-    compressAnnotation(Opcode, Buffer);
-    compressAnnotation(Operand, Buffer);
-  }
-<<<<<<< HEAD
-  OS.EmitBytes(Buffer);
-=======
+  }
 
   assert(WithinFunction);
 
@@ -319,7 +344,6 @@
 
   compressAnnotation(ChangeCodeLength, Buffer);
   compressAnnotation(std::min(EndSymLength, LocAfterLength), Buffer);
->>>>>>> 7e747f1a
 }
 
 //
