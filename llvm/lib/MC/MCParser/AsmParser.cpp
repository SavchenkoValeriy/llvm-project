--- conflicted
+++ resolved
@@ -2921,22 +2921,14 @@
 
     // Recognize hex sequences similarly to GNU 'as'.
     if (Str[i] == 'x' || Str[i] == 'X') {
-<<<<<<< HEAD
-      if (!isHexDigit(Str[i + 1]))
-=======
       size_t length = Str.size();
       if (i + 1 >= length || !isHexDigit(Str[i + 1]))
->>>>>>> 78bfe3ab
         return TokError("invalid hexadecimal escape sequence");
 
       // Consume hex characters. GNU 'as' reads all hexadecimal characters and
       // then truncates to the lower 16 bits. Seems reasonable.
       unsigned Value = 0;
-<<<<<<< HEAD
-      while (isHexDigit(Str[i + 1]))
-=======
       while (i + 1 < length && isHexDigit(Str[i + 1]))
->>>>>>> 78bfe3ab
         Value = Value * 16 + hexDigitValue(Str[++i]);
 
       Data += (unsigned char)(Value & 0xFF);
