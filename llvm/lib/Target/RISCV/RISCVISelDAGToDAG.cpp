--- conflicted
+++ resolved
@@ -64,10 +64,7 @@
 }
 
 void RISCVDAGToDAGISel::Select(SDNode *Node) {
-  unsigned Opcode = Node->getOpcode();
-  MVT XLenVT = Subtarget->getXLenVT();
-
-  // If we have a custom node, we have already selected
+  // If we have a custom node, we have already selected.
   if (Node->isMachineOpcode()) {
     LLVM_DEBUG(dbgs() << "== "; Node->dump(CurDAG); dbgs() << "\n");
     Node->setNodeId(-1);
@@ -76,29 +73,29 @@
 
   // Instruction Selection not handled by the auto-generated tablegen selection
   // should be handled here.
+  unsigned Opcode = Node->getOpcode();
+  MVT XLenVT = Subtarget->getXLenVT();
+  SDLoc DL(Node);
   EVT VT = Node->getValueType(0);
-  if (Opcode == ISD::Constant && VT == XLenVT) {
-    auto *ConstNode = cast<ConstantSDNode>(Node);
-    // Materialize zero constants as copies from X0. This allows the coalescer
-    // to propagate these into other instructions.
-    if (ConstNode->isNullValue()) {
+
+  switch (Opcode) {
+  case ISD::Constant: {
+    auto ConstNode = cast<ConstantSDNode>(Node);
+    if (VT == XLenVT && ConstNode->isNullValue()) {
       SDValue New = CurDAG->getCopyFromReg(CurDAG->getEntryNode(), SDLoc(Node),
                                            RISCV::X0, XLenVT);
       ReplaceNode(Node, New.getNode());
       return;
     }
-  }
-  if (Opcode == ISD::FrameIndex) {
-    SDLoc DL(Node);
+    break;
+  }
+  case ISD::FrameIndex: {
     SDValue Imm = CurDAG->getTargetConstant(0, DL, XLenVT);
     int FI = cast<FrameIndexSDNode>(Node)->getIndex();
-    EVT VT = Node->getValueType(0);
     SDValue TFI = CurDAG->getTargetFrameIndex(FI, VT);
     ReplaceNode(Node, CurDAG->getMachineNode(RISCV::ADDI, DL, VT, TFI, Imm));
     return;
   }
-<<<<<<< HEAD
-=======
   case RISCVISD::SplitF64: {
     // If the input to SplitF64 is just BuildPairF64 then the operation is
     // redundant. Instead, use BuildPairF64's operands directly. This pattern
@@ -112,7 +109,6 @@
     return;
   }
   }
->>>>>>> 6916206d
 
   // Select the default instruction.
   SelectCode(Node);
