//===- ARMISelLowering.h - ARM DAG Lowering Interface -----------*- C++ -*-===//
//
// Part of the LLVM Project, under the Apache License v2.0 with LLVM Exceptions.
// See https://llvm.org/LICENSE.txt for license information.
// SPDX-License-Identifier: Apache-2.0 WITH LLVM-exception
//
//===----------------------------------------------------------------------===//
//
// This file defines the interfaces that ARM uses to lower LLVM code into a
// selection DAG.
//
//===----------------------------------------------------------------------===//

#ifndef LLVM_LIB_TARGET_ARM_ARMISELLOWERING_H
#define LLVM_LIB_TARGET_ARM_ARMISELLOWERING_H

#include "MCTargetDesc/ARMBaseInfo.h"
#include "llvm/ADT/SmallVector.h"
#include "llvm/ADT/StringRef.h"
#include "llvm/CodeGen/CallingConvLower.h"
#include "llvm/CodeGen/ISDOpcodes.h"
#include "llvm/CodeGen/MachineFunction.h"
#include "llvm/CodeGen/SelectionDAGNodes.h"
#include "llvm/CodeGen/TargetLowering.h"
#include "llvm/CodeGen/ValueTypes.h"
#include "llvm/IR/Attributes.h"
#include "llvm/IR/CallingConv.h"
#include "llvm/IR/Function.h"
#include "llvm/IR/IRBuilder.h"
#include "llvm/IR/InlineAsm.h"
#include "llvm/Support/CodeGen.h"
#include "llvm/Support/MachineValueType.h"
#include <utility>

namespace llvm {

class ARMSubtarget;
class DataLayout;
class FastISel;
class FunctionLoweringInfo;
class GlobalValue;
class InstrItineraryData;
class Instruction;
class MachineBasicBlock;
class MachineInstr;
class SelectionDAG;
class TargetLibraryInfo;
class TargetMachine;
class TargetRegisterInfo;
class VectorType;

  namespace ARMISD {

    // ARM Specific DAG Nodes
    enum NodeType : unsigned {
      // Start the numbering where the builtin ops and target ops leave off.
      FIRST_NUMBER = ISD::BUILTIN_OP_END,

      Wrapper,      // Wrapper - A wrapper node for TargetConstantPool,
                    // TargetExternalSymbol, and TargetGlobalAddress.
      WrapperPIC,   // WrapperPIC - A wrapper node for TargetGlobalAddress in
                    // PIC mode.
      WrapperJT,    // WrapperJT - A wrapper node for TargetJumpTable

      // Add pseudo op to model memcpy for struct byval.
      COPY_STRUCT_BYVAL,

      CALL,         // Function call.
      CALL_PRED,    // Function call that's predicable.
      CALL_NOLINK,  // Function call with branch not branch-and-link.
      BRCOND,       // Conditional branch.
      BR_JT,        // Jumptable branch.
      BR2_JT,       // Jumptable branch (2 level - jumptable entry is a jump).
      RET_FLAG,     // Return with a flag operand.
      INTRET_FLAG,  // Interrupt return with an LR-offset and a flag operand.

      PIC_ADD,      // Add with a PC operand and a PIC label.

      CMP,          // ARM compare instructions.
      CMN,          // ARM CMN instructions.
      CMPZ,         // ARM compare that sets only Z flag.
      CMPFP,        // ARM VFP compare instruction, sets FPSCR.
      CMPFPw0,      // ARM VFP compare against zero instruction, sets FPSCR.
      FMSTAT,       // ARM fmstat instruction.

      CMOV,         // ARM conditional move instructions.
      SUBS,         // Flag-setting subtraction.

      SSAT,         // Signed saturation
      USAT,         // Unsigned saturation

      BCC_i64,

      SRL_FLAG,     // V,Flag = srl_flag X -> srl X, 1 + save carry out.
      SRA_FLAG,     // V,Flag = sra_flag X -> sra X, 1 + save carry out.
      RRX,          // V = RRX X, Flag     -> srl X, 1 + shift in carry flag.

      ADDC,         // Add with carry
      ADDE,         // Add using carry
      SUBC,         // Sub with carry
      SUBE,         // Sub using carry

      VMOVRRD,      // double to two gprs.
      VMOVDRR,      // Two gprs to double.
      VMOVSR,       // move gpr to single, used for f32 literal constructed in a gpr

      EH_SJLJ_SETJMP,         // SjLj exception handling setjmp.
      EH_SJLJ_LONGJMP,        // SjLj exception handling longjmp.
      EH_SJLJ_SETUP_DISPATCH, // SjLj exception handling setup_dispatch.

      TC_RETURN,    // Tail call return pseudo.

      THREAD_POINTER,

      DYN_ALLOC,    // Dynamic allocation on the stack.

      MEMBARRIER_MCR, // Memory barrier (MCR)

      PRELOAD,      // Preload

      WIN__CHKSTK,  // Windows' __chkstk call to do stack probing.
      WIN__DBZCHK,  // Windows' divide by zero check

      VCEQ,         // Vector compare equal.
      VCEQZ,        // Vector compare equal to zero.
      VCGE,         // Vector compare greater than or equal.
      VCGEZ,        // Vector compare greater than or equal to zero.
      VCLEZ,        // Vector compare less than or equal to zero.
      VCGEU,        // Vector compare unsigned greater than or equal.
      VCGT,         // Vector compare greater than.
      VCGTZ,        // Vector compare greater than zero.
      VCLTZ,        // Vector compare less than zero.
      VCGTU,        // Vector compare unsigned greater than.
      VTST,         // Vector test bits.

      // Vector shift by immediate:
      VSHL,         // ...left
      VSHRs,        // ...right (signed)
      VSHRu,        // ...right (unsigned)

      // Vector rounding shift by immediate:
      VRSHRs,       // ...right (signed)
      VRSHRu,       // ...right (unsigned)
      VRSHRN,       // ...right narrow

      // Vector saturating shift by immediate:
      VQSHLs,       // ...left (signed)
      VQSHLu,       // ...left (unsigned)
      VQSHLsu,      // ...left (signed to unsigned)
      VQSHRNs,      // ...right narrow (signed)
      VQSHRNu,      // ...right narrow (unsigned)
      VQSHRNsu,     // ...right narrow (signed to unsigned)

      // Vector saturating rounding shift by immediate:
      VQRSHRNs,     // ...right narrow (signed)
      VQRSHRNu,     // ...right narrow (unsigned)
      VQRSHRNsu,    // ...right narrow (signed to unsigned)

      // Vector shift and insert:
      VSLI,         // ...left
      VSRI,         // ...right

      // Vector get lane (VMOV scalar to ARM core register)
      // (These are used for 8- and 16-bit element types only.)
      VGETLANEu,    // zero-extend vector extract element
      VGETLANEs,    // sign-extend vector extract element

      // Vector move immediate and move negated immediate:
      VMOVIMM,
      VMVNIMM,

      // Vector move f32 immediate:
      VMOVFPIMM,

      // Move H <-> R, clearing top 16 bits
      VMOVrh,
      VMOVhr,

      // Vector duplicate:
      VDUP,
      VDUPLANE,

      // Vector shuffles:
      VEXT,         // extract
      VREV64,       // reverse elements within 64-bit doublewords
      VREV32,       // reverse elements within 32-bit words
      VREV16,       // reverse elements within 16-bit halfwords
      VZIP,         // zip (interleave)
      VUZP,         // unzip (deinterleave)
      VTRN,         // transpose
      VTBL1,        // 1-register shuffle with mask
      VTBL2,        // 2-register shuffle with mask

      // Vector multiply long:
      VMULLs,       // ...signed
      VMULLu,       // ...unsigned

      SMULWB,       // Signed multiply word by half word, bottom
      SMULWT,       // Signed multiply word by half word, top
      UMLAL,        // 64bit Unsigned Accumulate Multiply
      SMLAL,        // 64bit Signed Accumulate Multiply
      UMAAL,        // 64-bit Unsigned Accumulate Accumulate Multiply
      SMLALBB,      // 64-bit signed accumulate multiply bottom, bottom 16
      SMLALBT,      // 64-bit signed accumulate multiply bottom, top 16
      SMLALTB,      // 64-bit signed accumulate multiply top, bottom 16
      SMLALTT,      // 64-bit signed accumulate multiply top, top 16
      SMLALD,       // Signed multiply accumulate long dual
      SMLALDX,      // Signed multiply accumulate long dual exchange
      SMLSLD,       // Signed multiply subtract long dual
      SMLSLDX,      // Signed multiply subtract long dual exchange
      SMMLAR,       // Signed multiply long, round and add
      SMMLSR,       // Signed multiply long, subtract and round

      // Operands of the standard BUILD_VECTOR node are not legalized, which
      // is fine if BUILD_VECTORs are always lowered to shuffles or other
      // operations, but for ARM some BUILD_VECTORs are legal as-is and their
      // operands need to be legalized.  Define an ARM-specific version of
      // BUILD_VECTOR for this purpose.
      BUILD_VECTOR,

      // Bit-field insert
      BFI,

      // Vector OR with immediate
      VORRIMM,
      // Vector AND with NOT of immediate
      VBICIMM,

      // Vector bitwise select
      VBSL,

      // Pseudo-instruction representing a memory copy using ldm/stm
      // instructions.
      MEMCPY,

      // Vector load N-element structure to all lanes:
      VLD1DUP = ISD::FIRST_TARGET_MEMORY_OPCODE,
      VLD2DUP,
      VLD3DUP,
      VLD4DUP,

      // NEON loads with post-increment base updates:
      VLD1_UPD,
      VLD2_UPD,
      VLD3_UPD,
      VLD4_UPD,
      VLD2LN_UPD,
      VLD3LN_UPD,
      VLD4LN_UPD,
      VLD1DUP_UPD,
      VLD2DUP_UPD,
      VLD3DUP_UPD,
      VLD4DUP_UPD,

      // NEON stores with post-increment base updates:
      VST1_UPD,
      VST2_UPD,
      VST3_UPD,
      VST4_UPD,
      VST2LN_UPD,
      VST3LN_UPD,
      VST4LN_UPD
    };

  } // end namespace ARMISD

  /// Define some predicates that are used for node matching.
  namespace ARM {

    bool isBitFieldInvertedMask(unsigned v);

  } // end namespace ARM

  //===--------------------------------------------------------------------===//
  //  ARMTargetLowering - ARM Implementation of the TargetLowering interface

  class ARMTargetLowering : public TargetLowering {
  public:
    explicit ARMTargetLowering(const TargetMachine &TM,
                               const ARMSubtarget &STI);

    unsigned getJumpTableEncoding() const override;
    bool useSoftFloat() const override;

    SDValue LowerOperation(SDValue Op, SelectionDAG &DAG) const override;

    /// ReplaceNodeResults - Replace the results of node with an illegal result
    /// type with new values built out of custom code.
    void ReplaceNodeResults(SDNode *N, SmallVectorImpl<SDValue>&Results,
                            SelectionDAG &DAG) const override;

    const char *getTargetNodeName(unsigned Opcode) const override;

    bool isSelectSupported(SelectSupportKind Kind) const override {
      // ARM does not support scalar condition selects on vectors.
      return (Kind != ScalarCondVectorVal);
    }

    bool isReadOnly(const GlobalValue *GV) const;

    /// getSetCCResultType - Return the value type to use for ISD::SETCC.
    EVT getSetCCResultType(const DataLayout &DL, LLVMContext &Context,
                           EVT VT) const override;

    MachineBasicBlock *
    EmitInstrWithCustomInserter(MachineInstr &MI,
                                MachineBasicBlock *MBB) const override;

    void AdjustInstrPostInstrSelection(MachineInstr &MI,
                                       SDNode *Node) const override;

    SDValue PerformCMOVCombine(SDNode *N, SelectionDAG &DAG) const;
    SDValue PerformBRCONDCombine(SDNode *N, SelectionDAG &DAG) const;
    SDValue PerformCMOVToBFICombine(SDNode *N, SelectionDAG &DAG) const;
    SDValue PerformDAGCombine(SDNode *N, DAGCombinerInfo &DCI) const override;

    bool isDesirableToTransformToIntegerOp(unsigned Opc, EVT VT) const override;

    /// allowsMisalignedMemoryAccesses - Returns true if the target allows
    /// unaligned memory accesses of the specified type. Returns whether it
    /// is "fast" by reference in the second argument.
    bool allowsMisalignedMemoryAccesses(EVT VT, unsigned AddrSpace,
                                        unsigned Align,
                                        MachineMemOperand::Flags Flags,
                                        bool *Fast) const override;

    EVT getOptimalMemOpType(uint64_t Size,
                            unsigned DstAlign, unsigned SrcAlign,
                            bool IsMemset, bool ZeroMemset,
                            bool MemcpyStrSrc,
                            const AttributeList &FuncAttributes) const override;

    bool isTruncateFree(Type *SrcTy, Type *DstTy) const override;
    bool isTruncateFree(EVT SrcVT, EVT DstVT) const override;
    bool isZExtFree(SDValue Val, EVT VT2) const override;
    bool shouldSinkOperands(Instruction *I,
                            SmallVectorImpl<Use *> &Ops) const override;

    bool isFNegFree(EVT VT) const override;

    bool isVectorLoadExtDesirable(SDValue ExtVal) const override;

    bool allowTruncateForTailCall(Type *Ty1, Type *Ty2) const override;


    /// isLegalAddressingMode - Return true if the addressing mode represented
    /// by AM is legal for this target, for a load/store of the specified type.
    bool isLegalAddressingMode(const DataLayout &DL, const AddrMode &AM,
                               Type *Ty, unsigned AS,
                               Instruction *I = nullptr) const override;

    /// getScalingFactorCost - Return the cost of the scaling used in
    /// addressing mode represented by AM.
    /// If the AM is supported, the return value must be >= 0.
    /// If the AM is not supported, the return value must be negative.
    int getScalingFactorCost(const DataLayout &DL, const AddrMode &AM, Type *Ty,
                             unsigned AS) const override;

    bool isLegalT2ScaledAddressingMode(const AddrMode &AM, EVT VT) const;

    /// Returns true if the addresing mode representing by AM is legal
    /// for the Thumb1 target, for a load/store of the specified type.
    bool isLegalT1ScaledAddressingMode(const AddrMode &AM, EVT VT) const;

    /// isLegalICmpImmediate - Return true if the specified immediate is legal
    /// icmp immediate, that is the target has icmp instructions which can
    /// compare a register against the immediate without having to materialize
    /// the immediate into a register.
    bool isLegalICmpImmediate(int64_t Imm) const override;

    /// isLegalAddImmediate - Return true if the specified immediate is legal
    /// add immediate, that is the target has add instructions which can
    /// add a register and the immediate without having to materialize
    /// the immediate into a register.
    bool isLegalAddImmediate(int64_t Imm) const override;

    /// getPreIndexedAddressParts - returns true by value, base pointer and
    /// offset pointer and addressing mode by reference if the node's address
    /// can be legally represented as pre-indexed load / store address.
    bool getPreIndexedAddressParts(SDNode *N, SDValue &Base, SDValue &Offset,
                                   ISD::MemIndexedMode &AM,
                                   SelectionDAG &DAG) const override;

    /// getPostIndexedAddressParts - returns true by value, base pointer and
    /// offset pointer and addressing mode by reference if this node can be
    /// combined with a load / store to form a post-indexed load / store.
    bool getPostIndexedAddressParts(SDNode *N, SDNode *Op, SDValue &Base,
                                    SDValue &Offset, ISD::MemIndexedMode &AM,
                                    SelectionDAG &DAG) const override;

    void computeKnownBitsForTargetNode(const SDValue Op, KnownBits &Known,
                                       const APInt &DemandedElts,
                                       const SelectionDAG &DAG,
                                       unsigned Depth) const override;

    bool targetShrinkDemandedConstant(SDValue Op, const APInt &Demanded,
                                      TargetLoweringOpt &TLO) const override;


    bool ExpandInlineAsm(CallInst *CI) const override;

    ConstraintType getConstraintType(StringRef Constraint) const override;

    /// Examine constraint string and operand type and determine a weight value.
    /// The operand object must already have been set up with the operand type.
    ConstraintWeight getSingleConstraintMatchWeight(
      AsmOperandInfo &info, const char *constraint) const override;

    std::pair<unsigned, const TargetRegisterClass *>
    getRegForInlineAsmConstraint(const TargetRegisterInfo *TRI,
                                 StringRef Constraint, MVT VT) const override;

    const char *LowerXConstraint(EVT ConstraintVT) const override;

    /// LowerAsmOperandForConstraint - Lower the specified operand into the Ops
    /// vector.  If it is invalid, don't add anything to Ops. If hasMemory is
    /// true it means one of the asm constraint of the inline asm instruction
    /// being processed is 'm'.
    void LowerAsmOperandForConstraint(SDValue Op, std::string &Constraint,
                                      std::vector<SDValue> &Ops,
                                      SelectionDAG &DAG) const override;

    unsigned
    getInlineAsmMemConstraint(StringRef ConstraintCode) const override {
      if (ConstraintCode == "Q")
        return InlineAsm::Constraint_Q;
      else if (ConstraintCode == "o")
        return InlineAsm::Constraint_o;
      else if (ConstraintCode.size() == 2) {
        if (ConstraintCode[0] == 'U') {
          switch(ConstraintCode[1]) {
          default:
            break;
          case 'm':
            return InlineAsm::Constraint_Um;
          case 'n':
            return InlineAsm::Constraint_Un;
          case 'q':
            return InlineAsm::Constraint_Uq;
          case 's':
            return InlineAsm::Constraint_Us;
          case 't':
            return InlineAsm::Constraint_Ut;
          case 'v':
            return InlineAsm::Constraint_Uv;
          case 'y':
            return InlineAsm::Constraint_Uy;
          }
        }
      }
      return TargetLowering::getInlineAsmMemConstraint(ConstraintCode);
    }

    const ARMSubtarget* getSubtarget() const {
      return Subtarget;
    }

    /// getRegClassFor - Return the register class that should be used for the
    /// specified value type.
    const TargetRegisterClass *
    getRegClassFor(MVT VT, bool isDivergent = false) const override;

    /// Returns true if a cast between SrcAS and DestAS is a noop.
    bool isNoopAddrSpaceCast(unsigned SrcAS, unsigned DestAS) const override {
      // Addrspacecasts are always noops.
      return true;
    }

    bool shouldAlignPointerArgs(CallInst *CI, unsigned &MinSize,
                                unsigned &PrefAlign) const override;

    /// createFastISel - This method returns a target specific FastISel object,
    /// or null if the target does not support "fast" ISel.
    FastISel *createFastISel(FunctionLoweringInfo &funcInfo,
                             const TargetLibraryInfo *libInfo) const override;

    Sched::Preference getSchedulingPreference(SDNode *N) const override;

    bool
    isShuffleMaskLegal(ArrayRef<int> M, EVT VT) const override;
    bool isOffsetFoldingLegal(const GlobalAddressSDNode *GA) const override;

    /// isFPImmLegal - Returns true if the target can instruction select the
    /// specified FP immediate natively. If false, the legalizer will
    /// materialize the FP immediate as a load from a constant pool.
    bool isFPImmLegal(const APFloat &Imm, EVT VT,
                      bool ForCodeSize = false) const override;

    bool getTgtMemIntrinsic(IntrinsicInfo &Info,
                            const CallInst &I,
                            MachineFunction &MF,
                            unsigned Intrinsic) const override;

    /// Returns true if it is beneficial to convert a load of a constant
    /// to just the constant itself.
    bool shouldConvertConstantLoadToIntImm(const APInt &Imm,
                                           Type *Ty) const override;

    /// Return true if EXTRACT_SUBVECTOR is cheap for this result type
    /// with this index.
    bool isExtractSubvectorCheap(EVT ResVT, EVT SrcVT,
                                 unsigned Index) const override;

    /// Returns true if an argument of type Ty needs to be passed in a
    /// contiguous block of registers in calling convention CallConv.
    bool functionArgumentNeedsConsecutiveRegisters(
        Type *Ty, CallingConv::ID CallConv, bool isVarArg) const override;

    /// If a physical register, this returns the register that receives the
    /// exception address on entry to an EH pad.
    unsigned
    getExceptionPointerRegister(const Constant *PersonalityFn) const override;

    /// If a physical register, this returns the register that receives the
    /// exception typeid on entry to a landing pad.
    unsigned
    getExceptionSelectorRegister(const Constant *PersonalityFn) const override;

    Instruction *makeDMB(IRBuilder<> &Builder, ARM_MB::MemBOpt Domain) const;
    Value *emitLoadLinked(IRBuilder<> &Builder, Value *Addr,
                          AtomicOrdering Ord) const override;
    Value *emitStoreConditional(IRBuilder<> &Builder, Value *Val,
                                Value *Addr, AtomicOrdering Ord) const override;

    void emitAtomicCmpXchgNoStoreLLBalance(IRBuilder<> &Builder) const override;

    Instruction *emitLeadingFence(IRBuilder<> &Builder, Instruction *Inst,
                                  AtomicOrdering Ord) const override;
    Instruction *emitTrailingFence(IRBuilder<> &Builder, Instruction *Inst,
                                   AtomicOrdering Ord) const override;

    unsigned getMaxSupportedInterleaveFactor() const override { return 4; }

    bool lowerInterleavedLoad(LoadInst *LI,
                              ArrayRef<ShuffleVectorInst *> Shuffles,
                              ArrayRef<unsigned> Indices,
                              unsigned Factor) const override;
    bool lowerInterleavedStore(StoreInst *SI, ShuffleVectorInst *SVI,
                               unsigned Factor) const override;

    bool shouldInsertFencesForAtomic(const Instruction *I) const override;
    TargetLoweringBase::AtomicExpansionKind
    shouldExpandAtomicLoadInIR(LoadInst *LI) const override;
    bool shouldExpandAtomicStoreInIR(StoreInst *SI) const override;
    TargetLoweringBase::AtomicExpansionKind
    shouldExpandAtomicRMWInIR(AtomicRMWInst *AI) const override;
    TargetLoweringBase::AtomicExpansionKind
    shouldExpandAtomicCmpXchgInIR(AtomicCmpXchgInst *AI) const override;

    bool useLoadStackGuardNode() const override;

    bool canCombineStoreAndExtract(Type *VectorTy, Value *Idx,
                                   unsigned &Cost) const override;

    bool canMergeStoresTo(unsigned AddressSpace, EVT MemVT,
                          const SelectionDAG &DAG) const override {
      // Do not merge to larger than i32.
      return (MemVT.getSizeInBits() <= 32);
    }

    bool isCheapToSpeculateCttz() const override;
    bool isCheapToSpeculateCtlz() const override;

    bool convertSetCCLogicToBitwiseLogic(EVT VT) const override {
      return VT.isScalarInteger();
    }

    bool supportSwiftError() const override {
      return true;
    }

    bool hasStandaloneRem(EVT VT) const override {
      return HasStandaloneRem;
    }

    bool shouldExpandShift(SelectionDAG &DAG, SDNode *N) const override;

    CCAssignFn *CCAssignFnForCall(CallingConv::ID CC, bool isVarArg) const;
    CCAssignFn *CCAssignFnForReturn(CallingConv::ID CC, bool isVarArg) const;

    /// Returns true if \p VecTy is a legal interleaved access type. This
    /// function checks the vector element type and the overall width of the
    /// vector.
    bool isLegalInterleavedAccessType(VectorType *VecTy,
                                      const DataLayout &DL) const;

    bool alignLoopsWithOptSize() const override;

    /// Returns the number of interleaved accesses that will be generated when
    /// lowering accesses of the given type.
    unsigned getNumInterleavedAccesses(VectorType *VecTy,
                                       const DataLayout &DL) const;

    void finalizeLowering(MachineFunction &MF) const override;

    /// Return the correct alignment for the current calling convention.
    unsigned getABIAlignmentForCallingConv(Type *ArgTy,
                                           DataLayout DL) const override;

    bool isDesirableToCommuteWithShift(const SDNode *N,
                                       CombineLevel Level) const override;

    bool shouldFoldConstantShiftPairToMask(const SDNode *N,
                                           CombineLevel Level) const override;
  protected:
    std::pair<const TargetRegisterClass *, uint8_t>
    findRepresentativeClass(const TargetRegisterInfo *TRI,
                            MVT VT) const override;

  private:
    /// Subtarget - Keep a pointer to the ARMSubtarget around so that we can
    /// make the right decision when generating code for different targets.
    const ARMSubtarget *Subtarget;

    const TargetRegisterInfo *RegInfo;

    const InstrItineraryData *Itins;

    /// ARMPCLabelIndex - Keep track of the number of ARM PC labels created.
    unsigned ARMPCLabelIndex;

    // TODO: remove this, and have shouldInsertFencesForAtomic do the proper
    // check.
    bool InsertFencesForAtomic;

    bool HasStandaloneRem = true;

    void addTypeForNEON(MVT VT, MVT PromotedLdStVT, MVT PromotedBitwiseVT);
    void addDRTypeForNEON(MVT VT);
    void addQRTypeForNEON(MVT VT);
    std::pair<SDValue, SDValue> getARMXALUOOp(SDValue Op, SelectionDAG &DAG, SDValue &ARMcc) const;

    using RegsToPassVector = SmallVector<std::pair<unsigned, SDValue>, 8>;

    void PassF64ArgInRegs(const SDLoc &dl, SelectionDAG &DAG, SDValue Chain,
                          SDValue &Arg, RegsToPassVector &RegsToPass,
                          CCValAssign &VA, CCValAssign &NextVA,
                          SDValue &StackPtr,
                          SmallVectorImpl<SDValue> &MemOpChains,
                          ISD::ArgFlagsTy Flags) const;
    SDValue GetF64FormalArgument(CCValAssign &VA, CCValAssign &NextVA,
                                 SDValue &Root, SelectionDAG &DAG,
                                 const SDLoc &dl) const;

    CallingConv::ID getEffectiveCallingConv(CallingConv::ID CC,
                                            bool isVarArg) const;
    CCAssignFn *CCAssignFnForNode(CallingConv::ID CC, bool Return,
                                  bool isVarArg) const;
    SDValue LowerMemOpCallTo(SDValue Chain, SDValue StackPtr, SDValue Arg,
                             const SDLoc &dl, SelectionDAG &DAG,
                             const CCValAssign &VA,
                             ISD::ArgFlagsTy Flags) const;
    SDValue LowerEH_SJLJ_SETJMP(SDValue Op, SelectionDAG &DAG) const;
    SDValue LowerEH_SJLJ_LONGJMP(SDValue Op, SelectionDAG &DAG) const;
    SDValue LowerEH_SJLJ_SETUP_DISPATCH(SDValue Op, SelectionDAG &DAG) const;
    SDValue LowerINTRINSIC_WO_CHAIN(SDValue Op, SelectionDAG &DAG,
                                    const ARMSubtarget *Subtarget) const;
    SDValue LowerBlockAddress(SDValue Op, SelectionDAG &DAG) const;
    SDValue LowerConstantPool(SDValue Op, SelectionDAG &DAG) const;
    SDValue LowerGlobalAddress(SDValue Op, SelectionDAG &DAG) const;
    SDValue LowerGlobalAddressDarwin(SDValue Op, SelectionDAG &DAG) const;
    SDValue LowerGlobalAddressELF(SDValue Op, SelectionDAG &DAG) const;
    SDValue LowerGlobalAddressWindows(SDValue Op, SelectionDAG &DAG) const;
    SDValue LowerGlobalTLSAddress(SDValue Op, SelectionDAG &DAG) const;
    SDValue LowerToTLSGeneralDynamicModel(GlobalAddressSDNode *GA,
                                            SelectionDAG &DAG) const;
    SDValue LowerToTLSExecModels(GlobalAddressSDNode *GA,
                                 SelectionDAG &DAG,
                                 TLSModel::Model model) const;
    SDValue LowerGlobalTLSAddressDarwin(SDValue Op, SelectionDAG &DAG) const;
    SDValue LowerGlobalTLSAddressWindows(SDValue Op, SelectionDAG &DAG) const;
    SDValue LowerGLOBAL_OFFSET_TABLE(SDValue Op, SelectionDAG &DAG) const;
    SDValue LowerBR_JT(SDValue Op, SelectionDAG &DAG) const;
    SDValue LowerSignedALUO(SDValue Op, SelectionDAG &DAG) const;
    SDValue LowerUnsignedALUO(SDValue Op, SelectionDAG &DAG) const;
    SDValue LowerSELECT(SDValue Op, SelectionDAG &DAG) const;
    SDValue LowerSELECT_CC(SDValue Op, SelectionDAG &DAG) const;
    SDValue LowerBRCOND(SDValue Op, SelectionDAG &DAG) const;
    SDValue LowerBR_CC(SDValue Op, SelectionDAG &DAG) const;
    SDValue LowerFCOPYSIGN(SDValue Op, SelectionDAG &DAG) const;
    SDValue LowerRETURNADDR(SDValue Op, SelectionDAG &DAG) const;
    SDValue LowerFRAMEADDR(SDValue Op, SelectionDAG &DAG) const;
    SDValue LowerShiftRightParts(SDValue Op, SelectionDAG &DAG) const;
    SDValue LowerShiftLeftParts(SDValue Op, SelectionDAG &DAG) const;
    SDValue LowerFLT_ROUNDS_(SDValue Op, SelectionDAG &DAG) const;
    SDValue LowerConstantFP(SDValue Op, SelectionDAG &DAG,
                            const ARMSubtarget *ST) const;
    SDValue LowerBUILD_VECTOR(SDValue Op, SelectionDAG &DAG,
                              const ARMSubtarget *ST) const;
    SDValue LowerFSINCOS(SDValue Op, SelectionDAG &DAG) const;
    SDValue LowerDivRem(SDValue Op, SelectionDAG &DAG) const;
    SDValue LowerDIV_Windows(SDValue Op, SelectionDAG &DAG, bool Signed) const;
    void ExpandDIV_Windows(SDValue Op, SelectionDAG &DAG, bool Signed,
                           SmallVectorImpl<SDValue> &Results) const;
    SDValue LowerWindowsDIVLibCall(SDValue Op, SelectionDAG &DAG, bool Signed,
                                   SDValue &Chain) const;
    SDValue LowerREM(SDNode *N, SelectionDAG &DAG) const;
    SDValue LowerDYNAMIC_STACKALLOC(SDValue Op, SelectionDAG &DAG) const;
    SDValue LowerFP_ROUND(SDValue Op, SelectionDAG &DAG) const;
    SDValue LowerFP_EXTEND(SDValue Op, SelectionDAG &DAG) const;
    SDValue LowerFP_TO_INT(SDValue Op, SelectionDAG &DAG) const;
    SDValue LowerINT_TO_FP(SDValue Op, SelectionDAG &DAG) const;
    void lowerABS(SDNode *N, SmallVectorImpl<SDValue> &Results,
                  SelectionDAG &DAG) const;

    unsigned getRegisterByName(const char* RegName, EVT VT,
                               SelectionDAG &DAG) const override;

    SDValue BuildSDIVPow2(SDNode *N, const APInt &Divisor, SelectionDAG &DAG,
                          SmallVectorImpl<SDNode *> &Created) const override;

    /// isFMAFasterThanFMulAndFAdd - Return true if an FMA operation is faster
    /// than a pair of fmul and fadd instructions. fmuladd intrinsics will be
    /// expanded to FMAs when this method returns true, otherwise fmuladd is
    /// expanded to fmul + fadd.
    ///
    /// ARM supports both fused and unfused multiply-add operations; we already
    /// lower a pair of fmul and fadd to the latter so it's not clear that there
    /// would be a gain or that the gain would be worthwhile enough to risk
    /// correctness bugs.
    bool isFMAFasterThanFMulAndFAdd(EVT VT) const override { return false; }

    SDValue ReconstructShuffle(SDValue Op, SelectionDAG &DAG) const;

    SDValue LowerCallResult(SDValue Chain, SDValue InFlag,
                            CallingConv::ID CallConv, bool isVarArg,
                            const SmallVectorImpl<ISD::InputArg> &Ins,
                            const SDLoc &dl, SelectionDAG &DAG,
                            SmallVectorImpl<SDValue> &InVals, bool isThisReturn,
                            SDValue ThisVal) const;

    bool supportSplitCSR(MachineFunction *MF) const override {
      return MF->getFunction().getCallingConv() == CallingConv::CXX_FAST_TLS &&
          MF->getFunction().hasFnAttribute(Attribute::NoUnwind);
    }

    void initializeSplitCSR(MachineBasicBlock *Entry) const override;
    void insertCopiesSplitCSR(
      MachineBasicBlock *Entry,
      const SmallVectorImpl<MachineBasicBlock *> &Exits) const override;

    SDValue
    LowerFormalArguments(SDValue Chain, CallingConv::ID CallConv, bool isVarArg,
                         const SmallVectorImpl<ISD::InputArg> &Ins,
                         const SDLoc &dl, SelectionDAG &DAG,
                         SmallVectorImpl<SDValue> &InVals) const override;

    int StoreByValRegs(CCState &CCInfo, SelectionDAG &DAG, const SDLoc &dl,
                       SDValue &Chain, const Value *OrigArg,
                       unsigned InRegsParamRecordIdx, int ArgOffset,
                       unsigned ArgSize) const;

    void VarArgStyleRegisters(CCState &CCInfo, SelectionDAG &DAG,
                              const SDLoc &dl, SDValue &Chain,
                              unsigned ArgOffset, unsigned TotalArgRegsSaveSize,
                              bool ForceMutable = false) const;

    SDValue LowerCall(TargetLowering::CallLoweringInfo &CLI,
                      SmallVectorImpl<SDValue> &InVals) const override;

    /// HandleByVal - Target-specific cleanup for ByVal support.
    void HandleByVal(CCState *, unsigned &, unsigned) const override;

    /// IsEligibleForTailCallOptimization - Check whether the call is eligible
    /// for tail call optimization. Targets which want to do tail call
    /// optimization should implement this function.
    bool IsEligibleForTailCallOptimization(
        SDValue Callee, CallingConv::ID CalleeCC, bool isVarArg,
        bool isCalleeStructRet, bool isCallerStructRet,
        const SmallVectorImpl<ISD::OutputArg> &Outs,
        const SmallVectorImpl<SDValue> &OutVals,
        const SmallVectorImpl<ISD::InputArg> &Ins, SelectionDAG &DAG,
        const bool isIndirect) const;

    bool CanLowerReturn(CallingConv::ID CallConv,
                        MachineFunction &MF, bool isVarArg,
                        const SmallVectorImpl<ISD::OutputArg> &Outs,
                        LLVMContext &Context) const override;

    SDValue LowerReturn(SDValue Chain, CallingConv::ID CallConv, bool isVarArg,
                        const SmallVectorImpl<ISD::OutputArg> &Outs,
                        const SmallVectorImpl<SDValue> &OutVals,
                        const SDLoc &dl, SelectionDAG &DAG) const override;

    bool isUsedByReturnOnly(SDNode *N, SDValue &Chain) const override;

    bool mayBeEmittedAsTailCall(const CallInst *CI) const override;

    bool shouldConsiderGEPOffsetSplit() const override { return true; }

    SDValue getCMOV(const SDLoc &dl, EVT VT, SDValue FalseVal, SDValue TrueVal,
                    SDValue ARMcc, SDValue CCR, SDValue Cmp,
                    SelectionDAG &DAG) const;
    SDValue getARMCmp(SDValue LHS, SDValue RHS, ISD::CondCode CC,
                      SDValue &ARMcc, SelectionDAG &DAG, const SDLoc &dl) const;
    SDValue getVFPCmp(SDValue LHS, SDValue RHS, SelectionDAG &DAG,
                      const SDLoc &dl, bool InvalidOnQNaN) const;
    SDValue duplicateCmp(SDValue Cmp, SelectionDAG &DAG) const;

    SDValue OptimizeVFPBrcond(SDValue Op, SelectionDAG &DAG) const;

    void SetupEntryBlockForSjLj(MachineInstr &MI, MachineBasicBlock *MBB,
                                MachineBasicBlock *DispatchBB, int FI) const;

    void EmitSjLjDispatchBlock(MachineInstr &MI, MachineBasicBlock *MBB) const;

    bool RemapAddSubWithFlags(MachineInstr &MI, MachineBasicBlock *BB) const;

    MachineBasicBlock *EmitStructByval(MachineInstr &MI,
                                       MachineBasicBlock *MBB) const;

    MachineBasicBlock *EmitLowered__chkstk(MachineInstr &MI,
                                           MachineBasicBlock *MBB) const;
    MachineBasicBlock *EmitLowered__dbzchk(MachineInstr &MI,
                                           MachineBasicBlock *MBB) const;
<<<<<<< HEAD
    void addMVEVectorTypes();
=======
    void addMVEVectorTypes(bool HasMVEFP);
    void addAllExtLoads(const MVT From, const MVT To, LegalizeAction Action);
    void setAllExpand(MVT VT);
>>>>>>> eb7080ac
  };

  enum NEONModImmType {
    VMOVModImm,
    VMVNModImm,
    OtherModImm
  };

  namespace ARM {

    FastISel *createFastISel(FunctionLoweringInfo &funcInfo,
                             const TargetLibraryInfo *libInfo);

  } // end namespace ARM

} // end namespace llvm

#endif // LLVM_LIB_TARGET_ARM_ARMISELLOWERING_H<|MERGE_RESOLUTION|>--- conflicted
+++ resolved
@@ -813,13 +813,9 @@
                                            MachineBasicBlock *MBB) const;
     MachineBasicBlock *EmitLowered__dbzchk(MachineInstr &MI,
                                            MachineBasicBlock *MBB) const;
-<<<<<<< HEAD
-    void addMVEVectorTypes();
-=======
     void addMVEVectorTypes(bool HasMVEFP);
     void addAllExtLoads(const MVT From, const MVT To, LegalizeAction Action);
     void setAllExpand(MVT VT);
->>>>>>> eb7080ac
   };
 
   enum NEONModImmType {
