//===-- llvm/lib/Target/ARM/ARMCallLowering.cpp - Call lowering -----------===//
//
//                     The LLVM Compiler Infrastructure
//
// This file is distributed under the University of Illinois Open Source
// License. See LICENSE.TXT for details.
//
//===----------------------------------------------------------------------===//
///
/// \file
/// This file implements the lowering of LLVM calls to machine code calls for
/// GlobalISel.
///
//===----------------------------------------------------------------------===//

#include "ARMCallLowering.h"

#include "ARMBaseInstrInfo.h"
#include "ARMISelLowering.h"
#include "ARMSubtarget.h"

#include "llvm/CodeGen/Analysis.h"
#include "llvm/CodeGen/GlobalISel/MachineIRBuilder.h"
#include "llvm/CodeGen/MachineRegisterInfo.h"

using namespace llvm;

#ifndef LLVM_BUILD_GLOBAL_ISEL
#error "This shouldn't be built without GISel"
#endif

ARMCallLowering::ARMCallLowering(const ARMTargetLowering &TLI)
    : CallLowering(&TLI) {}

static bool isSupportedType(const DataLayout &DL, const ARMTargetLowering &TLI,
                            Type *T) {
  EVT VT = TLI.getValueType(DL, T, true);
  if (!VT.isSimple() || VT.isVector() ||
      !(VT.isInteger() || VT.isFloatingPoint()))
    return false;

  unsigned VTSize = VT.getSimpleVT().getSizeInBits();

  if (VTSize == 64)
    // FIXME: Support i64 too
    return VT.isFloatingPoint();

  return VTSize == 1 || VTSize == 8 || VTSize == 16 || VTSize == 32;
}

namespace {
/// Helper class for values going out through an ABI boundary (used for handling
/// function return values and call parameters).
struct OutgoingValueHandler : public CallLowering::ValueHandler {
  OutgoingValueHandler(MachineIRBuilder &MIRBuilder, MachineRegisterInfo &MRI,
                       MachineInstrBuilder &MIB, CCAssignFn *AssignFn)
      : ValueHandler(MIRBuilder, MRI, AssignFn), MIB(MIB), StackSize(0) {}

  unsigned getStackAddress(uint64_t Size, int64_t Offset,
                           MachinePointerInfo &MPO) override {
    assert((Size == 1 || Size == 2 || Size == 4 || Size == 8) &&
           "Unsupported size");

    LLT p0 = LLT::pointer(0, 32);
    LLT s32 = LLT::scalar(32);
    unsigned SPReg = MRI.createGenericVirtualRegister(p0);
    MIRBuilder.buildCopy(SPReg, ARM::SP);

    unsigned OffsetReg = MRI.createGenericVirtualRegister(s32);
    MIRBuilder.buildConstant(OffsetReg, Offset);

    unsigned AddrReg = MRI.createGenericVirtualRegister(p0);
    MIRBuilder.buildGEP(AddrReg, SPReg, OffsetReg);

    MPO = MachinePointerInfo::getStack(MIRBuilder.getMF(), Offset);
    return AddrReg;
  }

  void assignValueToReg(unsigned ValVReg, unsigned PhysReg,
                        CCValAssign &VA) override {
    assert(VA.isRegLoc() && "Value shouldn't be assigned to reg");
    assert(VA.getLocReg() == PhysReg && "Assigning to the wrong reg?");

    assert(VA.getValVT().getSizeInBits() <= 64 && "Unsupported value size");
    assert(VA.getLocVT().getSizeInBits() <= 64 && "Unsupported location size");

    unsigned ExtReg = extendRegister(ValVReg, VA);
    MIRBuilder.buildCopy(PhysReg, ExtReg);
    MIB.addUse(PhysReg, RegState::Implicit);
  }

  void assignValueToAddress(unsigned ValVReg, unsigned Addr, uint64_t Size,
                            MachinePointerInfo &MPO, CCValAssign &VA) override {
    assert((Size == 1 || Size == 2 || Size == 4 || Size == 8) &&
           "Unsupported size");

    unsigned ExtReg = extendRegister(ValVReg, VA);
    auto MMO = MIRBuilder.getMF().getMachineMemOperand(
        MPO, MachineMemOperand::MOStore, VA.getLocVT().getStoreSize(),
        /* Alignment */ 0);
    MIRBuilder.buildStore(ExtReg, Addr, *MMO);
  }

  unsigned assignCustomValue(const CallLowering::ArgInfo &Arg,
                             ArrayRef<CCValAssign> VAs) override {
    CCValAssign VA = VAs[0];
    assert(VA.needsCustom() && "Value doesn't need custom handling");
    assert(VA.getValVT() == MVT::f64 && "Unsupported type");

    CCValAssign NextVA = VAs[1];
    assert(NextVA.needsCustom() && "Value doesn't need custom handling");
    assert(NextVA.getValVT() == MVT::f64 && "Unsupported type");

    assert(VA.getValNo() == NextVA.getValNo() &&
           "Values belong to different arguments");

    assert(VA.isRegLoc() && "Value should be in reg");
    assert(NextVA.isRegLoc() && "Value should be in reg");

    unsigned NewRegs[] = {MRI.createGenericVirtualRegister(LLT::scalar(32)),
                          MRI.createGenericVirtualRegister(LLT::scalar(32))};
    MIRBuilder.buildExtract(NewRegs[0], Arg.Reg, 0);
    MIRBuilder.buildExtract(NewRegs[1], Arg.Reg, 32);

    bool IsLittle = MIRBuilder.getMF().getSubtarget<ARMSubtarget>().isLittle();
    if (!IsLittle)
      std::swap(NewRegs[0], NewRegs[1]);

    assignValueToReg(NewRegs[0], VA.getLocReg(), VA);
    assignValueToReg(NewRegs[1], NextVA.getLocReg(), NextVA);

    return 1;
  }

  bool assignArg(unsigned ValNo, MVT ValVT, MVT LocVT,
                 CCValAssign::LocInfo LocInfo,
                 const CallLowering::ArgInfo &Info, CCState &State) override {
    if (AssignFn(ValNo, ValVT, LocVT, LocInfo, Info.Flags, State))
      return true;

    StackSize =
        std::max(StackSize, static_cast<uint64_t>(State.getNextStackOffset()));
    return false;
  }

  MachineInstrBuilder &MIB;
  uint64_t StackSize;
};
} // End anonymous namespace.

void ARMCallLowering::splitToValueTypes(const ArgInfo &OrigArg,
                                        SmallVectorImpl<ArgInfo> &SplitArgs,
                                        const DataLayout &DL,
                                        MachineRegisterInfo &MRI) const {
  const ARMTargetLowering &TLI = *getTLI<ARMTargetLowering>();
  LLVMContext &Ctx = OrigArg.Ty->getContext();

  SmallVector<EVT, 4> SplitVTs;
  SmallVector<uint64_t, 4> Offsets;
  ComputeValueVTs(TLI, DL, OrigArg.Ty, SplitVTs, &Offsets, 0);

  assert(SplitVTs.size() == 1 && "Unsupported type");

  // Even if there is no splitting to do, we still want to replace the original
  // type (e.g. pointer type -> integer).
  SplitArgs.emplace_back(OrigArg.Reg, SplitVTs[0].getTypeForEVT(Ctx),
                         OrigArg.Flags, OrigArg.IsFixed);
}

/// Lower the return value for the already existing \p Ret. This assumes that
/// \p MIRBuilder's insertion point is correct.
bool ARMCallLowering::lowerReturnVal(MachineIRBuilder &MIRBuilder,
                                     const Value *Val, unsigned VReg,
                                     MachineInstrBuilder &Ret) const {
  if (!Val)
    // Nothing to do here.
    return true;

  auto &MF = MIRBuilder.getMF();
  const auto &F = *MF.getFunction();

  auto DL = MF.getDataLayout();
  auto &TLI = *getTLI<ARMTargetLowering>();
  if (!isSupportedType(DL, TLI, Val->getType()))
    return false;

  SmallVector<ArgInfo, 4> SplitVTs;
  ArgInfo RetInfo(VReg, Val->getType());
  setArgFlags(RetInfo, AttributeList::ReturnIndex, DL, F);
  splitToValueTypes(RetInfo, SplitVTs, DL, MF.getRegInfo());

  CCAssignFn *AssignFn =
      TLI.CCAssignFnForReturn(F.getCallingConv(), F.isVarArg());

  OutgoingValueHandler RetHandler(MIRBuilder, MF.getRegInfo(), Ret, AssignFn);
  return handleAssignments(MIRBuilder, SplitVTs, RetHandler);
}

bool ARMCallLowering::lowerReturn(MachineIRBuilder &MIRBuilder,
                                  const Value *Val, unsigned VReg) const {
  assert(!Val == !VReg && "Return value without a vreg");

  auto Ret = MIRBuilder.buildInstrNoInsert(ARM::BX_RET).add(predOps(ARMCC::AL));

  if (!lowerReturnVal(MIRBuilder, Val, VReg, Ret))
    return false;

  MIRBuilder.insertInstr(Ret);
  return true;
}

namespace {
/// Helper class for values coming in through an ABI boundary (used for handling
/// formal arguments and call return values).
struct IncomingValueHandler : public CallLowering::ValueHandler {
  IncomingValueHandler(MachineIRBuilder &MIRBuilder, MachineRegisterInfo &MRI,
                       CCAssignFn AssignFn)
      : ValueHandler(MIRBuilder, MRI, AssignFn) {}

  unsigned getStackAddress(uint64_t Size, int64_t Offset,
                           MachinePointerInfo &MPO) override {
    assert((Size == 1 || Size == 2 || Size == 4 || Size == 8) &&
           "Unsupported size");

    auto &MFI = MIRBuilder.getMF().getFrameInfo();

    int FI = MFI.CreateFixedObject(Size, Offset, true);
    MPO = MachinePointerInfo::getFixedStack(MIRBuilder.getMF(), FI);

    unsigned AddrReg =
        MRI.createGenericVirtualRegister(LLT::pointer(MPO.getAddrSpace(), 32));
    MIRBuilder.buildFrameIndex(AddrReg, FI);

    return AddrReg;
  }

  void assignValueToAddress(unsigned ValVReg, unsigned Addr, uint64_t Size,
                            MachinePointerInfo &MPO, CCValAssign &VA) override {
    assert((Size == 1 || Size == 2 || Size == 4 || Size == 8) &&
           "Unsupported size");

    if (VA.getLocInfo() == CCValAssign::SExt ||
        VA.getLocInfo() == CCValAssign::ZExt) {
      // If the value is zero- or sign-extended, its size becomes 4 bytes, so
      // that's what we should load.
      Size = 4;
      assert(MRI.getType(ValVReg).isScalar() && "Only scalars supported atm");

      auto LoadVReg = MRI.createGenericVirtualRegister(LLT::scalar(32));
      buildLoad(LoadVReg, Addr, Size, /* Alignment */ 0, MPO);
      MIRBuilder.buildTrunc(ValVReg, LoadVReg);
    } else {
      // If the value is not extended, a simple load will suffice.
      buildLoad(ValVReg, Addr, Size, /* Alignment */ 0, MPO);
    }
  }

  void buildLoad(unsigned Val, unsigned Addr, uint64_t Size, unsigned Alignment,
                 MachinePointerInfo &MPO) {
    auto MMO = MIRBuilder.getMF().getMachineMemOperand(
        MPO, MachineMemOperand::MOLoad, Size, Alignment);
    MIRBuilder.buildLoad(Val, Addr, *MMO);
  }

  void assignValueToReg(unsigned ValVReg, unsigned PhysReg,
                        CCValAssign &VA) override {
    assert(VA.isRegLoc() && "Value shouldn't be assigned to reg");
    assert(VA.getLocReg() == PhysReg && "Assigning to the wrong reg?");

    assert(VA.getValVT().getSizeInBits() <= 64 && "Unsupported value size");
    assert(VA.getLocVT().getSizeInBits() <= 64 && "Unsupported location size");

    // The necesary extensions are handled on the other side of the ABI
    // boundary.
    markPhysRegUsed(PhysReg);
    MIRBuilder.buildCopy(ValVReg, PhysReg);
  }

  unsigned assignCustomValue(const ARMCallLowering::ArgInfo &Arg,
                             ArrayRef<CCValAssign> VAs) override {
    CCValAssign VA = VAs[0];
    assert(VA.needsCustom() && "Value doesn't need custom handling");
    assert(VA.getValVT() == MVT::f64 && "Unsupported type");

    CCValAssign NextVA = VAs[1];
    assert(NextVA.needsCustom() && "Value doesn't need custom handling");
    assert(NextVA.getValVT() == MVT::f64 && "Unsupported type");

    assert(VA.getValNo() == NextVA.getValNo() &&
           "Values belong to different arguments");

    assert(VA.isRegLoc() && "Value should be in reg");
    assert(NextVA.isRegLoc() && "Value should be in reg");

    unsigned NewRegs[] = {MRI.createGenericVirtualRegister(LLT::scalar(32)),
                          MRI.createGenericVirtualRegister(LLT::scalar(32))};

    assignValueToReg(NewRegs[0], VA.getLocReg(), VA);
    assignValueToReg(NewRegs[1], NextVA.getLocReg(), NextVA);

    bool IsLittle = MIRBuilder.getMF().getSubtarget<ARMSubtarget>().isLittle();
    if (!IsLittle)
      std::swap(NewRegs[0], NewRegs[1]);

    MIRBuilder.buildSequence(Arg.Reg, NewRegs, {0, 32});

    return 1;
  }

  /// Merge the values in \p SrcRegs into \p DstReg at offsets \p SrcOffsets.
  /// Note that the source registers are not required to have homogeneous types,
  /// so we use G_INSERT rather than G_MERGE_VALUES.
  // FIXME: Use G_MERGE_VALUES if the types are homogeneous.
  void mergeRegisters(unsigned DstReg, ArrayRef<unsigned> SrcRegs,
                      ArrayRef<uint64_t> SrcOffsets) {
    LLT Ty = MRI.getType(DstReg);

    unsigned Dst = MRI.createGenericVirtualRegister(Ty);
    MIRBuilder.buildUndef(Dst);

    for (unsigned i = 0; i < SrcRegs.size(); ++i) {
      unsigned Tmp = MRI.createGenericVirtualRegister(Ty);
      MIRBuilder.buildInsert(Tmp, Dst, SrcRegs[i], SrcOffsets[i]);
      Dst = Tmp;
    }

    MIRBuilder.buildCopy(DstReg, Dst);
  }

  /// Marking a physical register as used is different between formal
  /// parameters, where it's a basic block live-in, and call returns, where it's
  /// an implicit-def of the call instruction.
  virtual void markPhysRegUsed(unsigned PhysReg) = 0;
};

struct FormalArgHandler : public IncomingValueHandler {
  FormalArgHandler(MachineIRBuilder &MIRBuilder, MachineRegisterInfo &MRI,
                   CCAssignFn AssignFn)
      : IncomingValueHandler(MIRBuilder, MRI, AssignFn) {}

  void markPhysRegUsed(unsigned PhysReg) override {
    MIRBuilder.getMBB().addLiveIn(PhysReg);
  }
};
} // End anonymous namespace

bool ARMCallLowering::lowerFormalArguments(MachineIRBuilder &MIRBuilder,
                                           const Function &F,
                                           ArrayRef<unsigned> VRegs) const {
  // Quick exit if there aren't any args
  if (F.arg_empty())
    return true;

  if (F.isVarArg())
    return false;

  auto &MF = MIRBuilder.getMF();
  auto DL = MF.getDataLayout();
  auto &TLI = *getTLI<ARMTargetLowering>();

  auto Subtarget = TLI.getSubtarget();

  if (Subtarget->isThumb())
    return false;

  for (auto &Arg : F.args())
    if (!isSupportedType(DL, TLI, Arg.getType()))
      return false;

  CCAssignFn *AssignFn =
      TLI.CCAssignFnForCall(F.getCallingConv(), F.isVarArg());

  FormalArgHandler ArgHandler(MIRBuilder, MIRBuilder.getMF().getRegInfo(),
                              AssignFn);

  SmallVector<ArgInfo, 8> ArgInfos;
  SmallVector<unsigned, 4> SplitRegs;
  SmallVector<uint64_t, 4> RegOffsets;
  unsigned Idx = 0;
  for (auto &Arg : F.args()) {
    ArgInfo AInfo(VRegs[Idx], Arg.getType());
    setArgFlags(AInfo, Idx + AttributeList::FirstArgIndex, DL, F);
<<<<<<< HEAD
    splitToValueTypes(AInfo, ArgInfos, DL, MF.getRegInfo());
    Idx++;
  }

  FormalArgHandler ArgHandler(MIRBuilder, MIRBuilder.getMF().getRegInfo(),
                              AssignFn);
=======

    SplitRegs.clear();
    RegOffsets.clear();

    splitToValueTypes(AInfo, ArgInfos, MF, [&](unsigned Reg, uint64_t Offset) {
      SplitRegs.push_back(Reg);
      RegOffsets.push_back(Offset);
    });

    if (!SplitRegs.empty())
      ArgHandler.mergeRegisters(VRegs[Idx], SplitRegs, RegOffsets);

    Idx++;
  }

  if (!MBB.empty())
    MIRBuilder.setInstr(*MBB.begin());

>>>>>>> 82f0801c
  return handleAssignments(MIRBuilder, ArgInfos, ArgHandler);
}

namespace {
struct CallReturnHandler : public IncomingValueHandler {
  CallReturnHandler(MachineIRBuilder &MIRBuilder, MachineRegisterInfo &MRI,
                    MachineInstrBuilder MIB, CCAssignFn *AssignFn)
      : IncomingValueHandler(MIRBuilder, MRI, AssignFn), MIB(MIB) {}

  void markPhysRegUsed(unsigned PhysReg) override {
    MIB.addDef(PhysReg, RegState::Implicit);
  }

  MachineInstrBuilder MIB;
};
} // End anonymous namespace.

bool ARMCallLowering::lowerCall(MachineIRBuilder &MIRBuilder,
                                CallingConv::ID CallConv,
                                const MachineOperand &Callee,
                                const ArgInfo &OrigRet,
                                ArrayRef<ArgInfo> OrigArgs) const {
  MachineFunction &MF = MIRBuilder.getMF();
  const auto &TLI = *getTLI<ARMTargetLowering>();
  const auto &DL = MF.getDataLayout();
  const TargetRegisterInfo *TRI = MF.getSubtarget().getRegisterInfo();
  MachineRegisterInfo &MRI = MF.getRegInfo();

  if (MF.getSubtarget<ARMSubtarget>().genLongCalls())
    return false;

  auto CallSeqStart = MIRBuilder.buildInstr(ARM::ADJCALLSTACKDOWN);

  // Create the call instruction so we can add the implicit uses of arg
  // registers, but don't insert it yet.
  auto MIB = MIRBuilder.buildInstrNoInsert(ARM::BLX).add(Callee).addRegMask(
      TRI->getCallPreservedMask(MF, CallConv));

  SmallVector<ArgInfo, 8> ArgInfos;
  for (auto Arg : OrigArgs) {
    if (!isSupportedType(DL, TLI, Arg.Ty))
      return false;

    if (!Arg.IsFixed)
      return false;

    splitToValueTypes(Arg, ArgInfos, DL, MRI);
  }

  auto ArgAssignFn = TLI.CCAssignFnForCall(CallConv, /*IsVarArg=*/false);
  OutgoingValueHandler ArgHandler(MIRBuilder, MRI, MIB, ArgAssignFn);
  if (!handleAssignments(MIRBuilder, ArgInfos, ArgHandler))
    return false;

  // Now we can add the actual call instruction to the correct basic block.
  MIRBuilder.insertInstr(MIB);

  if (!OrigRet.Ty->isVoidTy()) {
    if (!isSupportedType(DL, TLI, OrigRet.Ty))
      return false;

    ArgInfos.clear();
    splitToValueTypes(OrigRet, ArgInfos, DL, MRI);

    auto RetAssignFn = TLI.CCAssignFnForReturn(CallConv, /*IsVarArg=*/false);
    CallReturnHandler RetHandler(MIRBuilder, MRI, MIB, RetAssignFn);
    if (!handleAssignments(MIRBuilder, ArgInfos, RetHandler))
      return false;
<<<<<<< HEAD
=======

    if (!RegOffsets.empty()) {
      // We have split the value and allocated each individual piece, now build
      // it up again.
      RetHandler.mergeRegisters(OrigRet.Reg, SplitRegs, RegOffsets);
    }
>>>>>>> 82f0801c
  }

  // We now know the size of the stack - update the ADJCALLSTACKDOWN
  // accordingly.
  CallSeqStart.addImm(ArgHandler.StackSize).addImm(0).add(predOps(ARMCC::AL));

  MIRBuilder.buildInstr(ARM::ADJCALLSTACKUP)
      .addImm(ArgHandler.StackSize)
      .addImm(0)
      .add(predOps(ARMCC::AL));

  return true;
}<|MERGE_RESOLUTION|>--- conflicted
+++ resolved
@@ -34,6 +34,9 @@
 
 static bool isSupportedType(const DataLayout &DL, const ARMTargetLowering &TLI,
                             Type *T) {
+  if (T->isArrayTy())
+    return true;
+
   EVT VT = TLI.getValueType(DL, T, true);
   if (!VT.isSimple() || VT.isVector() ||
       !(VT.isInteger() || VT.isFloatingPoint()))
@@ -148,23 +151,47 @@
 };
 } // End anonymous namespace.
 
-void ARMCallLowering::splitToValueTypes(const ArgInfo &OrigArg,
-                                        SmallVectorImpl<ArgInfo> &SplitArgs,
-                                        const DataLayout &DL,
-                                        MachineRegisterInfo &MRI) const {
+void ARMCallLowering::splitToValueTypes(
+    const ArgInfo &OrigArg, SmallVectorImpl<ArgInfo> &SplitArgs,
+    MachineFunction &MF, const SplitArgTy &PerformArgSplit) const {
   const ARMTargetLowering &TLI = *getTLI<ARMTargetLowering>();
   LLVMContext &Ctx = OrigArg.Ty->getContext();
+  const DataLayout &DL = MF.getDataLayout();
+  MachineRegisterInfo &MRI = MF.getRegInfo();
+  const Function *F = MF.getFunction();
 
   SmallVector<EVT, 4> SplitVTs;
   SmallVector<uint64_t, 4> Offsets;
   ComputeValueVTs(TLI, DL, OrigArg.Ty, SplitVTs, &Offsets, 0);
 
-  assert(SplitVTs.size() == 1 && "Unsupported type");
-
-  // Even if there is no splitting to do, we still want to replace the original
-  // type (e.g. pointer type -> integer).
-  SplitArgs.emplace_back(OrigArg.Reg, SplitVTs[0].getTypeForEVT(Ctx),
-                         OrigArg.Flags, OrigArg.IsFixed);
+  if (SplitVTs.size() == 1) {
+    // Even if there is no splitting to do, we still want to replace the
+    // original type (e.g. pointer type -> integer).
+    SplitArgs.emplace_back(OrigArg.Reg, SplitVTs[0].getTypeForEVT(Ctx),
+                           OrigArg.Flags, OrigArg.IsFixed);
+    return;
+  }
+
+  unsigned FirstRegIdx = SplitArgs.size();
+  for (unsigned i = 0, e = SplitVTs.size(); i != e; ++i) {
+    EVT SplitVT = SplitVTs[i];
+    Type *SplitTy = SplitVT.getTypeForEVT(Ctx);
+    auto Flags = OrigArg.Flags;
+    bool NeedsConsecutiveRegisters =
+        TLI.functionArgumentNeedsConsecutiveRegisters(
+            SplitTy, F->getCallingConv(), F->isVarArg());
+    if (NeedsConsecutiveRegisters) {
+      Flags.setInConsecutiveRegs();
+      if (i == e - 1)
+        Flags.setInConsecutiveRegsLast();
+    }
+    SplitArgs.push_back(
+        ArgInfo{MRI.createGenericVirtualRegister(getLLTForType(*SplitTy, DL)),
+                SplitTy, Flags, OrigArg.IsFixed});
+  }
+
+  for (unsigned i = 0; i < Offsets.size(); ++i)
+    PerformArgSplit(SplitArgs[FirstRegIdx + i].Reg, Offsets[i] * 8);
 }
 
 /// Lower the return value for the already existing \p Ret. This assumes that
@@ -187,7 +214,9 @@
   SmallVector<ArgInfo, 4> SplitVTs;
   ArgInfo RetInfo(VReg, Val->getType());
   setArgFlags(RetInfo, AttributeList::ReturnIndex, DL, F);
-  splitToValueTypes(RetInfo, SplitVTs, DL, MF.getRegInfo());
+  splitToValueTypes(RetInfo, SplitVTs, MF, [&](unsigned Reg, uint64_t Offset) {
+    MIRBuilder.buildExtract(Reg, VReg, Offset);
+  });
 
   CCAssignFn *AssignFn =
       TLI.CCAssignFnForReturn(F.getCallingConv(), F.isVarArg());
@@ -355,6 +384,7 @@
     return false;
 
   auto &MF = MIRBuilder.getMF();
+  auto &MBB = MIRBuilder.getMBB();
   auto DL = MF.getDataLayout();
   auto &TLI = *getTLI<ARMTargetLowering>();
 
@@ -380,14 +410,6 @@
   for (auto &Arg : F.args()) {
     ArgInfo AInfo(VRegs[Idx], Arg.getType());
     setArgFlags(AInfo, Idx + AttributeList::FirstArgIndex, DL, F);
-<<<<<<< HEAD
-    splitToValueTypes(AInfo, ArgInfos, DL, MF.getRegInfo());
-    Idx++;
-  }
-
-  FormalArgHandler ArgHandler(MIRBuilder, MIRBuilder.getMF().getRegInfo(),
-                              AssignFn);
-=======
 
     SplitRegs.clear();
     RegOffsets.clear();
@@ -406,7 +428,6 @@
   if (!MBB.empty())
     MIRBuilder.setInstr(*MBB.begin());
 
->>>>>>> 82f0801c
   return handleAssignments(MIRBuilder, ArgInfos, ArgHandler);
 }
 
@@ -453,7 +474,9 @@
     if (!Arg.IsFixed)
       return false;
 
-    splitToValueTypes(Arg, ArgInfos, DL, MRI);
+    splitToValueTypes(Arg, ArgInfos, MF, [&](unsigned Reg, uint64_t Offset) {
+      MIRBuilder.buildExtract(Reg, Arg.Reg, Offset);
+    });
   }
 
   auto ArgAssignFn = TLI.CCAssignFnForCall(CallConv, /*IsVarArg=*/false);
@@ -469,21 +492,24 @@
       return false;
 
     ArgInfos.clear();
-    splitToValueTypes(OrigRet, ArgInfos, DL, MRI);
+    SmallVector<uint64_t, 8> RegOffsets;
+    SmallVector<unsigned, 8> SplitRegs;
+    splitToValueTypes(OrigRet, ArgInfos, MF,
+                      [&](unsigned Reg, uint64_t Offset) {
+                        RegOffsets.push_back(Offset);
+                        SplitRegs.push_back(Reg);
+                      });
 
     auto RetAssignFn = TLI.CCAssignFnForReturn(CallConv, /*IsVarArg=*/false);
     CallReturnHandler RetHandler(MIRBuilder, MRI, MIB, RetAssignFn);
     if (!handleAssignments(MIRBuilder, ArgInfos, RetHandler))
       return false;
-<<<<<<< HEAD
-=======
 
     if (!RegOffsets.empty()) {
       // We have split the value and allocated each individual piece, now build
       // it up again.
       RetHandler.mergeRegisters(OrigRet.Reg, SplitRegs, RegOffsets);
     }
->>>>>>> 82f0801c
   }
 
   // We now know the size of the stack - update the ADJCALLSTACKDOWN
