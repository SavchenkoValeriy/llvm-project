--- conflicted
+++ resolved
@@ -122,6 +122,7 @@
   { ARM::t2SUBSrr,ARM::tSUBrr,  0,             0,   0,   1,   0,  2,0, 0,0,0 },
   { ARM::t2SXTB,  ARM::tSXTB,   0,             0,   0,   1,   0,  1,0, 0,1,0 },
   { ARM::t2SXTH,  ARM::tSXTH,   0,             0,   0,   1,   0,  1,0, 0,1,0 },
+  { ARM::t2TEQrr, ARM::tEOR,    0,             0,   0,   1,   0,  2,0, 0,1,0 },
   { ARM::t2TSTrr, ARM::tTST,    0,             0,   0,   1,   0,  2,0, 0,0,0 },
   { ARM::t2UXTB,  ARM::tUXTB,   0,             0,   0,   1,   0,  1,0, 0,1,0 },
   { ARM::t2UXTH,  ARM::tUXTH,   0,             0,   0,   1,   0,  1,0, 0,1,0 },
@@ -717,6 +718,16 @@
       return true;
     return ReduceToNarrow(MBB, MI, Entry, LiveCPSR, IsSelfLoop);
   }
+  case ARM::t2TEQrr: {
+    unsigned PredReg = 0;
+    // Can only convert to eors if we're not in an IT block.
+    if (getInstrPredicate(*MI, PredReg) != ARMCC::AL)
+      break;
+    // TODO if Operand 0 is not killed but Operand 1 is, then we could write
+    // to Op1 instead.
+    if (MI->getOperand(0).isKill())
+      return ReduceToNarrow(MBB, MI, Entry, LiveCPSR, IsSelfLoop);
+  }
   }
   return false;
 }
@@ -903,11 +914,6 @@
   // Add the 16-bit instruction.
   DebugLoc dl = MI->getDebugLoc();
   MachineInstrBuilder MIB = BuildMI(MBB, MI, dl, NewMCID);
-<<<<<<< HEAD
-  MIB.add(MI->getOperand(0));
-  if (NewMCID.hasOptionalDef())
-    MIB.add(HasCC ? t1CondCodeOp(CCDead) : condCodeOp());
-=======
 
   // TEQ is special in that it doesn't define a register but we're converting
   // it into an EOR which does. So add the first operand as a def and then
@@ -926,7 +932,6 @@
     if (NewMCID.hasOptionalDef())
       MIB.add(HasCC ? t1CondCodeOp(CCDead) : condCodeOp());
   }
->>>>>>> 2088a753
 
   // Transfer the rest of operands.
   unsigned NumOps = MCID.getNumOperands();
