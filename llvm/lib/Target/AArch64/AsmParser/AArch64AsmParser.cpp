//==- AArch64AsmParser.cpp - Parse AArch64 assembly to MCInst instructions -==//
//
// Part of the LLVM Project, under the Apache License v2.0 with LLVM Exceptions.
// See https://llvm.org/LICENSE.txt for license information.
// SPDX-License-Identifier: Apache-2.0 WITH LLVM-exception
//
//===----------------------------------------------------------------------===//

#include "MCTargetDesc/AArch64AddressingModes.h"
#include "MCTargetDesc/AArch64InstPrinter.h"
#include "MCTargetDesc/AArch64MCExpr.h"
#include "MCTargetDesc/AArch64MCTargetDesc.h"
#include "MCTargetDesc/AArch64TargetStreamer.h"
#include "TargetInfo/AArch64TargetInfo.h"
#include "AArch64InstrInfo.h"
#include "Utils/AArch64BaseInfo.h"
#include "llvm/ADT/APFloat.h"
#include "llvm/ADT/APInt.h"
#include "llvm/ADT/ArrayRef.h"
#include "llvm/ADT/STLExtras.h"
#include "llvm/ADT/SmallVector.h"
#include "llvm/ADT/StringExtras.h"
#include "llvm/ADT/StringMap.h"
#include "llvm/ADT/StringRef.h"
#include "llvm/ADT/StringSwitch.h"
#include "llvm/ADT/Twine.h"
#include "llvm/MC/MCContext.h"
#include "llvm/MC/MCExpr.h"
#include "llvm/MC/MCInst.h"
#include "llvm/MC/MCLinkerOptimizationHint.h"
#include "llvm/MC/MCObjectFileInfo.h"
#include "llvm/MC/MCParser/MCAsmLexer.h"
#include "llvm/MC/MCParser/MCAsmParser.h"
#include "llvm/MC/MCParser/MCAsmParserExtension.h"
#include "llvm/MC/MCParser/MCParsedAsmOperand.h"
#include "llvm/MC/MCParser/MCTargetAsmParser.h"
#include "llvm/MC/MCRegisterInfo.h"
#include "llvm/MC/MCStreamer.h"
#include "llvm/MC/MCSubtargetInfo.h"
#include "llvm/MC/MCSymbol.h"
#include "llvm/MC/MCTargetOptions.h"
#include "llvm/MC/SubtargetFeature.h"
#include "llvm/MC/MCValue.h"
#include "llvm/Support/Casting.h"
#include "llvm/Support/Compiler.h"
#include "llvm/Support/ErrorHandling.h"
#include "llvm/Support/MathExtras.h"
#include "llvm/Support/SMLoc.h"
#include "llvm/Support/TargetParser.h"
#include "llvm/Support/TargetRegistry.h"
#include "llvm/Support/raw_ostream.h"
#include <cassert>
#include <cctype>
#include <cstdint>
#include <cstdio>
#include <string>
#include <tuple>
#include <utility>
#include <vector>

using namespace llvm;

namespace {

enum class RegKind {
  Scalar,
  NeonVector,
  SVEDataVector,
  SVEPredicateVector
};

enum RegConstraintEqualityTy {
  EqualsReg,
  EqualsSuperReg,
  EqualsSubReg
};

class AArch64AsmParser : public MCTargetAsmParser {
private:
  StringRef Mnemonic; ///< Instruction mnemonic.

  // Map of register aliases registers via the .req directive.
  StringMap<std::pair<RegKind, unsigned>> RegisterReqs;

  class PrefixInfo {
  public:
    static PrefixInfo CreateFromInst(const MCInst &Inst, uint64_t TSFlags) {
      PrefixInfo Prefix;
      switch (Inst.getOpcode()) {
      case AArch64::MOVPRFX_ZZ:
        Prefix.Active = true;
        Prefix.Dst = Inst.getOperand(0).getReg();
        break;
      case AArch64::MOVPRFX_ZPmZ_B:
      case AArch64::MOVPRFX_ZPmZ_H:
      case AArch64::MOVPRFX_ZPmZ_S:
      case AArch64::MOVPRFX_ZPmZ_D:
        Prefix.Active = true;
        Prefix.Predicated = true;
        Prefix.ElementSize = TSFlags & AArch64::ElementSizeMask;
        assert(Prefix.ElementSize != AArch64::ElementSizeNone &&
               "No destructive element size set for movprfx");
        Prefix.Dst = Inst.getOperand(0).getReg();
        Prefix.Pg = Inst.getOperand(2).getReg();
        break;
      case AArch64::MOVPRFX_ZPzZ_B:
      case AArch64::MOVPRFX_ZPzZ_H:
      case AArch64::MOVPRFX_ZPzZ_S:
      case AArch64::MOVPRFX_ZPzZ_D:
        Prefix.Active = true;
        Prefix.Predicated = true;
        Prefix.ElementSize = TSFlags & AArch64::ElementSizeMask;
        assert(Prefix.ElementSize != AArch64::ElementSizeNone &&
               "No destructive element size set for movprfx");
        Prefix.Dst = Inst.getOperand(0).getReg();
        Prefix.Pg = Inst.getOperand(1).getReg();
        break;
      default:
        break;
      }

      return Prefix;
    }

    PrefixInfo() : Active(false), Predicated(false) {}
    bool isActive() const { return Active; }
    bool isPredicated() const { return Predicated; }
    unsigned getElementSize() const {
      assert(Predicated);
      return ElementSize;
    }
    unsigned getDstReg() const { return Dst; }
    unsigned getPgReg() const {
      assert(Predicated);
      return Pg;
    }

  private:
    bool Active;
    bool Predicated;
    unsigned ElementSize;
    unsigned Dst;
    unsigned Pg;
  } NextPrefix;

  AArch64TargetStreamer &getTargetStreamer() {
    MCTargetStreamer &TS = *getParser().getStreamer().getTargetStreamer();
    return static_cast<AArch64TargetStreamer &>(TS);
  }

  SMLoc getLoc() const { return getParser().getTok().getLoc(); }

  bool parseSysAlias(StringRef Name, SMLoc NameLoc, OperandVector &Operands);
  void createSysAlias(uint16_t Encoding, OperandVector &Operands, SMLoc S);
  AArch64CC::CondCode parseCondCodeString(StringRef Cond);
  bool parseCondCode(OperandVector &Operands, bool invertCondCode);
  unsigned matchRegisterNameAlias(StringRef Name, RegKind Kind);
  bool parseRegister(OperandVector &Operands);
  bool parseSymbolicImmVal(const MCExpr *&ImmVal);
  bool parseNeonVectorList(OperandVector &Operands);
  bool parseOptionalMulOperand(OperandVector &Operands);
  bool parseOperand(OperandVector &Operands, bool isCondCode,
                    bool invertCondCode);
  bool parseImmExpr(int64_t &Out);
  bool parseComma();
  bool parseRegisterInRange(unsigned &Out, unsigned Base, unsigned First,
                            unsigned Last);

  bool showMatchError(SMLoc Loc, unsigned ErrCode, uint64_t ErrorInfo,
                      OperandVector &Operands);

  bool parseAuthExpr(const MCExpr *&Res, SMLoc &EndLoc);

  bool parseDirectiveArch(SMLoc L);
  bool parseDirectiveArchExtension(SMLoc L);
  bool parseDirectiveCPU(SMLoc L);
  bool parseDirectiveInst(SMLoc L);

  bool parseDirectiveTLSDescCall(SMLoc L);

  bool parseDirectiveLOH(StringRef LOH, SMLoc L);
  bool parseDirectiveLtorg(SMLoc L);

  bool parseDirectiveReq(StringRef Name, SMLoc L);
  bool parseDirectiveUnreq(SMLoc L);
  bool parseDirectiveCFINegateRAState();
  bool parseDirectiveCFIBKeyFrame();

  bool parseDirectiveSEHAllocStack(SMLoc L);
  bool parseDirectiveSEHPrologEnd(SMLoc L);
  bool parseDirectiveSEHSaveFPLR(SMLoc L);
  bool parseDirectiveSEHSaveFPLRX(SMLoc L);
  bool parseDirectiveSEHSaveReg(SMLoc L);
  bool parseDirectiveSEHSaveRegX(SMLoc L);
  bool parseDirectiveSEHSaveRegP(SMLoc L);
  bool parseDirectiveSEHSaveRegPX(SMLoc L);
  bool parseDirectiveSEHSaveFReg(SMLoc L);
  bool parseDirectiveSEHSaveFRegX(SMLoc L);
  bool parseDirectiveSEHSaveFRegP(SMLoc L);
  bool parseDirectiveSEHSaveFRegPX(SMLoc L);
  bool parseDirectiveSEHSetFP(SMLoc L);
  bool parseDirectiveSEHAddFP(SMLoc L);
  bool parseDirectiveSEHNop(SMLoc L);
  bool parseDirectiveSEHEpilogStart(SMLoc L);
  bool parseDirectiveSEHEpilogEnd(SMLoc L);

  bool validateInstruction(MCInst &Inst, SMLoc &IDLoc,
                           SmallVectorImpl<SMLoc> &Loc);
  bool MatchAndEmitInstruction(SMLoc IDLoc, unsigned &Opcode,
                               OperandVector &Operands, MCStreamer &Out,
                               uint64_t &ErrorInfo,
                               bool MatchingInlineAsm) override;
/// @name Auto-generated Match Functions
/// {

#define GET_ASSEMBLER_HEADER
#include "AArch64GenAsmMatcher.inc"

  /// }

  OperandMatchResultTy tryParseScalarRegister(unsigned &Reg);
  OperandMatchResultTy tryParseVectorRegister(unsigned &Reg, StringRef &Kind,
                                              RegKind MatchKind);
  OperandMatchResultTy tryParseOptionalShiftExtend(OperandVector &Operands);
  OperandMatchResultTy tryParseBarrierOperand(OperandVector &Operands);
  OperandMatchResultTy tryParseMRSSystemRegister(OperandVector &Operands);
  OperandMatchResultTy tryParseSysReg(OperandVector &Operands);
  OperandMatchResultTy tryParseSysCROperand(OperandVector &Operands);
  template <bool IsSVEPrefetch = false>
  OperandMatchResultTy tryParsePrefetch(OperandVector &Operands);
  OperandMatchResultTy tryParsePSBHint(OperandVector &Operands);
  OperandMatchResultTy tryParseBTIHint(OperandVector &Operands);
  OperandMatchResultTy tryParseAdrpLabel(OperandVector &Operands);
  OperandMatchResultTy tryParseAdrLabel(OperandVector &Operands);
  template<bool AddFPZeroAsLiteral>
  OperandMatchResultTy tryParseFPImm(OperandVector &Operands);
  OperandMatchResultTy tryParseImmWithOptionalShift(OperandVector &Operands);
  OperandMatchResultTy tryParseGPR64sp0Operand(OperandVector &Operands);
  bool tryParseNeonVectorRegister(OperandVector &Operands);
  OperandMatchResultTy tryParseVectorIndex(OperandVector &Operands);
  OperandMatchResultTy tryParseGPRSeqPair(OperandVector &Operands);
  template <bool ParseShiftExtend,
            RegConstraintEqualityTy EqTy = RegConstraintEqualityTy::EqualsReg>
  OperandMatchResultTy tryParseGPROperand(OperandVector &Operands);
  template <bool ParseShiftExtend, bool ParseSuffix>
  OperandMatchResultTy tryParseSVEDataVector(OperandVector &Operands);
  OperandMatchResultTy tryParseSVEPredicateVector(OperandVector &Operands);
  template <RegKind VectorKind>
  OperandMatchResultTy tryParseVectorList(OperandVector &Operands,
                                          bool ExpectMatch = false);
  OperandMatchResultTy tryParseSVEPattern(OperandVector &Operands);

public:
  enum AArch64MatchResultTy {
    Match_InvalidSuffix = FIRST_TARGET_MATCH_RESULT_TY,
#define GET_OPERAND_DIAGNOSTIC_TYPES
#include "AArch64GenAsmMatcher.inc"
  };
  bool IsILP32;

  AArch64AsmParser(const MCSubtargetInfo &STI, MCAsmParser &Parser,
                   const MCInstrInfo &MII, const MCTargetOptions &Options)
    : MCTargetAsmParser(Options, STI, MII) {
    IsILP32 = Options.getABIName() == "ilp32";
    MCAsmParserExtension::Initialize(Parser);
    MCStreamer &S = getParser().getStreamer();
    if (S.getTargetStreamer() == nullptr)
      new AArch64TargetStreamer(S);

    // Alias .hword/.word/.[dx]word to the target-independent
    // .2byte/.4byte/.8byte directives as they have the same form and
    // semantics:
    ///  ::= (.hword | .word | .dword | .xword ) [ expression (, expression)* ]
    Parser.addAliasForDirective(".hword", ".2byte");
    Parser.addAliasForDirective(".word", ".4byte");
    Parser.addAliasForDirective(".dword", ".8byte");
    Parser.addAliasForDirective(".xword", ".8byte");

    // Initialize the set of available features.
    setAvailableFeatures(ComputeAvailableFeatures(getSTI().getFeatureBits()));
  }

  bool regsEqual(const MCParsedAsmOperand &Op1,
                 const MCParsedAsmOperand &Op2) const override;
  bool ParseInstruction(ParseInstructionInfo &Info, StringRef Name,
                        SMLoc NameLoc, OperandVector &Operands) override;
  bool ParseRegister(unsigned &RegNo, SMLoc &StartLoc, SMLoc &EndLoc) override;
  OperandMatchResultTy tryParseRegister(unsigned &RegNo, SMLoc &StartLoc,
                                        SMLoc &EndLoc) override;
  bool ParseDirective(AsmToken DirectiveID) override;
  unsigned validateTargetOperandClass(MCParsedAsmOperand &Op,
                                      unsigned Kind) override;

  bool parsePrimaryExpr(const MCExpr *&Res, SMLoc &EndLoc) override;

  static bool classifySymbolRef(const MCExpr *Expr,
                                AArch64MCExpr::VariantKind &ELFRefKind,
                                MCSymbolRefExpr::VariantKind &DarwinRefKind,
                                int64_t &Addend);
};

/// AArch64Operand - Instances of this class represent a parsed AArch64 machine
/// instruction.
class AArch64Operand : public MCParsedAsmOperand {
private:
  enum KindTy {
    k_Immediate,
    k_ShiftedImm,
    k_CondCode,
    k_Register,
    k_VectorList,
    k_VectorIndex,
    k_Token,
    k_SysReg,
    k_SysCR,
    k_Prefetch,
    k_ShiftExtend,
    k_FPImm,
    k_Barrier,
    k_PSBHint,
    k_BTIHint,
  } Kind;

  SMLoc StartLoc, EndLoc;

  struct TokOp {
    const char *Data;
    unsigned Length;
    bool IsSuffix; // Is the operand actually a suffix on the mnemonic.
  };

  // Separate shift/extend operand.
  struct ShiftExtendOp {
    AArch64_AM::ShiftExtendType Type;
    unsigned Amount;
    bool HasExplicitAmount;
  };

  struct RegOp {
    unsigned RegNum;
    RegKind Kind;
    int ElementWidth;

    // The register may be allowed as a different register class,
    // e.g. for GPR64as32 or GPR32as64.
    RegConstraintEqualityTy EqualityTy;

    // In some cases the shift/extend needs to be explicitly parsed together
    // with the register, rather than as a separate operand. This is needed
    // for addressing modes where the instruction as a whole dictates the
    // scaling/extend, rather than specific bits in the instruction.
    // By parsing them as a single operand, we avoid the need to pass an
    // extra operand in all CodeGen patterns (because all operands need to
    // have an associated value), and we avoid the need to update TableGen to
    // accept operands that have no associated bits in the instruction.
    //
    // An added benefit of parsing them together is that the assembler
    // can give a sensible diagnostic if the scaling is not correct.
    //
    // The default is 'lsl #0' (HasExplicitAmount = false) if no
    // ShiftExtend is specified.
    ShiftExtendOp ShiftExtend;
  };

  struct VectorListOp {
    unsigned RegNum;
    unsigned Count;
    unsigned NumElements;
    unsigned ElementWidth;
    RegKind  RegisterKind;
  };

  struct VectorIndexOp {
    unsigned Val;
  };

  struct ImmOp {
    const MCExpr *Val;
  };

  struct ShiftedImmOp {
    const MCExpr *Val;
    unsigned ShiftAmount;
  };

  struct CondCodeOp {
    AArch64CC::CondCode Code;
  };

  struct FPImmOp {
    uint64_t Val; // APFloat value bitcasted to uint64_t.
    bool IsExact; // describes whether parsed value was exact.
  };

  struct BarrierOp {
    const char *Data;
    unsigned Length;
    unsigned Val; // Not the enum since not all values have names.
  };

  struct SysRegOp {
    const char *Data;
    unsigned Length;
    uint32_t MRSReg;
    uint32_t MSRReg;
    uint32_t PStateField;
  };

  struct SysCRImmOp {
    unsigned Val;
  };

  struct PrefetchOp {
    const char *Data;
    unsigned Length;
    unsigned Val;
  };

  struct PSBHintOp {
    const char *Data;
    unsigned Length;
    unsigned Val;
  };

  struct BTIHintOp {
    const char *Data;
    unsigned Length;
    unsigned Val;
  };

  struct ExtendOp {
    unsigned Val;
  };

  union {
    struct TokOp Tok;
    struct RegOp Reg;
    struct VectorListOp VectorList;
    struct VectorIndexOp VectorIndex;
    struct ImmOp Imm;
    struct ShiftedImmOp ShiftedImm;
    struct CondCodeOp CondCode;
    struct FPImmOp FPImm;
    struct BarrierOp Barrier;
    struct SysRegOp SysReg;
    struct SysCRImmOp SysCRImm;
    struct PrefetchOp Prefetch;
    struct PSBHintOp PSBHint;
    struct BTIHintOp BTIHint;
    struct ShiftExtendOp ShiftExtend;
  };

  // Keep the MCContext around as the MCExprs may need manipulated during
  // the add<>Operands() calls.
  MCContext &Ctx;

public:
  AArch64Operand(KindTy K, MCContext &Ctx) : Kind(K), Ctx(Ctx) {}

  AArch64Operand(const AArch64Operand &o) : MCParsedAsmOperand(), Ctx(o.Ctx) {
    Kind = o.Kind;
    StartLoc = o.StartLoc;
    EndLoc = o.EndLoc;
    switch (Kind) {
    case k_Token:
      Tok = o.Tok;
      break;
    case k_Immediate:
      Imm = o.Imm;
      break;
    case k_ShiftedImm:
      ShiftedImm = o.ShiftedImm;
      break;
    case k_CondCode:
      CondCode = o.CondCode;
      break;
    case k_FPImm:
      FPImm = o.FPImm;
      break;
    case k_Barrier:
      Barrier = o.Barrier;
      break;
    case k_Register:
      Reg = o.Reg;
      break;
    case k_VectorList:
      VectorList = o.VectorList;
      break;
    case k_VectorIndex:
      VectorIndex = o.VectorIndex;
      break;
    case k_SysReg:
      SysReg = o.SysReg;
      break;
    case k_SysCR:
      SysCRImm = o.SysCRImm;
      break;
    case k_Prefetch:
      Prefetch = o.Prefetch;
      break;
    case k_PSBHint:
      PSBHint = o.PSBHint;
      break;
    case k_BTIHint:
      BTIHint = o.BTIHint;
      break;
    case k_ShiftExtend:
      ShiftExtend = o.ShiftExtend;
      break;
    }
  }

  /// getStartLoc - Get the location of the first token of this operand.
  SMLoc getStartLoc() const override { return StartLoc; }
  /// getEndLoc - Get the location of the last token of this operand.
  SMLoc getEndLoc() const override { return EndLoc; }

  StringRef getToken() const {
    assert(Kind == k_Token && "Invalid access!");
    return StringRef(Tok.Data, Tok.Length);
  }

  bool isTokenSuffix() const {
    assert(Kind == k_Token && "Invalid access!");
    return Tok.IsSuffix;
  }

  const MCExpr *getImm() const {
    assert(Kind == k_Immediate && "Invalid access!");
    return Imm.Val;
  }

  const MCExpr *getShiftedImmVal() const {
    assert(Kind == k_ShiftedImm && "Invalid access!");
    return ShiftedImm.Val;
  }

  unsigned getShiftedImmShift() const {
    assert(Kind == k_ShiftedImm && "Invalid access!");
    return ShiftedImm.ShiftAmount;
  }

  AArch64CC::CondCode getCondCode() const {
    assert(Kind == k_CondCode && "Invalid access!");
    return CondCode.Code;
  }

  APFloat getFPImm() const {
    assert (Kind == k_FPImm && "Invalid access!");
    return APFloat(APFloat::IEEEdouble(), APInt(64, FPImm.Val, true));
  }

  bool getFPImmIsExact() const {
    assert (Kind == k_FPImm && "Invalid access!");
    return FPImm.IsExact;
  }

  unsigned getBarrier() const {
    assert(Kind == k_Barrier && "Invalid access!");
    return Barrier.Val;
  }

  StringRef getBarrierName() const {
    assert(Kind == k_Barrier && "Invalid access!");
    return StringRef(Barrier.Data, Barrier.Length);
  }

  unsigned getReg() const override {
    assert(Kind == k_Register && "Invalid access!");
    return Reg.RegNum;
  }

  RegConstraintEqualityTy getRegEqualityTy() const {
    assert(Kind == k_Register && "Invalid access!");
    return Reg.EqualityTy;
  }

  unsigned getVectorListStart() const {
    assert(Kind == k_VectorList && "Invalid access!");
    return VectorList.RegNum;
  }

  unsigned getVectorListCount() const {
    assert(Kind == k_VectorList && "Invalid access!");
    return VectorList.Count;
  }

  unsigned getVectorIndex() const {
    assert(Kind == k_VectorIndex && "Invalid access!");
    return VectorIndex.Val;
  }

  StringRef getSysReg() const {
    assert(Kind == k_SysReg && "Invalid access!");
    return StringRef(SysReg.Data, SysReg.Length);
  }

  unsigned getSysCR() const {
    assert(Kind == k_SysCR && "Invalid access!");
    return SysCRImm.Val;
  }

  unsigned getPrefetch() const {
    assert(Kind == k_Prefetch && "Invalid access!");
    return Prefetch.Val;
  }

  unsigned getPSBHint() const {
    assert(Kind == k_PSBHint && "Invalid access!");
    return PSBHint.Val;
  }

  StringRef getPSBHintName() const {
    assert(Kind == k_PSBHint && "Invalid access!");
    return StringRef(PSBHint.Data, PSBHint.Length);
  }

  unsigned getBTIHint() const {
    assert(Kind == k_BTIHint && "Invalid access!");
    return BTIHint.Val;
  }

  StringRef getBTIHintName() const {
    assert(Kind == k_BTIHint && "Invalid access!");
    return StringRef(BTIHint.Data, BTIHint.Length);
  }

  StringRef getPrefetchName() const {
    assert(Kind == k_Prefetch && "Invalid access!");
    return StringRef(Prefetch.Data, Prefetch.Length);
  }

  AArch64_AM::ShiftExtendType getShiftExtendType() const {
    if (Kind == k_ShiftExtend)
      return ShiftExtend.Type;
    if (Kind == k_Register)
      return Reg.ShiftExtend.Type;
    llvm_unreachable("Invalid access!");
  }

  unsigned getShiftExtendAmount() const {
    if (Kind == k_ShiftExtend)
      return ShiftExtend.Amount;
    if (Kind == k_Register)
      return Reg.ShiftExtend.Amount;
    llvm_unreachable("Invalid access!");
  }

  bool hasShiftExtendAmount() const {
    if (Kind == k_ShiftExtend)
      return ShiftExtend.HasExplicitAmount;
    if (Kind == k_Register)
      return Reg.ShiftExtend.HasExplicitAmount;
    llvm_unreachable("Invalid access!");
  }

  bool isImm() const override { return Kind == k_Immediate; }
  bool isMem() const override { return false; }

  bool isUImm6() const {
    if (!isImm())
      return false;
    const MCConstantExpr *MCE = dyn_cast<MCConstantExpr>(getImm());
    if (!MCE)
      return false;
    int64_t Val = MCE->getValue();
    return (Val >= 0 && Val < 64);
  }

  template <int Width> bool isSImm() const { return isSImmScaled<Width, 1>(); }

  template <int Bits, int Scale> DiagnosticPredicate isSImmScaled() const {
    return isImmScaled<Bits, Scale>(true);
  }

  template <int Bits, int Scale> DiagnosticPredicate isUImmScaled() const {
    return isImmScaled<Bits, Scale>(false);
  }

  template <int Bits, int Scale>
  DiagnosticPredicate isImmScaled(bool Signed) const {
    if (!isImm())
      return DiagnosticPredicateTy::NoMatch;

    const MCConstantExpr *MCE = dyn_cast<MCConstantExpr>(getImm());
    if (!MCE)
      return DiagnosticPredicateTy::NoMatch;

    int64_t MinVal, MaxVal;
    if (Signed) {
      int64_t Shift = Bits - 1;
      MinVal = (int64_t(1) << Shift) * -Scale;
      MaxVal = ((int64_t(1) << Shift) - 1) * Scale;
    } else {
      MinVal = 0;
      MaxVal = ((int64_t(1) << Bits) - 1) * Scale;
    }

    int64_t Val = MCE->getValue();
    if (Val >= MinVal && Val <= MaxVal && (Val % Scale) == 0)
      return DiagnosticPredicateTy::Match;

    return DiagnosticPredicateTy::NearMatch;
  }

  DiagnosticPredicate isSVEPattern() const {
    if (!isImm())
      return DiagnosticPredicateTy::NoMatch;
    auto *MCE = dyn_cast<MCConstantExpr>(getImm());
    if (!MCE)
      return DiagnosticPredicateTy::NoMatch;
    int64_t Val = MCE->getValue();
    if (Val >= 0 && Val < 32)
      return DiagnosticPredicateTy::Match;
    return DiagnosticPredicateTy::NearMatch;
  }

  bool isSymbolicUImm12Offset(const MCExpr *Expr) const {
    AArch64MCExpr::VariantKind ELFRefKind;
    MCSymbolRefExpr::VariantKind DarwinRefKind;
    int64_t Addend;
    if (!AArch64AsmParser::classifySymbolRef(Expr, ELFRefKind, DarwinRefKind,
                                           Addend)) {
      // If we don't understand the expression, assume the best and
      // let the fixup and relocation code deal with it.
      return true;
    }

    if (DarwinRefKind == MCSymbolRefExpr::VK_PAGEOFF ||
        ELFRefKind == AArch64MCExpr::VK_LO12 ||
        ELFRefKind == AArch64MCExpr::VK_GOT_LO12 ||
        ELFRefKind == AArch64MCExpr::VK_DTPREL_LO12 ||
        ELFRefKind == AArch64MCExpr::VK_DTPREL_LO12_NC ||
        ELFRefKind == AArch64MCExpr::VK_TPREL_LO12 ||
        ELFRefKind == AArch64MCExpr::VK_TPREL_LO12_NC ||
        ELFRefKind == AArch64MCExpr::VK_GOTTPREL_LO12_NC ||
        ELFRefKind == AArch64MCExpr::VK_TLSDESC_LO12 ||
        ELFRefKind == AArch64MCExpr::VK_SECREL_LO12 ||
        ELFRefKind == AArch64MCExpr::VK_SECREL_HI12) {
      // Note that we don't range-check the addend. It's adjusted modulo page
      // size when converted, so there is no "out of range" condition when using
      // @pageoff.
      return true;
    } else if (DarwinRefKind == MCSymbolRefExpr::VK_GOTPAGEOFF ||
               DarwinRefKind == MCSymbolRefExpr::VK_TLVPPAGEOFF) {
      // @gotpageoff/@tlvppageoff can only be used directly, not with an addend.
      return Addend == 0;
    }

    return false;
  }

  template <int Scale> bool isUImm12Offset() const {
    if (!isImm())
      return false;

    const MCConstantExpr *MCE = dyn_cast<MCConstantExpr>(getImm());
    if (!MCE)
      return isSymbolicUImm12Offset(getImm());

    int64_t Val = MCE->getValue();
    return (Val % Scale) == 0 && Val >= 0 && (Val / Scale) < 0x1000;
  }

  template <int N, int M>
  bool isImmInRange() const {
    if (!isImm())
      return false;
    const MCConstantExpr *MCE = dyn_cast<MCConstantExpr>(getImm());
    if (!MCE)
      return false;
    int64_t Val = MCE->getValue();
    return (Val >= N && Val <= M);
  }

  // NOTE: Also used for isLogicalImmNot as anything that can be represented as
  // a logical immediate can always be represented when inverted.
  template <typename T>
  bool isLogicalImm() const {
    if (!isImm())
      return false;
    const MCConstantExpr *MCE = dyn_cast<MCConstantExpr>(getImm());
    if (!MCE)
      return false;

    int64_t Val = MCE->getValue();
    // Avoid left shift by 64 directly.
    uint64_t Upper = UINT64_C(-1) << (sizeof(T) * 4) << (sizeof(T) * 4);
    // Allow all-0 or all-1 in top bits to permit bitwise NOT.
    if ((Val & Upper) && (Val & Upper) != Upper)
      return false;

    return AArch64_AM::isLogicalImmediate(Val & ~Upper, sizeof(T) * 8);
  }

  bool isShiftedImm() const { return Kind == k_ShiftedImm; }

  /// Returns the immediate value as a pair of (imm, shift) if the immediate is
  /// a shifted immediate by value 'Shift' or '0', or if it is an unshifted
  /// immediate that can be shifted by 'Shift'.
  template <unsigned Width>
  Optional<std::pair<int64_t, unsigned> > getShiftedVal() const {
    if (isShiftedImm() && Width == getShiftedImmShift())
      if (auto *CE = dyn_cast<MCConstantExpr>(getShiftedImmVal()))
        return std::make_pair(CE->getValue(), Width);

    if (isImm())
      if (auto *CE = dyn_cast<MCConstantExpr>(getImm())) {
        int64_t Val = CE->getValue();
        if ((Val != 0) && (uint64_t(Val >> Width) << Width) == uint64_t(Val))
          return std::make_pair(Val >> Width, Width);
        else
          return std::make_pair(Val, 0u);
      }

    return {};
  }

  bool isAddSubImm() const {
    if (!isShiftedImm() && !isImm())
      return false;

    const MCExpr *Expr;

    // An ADD/SUB shifter is either 'lsl #0' or 'lsl #12'.
    if (isShiftedImm()) {
      unsigned Shift = ShiftedImm.ShiftAmount;
      Expr = ShiftedImm.Val;
      if (Shift != 0 && Shift != 12)
        return false;
    } else {
      Expr = getImm();
    }

    AArch64MCExpr::VariantKind ELFRefKind;
    MCSymbolRefExpr::VariantKind DarwinRefKind;
    int64_t Addend;
    if (AArch64AsmParser::classifySymbolRef(Expr, ELFRefKind,
                                          DarwinRefKind, Addend)) {
      return DarwinRefKind == MCSymbolRefExpr::VK_PAGEOFF
          || DarwinRefKind == MCSymbolRefExpr::VK_TLVPPAGEOFF
          || (DarwinRefKind == MCSymbolRefExpr::VK_GOTPAGEOFF && Addend == 0)
          || ELFRefKind == AArch64MCExpr::VK_LO12
          || ELFRefKind == AArch64MCExpr::VK_DTPREL_HI12
          || ELFRefKind == AArch64MCExpr::VK_DTPREL_LO12
          || ELFRefKind == AArch64MCExpr::VK_DTPREL_LO12_NC
          || ELFRefKind == AArch64MCExpr::VK_TPREL_HI12
          || ELFRefKind == AArch64MCExpr::VK_TPREL_LO12
          || ELFRefKind == AArch64MCExpr::VK_TPREL_LO12_NC
          || ELFRefKind == AArch64MCExpr::VK_TLSDESC_LO12
          || ELFRefKind == AArch64MCExpr::VK_SECREL_HI12
          || ELFRefKind == AArch64MCExpr::VK_SECREL_LO12;
    }

    // If it's a constant, it should be a real immediate in range.
    if (auto ShiftedVal = getShiftedVal<12>())
      return ShiftedVal->first >= 0 && ShiftedVal->first <= 0xfff;

    // If it's an expression, we hope for the best and let the fixup/relocation
    // code deal with it.
    return true;
  }

  bool isAddSubImmNeg() const {
    if (!isShiftedImm() && !isImm())
      return false;

    // Otherwise it should be a real negative immediate in range.
    if (auto ShiftedVal = getShiftedVal<12>())
      return ShiftedVal->first < 0 && -ShiftedVal->first <= 0xfff;

    return false;
  }

  // Signed value in the range -128 to +127. For element widths of
  // 16 bits or higher it may also be a signed multiple of 256 in the
  // range -32768 to +32512.
  // For element-width of 8 bits a range of -128 to 255 is accepted,
  // since a copy of a byte can be either signed/unsigned.
  template <typename T>
  DiagnosticPredicate isSVECpyImm() const {
    if (!isShiftedImm() && (!isImm() || !isa<MCConstantExpr>(getImm())))
      return DiagnosticPredicateTy::NoMatch;

    bool IsByte = std::is_same<int8_t, std::make_signed_t<T>>::value ||
                  std::is_same<int8_t, T>::value;
    if (auto ShiftedImm = getShiftedVal<8>())
      if (!(IsByte && ShiftedImm->second) &&
          AArch64_AM::isSVECpyImm<T>(uint64_t(ShiftedImm->first)
                                     << ShiftedImm->second))
        return DiagnosticPredicateTy::Match;

    return DiagnosticPredicateTy::NearMatch;
  }

  // Unsigned value in the range 0 to 255. For element widths of
  // 16 bits or higher it may also be a signed multiple of 256 in the
  // range 0 to 65280.
  template <typename T> DiagnosticPredicate isSVEAddSubImm() const {
    if (!isShiftedImm() && (!isImm() || !isa<MCConstantExpr>(getImm())))
      return DiagnosticPredicateTy::NoMatch;

    bool IsByte = std::is_same<int8_t, std::make_signed_t<T>>::value ||
                  std::is_same<int8_t, T>::value;
    if (auto ShiftedImm = getShiftedVal<8>())
      if (!(IsByte && ShiftedImm->second) &&
          AArch64_AM::isSVEAddSubImm<T>(ShiftedImm->first
                                        << ShiftedImm->second))
        return DiagnosticPredicateTy::Match;

    return DiagnosticPredicateTy::NearMatch;
  }

  template <typename T> DiagnosticPredicate isSVEPreferredLogicalImm() const {
    if (isLogicalImm<T>() && !isSVECpyImm<T>())
      return DiagnosticPredicateTy::Match;
    return DiagnosticPredicateTy::NoMatch;
  }

  bool isCondCode() const { return Kind == k_CondCode; }

  bool isSIMDImmType10() const {
    if (!isImm())
      return false;
    const MCConstantExpr *MCE = dyn_cast<MCConstantExpr>(getImm());
    if (!MCE)
      return false;
    return AArch64_AM::isAdvSIMDModImmType10(MCE->getValue());
  }

  template<int N>
  bool isBranchTarget() const {
    if (!isImm())
      return false;
    const MCConstantExpr *MCE = dyn_cast<MCConstantExpr>(getImm());
    if (!MCE)
      return true;
    int64_t Val = MCE->getValue();
    if (Val & 0x3)
      return false;
    assert(N > 0 && "Branch target immediate cannot be 0 bits!");
    return (Val >= -((1<<(N-1)) << 2) && Val <= (((1<<(N-1))-1) << 2));
  }

  bool
  isMovWSymbol(ArrayRef<AArch64MCExpr::VariantKind> AllowedModifiers) const {
    if (!isImm())
      return false;

    AArch64MCExpr::VariantKind ELFRefKind;
    MCSymbolRefExpr::VariantKind DarwinRefKind;
    int64_t Addend;
    if (!AArch64AsmParser::classifySymbolRef(getImm(), ELFRefKind,
                                             DarwinRefKind, Addend)) {
      return false;
    }
    if (DarwinRefKind != MCSymbolRefExpr::VK_None)
      return false;

    for (unsigned i = 0; i != AllowedModifiers.size(); ++i) {
      if (ELFRefKind == AllowedModifiers[i])
        return true;
    }

    return false;
  }

  bool isMovWSymbolG3() const {
    return isMovWSymbol({AArch64MCExpr::VK_ABS_G3, AArch64MCExpr::VK_PREL_G3});
  }

  bool isMovWSymbolG2() const {
    return isMovWSymbol(
        {AArch64MCExpr::VK_ABS_G2, AArch64MCExpr::VK_ABS_G2_S,
         AArch64MCExpr::VK_ABS_G2_NC, AArch64MCExpr::VK_PREL_G2,
         AArch64MCExpr::VK_PREL_G2_NC, AArch64MCExpr::VK_TPREL_G2,
         AArch64MCExpr::VK_DTPREL_G2});
  }

  bool isMovWSymbolG1() const {
    return isMovWSymbol(
        {AArch64MCExpr::VK_ABS_G1, AArch64MCExpr::VK_ABS_G1_S,
         AArch64MCExpr::VK_ABS_G1_NC, AArch64MCExpr::VK_PREL_G1,
         AArch64MCExpr::VK_PREL_G1_NC, AArch64MCExpr::VK_GOTTPREL_G1,
         AArch64MCExpr::VK_TPREL_G1, AArch64MCExpr::VK_TPREL_G1_NC,
         AArch64MCExpr::VK_DTPREL_G1, AArch64MCExpr::VK_DTPREL_G1_NC});
  }

  bool isMovWSymbolG0() const {
    return isMovWSymbol(
        {AArch64MCExpr::VK_ABS_G0, AArch64MCExpr::VK_ABS_G0_S,
         AArch64MCExpr::VK_ABS_G0_NC, AArch64MCExpr::VK_PREL_G0,
         AArch64MCExpr::VK_PREL_G0_NC, AArch64MCExpr::VK_GOTTPREL_G0_NC,
         AArch64MCExpr::VK_TPREL_G0, AArch64MCExpr::VK_TPREL_G0_NC,
         AArch64MCExpr::VK_DTPREL_G0, AArch64MCExpr::VK_DTPREL_G0_NC});
  }

  template<int RegWidth, int Shift>
  bool isMOVZMovAlias() const {
    if (!isImm()) return false;

    const MCExpr *E = getImm();
    if (const MCConstantExpr *CE = dyn_cast<MCConstantExpr>(E)) {
      uint64_t Value = CE->getValue();

      return AArch64_AM::isMOVZMovAlias(Value, Shift, RegWidth);
    }
    // Only supports the case of Shift being 0 if an expression is used as an
    // operand
    return !Shift && E;
  }

  template<int RegWidth, int Shift>
  bool isMOVNMovAlias() const {
    if (!isImm()) return false;

    const MCConstantExpr *CE = dyn_cast<MCConstantExpr>(getImm());
    if (!CE) return false;
    uint64_t Value = CE->getValue();

    return AArch64_AM::isMOVNMovAlias(Value, Shift, RegWidth);
  }

  bool isFPImm() const {
    return Kind == k_FPImm &&
           AArch64_AM::getFP64Imm(getFPImm().bitcastToAPInt()) != -1;
  }

  bool isBarrier() const { return Kind == k_Barrier; }
  bool isSysReg() const { return Kind == k_SysReg; }

  bool isMRSSystemRegister() const {
    if (!isSysReg()) return false;

    return SysReg.MRSReg != -1U;
  }

  bool isMSRSystemRegister() const {
    if (!isSysReg()) return false;
    return SysReg.MSRReg != -1U;
  }

  bool isSystemPStateFieldWithImm0_1() const {
    if (!isSysReg()) return false;
    return (SysReg.PStateField == AArch64PState::PAN ||
            SysReg.PStateField == AArch64PState::DIT ||
            SysReg.PStateField == AArch64PState::UAO ||
            SysReg.PStateField == AArch64PState::SSBS);
  }

  bool isSystemPStateFieldWithImm0_15() const {
    if (!isSysReg() || isSystemPStateFieldWithImm0_1()) return false;
    return SysReg.PStateField != -1U;
  }

  bool isReg() const override {
    return Kind == k_Register;
  }

  bool isScalarReg() const {
    return Kind == k_Register && Reg.Kind == RegKind::Scalar;
  }

  bool isNeonVectorReg() const {
    return Kind == k_Register && Reg.Kind == RegKind::NeonVector;
  }

  bool isNeonVectorRegLo() const {
    return Kind == k_Register && Reg.Kind == RegKind::NeonVector &&
           (AArch64MCRegisterClasses[AArch64::FPR128_loRegClassID].contains(
                Reg.RegNum) ||
            AArch64MCRegisterClasses[AArch64::FPR64_loRegClassID].contains(
                Reg.RegNum));
  }

  template <unsigned Class> bool isSVEVectorReg() const {
    RegKind RK;
    switch (Class) {
    case AArch64::ZPRRegClassID:
    case AArch64::ZPR_3bRegClassID:
    case AArch64::ZPR_4bRegClassID:
      RK = RegKind::SVEDataVector;
      break;
    case AArch64::PPRRegClassID:
    case AArch64::PPR_3bRegClassID:
      RK = RegKind::SVEPredicateVector;
      break;
    default:
      llvm_unreachable("Unsupport register class");
    }

    return (Kind == k_Register && Reg.Kind == RK) &&
           AArch64MCRegisterClasses[Class].contains(getReg());
  }

  template <unsigned Class> bool isFPRasZPR() const {
    return Kind == k_Register && Reg.Kind == RegKind::Scalar &&
           AArch64MCRegisterClasses[Class].contains(getReg());
  }

  template <int ElementWidth, unsigned Class>
  DiagnosticPredicate isSVEPredicateVectorRegOfWidth() const {
    if (Kind != k_Register || Reg.Kind != RegKind::SVEPredicateVector)
      return DiagnosticPredicateTy::NoMatch;

    if (isSVEVectorReg<Class>() && (Reg.ElementWidth == ElementWidth))
      return DiagnosticPredicateTy::Match;

    return DiagnosticPredicateTy::NearMatch;
  }

  template <int ElementWidth, unsigned Class>
  DiagnosticPredicate isSVEDataVectorRegOfWidth() const {
    if (Kind != k_Register || Reg.Kind != RegKind::SVEDataVector)
      return DiagnosticPredicateTy::NoMatch;

    if (isSVEVectorReg<Class>() && Reg.ElementWidth == ElementWidth)
      return DiagnosticPredicateTy::Match;

    return DiagnosticPredicateTy::NearMatch;
  }

  template <int ElementWidth, unsigned Class,
            AArch64_AM::ShiftExtendType ShiftExtendTy, int ShiftWidth,
            bool ShiftWidthAlwaysSame>
  DiagnosticPredicate isSVEDataVectorRegWithShiftExtend() const {
    auto VectorMatch = isSVEDataVectorRegOfWidth<ElementWidth, Class>();
    if (!VectorMatch.isMatch())
      return DiagnosticPredicateTy::NoMatch;

    // Give a more specific diagnostic when the user has explicitly typed in
    // a shift-amount that does not match what is expected, but for which
    // there is also an unscaled addressing mode (e.g. sxtw/uxtw).
    bool MatchShift = getShiftExtendAmount() == Log2_32(ShiftWidth / 8);
    if (!MatchShift && (ShiftExtendTy == AArch64_AM::UXTW ||
                        ShiftExtendTy == AArch64_AM::SXTW) &&
        !ShiftWidthAlwaysSame && hasShiftExtendAmount() && ShiftWidth == 8)
      return DiagnosticPredicateTy::NoMatch;

    if (MatchShift && ShiftExtendTy == getShiftExtendType())
      return DiagnosticPredicateTy::Match;

    return DiagnosticPredicateTy::NearMatch;
  }

  bool isGPR32as64() const {
    return Kind == k_Register && Reg.Kind == RegKind::Scalar &&
      AArch64MCRegisterClasses[AArch64::GPR64RegClassID].contains(Reg.RegNum);
  }

  bool isGPR64as32() const {
    return Kind == k_Register && Reg.Kind == RegKind::Scalar &&
      AArch64MCRegisterClasses[AArch64::GPR32RegClassID].contains(Reg.RegNum);
  }

  bool isWSeqPair() const {
    return Kind == k_Register && Reg.Kind == RegKind::Scalar &&
           AArch64MCRegisterClasses[AArch64::WSeqPairsClassRegClassID].contains(
               Reg.RegNum);
  }

  bool isXSeqPair() const {
    return Kind == k_Register && Reg.Kind == RegKind::Scalar &&
           AArch64MCRegisterClasses[AArch64::XSeqPairsClassRegClassID].contains(
               Reg.RegNum);
  }

  template<int64_t Angle, int64_t Remainder>
  DiagnosticPredicate isComplexRotation() const {
    if (!isImm()) return DiagnosticPredicateTy::NoMatch;

    const MCConstantExpr *CE = dyn_cast<MCConstantExpr>(getImm());
    if (!CE) return DiagnosticPredicateTy::NoMatch;
    uint64_t Value = CE->getValue();

    if (Value % Angle == Remainder && Value <= 270)
      return DiagnosticPredicateTy::Match;
    return DiagnosticPredicateTy::NearMatch;
  }

  template <unsigned RegClassID> bool isGPR64() const {
    return Kind == k_Register && Reg.Kind == RegKind::Scalar &&
           AArch64MCRegisterClasses[RegClassID].contains(getReg());
  }

  template <unsigned RegClassID, int ExtWidth>
  DiagnosticPredicate isGPR64WithShiftExtend() const {
    if (Kind != k_Register || Reg.Kind != RegKind::Scalar)
      return DiagnosticPredicateTy::NoMatch;

    if (isGPR64<RegClassID>() && getShiftExtendType() == AArch64_AM::LSL &&
        getShiftExtendAmount() == Log2_32(ExtWidth / 8))
      return DiagnosticPredicateTy::Match;
    return DiagnosticPredicateTy::NearMatch;
  }

  /// Is this a vector list with the type implicit (presumably attached to the
  /// instruction itself)?
  template <RegKind VectorKind, unsigned NumRegs>
  bool isImplicitlyTypedVectorList() const {
    return Kind == k_VectorList && VectorList.Count == NumRegs &&
           VectorList.NumElements == 0 &&
           VectorList.RegisterKind == VectorKind;
  }

  template <RegKind VectorKind, unsigned NumRegs, unsigned NumElements,
            unsigned ElementWidth>
  bool isTypedVectorList() const {
    if (Kind != k_VectorList)
      return false;
    if (VectorList.Count != NumRegs)
      return false;
    if (VectorList.RegisterKind != VectorKind)
      return false;
    if (VectorList.ElementWidth != ElementWidth)
      return false;
    return VectorList.NumElements == NumElements;
  }

  template <int Min, int Max>
  DiagnosticPredicate isVectorIndex() const {
    if (Kind != k_VectorIndex)
      return DiagnosticPredicateTy::NoMatch;
    if (VectorIndex.Val >= Min && VectorIndex.Val <= Max)
      return DiagnosticPredicateTy::Match;
    return DiagnosticPredicateTy::NearMatch;
  }

  bool isToken() const override { return Kind == k_Token; }

  bool isTokenEqual(StringRef Str) const {
    return Kind == k_Token && getToken() == Str;
  }
  bool isSysCR() const { return Kind == k_SysCR; }
  bool isPrefetch() const { return Kind == k_Prefetch; }
  bool isPSBHint() const { return Kind == k_PSBHint; }
  bool isBTIHint() const { return Kind == k_BTIHint; }
  bool isShiftExtend() const { return Kind == k_ShiftExtend; }
  bool isShifter() const {
    if (!isShiftExtend())
      return false;

    AArch64_AM::ShiftExtendType ST = getShiftExtendType();
    return (ST == AArch64_AM::LSL || ST == AArch64_AM::LSR ||
            ST == AArch64_AM::ASR || ST == AArch64_AM::ROR ||
            ST == AArch64_AM::MSL);
  }

  template <unsigned ImmEnum> DiagnosticPredicate isExactFPImm() const {
    if (Kind != k_FPImm)
      return DiagnosticPredicateTy::NoMatch;

    if (getFPImmIsExact()) {
      // Lookup the immediate from table of supported immediates.
      auto *Desc = AArch64ExactFPImm::lookupExactFPImmByEnum(ImmEnum);
      assert(Desc && "Unknown enum value");

      // Calculate its FP value.
      APFloat RealVal(APFloat::IEEEdouble());
      auto StatusOrErr =
          RealVal.convertFromString(Desc->Repr, APFloat::rmTowardZero);
      if (errorToBool(StatusOrErr.takeError()) || *StatusOrErr != APFloat::opOK)
        llvm_unreachable("FP immediate is not exact");

      if (getFPImm().bitwiseIsEqual(RealVal))
        return DiagnosticPredicateTy::Match;
    }

    return DiagnosticPredicateTy::NearMatch;
  }

  template <unsigned ImmA, unsigned ImmB>
  DiagnosticPredicate isExactFPImm() const {
    DiagnosticPredicate Res = DiagnosticPredicateTy::NoMatch;
    if ((Res = isExactFPImm<ImmA>()))
      return DiagnosticPredicateTy::Match;
    if ((Res = isExactFPImm<ImmB>()))
      return DiagnosticPredicateTy::Match;
    return Res;
  }

  bool isExtend() const {
    if (!isShiftExtend())
      return false;

    AArch64_AM::ShiftExtendType ET = getShiftExtendType();
    return (ET == AArch64_AM::UXTB || ET == AArch64_AM::SXTB ||
            ET == AArch64_AM::UXTH || ET == AArch64_AM::SXTH ||
            ET == AArch64_AM::UXTW || ET == AArch64_AM::SXTW ||
            ET == AArch64_AM::UXTX || ET == AArch64_AM::SXTX ||
            ET == AArch64_AM::LSL) &&
           getShiftExtendAmount() <= 4;
  }

  bool isExtend64() const {
    if (!isExtend())
      return false;
    // Make sure the extend expects a 32-bit source register.
    AArch64_AM::ShiftExtendType ET = getShiftExtendType();
    return ET == AArch64_AM::UXTB || ET == AArch64_AM::SXTB ||
           ET == AArch64_AM::UXTH || ET == AArch64_AM::SXTH ||
           ET == AArch64_AM::UXTW || ET == AArch64_AM::SXTW;
  }

  bool isExtendLSL64() const {
    if (!isExtend())
      return false;
    AArch64_AM::ShiftExtendType ET = getShiftExtendType();
    return (ET == AArch64_AM::UXTX || ET == AArch64_AM::SXTX ||
            ET == AArch64_AM::LSL) &&
           getShiftExtendAmount() <= 4;
  }

  template<int Width> bool isMemXExtend() const {
    if (!isExtend())
      return false;
    AArch64_AM::ShiftExtendType ET = getShiftExtendType();
    return (ET == AArch64_AM::LSL || ET == AArch64_AM::SXTX) &&
           (getShiftExtendAmount() == Log2_32(Width / 8) ||
            getShiftExtendAmount() == 0);
  }

  template<int Width> bool isMemWExtend() const {
    if (!isExtend())
      return false;
    AArch64_AM::ShiftExtendType ET = getShiftExtendType();
    return (ET == AArch64_AM::UXTW || ET == AArch64_AM::SXTW) &&
           (getShiftExtendAmount() == Log2_32(Width / 8) ||
            getShiftExtendAmount() == 0);
  }

  template <unsigned width>
  bool isArithmeticShifter() const {
    if (!isShifter())
      return false;

    // An arithmetic shifter is LSL, LSR, or ASR.
    AArch64_AM::ShiftExtendType ST = getShiftExtendType();
    return (ST == AArch64_AM::LSL || ST == AArch64_AM::LSR ||
            ST == AArch64_AM::ASR) && getShiftExtendAmount() < width;
  }

  template <unsigned width>
  bool isLogicalShifter() const {
    if (!isShifter())
      return false;

    // A logical shifter is LSL, LSR, ASR or ROR.
    AArch64_AM::ShiftExtendType ST = getShiftExtendType();
    return (ST == AArch64_AM::LSL || ST == AArch64_AM::LSR ||
            ST == AArch64_AM::ASR || ST == AArch64_AM::ROR) &&
           getShiftExtendAmount() < width;
  }

  bool isMovImm32Shifter() const {
    if (!isShifter())
      return false;

    // A MOVi shifter is LSL of 0, 16, 32, or 48.
    AArch64_AM::ShiftExtendType ST = getShiftExtendType();
    if (ST != AArch64_AM::LSL)
      return false;
    uint64_t Val = getShiftExtendAmount();
    return (Val == 0 || Val == 16);
  }

  bool isMovImm64Shifter() const {
    if (!isShifter())
      return false;

    // A MOVi shifter is LSL of 0 or 16.
    AArch64_AM::ShiftExtendType ST = getShiftExtendType();
    if (ST != AArch64_AM::LSL)
      return false;
    uint64_t Val = getShiftExtendAmount();
    return (Val == 0 || Val == 16 || Val == 32 || Val == 48);
  }

  bool isLogicalVecShifter() const {
    if (!isShifter())
      return false;

    // A logical vector shifter is a left shift by 0, 8, 16, or 24.
    unsigned Shift = getShiftExtendAmount();
    return getShiftExtendType() == AArch64_AM::LSL &&
           (Shift == 0 || Shift == 8 || Shift == 16 || Shift == 24);
  }

  bool isLogicalVecHalfWordShifter() const {
    if (!isLogicalVecShifter())
      return false;

    // A logical vector shifter is a left shift by 0 or 8.
    unsigned Shift = getShiftExtendAmount();
    return getShiftExtendType() == AArch64_AM::LSL &&
           (Shift == 0 || Shift == 8);
  }

  bool isMoveVecShifter() const {
    if (!isShiftExtend())
      return false;

    // A logical vector shifter is a left shift by 8 or 16.
    unsigned Shift = getShiftExtendAmount();
    return getShiftExtendType() == AArch64_AM::MSL &&
           (Shift == 8 || Shift == 16);
  }

  // Fallback unscaled operands are for aliases of LDR/STR that fall back
  // to LDUR/STUR when the offset is not legal for the former but is for
  // the latter. As such, in addition to checking for being a legal unscaled
  // address, also check that it is not a legal scaled address. This avoids
  // ambiguity in the matcher.
  template<int Width>
  bool isSImm9OffsetFB() const {
    return isSImm<9>() && !isUImm12Offset<Width / 8>();
  }

  bool isAdrpLabel() const {
    // Validation was handled during parsing, so we just sanity check that
    // something didn't go haywire.
    if (!isImm())
        return false;

    if (const MCConstantExpr *CE = dyn_cast<MCConstantExpr>(Imm.Val)) {
      int64_t Val = CE->getValue();
      int64_t Min = - (4096 * (1LL << (21 - 1)));
      int64_t Max = 4096 * ((1LL << (21 - 1)) - 1);
      return (Val % 4096) == 0 && Val >= Min && Val <= Max;
    }

    return true;
  }

  bool isAdrLabel() const {
    // Validation was handled during parsing, so we just sanity check that
    // something didn't go haywire.
    if (!isImm())
        return false;

    if (const MCConstantExpr *CE = dyn_cast<MCConstantExpr>(Imm.Val)) {
      int64_t Val = CE->getValue();
      int64_t Min = - (1LL << (21 - 1));
      int64_t Max = ((1LL << (21 - 1)) - 1);
      return Val >= Min && Val <= Max;
    }

    return true;
  }

  void addExpr(MCInst &Inst, const MCExpr *Expr) const {
    // Add as immediates when possible.  Null MCExpr = 0.
    if (!Expr)
      Inst.addOperand(MCOperand::createImm(0));
    else if (const MCConstantExpr *CE = dyn_cast<MCConstantExpr>(Expr))
      Inst.addOperand(MCOperand::createImm(CE->getValue()));
    else
      Inst.addOperand(MCOperand::createExpr(Expr));
  }

  void addRegOperands(MCInst &Inst, unsigned N) const {
    assert(N == 1 && "Invalid number of operands!");
    Inst.addOperand(MCOperand::createReg(getReg()));
  }

  void addGPR32as64Operands(MCInst &Inst, unsigned N) const {
    assert(N == 1 && "Invalid number of operands!");
    assert(
        AArch64MCRegisterClasses[AArch64::GPR64RegClassID].contains(getReg()));

    const MCRegisterInfo *RI = Ctx.getRegisterInfo();
    uint32_t Reg = RI->getRegClass(AArch64::GPR32RegClassID).getRegister(
        RI->getEncodingValue(getReg()));

    Inst.addOperand(MCOperand::createReg(Reg));
  }

  void addGPR64as32Operands(MCInst &Inst, unsigned N) const {
    assert(N == 1 && "Invalid number of operands!");
    assert(
        AArch64MCRegisterClasses[AArch64::GPR32RegClassID].contains(getReg()));

    const MCRegisterInfo *RI = Ctx.getRegisterInfo();
    uint32_t Reg = RI->getRegClass(AArch64::GPR64RegClassID).getRegister(
        RI->getEncodingValue(getReg()));

    Inst.addOperand(MCOperand::createReg(Reg));
  }

  template <int Width>
  void addFPRasZPRRegOperands(MCInst &Inst, unsigned N) const {
    unsigned Base;
    switch (Width) {
    case 8:   Base = AArch64::B0; break;
    case 16:  Base = AArch64::H0; break;
    case 32:  Base = AArch64::S0; break;
    case 64:  Base = AArch64::D0; break;
    case 128: Base = AArch64::Q0; break;
    default:
      llvm_unreachable("Unsupported width");
    }
    Inst.addOperand(MCOperand::createReg(AArch64::Z0 + getReg() - Base));
  }

  void addVectorReg64Operands(MCInst &Inst, unsigned N) const {
    assert(N == 1 && "Invalid number of operands!");
    assert(
        AArch64MCRegisterClasses[AArch64::FPR128RegClassID].contains(getReg()));
    Inst.addOperand(MCOperand::createReg(AArch64::D0 + getReg() - AArch64::Q0));
  }

  void addVectorReg128Operands(MCInst &Inst, unsigned N) const {
    assert(N == 1 && "Invalid number of operands!");
    assert(
        AArch64MCRegisterClasses[AArch64::FPR128RegClassID].contains(getReg()));
    Inst.addOperand(MCOperand::createReg(getReg()));
  }

  void addVectorRegLoOperands(MCInst &Inst, unsigned N) const {
    assert(N == 1 && "Invalid number of operands!");
    Inst.addOperand(MCOperand::createReg(getReg()));
  }

  enum VecListIndexType {
    VecListIdx_DReg = 0,
    VecListIdx_QReg = 1,
    VecListIdx_ZReg = 2,
  };

  template <VecListIndexType RegTy, unsigned NumRegs>
  void addVectorListOperands(MCInst &Inst, unsigned N) const {
    assert(N == 1 && "Invalid number of operands!");
    static const unsigned FirstRegs[][5] = {
      /* DReg */ { AArch64::Q0,
                   AArch64::D0,       AArch64::D0_D1,
                   AArch64::D0_D1_D2, AArch64::D0_D1_D2_D3 },
      /* QReg */ { AArch64::Q0,
                   AArch64::Q0,       AArch64::Q0_Q1,
                   AArch64::Q0_Q1_Q2, AArch64::Q0_Q1_Q2_Q3 },
      /* ZReg */ { AArch64::Z0,
                   AArch64::Z0,       AArch64::Z0_Z1,
                   AArch64::Z0_Z1_Z2, AArch64::Z0_Z1_Z2_Z3 }
    };

    assert((RegTy != VecListIdx_ZReg || NumRegs <= 4) &&
           " NumRegs must be <= 4 for ZRegs");

    unsigned FirstReg = FirstRegs[(unsigned)RegTy][NumRegs];
    Inst.addOperand(MCOperand::createReg(FirstReg + getVectorListStart() -
                                         FirstRegs[(unsigned)RegTy][0]));
  }

  void addVectorIndexOperands(MCInst &Inst, unsigned N) const {
    assert(N == 1 && "Invalid number of operands!");
    Inst.addOperand(MCOperand::createImm(getVectorIndex()));
  }

  template <unsigned ImmIs0, unsigned ImmIs1>
  void addExactFPImmOperands(MCInst &Inst, unsigned N) const {
    assert(N == 1 && "Invalid number of operands!");
    assert(bool(isExactFPImm<ImmIs0, ImmIs1>()) && "Invalid operand");
    Inst.addOperand(MCOperand::createImm(bool(isExactFPImm<ImmIs1>())));
  }

  void addImmOperands(MCInst &Inst, unsigned N) const {
    assert(N == 1 && "Invalid number of operands!");
    // If this is a pageoff symrefexpr with an addend, adjust the addend
    // to be only the page-offset portion. Otherwise, just add the expr
    // as-is.
    addExpr(Inst, getImm());
  }

  template <int Shift>
  void addImmWithOptionalShiftOperands(MCInst &Inst, unsigned N) const {
    assert(N == 2 && "Invalid number of operands!");
    if (auto ShiftedVal = getShiftedVal<Shift>()) {
      Inst.addOperand(MCOperand::createImm(ShiftedVal->first));
      Inst.addOperand(MCOperand::createImm(ShiftedVal->second));
    } else if (isShiftedImm()) {
      addExpr(Inst, getShiftedImmVal());
      Inst.addOperand(MCOperand::createImm(getShiftedImmShift()));
    } else {
      addExpr(Inst, getImm());
      Inst.addOperand(MCOperand::createImm(0));
    }
  }

  template <int Shift>
  void addImmNegWithOptionalShiftOperands(MCInst &Inst, unsigned N) const {
    assert(N == 2 && "Invalid number of operands!");
    if (auto ShiftedVal = getShiftedVal<Shift>()) {
      Inst.addOperand(MCOperand::createImm(-ShiftedVal->first));
      Inst.addOperand(MCOperand::createImm(ShiftedVal->second));
    } else
      llvm_unreachable("Not a shifted negative immediate");
  }

  void addCondCodeOperands(MCInst &Inst, unsigned N) const {
    assert(N == 1 && "Invalid number of operands!");
    Inst.addOperand(MCOperand::createImm(getCondCode()));
  }

  void addAdrpLabelOperands(MCInst &Inst, unsigned N) const {
    assert(N == 1 && "Invalid number of operands!");
    const MCConstantExpr *MCE = dyn_cast<MCConstantExpr>(getImm());
    if (!MCE)
      addExpr(Inst, getImm());
    else
      Inst.addOperand(MCOperand::createImm(MCE->getValue() >> 12));
  }

  void addAdrLabelOperands(MCInst &Inst, unsigned N) const {
    addImmOperands(Inst, N);
  }

  template<int Scale>
  void addUImm12OffsetOperands(MCInst &Inst, unsigned N) const {
    assert(N == 1 && "Invalid number of operands!");
    const MCConstantExpr *MCE = dyn_cast<MCConstantExpr>(getImm());

    if (!MCE) {
      Inst.addOperand(MCOperand::createExpr(getImm()));
      return;
    }
    Inst.addOperand(MCOperand::createImm(MCE->getValue() / Scale));
  }

  void addUImm6Operands(MCInst &Inst, unsigned N) const {
    assert(N == 1 && "Invalid number of operands!");
    const MCConstantExpr *MCE = cast<MCConstantExpr>(getImm());
    Inst.addOperand(MCOperand::createImm(MCE->getValue()));
  }

  template <int Scale>
  void addImmScaledOperands(MCInst &Inst, unsigned N) const {
    assert(N == 1 && "Invalid number of operands!");
    const MCConstantExpr *MCE = cast<MCConstantExpr>(getImm());
    Inst.addOperand(MCOperand::createImm(MCE->getValue() / Scale));
  }

  template <typename T>
  void addLogicalImmOperands(MCInst &Inst, unsigned N) const {
    assert(N == 1 && "Invalid number of operands!");
    const MCConstantExpr *MCE = cast<MCConstantExpr>(getImm());
    std::make_unsigned_t<T> Val = MCE->getValue();
    uint64_t encoding = AArch64_AM::encodeLogicalImmediate(Val, sizeof(T) * 8);
    Inst.addOperand(MCOperand::createImm(encoding));
  }

  template <typename T>
  void addLogicalImmNotOperands(MCInst &Inst, unsigned N) const {
    assert(N == 1 && "Invalid number of operands!");
    const MCConstantExpr *MCE = cast<MCConstantExpr>(getImm());
    std::make_unsigned_t<T> Val = ~MCE->getValue();
    uint64_t encoding = AArch64_AM::encodeLogicalImmediate(Val, sizeof(T) * 8);
    Inst.addOperand(MCOperand::createImm(encoding));
  }

  void addSIMDImmType10Operands(MCInst &Inst, unsigned N) const {
    assert(N == 1 && "Invalid number of operands!");
    const MCConstantExpr *MCE = cast<MCConstantExpr>(getImm());
    uint64_t encoding = AArch64_AM::encodeAdvSIMDModImmType10(MCE->getValue());
    Inst.addOperand(MCOperand::createImm(encoding));
  }

  void addBranchTarget26Operands(MCInst &Inst, unsigned N) const {
    // Branch operands don't encode the low bits, so shift them off
    // here. If it's a label, however, just put it on directly as there's
    // not enough information now to do anything.
    assert(N == 1 && "Invalid number of operands!");
    const MCConstantExpr *MCE = dyn_cast<MCConstantExpr>(getImm());
    if (!MCE) {
      addExpr(Inst, getImm());
      return;
    }
    assert(MCE && "Invalid constant immediate operand!");
    Inst.addOperand(MCOperand::createImm(MCE->getValue() >> 2));
  }

  void addPCRelLabel19Operands(MCInst &Inst, unsigned N) const {
    // Branch operands don't encode the low bits, so shift them off
    // here. If it's a label, however, just put it on directly as there's
    // not enough information now to do anything.
    assert(N == 1 && "Invalid number of operands!");
    const MCConstantExpr *MCE = dyn_cast<MCConstantExpr>(getImm());
    if (!MCE) {
      addExpr(Inst, getImm());
      return;
    }
    assert(MCE && "Invalid constant immediate operand!");
    Inst.addOperand(MCOperand::createImm(MCE->getValue() >> 2));
  }

  void addBranchTarget14Operands(MCInst &Inst, unsigned N) const {
    // Branch operands don't encode the low bits, so shift them off
    // here. If it's a label, however, just put it on directly as there's
    // not enough information now to do anything.
    assert(N == 1 && "Invalid number of operands!");
    const MCConstantExpr *MCE = dyn_cast<MCConstantExpr>(getImm());
    if (!MCE) {
      addExpr(Inst, getImm());
      return;
    }
    assert(MCE && "Invalid constant immediate operand!");
    Inst.addOperand(MCOperand::createImm(MCE->getValue() >> 2));
  }

  void addFPImmOperands(MCInst &Inst, unsigned N) const {
    assert(N == 1 && "Invalid number of operands!");
    Inst.addOperand(MCOperand::createImm(
        AArch64_AM::getFP64Imm(getFPImm().bitcastToAPInt())));
  }

  void addBarrierOperands(MCInst &Inst, unsigned N) const {
    assert(N == 1 && "Invalid number of operands!");
    Inst.addOperand(MCOperand::createImm(getBarrier()));
  }

  void addMRSSystemRegisterOperands(MCInst &Inst, unsigned N) const {
    assert(N == 1 && "Invalid number of operands!");

    Inst.addOperand(MCOperand::createImm(SysReg.MRSReg));
  }

  void addMSRSystemRegisterOperands(MCInst &Inst, unsigned N) const {
    assert(N == 1 && "Invalid number of operands!");

    Inst.addOperand(MCOperand::createImm(SysReg.MSRReg));
  }

  void addSystemPStateFieldWithImm0_1Operands(MCInst &Inst, unsigned N) const {
    assert(N == 1 && "Invalid number of operands!");

    Inst.addOperand(MCOperand::createImm(SysReg.PStateField));
  }

  void addSystemPStateFieldWithImm0_15Operands(MCInst &Inst, unsigned N) const {
    assert(N == 1 && "Invalid number of operands!");

    Inst.addOperand(MCOperand::createImm(SysReg.PStateField));
  }

  void addSysCROperands(MCInst &Inst, unsigned N) const {
    assert(N == 1 && "Invalid number of operands!");
    Inst.addOperand(MCOperand::createImm(getSysCR()));
  }

  void addPrefetchOperands(MCInst &Inst, unsigned N) const {
    assert(N == 1 && "Invalid number of operands!");
    Inst.addOperand(MCOperand::createImm(getPrefetch()));
  }

  void addPSBHintOperands(MCInst &Inst, unsigned N) const {
    assert(N == 1 && "Invalid number of operands!");
    Inst.addOperand(MCOperand::createImm(getPSBHint()));
  }

  void addBTIHintOperands(MCInst &Inst, unsigned N) const {
    assert(N == 1 && "Invalid number of operands!");
    Inst.addOperand(MCOperand::createImm(getBTIHint()));
  }

  void addShifterOperands(MCInst &Inst, unsigned N) const {
    assert(N == 1 && "Invalid number of operands!");
    unsigned Imm =
        AArch64_AM::getShifterImm(getShiftExtendType(), getShiftExtendAmount());
    Inst.addOperand(MCOperand::createImm(Imm));
  }

  void addExtendOperands(MCInst &Inst, unsigned N) const {
    assert(N == 1 && "Invalid number of operands!");
    AArch64_AM::ShiftExtendType ET = getShiftExtendType();
    if (ET == AArch64_AM::LSL) ET = AArch64_AM::UXTW;
    unsigned Imm = AArch64_AM::getArithExtendImm(ET, getShiftExtendAmount());
    Inst.addOperand(MCOperand::createImm(Imm));
  }

  void addExtend64Operands(MCInst &Inst, unsigned N) const {
    assert(N == 1 && "Invalid number of operands!");
    AArch64_AM::ShiftExtendType ET = getShiftExtendType();
    if (ET == AArch64_AM::LSL) ET = AArch64_AM::UXTX;
    unsigned Imm = AArch64_AM::getArithExtendImm(ET, getShiftExtendAmount());
    Inst.addOperand(MCOperand::createImm(Imm));
  }

  void addMemExtendOperands(MCInst &Inst, unsigned N) const {
    assert(N == 2 && "Invalid number of operands!");
    AArch64_AM::ShiftExtendType ET = getShiftExtendType();
    bool IsSigned = ET == AArch64_AM::SXTW || ET == AArch64_AM::SXTX;
    Inst.addOperand(MCOperand::createImm(IsSigned));
    Inst.addOperand(MCOperand::createImm(getShiftExtendAmount() != 0));
  }

  // For 8-bit load/store instructions with a register offset, both the
  // "DoShift" and "NoShift" variants have a shift of 0. Because of this,
  // they're disambiguated by whether the shift was explicit or implicit rather
  // than its size.
  void addMemExtend8Operands(MCInst &Inst, unsigned N) const {
    assert(N == 2 && "Invalid number of operands!");
    AArch64_AM::ShiftExtendType ET = getShiftExtendType();
    bool IsSigned = ET == AArch64_AM::SXTW || ET == AArch64_AM::SXTX;
    Inst.addOperand(MCOperand::createImm(IsSigned));
    Inst.addOperand(MCOperand::createImm(hasShiftExtendAmount()));
  }

  template<int Shift>
  void addMOVZMovAliasOperands(MCInst &Inst, unsigned N) const {
    assert(N == 1 && "Invalid number of operands!");

    const MCConstantExpr *CE = dyn_cast<MCConstantExpr>(getImm());
    if (CE) {
      uint64_t Value = CE->getValue();
      Inst.addOperand(MCOperand::createImm((Value >> Shift) & 0xffff));
    } else {
      addExpr(Inst, getImm());
    }
  }

  template<int Shift>
  void addMOVNMovAliasOperands(MCInst &Inst, unsigned N) const {
    assert(N == 1 && "Invalid number of operands!");

    const MCConstantExpr *CE = cast<MCConstantExpr>(getImm());
    uint64_t Value = CE->getValue();
    Inst.addOperand(MCOperand::createImm((~Value >> Shift) & 0xffff));
  }

  void addComplexRotationEvenOperands(MCInst &Inst, unsigned N) const {
    assert(N == 1 && "Invalid number of operands!");
    const MCConstantExpr *MCE = cast<MCConstantExpr>(getImm());
    Inst.addOperand(MCOperand::createImm(MCE->getValue() / 90));
  }

  void addComplexRotationOddOperands(MCInst &Inst, unsigned N) const {
    assert(N == 1 && "Invalid number of operands!");
    const MCConstantExpr *MCE = cast<MCConstantExpr>(getImm());
    Inst.addOperand(MCOperand::createImm((MCE->getValue() - 90) / 180));
  }

  void print(raw_ostream &OS) const override;

  static std::unique_ptr<AArch64Operand>
  CreateToken(StringRef Str, bool IsSuffix, SMLoc S, MCContext &Ctx) {
    auto Op = std::make_unique<AArch64Operand>(k_Token, Ctx);
    Op->Tok.Data = Str.data();
    Op->Tok.Length = Str.size();
    Op->Tok.IsSuffix = IsSuffix;
    Op->StartLoc = S;
    Op->EndLoc = S;
    return Op;
  }

  static std::unique_ptr<AArch64Operand>
  CreateReg(unsigned RegNum, RegKind Kind, SMLoc S, SMLoc E, MCContext &Ctx,
            RegConstraintEqualityTy EqTy = RegConstraintEqualityTy::EqualsReg,
            AArch64_AM::ShiftExtendType ExtTy = AArch64_AM::LSL,
            unsigned ShiftAmount = 0,
            unsigned HasExplicitAmount = false) {
    auto Op = std::make_unique<AArch64Operand>(k_Register, Ctx);
    Op->Reg.RegNum = RegNum;
    Op->Reg.Kind = Kind;
    Op->Reg.ElementWidth = 0;
    Op->Reg.EqualityTy = EqTy;
    Op->Reg.ShiftExtend.Type = ExtTy;
    Op->Reg.ShiftExtend.Amount = ShiftAmount;
    Op->Reg.ShiftExtend.HasExplicitAmount = HasExplicitAmount;
    Op->StartLoc = S;
    Op->EndLoc = E;
    return Op;
  }

  static std::unique_ptr<AArch64Operand>
  CreateVectorReg(unsigned RegNum, RegKind Kind, unsigned ElementWidth,
                  SMLoc S, SMLoc E, MCContext &Ctx,
                  AArch64_AM::ShiftExtendType ExtTy = AArch64_AM::LSL,
                  unsigned ShiftAmount = 0,
                  unsigned HasExplicitAmount = false) {
    assert((Kind == RegKind::NeonVector || Kind == RegKind::SVEDataVector ||
            Kind == RegKind::SVEPredicateVector) &&
           "Invalid vector kind");
    auto Op = CreateReg(RegNum, Kind, S, E, Ctx, EqualsReg, ExtTy, ShiftAmount,
                        HasExplicitAmount);
    Op->Reg.ElementWidth = ElementWidth;
    return Op;
  }

  static std::unique_ptr<AArch64Operand>
  CreateVectorList(unsigned RegNum, unsigned Count, unsigned NumElements,
                   unsigned ElementWidth, RegKind RegisterKind, SMLoc S, SMLoc E,
                   MCContext &Ctx) {
    auto Op = std::make_unique<AArch64Operand>(k_VectorList, Ctx);
    Op->VectorList.RegNum = RegNum;
    Op->VectorList.Count = Count;
    Op->VectorList.NumElements = NumElements;
    Op->VectorList.ElementWidth = ElementWidth;
    Op->VectorList.RegisterKind = RegisterKind;
    Op->StartLoc = S;
    Op->EndLoc = E;
    return Op;
  }

  static std::unique_ptr<AArch64Operand>
  CreateVectorIndex(unsigned Idx, SMLoc S, SMLoc E, MCContext &Ctx) {
    auto Op = std::make_unique<AArch64Operand>(k_VectorIndex, Ctx);
    Op->VectorIndex.Val = Idx;
    Op->StartLoc = S;
    Op->EndLoc = E;
    return Op;
  }

  static std::unique_ptr<AArch64Operand> CreateImm(const MCExpr *Val, SMLoc S,
                                                   SMLoc E, MCContext &Ctx) {
    auto Op = std::make_unique<AArch64Operand>(k_Immediate, Ctx);
    Op->Imm.Val = Val;
    Op->StartLoc = S;
    Op->EndLoc = E;
    return Op;
  }

  static std::unique_ptr<AArch64Operand> CreateShiftedImm(const MCExpr *Val,
                                                          unsigned ShiftAmount,
                                                          SMLoc S, SMLoc E,
                                                          MCContext &Ctx) {
    auto Op = std::make_unique<AArch64Operand>(k_ShiftedImm, Ctx);
    Op->ShiftedImm .Val = Val;
    Op->ShiftedImm.ShiftAmount = ShiftAmount;
    Op->StartLoc = S;
    Op->EndLoc = E;
    return Op;
  }

  static std::unique_ptr<AArch64Operand>
  CreateCondCode(AArch64CC::CondCode Code, SMLoc S, SMLoc E, MCContext &Ctx) {
    auto Op = std::make_unique<AArch64Operand>(k_CondCode, Ctx);
    Op->CondCode.Code = Code;
    Op->StartLoc = S;
    Op->EndLoc = E;
    return Op;
  }

  static std::unique_ptr<AArch64Operand>
  CreateFPImm(APFloat Val, bool IsExact, SMLoc S, MCContext &Ctx) {
    auto Op = std::make_unique<AArch64Operand>(k_FPImm, Ctx);
    Op->FPImm.Val = Val.bitcastToAPInt().getSExtValue();
    Op->FPImm.IsExact = IsExact;
    Op->StartLoc = S;
    Op->EndLoc = S;
    return Op;
  }

  static std::unique_ptr<AArch64Operand> CreateBarrier(unsigned Val,
                                                       StringRef Str,
                                                       SMLoc S,
                                                       MCContext &Ctx) {
    auto Op = std::make_unique<AArch64Operand>(k_Barrier, Ctx);
    Op->Barrier.Val = Val;
    Op->Barrier.Data = Str.data();
    Op->Barrier.Length = Str.size();
    Op->StartLoc = S;
    Op->EndLoc = S;
    return Op;
  }

  static std::unique_ptr<AArch64Operand> CreateSysReg(StringRef Str, SMLoc S,
                                                      uint32_t MRSReg,
                                                      uint32_t MSRReg,
                                                      uint32_t PStateField,
                                                      MCContext &Ctx) {
    auto Op = std::make_unique<AArch64Operand>(k_SysReg, Ctx);
    Op->SysReg.Data = Str.data();
    Op->SysReg.Length = Str.size();
    Op->SysReg.MRSReg = MRSReg;
    Op->SysReg.MSRReg = MSRReg;
    Op->SysReg.PStateField = PStateField;
    Op->StartLoc = S;
    Op->EndLoc = S;
    return Op;
  }

  static std::unique_ptr<AArch64Operand> CreateSysCR(unsigned Val, SMLoc S,
                                                     SMLoc E, MCContext &Ctx) {
    auto Op = std::make_unique<AArch64Operand>(k_SysCR, Ctx);
    Op->SysCRImm.Val = Val;
    Op->StartLoc = S;
    Op->EndLoc = E;
    return Op;
  }

  static std::unique_ptr<AArch64Operand> CreatePrefetch(unsigned Val,
                                                        StringRef Str,
                                                        SMLoc S,
                                                        MCContext &Ctx) {
    auto Op = std::make_unique<AArch64Operand>(k_Prefetch, Ctx);
    Op->Prefetch.Val = Val;
    Op->Barrier.Data = Str.data();
    Op->Barrier.Length = Str.size();
    Op->StartLoc = S;
    Op->EndLoc = S;
    return Op;
  }

  static std::unique_ptr<AArch64Operand> CreatePSBHint(unsigned Val,
                                                       StringRef Str,
                                                       SMLoc S,
                                                       MCContext &Ctx) {
    auto Op = std::make_unique<AArch64Operand>(k_PSBHint, Ctx);
    Op->PSBHint.Val = Val;
    Op->PSBHint.Data = Str.data();
    Op->PSBHint.Length = Str.size();
    Op->StartLoc = S;
    Op->EndLoc = S;
    return Op;
  }

  static std::unique_ptr<AArch64Operand> CreateBTIHint(unsigned Val,
                                                       StringRef Str,
                                                       SMLoc S,
                                                       MCContext &Ctx) {
    auto Op = std::make_unique<AArch64Operand>(k_BTIHint, Ctx);
    Op->BTIHint.Val = Val << 1 | 32;
    Op->BTIHint.Data = Str.data();
    Op->BTIHint.Length = Str.size();
    Op->StartLoc = S;
    Op->EndLoc = S;
    return Op;
  }

  static std::unique_ptr<AArch64Operand>
  CreateShiftExtend(AArch64_AM::ShiftExtendType ShOp, unsigned Val,
                    bool HasExplicitAmount, SMLoc S, SMLoc E, MCContext &Ctx) {
    auto Op = std::make_unique<AArch64Operand>(k_ShiftExtend, Ctx);
    Op->ShiftExtend.Type = ShOp;
    Op->ShiftExtend.Amount = Val;
    Op->ShiftExtend.HasExplicitAmount = HasExplicitAmount;
    Op->StartLoc = S;
    Op->EndLoc = E;
    return Op;
  }
};

} // end anonymous namespace.

void AArch64Operand::print(raw_ostream &OS) const {
  switch (Kind) {
  case k_FPImm:
    OS << "<fpimm " << getFPImm().bitcastToAPInt().getZExtValue();
    if (!getFPImmIsExact())
      OS << " (inexact)";
    OS << ">";
    break;
  case k_Barrier: {
    StringRef Name = getBarrierName();
    if (!Name.empty())
      OS << "<barrier " << Name << ">";
    else
      OS << "<barrier invalid #" << getBarrier() << ">";
    break;
  }
  case k_Immediate:
    OS << *getImm();
    break;
  case k_ShiftedImm: {
    unsigned Shift = getShiftedImmShift();
    OS << "<shiftedimm ";
    OS << *getShiftedImmVal();
    OS << ", lsl #" << AArch64_AM::getShiftValue(Shift) << ">";
    break;
  }
  case k_CondCode:
    OS << "<condcode " << getCondCode() << ">";
    break;
  case k_VectorList: {
    OS << "<vectorlist ";
    unsigned Reg = getVectorListStart();
    for (unsigned i = 0, e = getVectorListCount(); i != e; ++i)
      OS << Reg + i << " ";
    OS << ">";
    break;
  }
  case k_VectorIndex:
    OS << "<vectorindex " << getVectorIndex() << ">";
    break;
  case k_SysReg:
    OS << "<sysreg: " << getSysReg() << '>';
    break;
  case k_Token:
    OS << "'" << getToken() << "'";
    break;
  case k_SysCR:
    OS << "c" << getSysCR();
    break;
  case k_Prefetch: {
    StringRef Name = getPrefetchName();
    if (!Name.empty())
      OS << "<prfop " << Name << ">";
    else
      OS << "<prfop invalid #" << getPrefetch() << ">";
    break;
  }
  case k_PSBHint:
    OS << getPSBHintName();
    break;
  case k_BTIHint:
    OS << getBTIHintName();
    break;
  case k_Register:
    OS << "<register " << getReg() << ">";
    if (!getShiftExtendAmount() && !hasShiftExtendAmount())
      break;
    LLVM_FALLTHROUGH;
  case k_ShiftExtend:
    OS << "<" << AArch64_AM::getShiftExtendName(getShiftExtendType()) << " #"
       << getShiftExtendAmount();
    if (!hasShiftExtendAmount())
      OS << "<imp>";
    OS << '>';
    break;
  }
}

/// @name Auto-generated Match Functions
/// {

static unsigned MatchRegisterName(StringRef Name);

/// }

static unsigned MatchNeonVectorRegName(StringRef Name) {
  return StringSwitch<unsigned>(Name.lower())
      .Case("v0", AArch64::Q0)
      .Case("v1", AArch64::Q1)
      .Case("v2", AArch64::Q2)
      .Case("v3", AArch64::Q3)
      .Case("v4", AArch64::Q4)
      .Case("v5", AArch64::Q5)
      .Case("v6", AArch64::Q6)
      .Case("v7", AArch64::Q7)
      .Case("v8", AArch64::Q8)
      .Case("v9", AArch64::Q9)
      .Case("v10", AArch64::Q10)
      .Case("v11", AArch64::Q11)
      .Case("v12", AArch64::Q12)
      .Case("v13", AArch64::Q13)
      .Case("v14", AArch64::Q14)
      .Case("v15", AArch64::Q15)
      .Case("v16", AArch64::Q16)
      .Case("v17", AArch64::Q17)
      .Case("v18", AArch64::Q18)
      .Case("v19", AArch64::Q19)
      .Case("v20", AArch64::Q20)
      .Case("v21", AArch64::Q21)
      .Case("v22", AArch64::Q22)
      .Case("v23", AArch64::Q23)
      .Case("v24", AArch64::Q24)
      .Case("v25", AArch64::Q25)
      .Case("v26", AArch64::Q26)
      .Case("v27", AArch64::Q27)
      .Case("v28", AArch64::Q28)
      .Case("v29", AArch64::Q29)
      .Case("v30", AArch64::Q30)
      .Case("v31", AArch64::Q31)
      .Default(0);
}

/// Returns an optional pair of (#elements, element-width) if Suffix
/// is a valid vector kind. Where the number of elements in a vector
/// or the vector width is implicit or explicitly unknown (but still a
/// valid suffix kind), 0 is used.
static Optional<std::pair<int, int>> parseVectorKind(StringRef Suffix,
                                                     RegKind VectorKind) {
  std::pair<int, int> Res = {-1, -1};

  switch (VectorKind) {
  case RegKind::NeonVector:
    Res =
        StringSwitch<std::pair<int, int>>(Suffix.lower())
            .Case("", {0, 0})
            .Case(".1d", {1, 64})
            .Case(".1q", {1, 128})
            // '.2h' needed for fp16 scalar pairwise reductions
            .Case(".2h", {2, 16})
            .Case(".2s", {2, 32})
            .Case(".2d", {2, 64})
            // '.4b' is another special case for the ARMv8.2a dot product
            // operand
            .Case(".4b", {4, 8})
            .Case(".4h", {4, 16})
            .Case(".4s", {4, 32})
            .Case(".8b", {8, 8})
            .Case(".8h", {8, 16})
            .Case(".16b", {16, 8})
            // Accept the width neutral ones, too, for verbose syntax. If those
            // aren't used in the right places, the token operand won't match so
            // all will work out.
            .Case(".b", {0, 8})
            .Case(".h", {0, 16})
            .Case(".s", {0, 32})
            .Case(".d", {0, 64})
            .Default({-1, -1});
    break;
  case RegKind::SVEPredicateVector:
  case RegKind::SVEDataVector:
    Res = StringSwitch<std::pair<int, int>>(Suffix.lower())
              .Case("", {0, 0})
              .Case(".b", {0, 8})
              .Case(".h", {0, 16})
              .Case(".s", {0, 32})
              .Case(".d", {0, 64})
              .Case(".q", {0, 128})
              .Default({-1, -1});
    break;
  default:
    llvm_unreachable("Unsupported RegKind");
  }

  if (Res == std::make_pair(-1, -1))
    return Optional<std::pair<int, int>>();

  return Optional<std::pair<int, int>>(Res);
}

static bool isValidVectorKind(StringRef Suffix, RegKind VectorKind) {
  return parseVectorKind(Suffix, VectorKind).hasValue();
}

static unsigned matchSVEDataVectorRegName(StringRef Name) {
  return StringSwitch<unsigned>(Name.lower())
      .Case("z0", AArch64::Z0)
      .Case("z1", AArch64::Z1)
      .Case("z2", AArch64::Z2)
      .Case("z3", AArch64::Z3)
      .Case("z4", AArch64::Z4)
      .Case("z5", AArch64::Z5)
      .Case("z6", AArch64::Z6)
      .Case("z7", AArch64::Z7)
      .Case("z8", AArch64::Z8)
      .Case("z9", AArch64::Z9)
      .Case("z10", AArch64::Z10)
      .Case("z11", AArch64::Z11)
      .Case("z12", AArch64::Z12)
      .Case("z13", AArch64::Z13)
      .Case("z14", AArch64::Z14)
      .Case("z15", AArch64::Z15)
      .Case("z16", AArch64::Z16)
      .Case("z17", AArch64::Z17)
      .Case("z18", AArch64::Z18)
      .Case("z19", AArch64::Z19)
      .Case("z20", AArch64::Z20)
      .Case("z21", AArch64::Z21)
      .Case("z22", AArch64::Z22)
      .Case("z23", AArch64::Z23)
      .Case("z24", AArch64::Z24)
      .Case("z25", AArch64::Z25)
      .Case("z26", AArch64::Z26)
      .Case("z27", AArch64::Z27)
      .Case("z28", AArch64::Z28)
      .Case("z29", AArch64::Z29)
      .Case("z30", AArch64::Z30)
      .Case("z31", AArch64::Z31)
      .Default(0);
}

static unsigned matchSVEPredicateVectorRegName(StringRef Name) {
  return StringSwitch<unsigned>(Name.lower())
      .Case("p0", AArch64::P0)
      .Case("p1", AArch64::P1)
      .Case("p2", AArch64::P2)
      .Case("p3", AArch64::P3)
      .Case("p4", AArch64::P4)
      .Case("p5", AArch64::P5)
      .Case("p6", AArch64::P6)
      .Case("p7", AArch64::P7)
      .Case("p8", AArch64::P8)
      .Case("p9", AArch64::P9)
      .Case("p10", AArch64::P10)
      .Case("p11", AArch64::P11)
      .Case("p12", AArch64::P12)
      .Case("p13", AArch64::P13)
      .Case("p14", AArch64::P14)
      .Case("p15", AArch64::P15)
      .Default(0);
}

bool AArch64AsmParser::ParseRegister(unsigned &RegNo, SMLoc &StartLoc,
                                     SMLoc &EndLoc) {
  return tryParseRegister(RegNo, StartLoc, EndLoc) != MatchOperand_Success;
}

OperandMatchResultTy AArch64AsmParser::tryParseRegister(unsigned &RegNo,
                                                        SMLoc &StartLoc,
                                                        SMLoc &EndLoc) {
  StartLoc = getLoc();
  auto Res = tryParseScalarRegister(RegNo);
  EndLoc = SMLoc::getFromPointer(getLoc().getPointer() - 1);
  return Res;
}

// Matches a register name or register alias previously defined by '.req'
unsigned AArch64AsmParser::matchRegisterNameAlias(StringRef Name,
                                                  RegKind Kind) {
  unsigned RegNum = 0;
  if ((RegNum = matchSVEDataVectorRegName(Name)))
    return Kind == RegKind::SVEDataVector ? RegNum : 0;

  if ((RegNum = matchSVEPredicateVectorRegName(Name)))
    return Kind == RegKind::SVEPredicateVector ? RegNum : 0;

  if ((RegNum = MatchNeonVectorRegName(Name)))
    return Kind == RegKind::NeonVector ? RegNum : 0;

  // The parsed register must be of RegKind Scalar
  if ((RegNum = MatchRegisterName(Name)))
    return Kind == RegKind::Scalar ? RegNum : 0;

  if (!RegNum) {
    // Handle a few common aliases of registers.
    if (auto RegNum = StringSwitch<unsigned>(Name.lower())
                    .Case("fp", AArch64::FP)
                    .Case("lr",  AArch64::LR)
                    .Case("x31", AArch64::XZR)
                    .Case("w31", AArch64::WZR)
                    .Default(0))
      return Kind == RegKind::Scalar ? RegNum : 0;

    // Check for aliases registered via .req. Canonicalize to lower case.
    // That's more consistent since register names are case insensitive, and
    // it's how the original entry was passed in from MC/MCParser/AsmParser.
    auto Entry = RegisterReqs.find(Name.lower());
    if (Entry == RegisterReqs.end())
      return 0;

    // set RegNum if the match is the right kind of register
    if (Kind == Entry->getValue().first)
      RegNum = Entry->getValue().second;
  }
  return RegNum;
}

/// tryParseScalarRegister - Try to parse a register name. The token must be an
/// Identifier when called, and if it is a register name the token is eaten and
/// the register is added to the operand list.
OperandMatchResultTy
AArch64AsmParser::tryParseScalarRegister(unsigned &RegNum) {
  MCAsmParser &Parser = getParser();
  const AsmToken &Tok = Parser.getTok();
  if (Tok.isNot(AsmToken::Identifier))
    return MatchOperand_NoMatch;

  std::string lowerCase = Tok.getString().lower();
  unsigned Reg = matchRegisterNameAlias(lowerCase, RegKind::Scalar);
  if (Reg == 0)
    return MatchOperand_NoMatch;

  RegNum = Reg;
  Parser.Lex(); // Eat identifier token.
  return MatchOperand_Success;
}

/// tryParseSysCROperand - Try to parse a system instruction CR operand name.
OperandMatchResultTy
AArch64AsmParser::tryParseSysCROperand(OperandVector &Operands) {
  MCAsmParser &Parser = getParser();
  SMLoc S = getLoc();

  if (Parser.getTok().isNot(AsmToken::Identifier)) {
    Error(S, "Expected cN operand where 0 <= N <= 15");
    return MatchOperand_ParseFail;
  }

  StringRef Tok = Parser.getTok().getIdentifier();
  if (Tok[0] != 'c' && Tok[0] != 'C') {
    Error(S, "Expected cN operand where 0 <= N <= 15");
    return MatchOperand_ParseFail;
  }

  uint32_t CRNum;
  bool BadNum = Tok.drop_front().getAsInteger(10, CRNum);
  if (BadNum || CRNum > 15) {
    Error(S, "Expected cN operand where 0 <= N <= 15");
    return MatchOperand_ParseFail;
  }

  Parser.Lex(); // Eat identifier token.
  Operands.push_back(
      AArch64Operand::CreateSysCR(CRNum, S, getLoc(), getContext()));
  return MatchOperand_Success;
}

/// tryParsePrefetch - Try to parse a prefetch operand.
template <bool IsSVEPrefetch>
OperandMatchResultTy
AArch64AsmParser::tryParsePrefetch(OperandVector &Operands) {
  MCAsmParser &Parser = getParser();
  SMLoc S = getLoc();
  const AsmToken &Tok = Parser.getTok();

  auto LookupByName = [](StringRef N) {
    if (IsSVEPrefetch) {
      if (auto Res = AArch64SVEPRFM::lookupSVEPRFMByName(N))
        return Optional<unsigned>(Res->Encoding);
    } else if (auto Res = AArch64PRFM::lookupPRFMByName(N))
      return Optional<unsigned>(Res->Encoding);
    return Optional<unsigned>();
  };

  auto LookupByEncoding = [](unsigned E) {
    if (IsSVEPrefetch) {
      if (auto Res = AArch64SVEPRFM::lookupSVEPRFMByEncoding(E))
        return Optional<StringRef>(Res->Name);
    } else if (auto Res = AArch64PRFM::lookupPRFMByEncoding(E))
      return Optional<StringRef>(Res->Name);
    return Optional<StringRef>();
  };
  unsigned MaxVal = IsSVEPrefetch ? 15 : 31;

  // Either an identifier for named values or a 5-bit immediate.
  // Eat optional hash.
  if (parseOptionalToken(AsmToken::Hash) ||
      Tok.is(AsmToken::Integer)) {
    const MCExpr *ImmVal;
    if (getParser().parseExpression(ImmVal))
      return MatchOperand_ParseFail;

    const MCConstantExpr *MCE = dyn_cast<MCConstantExpr>(ImmVal);
    if (!MCE) {
      TokError("immediate value expected for prefetch operand");
      return MatchOperand_ParseFail;
    }
    unsigned prfop = MCE->getValue();
    if (prfop > MaxVal) {
      TokError("prefetch operand out of range, [0," + utostr(MaxVal) +
               "] expected");
      return MatchOperand_ParseFail;
    }

    auto PRFM = LookupByEncoding(MCE->getValue());
    Operands.push_back(AArch64Operand::CreatePrefetch(
        prfop, PRFM.getValueOr(""), S, getContext()));
    return MatchOperand_Success;
  }

  if (Tok.isNot(AsmToken::Identifier)) {
    TokError("prefetch hint expected");
    return MatchOperand_ParseFail;
  }

  auto PRFM = LookupByName(Tok.getString());
  if (!PRFM) {
    TokError("prefetch hint expected");
    return MatchOperand_ParseFail;
  }

  Operands.push_back(AArch64Operand::CreatePrefetch(
      *PRFM, Tok.getString(), S, getContext()));
  Parser.Lex(); // Eat identifier token.
  return MatchOperand_Success;
}

/// tryParsePSBHint - Try to parse a PSB operand, mapped to Hint command
OperandMatchResultTy
AArch64AsmParser::tryParsePSBHint(OperandVector &Operands) {
  MCAsmParser &Parser = getParser();
  SMLoc S = getLoc();
  const AsmToken &Tok = Parser.getTok();
  if (Tok.isNot(AsmToken::Identifier)) {
    TokError("invalid operand for instruction");
    return MatchOperand_ParseFail;
  }

  auto PSB = AArch64PSBHint::lookupPSBByName(Tok.getString());
  if (!PSB) {
    TokError("invalid operand for instruction");
    return MatchOperand_ParseFail;
  }

  Operands.push_back(AArch64Operand::CreatePSBHint(
      PSB->Encoding, Tok.getString(), S, getContext()));
  Parser.Lex(); // Eat identifier token.
  return MatchOperand_Success;
}

/// tryParseBTIHint - Try to parse a BTI operand, mapped to Hint command
OperandMatchResultTy
AArch64AsmParser::tryParseBTIHint(OperandVector &Operands) {
  MCAsmParser &Parser = getParser();
  SMLoc S = getLoc();
  const AsmToken &Tok = Parser.getTok();
  if (Tok.isNot(AsmToken::Identifier)) {
    TokError("invalid operand for instruction");
    return MatchOperand_ParseFail;
  }

  auto BTI = AArch64BTIHint::lookupBTIByName(Tok.getString());
  if (!BTI) {
    TokError("invalid operand for instruction");
    return MatchOperand_ParseFail;
  }

  Operands.push_back(AArch64Operand::CreateBTIHint(
      BTI->Encoding, Tok.getString(), S, getContext()));
  Parser.Lex(); // Eat identifier token.
  return MatchOperand_Success;
}

/// tryParseAdrpLabel - Parse and validate a source label for the ADRP
/// instruction.
OperandMatchResultTy
AArch64AsmParser::tryParseAdrpLabel(OperandVector &Operands) {
  MCAsmParser &Parser = getParser();
  SMLoc S = getLoc();
  const MCExpr *Expr = nullptr;

  if (Parser.getTok().is(AsmToken::Hash)) {
    Parser.Lex(); // Eat hash token.
  }

  if (parseSymbolicImmVal(Expr))
    return MatchOperand_ParseFail;

  AArch64MCExpr::VariantKind ELFRefKind;
  MCSymbolRefExpr::VariantKind DarwinRefKind;
  int64_t Addend;
  if (classifySymbolRef(Expr, ELFRefKind, DarwinRefKind, Addend)) {
    if (DarwinRefKind == MCSymbolRefExpr::VK_None &&
        ELFRefKind == AArch64MCExpr::VK_INVALID) {
      // No modifier was specified at all; this is the syntax for an ELF basic
      // ADRP relocation (unfortunately).
      Expr =
          AArch64MCExpr::create(Expr, AArch64MCExpr::VK_ABS_PAGE, getContext());
    } else if ((DarwinRefKind == MCSymbolRefExpr::VK_GOTPAGE ||
                DarwinRefKind == MCSymbolRefExpr::VK_TLVPPAGE) &&
               Addend != 0) {
      Error(S, "gotpage label reference not allowed an addend");
      return MatchOperand_ParseFail;
    } else if (DarwinRefKind != MCSymbolRefExpr::VK_PAGE &&
               DarwinRefKind != MCSymbolRefExpr::VK_GOTPAGE &&
               DarwinRefKind != MCSymbolRefExpr::VK_TLVPPAGE &&
               ELFRefKind != AArch64MCExpr::VK_ABS_PAGE_NC &&
               ELFRefKind != AArch64MCExpr::VK_GOT_PAGE &&
               ELFRefKind != AArch64MCExpr::VK_GOTTPREL_PAGE &&
               ELFRefKind != AArch64MCExpr::VK_TLSDESC_PAGE) {
      // The operand must be an @page or @gotpage qualified symbolref.
      Error(S, "page or gotpage label reference expected");
      return MatchOperand_ParseFail;
    }
  }

  // We have either a label reference possibly with addend or an immediate. The
  // addend is a raw value here. The linker will adjust it to only reference the
  // page.
  SMLoc E = SMLoc::getFromPointer(getLoc().getPointer() - 1);
  Operands.push_back(AArch64Operand::CreateImm(Expr, S, E, getContext()));

  return MatchOperand_Success;
}

/// tryParseAdrLabel - Parse and validate a source label for the ADR
/// instruction.
OperandMatchResultTy
AArch64AsmParser::tryParseAdrLabel(OperandVector &Operands) {
  SMLoc S = getLoc();
  const MCExpr *Expr = nullptr;

  // Leave anything with a bracket to the default for SVE
  if (getParser().getTok().is(AsmToken::LBrac))
    return MatchOperand_NoMatch;

  if (getParser().getTok().is(AsmToken::Hash))
    getParser().Lex(); // Eat hash token.

  if (parseSymbolicImmVal(Expr))
    return MatchOperand_ParseFail;

  AArch64MCExpr::VariantKind ELFRefKind;
  MCSymbolRefExpr::VariantKind DarwinRefKind;
  int64_t Addend;
  if (classifySymbolRef(Expr, ELFRefKind, DarwinRefKind, Addend)) {
    if (DarwinRefKind == MCSymbolRefExpr::VK_None &&
        ELFRefKind == AArch64MCExpr::VK_INVALID) {
      // No modifier was specified at all; this is the syntax for an ELF basic
      // ADR relocation (unfortunately).
      Expr = AArch64MCExpr::create(Expr, AArch64MCExpr::VK_ABS, getContext());
    } else {
      Error(S, "unexpected adr label");
      return MatchOperand_ParseFail;
    }
  }

  SMLoc E = SMLoc::getFromPointer(getLoc().getPointer() - 1);
  Operands.push_back(AArch64Operand::CreateImm(Expr, S, E, getContext()));
  return MatchOperand_Success;
}

/// tryParseFPImm - A floating point immediate expression operand.
template<bool AddFPZeroAsLiteral>
OperandMatchResultTy
AArch64AsmParser::tryParseFPImm(OperandVector &Operands) {
  MCAsmParser &Parser = getParser();
  SMLoc S = getLoc();

  bool Hash = parseOptionalToken(AsmToken::Hash);

  // Handle negation, as that still comes through as a separate token.
  bool isNegative = parseOptionalToken(AsmToken::Minus);

  const AsmToken &Tok = Parser.getTok();
  if (!Tok.is(AsmToken::Real) && !Tok.is(AsmToken::Integer)) {
    if (!Hash)
      return MatchOperand_NoMatch;
    TokError("invalid floating point immediate");
    return MatchOperand_ParseFail;
  }

  // Parse hexadecimal representation.
  if (Tok.is(AsmToken::Integer) && Tok.getString().startswith("0x")) {
    if (Tok.getIntVal() > 255 || isNegative) {
      TokError("encoded floating point value out of range");
      return MatchOperand_ParseFail;
    }

    APFloat F((double)AArch64_AM::getFPImmFloat(Tok.getIntVal()));
    Operands.push_back(
        AArch64Operand::CreateFPImm(F, true, S, getContext()));
  } else {
    // Parse FP representation.
    APFloat RealVal(APFloat::IEEEdouble());
    auto StatusOrErr =
        RealVal.convertFromString(Tok.getString(), APFloat::rmTowardZero);
    if (errorToBool(StatusOrErr.takeError())) {
      TokError("invalid floating point representation");
      return MatchOperand_ParseFail;
    }

    if (isNegative)
      RealVal.changeSign();

    if (AddFPZeroAsLiteral && RealVal.isPosZero()) {
      Operands.push_back(
          AArch64Operand::CreateToken("#0", false, S, getContext()));
      Operands.push_back(
          AArch64Operand::CreateToken(".0", false, S, getContext()));
    } else
      Operands.push_back(AArch64Operand::CreateFPImm(
          RealVal, *StatusOrErr == APFloat::opOK, S, getContext()));
  }

  Parser.Lex(); // Eat the token.

  return MatchOperand_Success;
}

/// tryParseImmWithOptionalShift - Parse immediate operand, optionally with
/// a shift suffix, for example '#1, lsl #12'.
OperandMatchResultTy
AArch64AsmParser::tryParseImmWithOptionalShift(OperandVector &Operands) {
  MCAsmParser &Parser = getParser();
  SMLoc S = getLoc();

  if (Parser.getTok().is(AsmToken::Hash))
    Parser.Lex(); // Eat '#'
  else if (Parser.getTok().isNot(AsmToken::Integer))
    // Operand should start from # or should be integer, emit error otherwise.
    return MatchOperand_NoMatch;

  const MCExpr *Imm = nullptr;
  if (parseSymbolicImmVal(Imm))
    return MatchOperand_ParseFail;
  else if (Parser.getTok().isNot(AsmToken::Comma)) {
    SMLoc E = Parser.getTok().getLoc();
    Operands.push_back(
        AArch64Operand::CreateImm(Imm, S, E, getContext()));
    return MatchOperand_Success;
  }

  // Eat ','
  Parser.Lex();

  // The optional operand must be "lsl #N" where N is non-negative.
  if (!Parser.getTok().is(AsmToken::Identifier) ||
      !Parser.getTok().getIdentifier().equals_lower("lsl")) {
    Error(Parser.getTok().getLoc(), "only 'lsl #+N' valid after immediate");
    return MatchOperand_ParseFail;
  }

  // Eat 'lsl'
  Parser.Lex();

  parseOptionalToken(AsmToken::Hash);

  if (Parser.getTok().isNot(AsmToken::Integer)) {
    Error(Parser.getTok().getLoc(), "only 'lsl #+N' valid after immediate");
    return MatchOperand_ParseFail;
  }

  int64_t ShiftAmount = Parser.getTok().getIntVal();

  if (ShiftAmount < 0) {
    Error(Parser.getTok().getLoc(), "positive shift amount required");
    return MatchOperand_ParseFail;
  }
  Parser.Lex(); // Eat the number

  // Just in case the optional lsl #0 is used for immediates other than zero.
  if (ShiftAmount == 0 && Imm != nullptr) {
    SMLoc E = Parser.getTok().getLoc();
    Operands.push_back(AArch64Operand::CreateImm(Imm, S, E, getContext()));
    return MatchOperand_Success;
  }

  SMLoc E = Parser.getTok().getLoc();
  Operands.push_back(AArch64Operand::CreateShiftedImm(Imm, ShiftAmount,
                                                      S, E, getContext()));
  return MatchOperand_Success;
}

/// parseCondCodeString - Parse a Condition Code string.
AArch64CC::CondCode AArch64AsmParser::parseCondCodeString(StringRef Cond) {
  AArch64CC::CondCode CC = StringSwitch<AArch64CC::CondCode>(Cond.lower())
                    .Case("eq", AArch64CC::EQ)
                    .Case("ne", AArch64CC::NE)
                    .Case("cs", AArch64CC::HS)
                    .Case("hs", AArch64CC::HS)
                    .Case("cc", AArch64CC::LO)
                    .Case("lo", AArch64CC::LO)
                    .Case("mi", AArch64CC::MI)
                    .Case("pl", AArch64CC::PL)
                    .Case("vs", AArch64CC::VS)
                    .Case("vc", AArch64CC::VC)
                    .Case("hi", AArch64CC::HI)
                    .Case("ls", AArch64CC::LS)
                    .Case("ge", AArch64CC::GE)
                    .Case("lt", AArch64CC::LT)
                    .Case("gt", AArch64CC::GT)
                    .Case("le", AArch64CC::LE)
                    .Case("al", AArch64CC::AL)
                    .Case("nv", AArch64CC::NV)
                    .Default(AArch64CC::Invalid);

  if (CC == AArch64CC::Invalid &&
      getSTI().getFeatureBits()[AArch64::FeatureSVE])
    CC = StringSwitch<AArch64CC::CondCode>(Cond.lower())
                    .Case("none",  AArch64CC::EQ)
                    .Case("any",   AArch64CC::NE)
                    .Case("nlast", AArch64CC::HS)
                    .Case("last",  AArch64CC::LO)
                    .Case("first", AArch64CC::MI)
                    .Case("nfrst", AArch64CC::PL)
                    .Case("pmore", AArch64CC::HI)
                    .Case("plast", AArch64CC::LS)
                    .Case("tcont", AArch64CC::GE)
                    .Case("tstop", AArch64CC::LT)
                    .Default(AArch64CC::Invalid);

  return CC;
}

/// parseCondCode - Parse a Condition Code operand.
bool AArch64AsmParser::parseCondCode(OperandVector &Operands,
                                     bool invertCondCode) {
  MCAsmParser &Parser = getParser();
  SMLoc S = getLoc();
  const AsmToken &Tok = Parser.getTok();
  assert(Tok.is(AsmToken::Identifier) && "Token is not an Identifier");

  StringRef Cond = Tok.getString();
  AArch64CC::CondCode CC = parseCondCodeString(Cond);
  if (CC == AArch64CC::Invalid)
    return TokError("invalid condition code");
  Parser.Lex(); // Eat identifier token.

  if (invertCondCode) {
    if (CC == AArch64CC::AL || CC == AArch64CC::NV)
      return TokError("condition codes AL and NV are invalid for this instruction");
    CC = AArch64CC::getInvertedCondCode(AArch64CC::CondCode(CC));
  }

  Operands.push_back(
      AArch64Operand::CreateCondCode(CC, S, getLoc(), getContext()));
  return false;
}

/// tryParseOptionalShift - Some operands take an optional shift argument. Parse
/// them if present.
OperandMatchResultTy
AArch64AsmParser::tryParseOptionalShiftExtend(OperandVector &Operands) {
  MCAsmParser &Parser = getParser();
  const AsmToken &Tok = Parser.getTok();
  std::string LowerID = Tok.getString().lower();
  AArch64_AM::ShiftExtendType ShOp =
      StringSwitch<AArch64_AM::ShiftExtendType>(LowerID)
          .Case("lsl", AArch64_AM::LSL)
          .Case("lsr", AArch64_AM::LSR)
          .Case("asr", AArch64_AM::ASR)
          .Case("ror", AArch64_AM::ROR)
          .Case("msl", AArch64_AM::MSL)
          .Case("uxtb", AArch64_AM::UXTB)
          .Case("uxth", AArch64_AM::UXTH)
          .Case("uxtw", AArch64_AM::UXTW)
          .Case("uxtx", AArch64_AM::UXTX)
          .Case("sxtb", AArch64_AM::SXTB)
          .Case("sxth", AArch64_AM::SXTH)
          .Case("sxtw", AArch64_AM::SXTW)
          .Case("sxtx", AArch64_AM::SXTX)
          .Default(AArch64_AM::InvalidShiftExtend);

  if (ShOp == AArch64_AM::InvalidShiftExtend)
    return MatchOperand_NoMatch;

  SMLoc S = Tok.getLoc();
  Parser.Lex();

  bool Hash = parseOptionalToken(AsmToken::Hash);

  if (!Hash && getLexer().isNot(AsmToken::Integer)) {
    if (ShOp == AArch64_AM::LSL || ShOp == AArch64_AM::LSR ||
        ShOp == AArch64_AM::ASR || ShOp == AArch64_AM::ROR ||
        ShOp == AArch64_AM::MSL) {
      // We expect a number here.
      TokError("expected #imm after shift specifier");
      return MatchOperand_ParseFail;
    }

    // "extend" type operations don't need an immediate, #0 is implicit.
    SMLoc E = SMLoc::getFromPointer(getLoc().getPointer() - 1);
    Operands.push_back(
        AArch64Operand::CreateShiftExtend(ShOp, 0, false, S, E, getContext()));
    return MatchOperand_Success;
  }

  // Make sure we do actually have a number, identifier or a parenthesized
  // expression.
  SMLoc E = Parser.getTok().getLoc();
  if (!Parser.getTok().is(AsmToken::Integer) &&
      !Parser.getTok().is(AsmToken::LParen) &&
      !Parser.getTok().is(AsmToken::Identifier)) {
    Error(E, "expected integer shift amount");
    return MatchOperand_ParseFail;
  }

  const MCExpr *ImmVal;
  if (getParser().parseExpression(ImmVal))
    return MatchOperand_ParseFail;

  const MCConstantExpr *MCE = dyn_cast<MCConstantExpr>(ImmVal);
  if (!MCE) {
    Error(E, "expected constant '#imm' after shift specifier");
    return MatchOperand_ParseFail;
  }

  E = SMLoc::getFromPointer(getLoc().getPointer() - 1);
  Operands.push_back(AArch64Operand::CreateShiftExtend(
      ShOp, MCE->getValue(), true, S, E, getContext()));
  return MatchOperand_Success;
}

static const struct Extension {
  const char *Name;
  const FeatureBitset Features;
} ExtensionMap[] = {
    {"crc", {AArch64::FeatureCRC}},
    {"sm4", {AArch64::FeatureSM4}},
    {"sha3", {AArch64::FeatureSHA3}},
    {"sha2", {AArch64::FeatureSHA2}},
    {"aes", {AArch64::FeatureAES}},
    {"crypto", {AArch64::FeatureCrypto}},
    {"fp", {AArch64::FeatureFPARMv8}},
    {"simd", {AArch64::FeatureNEON}},
    {"ras", {AArch64::FeatureRAS}},
    {"lse", {AArch64::FeatureLSE}},
    {"predres", {AArch64::FeaturePredRes}},
    {"ccdp", {AArch64::FeatureCacheDeepPersist}},
    {"mte", {AArch64::FeatureMTE}},
    {"memtag", {AArch64::FeatureMTE}},
    {"tlb-rmi", {AArch64::FeatureTLB_RMI}},
    {"pan-rwv", {AArch64::FeaturePAN_RWV}},
    {"ccpp", {AArch64::FeatureCCPP}},
    {"rcpc", {AArch64::FeatureRCPC}},
    {"sve", {AArch64::FeatureSVE}},
    {"sve2", {AArch64::FeatureSVE2}},
    {"sve2-aes", {AArch64::FeatureSVE2AES}},
    {"sve2-sm4", {AArch64::FeatureSVE2SM4}},
    {"sve2-sha3", {AArch64::FeatureSVE2SHA3}},
    {"sve2-bitperm", {AArch64::FeatureSVE2BitPerm}},
    // FIXME: Unsupported extensions
    {"pan", {}},
    {"lor", {}},
    {"rdma", {}},
    {"profile", {}},
};

static void setRequiredFeatureString(FeatureBitset FBS, std::string &Str) {
  if (FBS[AArch64::HasV8_1aOps])
    Str += "ARMv8.1a";
  else if (FBS[AArch64::HasV8_2aOps])
    Str += "ARMv8.2a";
  else if (FBS[AArch64::HasV8_3aOps])
    Str += "ARMv8.3a";
  else if (FBS[AArch64::HasV8_4aOps])
    Str += "ARMv8.4a";
  else if (FBS[AArch64::HasV8_5aOps])
    Str += "ARMv8.5a";
  else if (FBS[AArch64::HasV8_6aOps])
    Str += "ARMv8.6a";
  else {
    auto ext = std::find_if(std::begin(ExtensionMap),
      std::end(ExtensionMap),
      [&](const Extension& e)
      // Use & in case multiple features are enabled
      { return (FBS & e.Features) != FeatureBitset(); }
    );

    Str += ext != std::end(ExtensionMap) ? ext->Name : "(unknown)";
  }
}

void AArch64AsmParser::createSysAlias(uint16_t Encoding, OperandVector &Operands,
                                      SMLoc S) {
  const uint16_t Op2 = Encoding & 7;
  const uint16_t Cm = (Encoding & 0x78) >> 3;
  const uint16_t Cn = (Encoding & 0x780) >> 7;
  const uint16_t Op1 = (Encoding & 0x3800) >> 11;

  const MCExpr *Expr = MCConstantExpr::create(Op1, getContext());

  Operands.push_back(
      AArch64Operand::CreateImm(Expr, S, getLoc(), getContext()));
  Operands.push_back(
      AArch64Operand::CreateSysCR(Cn, S, getLoc(), getContext()));
  Operands.push_back(
      AArch64Operand::CreateSysCR(Cm, S, getLoc(), getContext()));
  Expr = MCConstantExpr::create(Op2, getContext());
  Operands.push_back(
      AArch64Operand::CreateImm(Expr, S, getLoc(), getContext()));
}

/// parseSysAlias - The IC, DC, AT, and TLBI instructions are simple aliases for
/// the SYS instruction. Parse them specially so that we create a SYS MCInst.
bool AArch64AsmParser::parseSysAlias(StringRef Name, SMLoc NameLoc,
                                   OperandVector &Operands) {
  if (Name.find('.') != StringRef::npos)
    return TokError("invalid operand");

  Mnemonic = Name;
  Operands.push_back(
      AArch64Operand::CreateToken("sys", false, NameLoc, getContext()));

  MCAsmParser &Parser = getParser();
  const AsmToken &Tok = Parser.getTok();
  StringRef Op = Tok.getString();
  SMLoc S = Tok.getLoc();

  if (Mnemonic == "ic") {
    const AArch64IC::IC *IC = AArch64IC::lookupICByName(Op);
    if (!IC)
      return TokError("invalid operand for IC instruction");
    else if (!IC->haveFeatures(getSTI().getFeatureBits())) {
      std::string Str("IC " + std::string(IC->Name) + " requires ");
      setRequiredFeatureString(IC->getRequiredFeatures(), Str);
      return TokError(Str.c_str());
    }
    createSysAlias(IC->Encoding, Operands, S);
  } else if (Mnemonic == "dc") {
    const AArch64DC::DC *DC = AArch64DC::lookupDCByName(Op);
    if (!DC)
      return TokError("invalid operand for DC instruction");
    else if (!DC->haveFeatures(getSTI().getFeatureBits())) {
      std::string Str("DC " + std::string(DC->Name) + " requires ");
      setRequiredFeatureString(DC->getRequiredFeatures(), Str);
      return TokError(Str.c_str());
    }
    createSysAlias(DC->Encoding, Operands, S);
  } else if (Mnemonic == "at") {
    const AArch64AT::AT *AT = AArch64AT::lookupATByName(Op);
    if (!AT)
      return TokError("invalid operand for AT instruction");
    else if (!AT->haveFeatures(getSTI().getFeatureBits())) {
      std::string Str("AT " + std::string(AT->Name) + " requires ");
      setRequiredFeatureString(AT->getRequiredFeatures(), Str);
      return TokError(Str.c_str());
    }
    createSysAlias(AT->Encoding, Operands, S);
  } else if (Mnemonic == "tlbi") {
    const AArch64TLBI::TLBI *TLBI = AArch64TLBI::lookupTLBIByName(Op);
    if (!TLBI)
      return TokError("invalid operand for TLBI instruction");
    else if (!TLBI->haveFeatures(getSTI().getFeatureBits())) {
      std::string Str("TLBI " + std::string(TLBI->Name) + " requires ");
      setRequiredFeatureString(TLBI->getRequiredFeatures(), Str);
      return TokError(Str.c_str());
    }
    createSysAlias(TLBI->Encoding, Operands, S);
  } else if (Mnemonic == "cfp" || Mnemonic == "dvp" || Mnemonic == "cpp") {
    const AArch64PRCTX::PRCTX *PRCTX = AArch64PRCTX::lookupPRCTXByName(Op);
    if (!PRCTX)
      return TokError("invalid operand for prediction restriction instruction");
    else if (!PRCTX->haveFeatures(getSTI().getFeatureBits())) {
      std::string Str(
          Mnemonic.upper() + std::string(PRCTX->Name) + " requires ");
      setRequiredFeatureString(PRCTX->getRequiredFeatures(), Str);
      return TokError(Str.c_str());
    }
    uint16_t PRCTX_Op2 =
      Mnemonic == "cfp" ? 4 :
      Mnemonic == "dvp" ? 5 :
      Mnemonic == "cpp" ? 7 :
      0;
    assert(PRCTX_Op2 && "Invalid mnemonic for prediction restriction instruction");
    createSysAlias(PRCTX->Encoding << 3 | PRCTX_Op2 , Operands, S);
  }

  Parser.Lex(); // Eat operand.

  bool ExpectRegister = (Op.lower().find("all") == StringRef::npos);
  bool HasRegister = false;

  // Check for the optional register operand.
  if (parseOptionalToken(AsmToken::Comma)) {
    if (Tok.isNot(AsmToken::Identifier) || parseRegister(Operands))
      return TokError("expected register operand");
    HasRegister = true;
  }

  if (ExpectRegister && !HasRegister)
    return TokError("specified " + Mnemonic + " op requires a register");
  else if (!ExpectRegister && HasRegister)
    return TokError("specified " + Mnemonic + " op does not use a register");

  if (parseToken(AsmToken::EndOfStatement, "unexpected token in argument list"))
    return true;

  return false;
}

OperandMatchResultTy
AArch64AsmParser::tryParseBarrierOperand(OperandVector &Operands) {
  MCAsmParser &Parser = getParser();
  const AsmToken &Tok = Parser.getTok();

  if (Mnemonic == "tsb" && Tok.isNot(AsmToken::Identifier)) {
    TokError("'csync' operand expected");
    return MatchOperand_ParseFail;
  // Can be either a #imm style literal or an option name
  } else if (parseOptionalToken(AsmToken::Hash) || Tok.is(AsmToken::Integer)) {
    // Immediate operand.
    const MCExpr *ImmVal;
    SMLoc ExprLoc = getLoc();
    if (getParser().parseExpression(ImmVal))
      return MatchOperand_ParseFail;
    const MCConstantExpr *MCE = dyn_cast<MCConstantExpr>(ImmVal);
    if (!MCE) {
      Error(ExprLoc, "immediate value expected for barrier operand");
      return MatchOperand_ParseFail;
    }
    if (MCE->getValue() < 0 || MCE->getValue() > 15) {
      Error(ExprLoc, "barrier operand out of range");
      return MatchOperand_ParseFail;
    }
    auto DB = AArch64DB::lookupDBByEncoding(MCE->getValue());
    Operands.push_back(AArch64Operand::CreateBarrier(
        MCE->getValue(), DB ? DB->Name : "", ExprLoc, getContext()));
    return MatchOperand_Success;
  }

  if (Tok.isNot(AsmToken::Identifier)) {
    TokError("invalid operand for instruction");
    return MatchOperand_ParseFail;
  }

  auto TSB = AArch64TSB::lookupTSBByName(Tok.getString());
  // The only valid named option for ISB is 'sy'
  auto DB = AArch64DB::lookupDBByName(Tok.getString());
  if (Mnemonic == "isb" && (!DB || DB->Encoding != AArch64DB::sy)) {
    TokError("'sy' or #imm operand expected");
    return MatchOperand_ParseFail;
  // The only valid named option for TSB is 'csync'
  } else if (Mnemonic == "tsb" && (!TSB || TSB->Encoding != AArch64TSB::csync)) {
    TokError("'csync' operand expected");
    return MatchOperand_ParseFail;
  } else if (!DB && !TSB) {
    TokError("invalid barrier option name");
    return MatchOperand_ParseFail;
  }

  Operands.push_back(AArch64Operand::CreateBarrier(
      DB ? DB->Encoding : TSB->Encoding, Tok.getString(), getLoc(), getContext()));
  Parser.Lex(); // Consume the option

  return MatchOperand_Success;
}

OperandMatchResultTy
AArch64AsmParser::tryParseSysReg(OperandVector &Operands) {
  MCAsmParser &Parser = getParser();
  const AsmToken &Tok = Parser.getTok();

  if (Tok.isNot(AsmToken::Identifier))
    return MatchOperand_NoMatch;

  int MRSReg, MSRReg;
  auto SysReg = AArch64SysReg::lookupSysRegByName(Tok.getString());
  if (SysReg && SysReg->haveFeatures(getSTI().getFeatureBits())) {
    MRSReg = SysReg->Readable ? SysReg->Encoding : -1;
    MSRReg = SysReg->Writeable ? SysReg->Encoding : -1;
  } else
    MRSReg = MSRReg = AArch64SysReg::parseGenericRegister(Tok.getString());

  auto PState = AArch64PState::lookupPStateByName(Tok.getString());
  unsigned PStateImm = -1;
  if (PState && PState->haveFeatures(getSTI().getFeatureBits()))
    PStateImm = PState->Encoding;

  Operands.push_back(
      AArch64Operand::CreateSysReg(Tok.getString(), getLoc(), MRSReg, MSRReg,
                                   PStateImm, getContext()));
  Parser.Lex(); // Eat identifier

  return MatchOperand_Success;
}

/// tryParseNeonVectorRegister - Parse a vector register operand.
bool AArch64AsmParser::tryParseNeonVectorRegister(OperandVector &Operands) {
  MCAsmParser &Parser = getParser();
  if (Parser.getTok().isNot(AsmToken::Identifier))
    return true;

  SMLoc S = getLoc();
  // Check for a vector register specifier first.
  StringRef Kind;
  unsigned Reg;
  OperandMatchResultTy Res =
      tryParseVectorRegister(Reg, Kind, RegKind::NeonVector);
  if (Res != MatchOperand_Success)
    return true;

  const auto &KindRes = parseVectorKind(Kind, RegKind::NeonVector);
  if (!KindRes)
    return true;

  unsigned ElementWidth = KindRes->second;
  Operands.push_back(
      AArch64Operand::CreateVectorReg(Reg, RegKind::NeonVector, ElementWidth,
                                      S, getLoc(), getContext()));

  // If there was an explicit qualifier, that goes on as a literal text
  // operand.
  if (!Kind.empty())
    Operands.push_back(
        AArch64Operand::CreateToken(Kind, false, S, getContext()));

  return tryParseVectorIndex(Operands) == MatchOperand_ParseFail;
}

OperandMatchResultTy
AArch64AsmParser::tryParseVectorIndex(OperandVector &Operands) {
  SMLoc SIdx = getLoc();
  if (parseOptionalToken(AsmToken::LBrac)) {
    const MCExpr *ImmVal;
    if (getParser().parseExpression(ImmVal))
      return MatchOperand_NoMatch;
    const MCConstantExpr *MCE = dyn_cast<MCConstantExpr>(ImmVal);
    if (!MCE) {
      TokError("immediate value expected for vector index");
      return MatchOperand_ParseFail;;
    }

    SMLoc E = getLoc();

    if (parseToken(AsmToken::RBrac, "']' expected"))
      return MatchOperand_ParseFail;;

    Operands.push_back(AArch64Operand::CreateVectorIndex(MCE->getValue(), SIdx,
                                                         E, getContext()));
    return MatchOperand_Success;
  }

  return MatchOperand_NoMatch;
}

// tryParseVectorRegister - Try to parse a vector register name with
// optional kind specifier. If it is a register specifier, eat the token
// and return it.
OperandMatchResultTy
AArch64AsmParser::tryParseVectorRegister(unsigned &Reg, StringRef &Kind,
                                         RegKind MatchKind) {
  MCAsmParser &Parser = getParser();
  const AsmToken &Tok = Parser.getTok();

  if (Tok.isNot(AsmToken::Identifier))
    return MatchOperand_NoMatch;

  StringRef Name = Tok.getString();
  // If there is a kind specifier, it's separated from the register name by
  // a '.'.
  size_t Start = 0, Next = Name.find('.');
  StringRef Head = Name.slice(Start, Next);
  unsigned RegNum = matchRegisterNameAlias(Head, MatchKind);

  if (RegNum) {
    if (Next != StringRef::npos) {
      Kind = Name.slice(Next, StringRef::npos);
      if (!isValidVectorKind(Kind, MatchKind)) {
        TokError("invalid vector kind qualifier");
        return MatchOperand_ParseFail;
      }
    }
    Parser.Lex(); // Eat the register token.

    Reg = RegNum;
    return MatchOperand_Success;
  }

  return MatchOperand_NoMatch;
}

/// tryParseSVEPredicateVector - Parse a SVE predicate register operand.
OperandMatchResultTy
AArch64AsmParser::tryParseSVEPredicateVector(OperandVector &Operands) {
  // Check for a SVE predicate register specifier first.
  const SMLoc S = getLoc();
  StringRef Kind;
  unsigned RegNum;
  auto Res = tryParseVectorRegister(RegNum, Kind, RegKind::SVEPredicateVector);
  if (Res != MatchOperand_Success)
    return Res;

  const auto &KindRes = parseVectorKind(Kind, RegKind::SVEPredicateVector);
  if (!KindRes)
    return MatchOperand_NoMatch;

  unsigned ElementWidth = KindRes->second;
  Operands.push_back(AArch64Operand::CreateVectorReg(
      RegNum, RegKind::SVEPredicateVector, ElementWidth, S,
      getLoc(), getContext()));

  // Not all predicates are followed by a '/m' or '/z'.
  MCAsmParser &Parser = getParser();
  if (Parser.getTok().isNot(AsmToken::Slash))
    return MatchOperand_Success;

  // But when they do they shouldn't have an element type suffix.
  if (!Kind.empty()) {
    Error(S, "not expecting size suffix");
    return MatchOperand_ParseFail;
  }

  // Add a literal slash as operand
  Operands.push_back(
      AArch64Operand::CreateToken("/" , false, getLoc(), getContext()));

  Parser.Lex(); // Eat the slash.

  // Zeroing or merging?
  auto Pred = Parser.getTok().getString().lower();
  if (Pred != "z" && Pred != "m") {
    Error(getLoc(), "expecting 'm' or 'z' predication");
    return MatchOperand_ParseFail;
  }

  // Add zero/merge token.
  const char *ZM = Pred == "z" ? "z" : "m";
  Operands.push_back(
    AArch64Operand::CreateToken(ZM, false, getLoc(), getContext()));

  Parser.Lex(); // Eat zero/merge token.
  return MatchOperand_Success;
}

/// parseRegister - Parse a register operand.
bool AArch64AsmParser::parseRegister(OperandVector &Operands) {
  // Try for a Neon vector register.
  if (!tryParseNeonVectorRegister(Operands))
    return false;

  // Otherwise try for a scalar register.
  if (tryParseGPROperand<false>(Operands) == MatchOperand_Success)
    return false;

  return true;
}

bool AArch64AsmParser::parseSymbolicImmVal(const MCExpr *&ImmVal) {
  MCAsmParser &Parser = getParser();
  bool HasELFModifier = false;
  AArch64MCExpr::VariantKind RefKind;

  if (parseOptionalToken(AsmToken::Colon)) {
    HasELFModifier = true;

    if (Parser.getTok().isNot(AsmToken::Identifier))
      return TokError("expect relocation specifier in operand after ':'");

    std::string LowerCase = Parser.getTok().getIdentifier().lower();
    RefKind = StringSwitch<AArch64MCExpr::VariantKind>(LowerCase)
                  .Case("lo12", AArch64MCExpr::VK_LO12)
                  .Case("abs_g3", AArch64MCExpr::VK_ABS_G3)
                  .Case("abs_g2", AArch64MCExpr::VK_ABS_G2)
                  .Case("abs_g2_s", AArch64MCExpr::VK_ABS_G2_S)
                  .Case("abs_g2_nc", AArch64MCExpr::VK_ABS_G2_NC)
                  .Case("abs_g1", AArch64MCExpr::VK_ABS_G1)
                  .Case("abs_g1_s", AArch64MCExpr::VK_ABS_G1_S)
                  .Case("abs_g1_nc", AArch64MCExpr::VK_ABS_G1_NC)
                  .Case("abs_g0", AArch64MCExpr::VK_ABS_G0)
                  .Case("abs_g0_s", AArch64MCExpr::VK_ABS_G0_S)
                  .Case("abs_g0_nc", AArch64MCExpr::VK_ABS_G0_NC)
                  .Case("prel_g3", AArch64MCExpr::VK_PREL_G3)
                  .Case("prel_g2", AArch64MCExpr::VK_PREL_G2)
                  .Case("prel_g2_nc", AArch64MCExpr::VK_PREL_G2_NC)
                  .Case("prel_g1", AArch64MCExpr::VK_PREL_G1)
                  .Case("prel_g1_nc", AArch64MCExpr::VK_PREL_G1_NC)
                  .Case("prel_g0", AArch64MCExpr::VK_PREL_G0)
                  .Case("prel_g0_nc", AArch64MCExpr::VK_PREL_G0_NC)
                  .Case("dtprel_g2", AArch64MCExpr::VK_DTPREL_G2)
                  .Case("dtprel_g1", AArch64MCExpr::VK_DTPREL_G1)
                  .Case("dtprel_g1_nc", AArch64MCExpr::VK_DTPREL_G1_NC)
                  .Case("dtprel_g0", AArch64MCExpr::VK_DTPREL_G0)
                  .Case("dtprel_g0_nc", AArch64MCExpr::VK_DTPREL_G0_NC)
                  .Case("dtprel_hi12", AArch64MCExpr::VK_DTPREL_HI12)
                  .Case("dtprel_lo12", AArch64MCExpr::VK_DTPREL_LO12)
                  .Case("dtprel_lo12_nc", AArch64MCExpr::VK_DTPREL_LO12_NC)
                  .Case("pg_hi21_nc", AArch64MCExpr::VK_ABS_PAGE_NC)
                  .Case("tprel_g2", AArch64MCExpr::VK_TPREL_G2)
                  .Case("tprel_g1", AArch64MCExpr::VK_TPREL_G1)
                  .Case("tprel_g1_nc", AArch64MCExpr::VK_TPREL_G1_NC)
                  .Case("tprel_g0", AArch64MCExpr::VK_TPREL_G0)
                  .Case("tprel_g0_nc", AArch64MCExpr::VK_TPREL_G0_NC)
                  .Case("tprel_hi12", AArch64MCExpr::VK_TPREL_HI12)
                  .Case("tprel_lo12", AArch64MCExpr::VK_TPREL_LO12)
                  .Case("tprel_lo12_nc", AArch64MCExpr::VK_TPREL_LO12_NC)
                  .Case("tlsdesc_lo12", AArch64MCExpr::VK_TLSDESC_LO12)
                  .Case("got", AArch64MCExpr::VK_GOT_PAGE)
                  .Case("got_lo12", AArch64MCExpr::VK_GOT_LO12)
                  .Case("gottprel", AArch64MCExpr::VK_GOTTPREL_PAGE)
                  .Case("gottprel_lo12", AArch64MCExpr::VK_GOTTPREL_LO12_NC)
                  .Case("gottprel_g1", AArch64MCExpr::VK_GOTTPREL_G1)
                  .Case("gottprel_g0_nc", AArch64MCExpr::VK_GOTTPREL_G0_NC)
                  .Case("tlsdesc", AArch64MCExpr::VK_TLSDESC_PAGE)
                  .Case("secrel_lo12", AArch64MCExpr::VK_SECREL_LO12)
                  .Case("secrel_hi12", AArch64MCExpr::VK_SECREL_HI12)
                  .Default(AArch64MCExpr::VK_INVALID);

    if (RefKind == AArch64MCExpr::VK_INVALID)
      return TokError("expect relocation specifier in operand after ':'");

    Parser.Lex(); // Eat identifier

    if (parseToken(AsmToken::Colon, "expect ':' after relocation specifier"))
      return true;
  }

  if (getParser().parseExpression(ImmVal))
    return true;

  if (HasELFModifier)
    ImmVal = AArch64MCExpr::create(ImmVal, RefKind, getContext());

  return false;
}

template <RegKind VectorKind>
OperandMatchResultTy
AArch64AsmParser::tryParseVectorList(OperandVector &Operands,
                                     bool ExpectMatch) {
  MCAsmParser &Parser = getParser();
  if (!Parser.getTok().is(AsmToken::LCurly))
    return MatchOperand_NoMatch;

  // Wrapper around parse function
  auto ParseVector = [this, &Parser](unsigned &Reg, StringRef &Kind, SMLoc Loc,
                                     bool NoMatchIsError) {
    auto RegTok = Parser.getTok();
    auto ParseRes = tryParseVectorRegister(Reg, Kind, VectorKind);
    if (ParseRes == MatchOperand_Success) {
      if (parseVectorKind(Kind, VectorKind))
        return ParseRes;
      llvm_unreachable("Expected a valid vector kind");
    }

    if (RegTok.isNot(AsmToken::Identifier) ||
        ParseRes == MatchOperand_ParseFail ||
        (ParseRes == MatchOperand_NoMatch && NoMatchIsError)) {
      Error(Loc, "vector register expected");
      return MatchOperand_ParseFail;
    }

    return MatchOperand_NoMatch;
  };

  SMLoc S = getLoc();
  auto LCurly = Parser.getTok();
  Parser.Lex(); // Eat left bracket token.

  StringRef Kind;
  unsigned FirstReg;
  auto ParseRes = ParseVector(FirstReg, Kind, getLoc(), ExpectMatch);

  // Put back the original left bracket if there was no match, so that
  // different types of list-operands can be matched (e.g. SVE, Neon).
  if (ParseRes == MatchOperand_NoMatch)
    Parser.getLexer().UnLex(LCurly);

  if (ParseRes != MatchOperand_Success)
    return ParseRes;

  int64_t PrevReg = FirstReg;
  unsigned Count = 1;

  if (parseOptionalToken(AsmToken::Minus)) {
    SMLoc Loc = getLoc();
    StringRef NextKind;

    unsigned Reg;
    ParseRes = ParseVector(Reg, NextKind, getLoc(), true);
    if (ParseRes != MatchOperand_Success)
      return ParseRes;

    // Any Kind suffices must match on all regs in the list.
    if (Kind != NextKind) {
      Error(Loc, "mismatched register size suffix");
      return MatchOperand_ParseFail;
    }

    unsigned Space = (PrevReg < Reg) ? (Reg - PrevReg) : (Reg + 32 - PrevReg);

    if (Space == 0 || Space > 3) {
      Error(Loc, "invalid number of vectors");
      return MatchOperand_ParseFail;
    }

    Count += Space;
  }
  else {
    while (parseOptionalToken(AsmToken::Comma)) {
      SMLoc Loc = getLoc();
      StringRef NextKind;
      unsigned Reg;
      ParseRes = ParseVector(Reg, NextKind, getLoc(), true);
      if (ParseRes != MatchOperand_Success)
        return ParseRes;

      // Any Kind suffices must match on all regs in the list.
      if (Kind != NextKind) {
        Error(Loc, "mismatched register size suffix");
        return MatchOperand_ParseFail;
      }

      // Registers must be incremental (with wraparound at 31)
      if (getContext().getRegisterInfo()->getEncodingValue(Reg) !=
          (getContext().getRegisterInfo()->getEncodingValue(PrevReg) + 1) % 32) {
        Error(Loc, "registers must be sequential");
        return MatchOperand_ParseFail;
      }

      PrevReg = Reg;
      ++Count;
    }
  }

  if (parseToken(AsmToken::RCurly, "'}' expected"))
    return MatchOperand_ParseFail;

  if (Count > 4) {
    Error(S, "invalid number of vectors");
    return MatchOperand_ParseFail;
  }

  unsigned NumElements = 0;
  unsigned ElementWidth = 0;
  if (!Kind.empty()) {
    if (const auto &VK = parseVectorKind(Kind, VectorKind))
      std::tie(NumElements, ElementWidth) = *VK;
  }

  Operands.push_back(AArch64Operand::CreateVectorList(
      FirstReg, Count, NumElements, ElementWidth, VectorKind, S, getLoc(),
      getContext()));

  return MatchOperand_Success;
}

/// parseNeonVectorList - Parse a vector list operand for AdvSIMD instructions.
bool AArch64AsmParser::parseNeonVectorList(OperandVector &Operands) {
  auto ParseRes = tryParseVectorList<RegKind::NeonVector>(Operands, true);
  if (ParseRes != MatchOperand_Success)
    return true;

  return tryParseVectorIndex(Operands) == MatchOperand_ParseFail;
}

OperandMatchResultTy
AArch64AsmParser::tryParseGPR64sp0Operand(OperandVector &Operands) {
  SMLoc StartLoc = getLoc();

  unsigned RegNum;
  OperandMatchResultTy Res = tryParseScalarRegister(RegNum);
  if (Res != MatchOperand_Success)
    return Res;

  if (!parseOptionalToken(AsmToken::Comma)) {
    Operands.push_back(AArch64Operand::CreateReg(
        RegNum, RegKind::Scalar, StartLoc, getLoc(), getContext()));
    return MatchOperand_Success;
  }

  parseOptionalToken(AsmToken::Hash);

  if (getParser().getTok().isNot(AsmToken::Integer)) {
    Error(getLoc(), "index must be absent or #0");
    return MatchOperand_ParseFail;
  }

  const MCExpr *ImmVal;
  if (getParser().parseExpression(ImmVal) || !isa<MCConstantExpr>(ImmVal) ||
      cast<MCConstantExpr>(ImmVal)->getValue() != 0) {
    Error(getLoc(), "index must be absent or #0");
    return MatchOperand_ParseFail;
  }

  Operands.push_back(AArch64Operand::CreateReg(
      RegNum, RegKind::Scalar, StartLoc, getLoc(), getContext()));
  return MatchOperand_Success;
}

template <bool ParseShiftExtend, RegConstraintEqualityTy EqTy>
OperandMatchResultTy
AArch64AsmParser::tryParseGPROperand(OperandVector &Operands) {
  SMLoc StartLoc = getLoc();

  unsigned RegNum;
  OperandMatchResultTy Res = tryParseScalarRegister(RegNum);
  if (Res != MatchOperand_Success)
    return Res;

  // No shift/extend is the default.
  if (!ParseShiftExtend || getParser().getTok().isNot(AsmToken::Comma)) {
    Operands.push_back(AArch64Operand::CreateReg(
        RegNum, RegKind::Scalar, StartLoc, getLoc(), getContext(), EqTy));
    return MatchOperand_Success;
  }

  // Eat the comma
  getParser().Lex();

  // Match the shift
  SmallVector<std::unique_ptr<MCParsedAsmOperand>, 1> ExtOpnd;
  Res = tryParseOptionalShiftExtend(ExtOpnd);
  if (Res != MatchOperand_Success)
    return Res;

  auto Ext = static_cast<AArch64Operand*>(ExtOpnd.back().get());
  Operands.push_back(AArch64Operand::CreateReg(
      RegNum, RegKind::Scalar, StartLoc, Ext->getEndLoc(), getContext(), EqTy,
      Ext->getShiftExtendType(), Ext->getShiftExtendAmount(),
      Ext->hasShiftExtendAmount()));

  return MatchOperand_Success;
}

bool AArch64AsmParser::parseOptionalMulOperand(OperandVector &Operands) {
  MCAsmParser &Parser = getParser();

  // Some SVE instructions have a decoration after the immediate, i.e.
  // "mul vl". We parse them here and add tokens, which must be present in the
  // asm string in the tablegen instruction.
  bool NextIsVL = Parser.getLexer().peekTok().getString().equals_lower("vl");
  bool NextIsHash = Parser.getLexer().peekTok().is(AsmToken::Hash);
  if (!Parser.getTok().getString().equals_lower("mul") ||
      !(NextIsVL || NextIsHash))
    return true;

  Operands.push_back(
    AArch64Operand::CreateToken("mul", false, getLoc(), getContext()));
  Parser.Lex(); // Eat the "mul"

  if (NextIsVL) {
    Operands.push_back(
        AArch64Operand::CreateToken("vl", false, getLoc(), getContext()));
    Parser.Lex(); // Eat the "vl"
    return false;
  }

  if (NextIsHash) {
    Parser.Lex(); // Eat the #
    SMLoc S = getLoc();

    // Parse immediate operand.
    const MCExpr *ImmVal;
    if (!Parser.parseExpression(ImmVal))
      if (const MCConstantExpr *MCE = dyn_cast<MCConstantExpr>(ImmVal)) {
        Operands.push_back(AArch64Operand::CreateImm(
            MCConstantExpr::create(MCE->getValue(), getContext()), S, getLoc(),
            getContext()));
        return MatchOperand_Success;
      }
  }

  return Error(getLoc(), "expected 'vl' or '#<imm>'");
}

/// parseOperand - Parse a arm instruction operand.  For now this parses the
/// operand regardless of the mnemonic.
bool AArch64AsmParser::parseOperand(OperandVector &Operands, bool isCondCode,
                                  bool invertCondCode) {
  MCAsmParser &Parser = getParser();

  OperandMatchResultTy ResTy =
      MatchOperandParserImpl(Operands, Mnemonic, /*ParseForAllFeatures=*/ true);

  // Check if the current operand has a custom associated parser, if so, try to
  // custom parse the operand, or fallback to the general approach.
  if (ResTy == MatchOperand_Success)
    return false;
  // If there wasn't a custom match, try the generic matcher below. Otherwise,
  // there was a match, but an error occurred, in which case, just return that
  // the operand parsing failed.
  if (ResTy == MatchOperand_ParseFail)
    return true;

  // Nothing custom, so do general case parsing.
  SMLoc S, E;
  switch (getLexer().getKind()) {
  default: {
    SMLoc S = getLoc();
    const MCExpr *Expr;
    if (parseSymbolicImmVal(Expr))
      return Error(S, "invalid operand");

    SMLoc E = SMLoc::getFromPointer(getLoc().getPointer() - 1);
    Operands.push_back(AArch64Operand::CreateImm(Expr, S, E, getContext()));
    return false;
  }
  case AsmToken::LBrac: {
    SMLoc Loc = Parser.getTok().getLoc();
    Operands.push_back(AArch64Operand::CreateToken("[", false, Loc,
                                                   getContext()));
    Parser.Lex(); // Eat '['

    // There's no comma after a '[', so we can parse the next operand
    // immediately.
    return parseOperand(Operands, false, false);
  }
  case AsmToken::LCurly:
    return parseNeonVectorList(Operands);
  case AsmToken::Identifier: {
    // If we're expecting a Condition Code operand, then just parse that.
    if (isCondCode)
      return parseCondCode(Operands, invertCondCode);

    // If it's a register name, parse it.
    if (!parseRegister(Operands))
      return false;

    // See if this is a "mul vl" decoration or "mul #<int>" operand used
    // by SVE instructions.
    if (!parseOptionalMulOperand(Operands))
      return false;

    // This could be an optional "shift" or "extend" operand.
    OperandMatchResultTy GotShift = tryParseOptionalShiftExtend(Operands);
    // We can only continue if no tokens were eaten.
    if (GotShift != MatchOperand_NoMatch)
      return GotShift;

    // This was not a register so parse other operands that start with an
    // identifier (like labels) as expressions and create them as immediates.
    const MCExpr *IdVal;
    S = getLoc();
    if (getParser().parseExpression(IdVal))
      return true;
    E = SMLoc::getFromPointer(getLoc().getPointer() - 1);
    Operands.push_back(AArch64Operand::CreateImm(IdVal, S, E, getContext()));
    return false;
  }
  case AsmToken::Integer:
  case AsmToken::Real:
  case AsmToken::Hash: {
    // #42 -> immediate.
    S = getLoc();

    parseOptionalToken(AsmToken::Hash);

    // Parse a negative sign
    bool isNegative = false;
    if (Parser.getTok().is(AsmToken::Minus)) {
      isNegative = true;
      // We need to consume this token only when we have a Real, otherwise
      // we let parseSymbolicImmVal take care of it
      if (Parser.getLexer().peekTok().is(AsmToken::Real))
        Parser.Lex();
    }

    // The only Real that should come through here is a literal #0.0 for
    // the fcmp[e] r, #0.0 instructions. They expect raw token operands,
    // so convert the value.
    const AsmToken &Tok = Parser.getTok();
    if (Tok.is(AsmToken::Real)) {
      APFloat RealVal(APFloat::IEEEdouble(), Tok.getString());
      uint64_t IntVal = RealVal.bitcastToAPInt().getZExtValue();
      if (Mnemonic != "fcmp" && Mnemonic != "fcmpe" && Mnemonic != "fcmeq" &&
          Mnemonic != "fcmge" && Mnemonic != "fcmgt" && Mnemonic != "fcmle" &&
          Mnemonic != "fcmlt" && Mnemonic != "fcmne")
        return TokError("unexpected floating point literal");
      else if (IntVal != 0 || isNegative)
        return TokError("expected floating-point constant #0.0");
      Parser.Lex(); // Eat the token.

      Operands.push_back(
          AArch64Operand::CreateToken("#0", false, S, getContext()));
      Operands.push_back(
          AArch64Operand::CreateToken(".0", false, S, getContext()));
      return false;
    }

    const MCExpr *ImmVal;
    if (parseSymbolicImmVal(ImmVal))
      return true;

    E = SMLoc::getFromPointer(getLoc().getPointer() - 1);
    Operands.push_back(AArch64Operand::CreateImm(ImmVal, S, E, getContext()));
    return false;
  }
  case AsmToken::Equal: {
    SMLoc Loc = getLoc();
    if (Mnemonic != "ldr") // only parse for ldr pseudo (e.g. ldr r0, =val)
      return TokError("unexpected token in operand");
    Parser.Lex(); // Eat '='
    const MCExpr *SubExprVal;
    if (getParser().parseExpression(SubExprVal))
      return true;

    if (Operands.size() < 2 ||
        !static_cast<AArch64Operand &>(*Operands[1]).isScalarReg())
      return Error(Loc, "Only valid when first operand is register");

    bool IsXReg =
        AArch64MCRegisterClasses[AArch64::GPR64allRegClassID].contains(
            Operands[1]->getReg());

    MCContext& Ctx = getContext();
    E = SMLoc::getFromPointer(Loc.getPointer() - 1);
    // If the op is an imm and can be fit into a mov, then replace ldr with mov.
    if (isa<MCConstantExpr>(SubExprVal)) {
      uint64_t Imm = (cast<MCConstantExpr>(SubExprVal))->getValue();
      uint32_t ShiftAmt = 0, MaxShiftAmt = IsXReg ? 48 : 16;
      while(Imm > 0xFFFF && countTrailingZeros(Imm) >= 16) {
        ShiftAmt += 16;
        Imm >>= 16;
      }
      if (ShiftAmt <= MaxShiftAmt && Imm <= 0xFFFF) {
          Operands[0] = AArch64Operand::CreateToken("movz", false, Loc, Ctx);
          Operands.push_back(AArch64Operand::CreateImm(
                     MCConstantExpr::create(Imm, Ctx), S, E, Ctx));
        if (ShiftAmt)
          Operands.push_back(AArch64Operand::CreateShiftExtend(AArch64_AM::LSL,
                     ShiftAmt, true, S, E, Ctx));
        return false;
      }
      APInt Simm = APInt(64, Imm << ShiftAmt);
      // check if the immediate is an unsigned or signed 32-bit int for W regs
      if (!IsXReg && !(Simm.isIntN(32) || Simm.isSignedIntN(32)))
        return Error(Loc, "Immediate too large for register");
    }
    // If it is a label or an imm that cannot fit in a movz, put it into CP.
    const MCExpr *CPLoc =
        getTargetStreamer().addConstantPoolEntry(SubExprVal, IsXReg ? 8 : 4, Loc);
    Operands.push_back(AArch64Operand::CreateImm(CPLoc, S, E, Ctx));
    return false;
  }
  }
}

bool AArch64AsmParser::parseImmExpr(int64_t &Out) {
  const MCExpr *Expr = nullptr;
  SMLoc L = getLoc();
  if (check(getParser().parseExpression(Expr), L, "expected expression"))
    return true;
  const MCConstantExpr *Value = dyn_cast_or_null<MCConstantExpr>(Expr);
  if (check(!Value, L, "expected constant expression"))
    return true;
  Out = Value->getValue();
  return false;
}

bool AArch64AsmParser::parseComma() {
  if (check(getParser().getTok().isNot(AsmToken::Comma), getLoc(),
            "expected comma"))
    return true;
  // Eat the comma
  getParser().Lex();
  return false;
}

bool AArch64AsmParser::parseRegisterInRange(unsigned &Out, unsigned Base,
                                            unsigned First, unsigned Last) {
  unsigned Reg;
  SMLoc Start, End;
  if (check(ParseRegister(Reg, Start, End), getLoc(), "expected register"))
    return true;

  // Special handling for FP and LR; they aren't linearly after x28 in
  // the registers enum.
  unsigned RangeEnd = Last;
  if (Base == AArch64::X0) {
    if (Last == AArch64::FP) {
      RangeEnd = AArch64::X28;
      if (Reg == AArch64::FP) {
        Out = 29;
        return false;
      }
    }
    if (Last == AArch64::LR) {
      RangeEnd = AArch64::X28;
      if (Reg == AArch64::FP) {
        Out = 29;
        return false;
      } else if (Reg == AArch64::LR) {
        Out = 30;
        return false;
      }
    }
  }

  if (check(Reg < First || Reg > RangeEnd, Start,
            Twine("expected register in range ") +
                AArch64InstPrinter::getRegisterName(First) + " to " +
                AArch64InstPrinter::getRegisterName(Last)))
    return true;
  Out = Reg - Base;
  return false;
}

bool AArch64AsmParser::regsEqual(const MCParsedAsmOperand &Op1,
                                 const MCParsedAsmOperand &Op2) const {
  auto &AOp1 = static_cast<const AArch64Operand&>(Op1);
  auto &AOp2 = static_cast<const AArch64Operand&>(Op2);
  if (AOp1.getRegEqualityTy() == RegConstraintEqualityTy::EqualsReg &&
      AOp2.getRegEqualityTy() == RegConstraintEqualityTy::EqualsReg)
    return MCTargetAsmParser::regsEqual(Op1, Op2);

  assert(AOp1.isScalarReg() && AOp2.isScalarReg() &&
         "Testing equality of non-scalar registers not supported");

  // Check if a registers match their sub/super register classes.
  if (AOp1.getRegEqualityTy() == EqualsSuperReg)
    return getXRegFromWReg(Op1.getReg()) == Op2.getReg();
  if (AOp1.getRegEqualityTy() == EqualsSubReg)
    return getWRegFromXReg(Op1.getReg()) == Op2.getReg();
  if (AOp2.getRegEqualityTy() == EqualsSuperReg)
    return getXRegFromWReg(Op2.getReg()) == Op1.getReg();
  if (AOp2.getRegEqualityTy() == EqualsSubReg)
    return getWRegFromXReg(Op2.getReg()) == Op1.getReg();

  return false;
}

/// ParseInstruction - Parse an AArch64 instruction mnemonic followed by its
/// operands.
bool AArch64AsmParser::ParseInstruction(ParseInstructionInfo &Info,
                                        StringRef Name, SMLoc NameLoc,
                                        OperandVector &Operands) {
  MCAsmParser &Parser = getParser();
  Name = StringSwitch<StringRef>(Name.lower())
             .Case("beq", "b.eq")
             .Case("bne", "b.ne")
             .Case("bhs", "b.hs")
             .Case("bcs", "b.cs")
             .Case("blo", "b.lo")
             .Case("bcc", "b.cc")
             .Case("bmi", "b.mi")
             .Case("bpl", "b.pl")
             .Case("bvs", "b.vs")
             .Case("bvc", "b.vc")
             .Case("bhi", "b.hi")
             .Case("bls", "b.ls")
             .Case("bge", "b.ge")
             .Case("blt", "b.lt")
             .Case("bgt", "b.gt")
             .Case("ble", "b.le")
             .Case("bal", "b.al")
             .Case("bnv", "b.nv")
             .Default(Name);

  // First check for the AArch64-specific .req directive.
  if (Parser.getTok().is(AsmToken::Identifier) &&
      Parser.getTok().getIdentifier().lower() == ".req") {
    parseDirectiveReq(Name, NameLoc);
    // We always return 'error' for this, as we're done with this
    // statement and don't need to match the 'instruction."
    return true;
  }

  // Create the leading tokens for the mnemonic, split by '.' characters.
  size_t Start = 0, Next = Name.find('.');
  StringRef Head = Name.slice(Start, Next);

  // IC, DC, AT, TLBI and Prediction invalidation instructions are aliases for
  // the SYS instruction.
  if (Head == "ic" || Head == "dc" || Head == "at" || Head == "tlbi" ||
      Head == "cfp" || Head == "dvp" || Head == "cpp")
    return parseSysAlias(Head, NameLoc, Operands);

  Operands.push_back(
      AArch64Operand::CreateToken(Head, false, NameLoc, getContext()));
  Mnemonic = Head;

  // Handle condition codes for a branch mnemonic
  if (Head == "b" && Next != StringRef::npos) {
    Start = Next;
    Next = Name.find('.', Start + 1);
    Head = Name.slice(Start + 1, Next);

    SMLoc SuffixLoc = SMLoc::getFromPointer(NameLoc.getPointer() +
                                            (Head.data() - Name.data()));
    AArch64CC::CondCode CC = parseCondCodeString(Head);
    if (CC == AArch64CC::Invalid)
      return Error(SuffixLoc, "invalid condition code");
    Operands.push_back(
        AArch64Operand::CreateToken(".", true, SuffixLoc, getContext()));
    Operands.push_back(
        AArch64Operand::CreateCondCode(CC, NameLoc, NameLoc, getContext()));
  }

  // Add the remaining tokens in the mnemonic.
  while (Next != StringRef::npos) {
    Start = Next;
    Next = Name.find('.', Start + 1);
    Head = Name.slice(Start, Next);
    SMLoc SuffixLoc = SMLoc::getFromPointer(NameLoc.getPointer() +
                                            (Head.data() - Name.data()) + 1);
    Operands.push_back(
        AArch64Operand::CreateToken(Head, true, SuffixLoc, getContext()));
  }

  // Conditional compare instructions have a Condition Code operand, which needs
  // to be parsed and an immediate operand created.
  bool condCodeFourthOperand =
      (Head == "ccmp" || Head == "ccmn" || Head == "fccmp" ||
       Head == "fccmpe" || Head == "fcsel" || Head == "csel" ||
       Head == "csinc" || Head == "csinv" || Head == "csneg");

  // These instructions are aliases to some of the conditional select
  // instructions. However, the condition code is inverted in the aliased
  // instruction.
  //
  // FIXME: Is this the correct way to handle these? Or should the parser
  //        generate the aliased instructions directly?
  bool condCodeSecondOperand = (Head == "cset" || Head == "csetm");
  bool condCodeThirdOperand =
      (Head == "cinc" || Head == "cinv" || Head == "cneg");

  // Read the remaining operands.
  if (getLexer().isNot(AsmToken::EndOfStatement)) {

    unsigned N = 1;
    do {
      // Parse and remember the operand.
      if (parseOperand(Operands, (N == 4 && condCodeFourthOperand) ||
                                     (N == 3 && condCodeThirdOperand) ||
                                     (N == 2 && condCodeSecondOperand),
                       condCodeSecondOperand || condCodeThirdOperand)) {
        return true;
      }

      // After successfully parsing some operands there are two special cases to
      // consider (i.e. notional operands not separated by commas). Both are due
      // to memory specifiers:
      //  + An RBrac will end an address for load/store/prefetch
      //  + An '!' will indicate a pre-indexed operation.
      //
      // It's someone else's responsibility to make sure these tokens are sane
      // in the given context!

      SMLoc RLoc = Parser.getTok().getLoc();
      if (parseOptionalToken(AsmToken::RBrac))
        Operands.push_back(
            AArch64Operand::CreateToken("]", false, RLoc, getContext()));
      SMLoc ELoc = Parser.getTok().getLoc();
      if (parseOptionalToken(AsmToken::Exclaim))
        Operands.push_back(
            AArch64Operand::CreateToken("!", false, ELoc, getContext()));

      ++N;
    } while (parseOptionalToken(AsmToken::Comma));
  }

  if (parseToken(AsmToken::EndOfStatement, "unexpected token in argument list"))
    return true;

  return false;
}

static inline bool isMatchingOrAlias(unsigned ZReg, unsigned Reg) {
  assert((ZReg >= AArch64::Z0) && (ZReg <= AArch64::Z31));
  return (ZReg == ((Reg - AArch64::B0) + AArch64::Z0)) ||
         (ZReg == ((Reg - AArch64::H0) + AArch64::Z0)) ||
         (ZReg == ((Reg - AArch64::S0) + AArch64::Z0)) ||
         (ZReg == ((Reg - AArch64::D0) + AArch64::Z0)) ||
         (ZReg == ((Reg - AArch64::Q0) + AArch64::Z0)) ||
         (ZReg == ((Reg - AArch64::Z0) + AArch64::Z0));
}

// FIXME: This entire function is a giant hack to provide us with decent
// operand range validation/diagnostics until TableGen/MC can be extended
// to support autogeneration of this kind of validation.
bool AArch64AsmParser::validateInstruction(MCInst &Inst, SMLoc &IDLoc,
                                           SmallVectorImpl<SMLoc> &Loc) {
  const MCRegisterInfo *RI = getContext().getRegisterInfo();
  const MCInstrDesc &MCID = MII.get(Inst.getOpcode());

  // A prefix only applies to the instruction following it.  Here we extract
  // prefix information for the next instruction before validating the current
  // one so that in the case of failure we don't erronously continue using the
  // current prefix.
  PrefixInfo Prefix = NextPrefix;
  NextPrefix = PrefixInfo::CreateFromInst(Inst, MCID.TSFlags);

  // Before validating the instruction in isolation we run through the rules
  // applicable when it follows a prefix instruction.
  // NOTE: brk & hlt can be prefixed but require no additional validation.
  if (Prefix.isActive() &&
      (Inst.getOpcode() != AArch64::BRK) &&
      (Inst.getOpcode() != AArch64::HLT)) {

    // Prefixed intructions must have a destructive operand.
    if ((MCID.TSFlags & AArch64::DestructiveInstTypeMask) ==
        AArch64::NotDestructive)
      return Error(IDLoc, "instruction is unpredictable when following a"
                   " movprfx, suggest replacing movprfx with mov");

    // Destination operands must match.
    if (Inst.getOperand(0).getReg() != Prefix.getDstReg())
      return Error(Loc[0], "instruction is unpredictable when following a"
                   " movprfx writing to a different destination");

    // Destination operand must not be used in any other location.
    for (unsigned i = 1; i < Inst.getNumOperands(); ++i) {
      if (Inst.getOperand(i).isReg() &&
          (MCID.getOperandConstraint(i, MCOI::TIED_TO) == -1) &&
          isMatchingOrAlias(Prefix.getDstReg(), Inst.getOperand(i).getReg()))
        return Error(Loc[0], "instruction is unpredictable when following a"
                     " movprfx and destination also used as non-destructive"
                     " source");
    }

    auto PPRRegClass = AArch64MCRegisterClasses[AArch64::PPRRegClassID];
    if (Prefix.isPredicated()) {
      int PgIdx = -1;

      // Find the instructions general predicate.
      for (unsigned i = 1; i < Inst.getNumOperands(); ++i)
        if (Inst.getOperand(i).isReg() &&
            PPRRegClass.contains(Inst.getOperand(i).getReg())) {
          PgIdx = i;
          break;
        }

      // Instruction must be predicated if the movprfx is predicated.
      if (PgIdx == -1 ||
          (MCID.TSFlags & AArch64::ElementSizeMask) == AArch64::ElementSizeNone)
        return Error(IDLoc, "instruction is unpredictable when following a"
                     " predicated movprfx, suggest using unpredicated movprfx");

      // Instruction must use same general predicate as the movprfx.
      if (Inst.getOperand(PgIdx).getReg() != Prefix.getPgReg())
        return Error(IDLoc, "instruction is unpredictable when following a"
                     " predicated movprfx using a different general predicate");

      // Instruction element type must match the movprfx.
      if ((MCID.TSFlags & AArch64::ElementSizeMask) != Prefix.getElementSize())
        return Error(IDLoc, "instruction is unpredictable when following a"
                     " predicated movprfx with a different element size");
    }
  }

  // Check for indexed addressing modes w/ the base register being the
  // same as a destination/source register or pair load where
  // the Rt == Rt2. All of those are undefined behaviour.
  switch (Inst.getOpcode()) {
  case AArch64::LDPSWpre:
  case AArch64::LDPWpost:
  case AArch64::LDPWpre:
  case AArch64::LDPXpost:
  case AArch64::LDPXpre: {
    unsigned Rt = Inst.getOperand(1).getReg();
    unsigned Rt2 = Inst.getOperand(2).getReg();
    unsigned Rn = Inst.getOperand(3).getReg();
    if (RI->isSubRegisterEq(Rn, Rt))
      return Error(Loc[0], "unpredictable LDP instruction, writeback base "
                           "is also a destination");
    if (RI->isSubRegisterEq(Rn, Rt2))
      return Error(Loc[1], "unpredictable LDP instruction, writeback base "
                           "is also a destination");
    LLVM_FALLTHROUGH;
  }
  case AArch64::LDPDi:
  case AArch64::LDPQi:
  case AArch64::LDPSi:
  case AArch64::LDPSWi:
  case AArch64::LDPWi:
  case AArch64::LDPXi: {
    unsigned Rt = Inst.getOperand(0).getReg();
    unsigned Rt2 = Inst.getOperand(1).getReg();
    if (Rt == Rt2)
      return Error(Loc[1], "unpredictable LDP instruction, Rt2==Rt");
    break;
  }
  case AArch64::LDPDpost:
  case AArch64::LDPDpre:
  case AArch64::LDPQpost:
  case AArch64::LDPQpre:
  case AArch64::LDPSpost:
  case AArch64::LDPSpre:
  case AArch64::LDPSWpost: {
    unsigned Rt = Inst.getOperand(1).getReg();
    unsigned Rt2 = Inst.getOperand(2).getReg();
    if (Rt == Rt2)
      return Error(Loc[1], "unpredictable LDP instruction, Rt2==Rt");
    break;
  }
  case AArch64::STPDpost:
  case AArch64::STPDpre:
  case AArch64::STPQpost:
  case AArch64::STPQpre:
  case AArch64::STPSpost:
  case AArch64::STPSpre:
  case AArch64::STPWpost:
  case AArch64::STPWpre:
  case AArch64::STPXpost:
  case AArch64::STPXpre: {
    unsigned Rt = Inst.getOperand(1).getReg();
    unsigned Rt2 = Inst.getOperand(2).getReg();
    unsigned Rn = Inst.getOperand(3).getReg();
    if (RI->isSubRegisterEq(Rn, Rt))
      return Error(Loc[0], "unpredictable STP instruction, writeback base "
                           "is also a source");
    if (RI->isSubRegisterEq(Rn, Rt2))
      return Error(Loc[1], "unpredictable STP instruction, writeback base "
                           "is also a source");
    break;
  }
  case AArch64::LDRBBpre:
  case AArch64::LDRBpre:
  case AArch64::LDRHHpre:
  case AArch64::LDRHpre:
  case AArch64::LDRSBWpre:
  case AArch64::LDRSBXpre:
  case AArch64::LDRSHWpre:
  case AArch64::LDRSHXpre:
  case AArch64::LDRSWpre:
  case AArch64::LDRWpre:
  case AArch64::LDRXpre:
  case AArch64::LDRBBpost:
  case AArch64::LDRBpost:
  case AArch64::LDRHHpost:
  case AArch64::LDRHpost:
  case AArch64::LDRSBWpost:
  case AArch64::LDRSBXpost:
  case AArch64::LDRSHWpost:
  case AArch64::LDRSHXpost:
  case AArch64::LDRSWpost:
  case AArch64::LDRWpost:
  case AArch64::LDRXpost: {
    unsigned Rt = Inst.getOperand(1).getReg();
    unsigned Rn = Inst.getOperand(2).getReg();
    if (RI->isSubRegisterEq(Rn, Rt))
      return Error(Loc[0], "unpredictable LDR instruction, writeback base "
                           "is also a source");
    break;
  }
  case AArch64::STRBBpost:
  case AArch64::STRBpost:
  case AArch64::STRHHpost:
  case AArch64::STRHpost:
  case AArch64::STRWpost:
  case AArch64::STRXpost:
  case AArch64::STRBBpre:
  case AArch64::STRBpre:
  case AArch64::STRHHpre:
  case AArch64::STRHpre:
  case AArch64::STRWpre:
  case AArch64::STRXpre: {
    unsigned Rt = Inst.getOperand(1).getReg();
    unsigned Rn = Inst.getOperand(2).getReg();
    if (RI->isSubRegisterEq(Rn, Rt))
      return Error(Loc[0], "unpredictable STR instruction, writeback base "
                           "is also a source");
    break;
  }
  case AArch64::STXRB:
  case AArch64::STXRH:
  case AArch64::STXRW:
  case AArch64::STXRX:
  case AArch64::STLXRB:
  case AArch64::STLXRH:
  case AArch64::STLXRW:
  case AArch64::STLXRX: {
    unsigned Rs = Inst.getOperand(0).getReg();
    unsigned Rt = Inst.getOperand(1).getReg();
    unsigned Rn = Inst.getOperand(2).getReg();
    if (RI->isSubRegisterEq(Rt, Rs) ||
        (RI->isSubRegisterEq(Rn, Rs) && Rn != AArch64::SP))
      return Error(Loc[0],
                   "unpredictable STXR instruction, status is also a source");
    break;
  }
  case AArch64::STXPW:
  case AArch64::STXPX:
  case AArch64::STLXPW:
  case AArch64::STLXPX: {
    unsigned Rs = Inst.getOperand(0).getReg();
    unsigned Rt1 = Inst.getOperand(1).getReg();
    unsigned Rt2 = Inst.getOperand(2).getReg();
    unsigned Rn = Inst.getOperand(3).getReg();
    if (RI->isSubRegisterEq(Rt1, Rs) || RI->isSubRegisterEq(Rt2, Rs) ||
        (RI->isSubRegisterEq(Rn, Rs) && Rn != AArch64::SP))
      return Error(Loc[0],
                   "unpredictable STXP instruction, status is also a source");
    break;
  }
  case AArch64::LDRABwriteback:
  case AArch64::LDRAAwriteback: {
    unsigned Xt = Inst.getOperand(0).getReg();
    unsigned Xn = Inst.getOperand(1).getReg();
    if (Xt == Xn)
      return Error(Loc[0],
          "unpredictable LDRA instruction, writeback base"
          " is also a destination");
    break;
  }
  }


  // Now check immediate ranges. Separate from the above as there is overlap
  // in the instructions being checked and this keeps the nested conditionals
  // to a minimum.
  switch (Inst.getOpcode()) {
  case AArch64::ADDSWri:
  case AArch64::ADDSXri:
  case AArch64::ADDWri:
  case AArch64::ADDXri:
  case AArch64::SUBSWri:
  case AArch64::SUBSXri:
  case AArch64::SUBWri:
  case AArch64::SUBXri: {
    // Annoyingly we can't do this in the isAddSubImm predicate, so there is
    // some slight duplication here.
    if (Inst.getOperand(2).isExpr()) {
      const MCExpr *Expr = Inst.getOperand(2).getExpr();
      AArch64MCExpr::VariantKind ELFRefKind;
      MCSymbolRefExpr::VariantKind DarwinRefKind;
      int64_t Addend;
      if (classifySymbolRef(Expr, ELFRefKind, DarwinRefKind, Addend)) {

        // Only allow these with ADDXri.
        if ((DarwinRefKind == MCSymbolRefExpr::VK_PAGEOFF ||
             DarwinRefKind == MCSymbolRefExpr::VK_TLVPPAGEOFF) &&
            Inst.getOpcode() == AArch64::ADDXri)
          return false;

        // Only allow these with ADDXri/ADDWri
        if ((ELFRefKind == AArch64MCExpr::VK_LO12 ||
             ELFRefKind == AArch64MCExpr::VK_DTPREL_HI12 ||
             ELFRefKind == AArch64MCExpr::VK_DTPREL_LO12 ||
             ELFRefKind == AArch64MCExpr::VK_DTPREL_LO12_NC ||
             ELFRefKind == AArch64MCExpr::VK_TPREL_HI12 ||
             ELFRefKind == AArch64MCExpr::VK_TPREL_LO12 ||
             ELFRefKind == AArch64MCExpr::VK_TPREL_LO12_NC ||
             ELFRefKind == AArch64MCExpr::VK_TLSDESC_LO12 ||
             ELFRefKind == AArch64MCExpr::VK_SECREL_LO12 ||
             ELFRefKind == AArch64MCExpr::VK_SECREL_HI12) &&
            (Inst.getOpcode() == AArch64::ADDXri ||
             Inst.getOpcode() == AArch64::ADDWri))
          return false;

        // Don't allow symbol refs in the immediate field otherwise
        // Note: Loc.back() may be Loc[1] or Loc[2] depending on the number of
        // operands of the original instruction (i.e. 'add w0, w1, borked' vs
        // 'cmp w0, 'borked')
        return Error(Loc.back(), "invalid immediate expression");
      }
      // We don't validate more complex expressions here
    }
    return false;
  }
  default:
    return false;
  }
}

static std::string AArch64MnemonicSpellCheck(StringRef S,
                                             const FeatureBitset &FBS,
                                             unsigned VariantID = 0);

bool AArch64AsmParser::showMatchError(SMLoc Loc, unsigned ErrCode,
                                      uint64_t ErrorInfo,
                                      OperandVector &Operands) {
  switch (ErrCode) {
  case Match_InvalidTiedOperand: {
    RegConstraintEqualityTy EqTy =
        static_cast<const AArch64Operand &>(*Operands[ErrorInfo])
            .getRegEqualityTy();
    switch (EqTy) {
    case RegConstraintEqualityTy::EqualsSubReg:
      return Error(Loc, "operand must be 64-bit form of destination register");
    case RegConstraintEqualityTy::EqualsSuperReg:
      return Error(Loc, "operand must be 32-bit form of destination register");
    case RegConstraintEqualityTy::EqualsReg:
      return Error(Loc, "operand must match destination register");
    }
    llvm_unreachable("Unknown RegConstraintEqualityTy");
  }
  case Match_MissingFeature:
    return Error(Loc,
                 "instruction requires a CPU feature not currently enabled");
  case Match_InvalidOperand:
    return Error(Loc, "invalid operand for instruction");
  case Match_InvalidSuffix:
    return Error(Loc, "invalid type suffix for instruction");
  case Match_InvalidCondCode:
    return Error(Loc, "expected AArch64 condition code");
  case Match_AddSubRegExtendSmall:
    return Error(Loc,
      "expected '[su]xt[bhw]' with optional integer in range [0, 4]");
  case Match_AddSubRegExtendLarge:
    return Error(Loc,
      "expected 'sxtx' 'uxtx' or 'lsl' with optional integer in range [0, 4]");
  case Match_AddSubSecondSource:
    return Error(Loc,
      "expected compatible register, symbol or integer in range [0, 4095]");
  case Match_LogicalSecondSource:
    return Error(Loc, "expected compatible register or logical immediate");
  case Match_InvalidMovImm32Shift:
    return Error(Loc, "expected 'lsl' with optional integer 0 or 16");
  case Match_InvalidMovImm64Shift:
    return Error(Loc, "expected 'lsl' with optional integer 0, 16, 32 or 48");
  case Match_AddSubRegShift32:
    return Error(Loc,
       "expected 'lsl', 'lsr' or 'asr' with optional integer in range [0, 31]");
  case Match_AddSubRegShift64:
    return Error(Loc,
       "expected 'lsl', 'lsr' or 'asr' with optional integer in range [0, 63]");
  case Match_InvalidFPImm:
    return Error(Loc,
                 "expected compatible register or floating-point constant");
  case Match_InvalidMemoryIndexedSImm6:
    return Error(Loc, "index must be an integer in range [-32, 31].");
  case Match_InvalidMemoryIndexedSImm5:
    return Error(Loc, "index must be an integer in range [-16, 15].");
  case Match_InvalidMemoryIndexed1SImm4:
    return Error(Loc, "index must be an integer in range [-8, 7].");
  case Match_InvalidMemoryIndexed2SImm4:
    return Error(Loc, "index must be a multiple of 2 in range [-16, 14].");
  case Match_InvalidMemoryIndexed3SImm4:
    return Error(Loc, "index must be a multiple of 3 in range [-24, 21].");
  case Match_InvalidMemoryIndexed4SImm4:
    return Error(Loc, "index must be a multiple of 4 in range [-32, 28].");
  case Match_InvalidMemoryIndexed16SImm4:
    return Error(Loc, "index must be a multiple of 16 in range [-128, 112].");
  case Match_InvalidMemoryIndexed32SImm4:
    return Error(Loc, "index must be a multiple of 32 in range [-256, 224].");
  case Match_InvalidMemoryIndexed1SImm6:
    return Error(Loc, "index must be an integer in range [-32, 31].");
  case Match_InvalidMemoryIndexedSImm8:
    return Error(Loc, "index must be an integer in range [-128, 127].");
  case Match_InvalidMemoryIndexedSImm9:
    return Error(Loc, "index must be an integer in range [-256, 255].");
  case Match_InvalidMemoryIndexed16SImm9:
    return Error(Loc, "index must be a multiple of 16 in range [-4096, 4080].");
  case Match_InvalidMemoryIndexed8SImm10:
    return Error(Loc, "index must be a multiple of 8 in range [-4096, 4088].");
  case Match_InvalidMemoryIndexed4SImm7:
    return Error(Loc, "index must be a multiple of 4 in range [-256, 252].");
  case Match_InvalidMemoryIndexed8SImm7:
    return Error(Loc, "index must be a multiple of 8 in range [-512, 504].");
  case Match_InvalidMemoryIndexed16SImm7:
    return Error(Loc, "index must be a multiple of 16 in range [-1024, 1008].");
  case Match_InvalidMemoryIndexed8UImm5:
    return Error(Loc, "index must be a multiple of 8 in range [0, 248].");
  case Match_InvalidMemoryIndexed4UImm5:
    return Error(Loc, "index must be a multiple of 4 in range [0, 124].");
  case Match_InvalidMemoryIndexed2UImm5:
    return Error(Loc, "index must be a multiple of 2 in range [0, 62].");
  case Match_InvalidMemoryIndexed8UImm6:
    return Error(Loc, "index must be a multiple of 8 in range [0, 504].");
  case Match_InvalidMemoryIndexed16UImm6:
    return Error(Loc, "index must be a multiple of 16 in range [0, 1008].");
  case Match_InvalidMemoryIndexed4UImm6:
    return Error(Loc, "index must be a multiple of 4 in range [0, 252].");
  case Match_InvalidMemoryIndexed2UImm6:
    return Error(Loc, "index must be a multiple of 2 in range [0, 126].");
  case Match_InvalidMemoryIndexed1UImm6:
    return Error(Loc, "index must be in range [0, 63].");
  case Match_InvalidMemoryWExtend8:
    return Error(Loc,
                 "expected 'uxtw' or 'sxtw' with optional shift of #0");
  case Match_InvalidMemoryWExtend16:
    return Error(Loc,
                 "expected 'uxtw' or 'sxtw' with optional shift of #0 or #1");
  case Match_InvalidMemoryWExtend32:
    return Error(Loc,
                 "expected 'uxtw' or 'sxtw' with optional shift of #0 or #2");
  case Match_InvalidMemoryWExtend64:
    return Error(Loc,
                 "expected 'uxtw' or 'sxtw' with optional shift of #0 or #3");
  case Match_InvalidMemoryWExtend128:
    return Error(Loc,
                 "expected 'uxtw' or 'sxtw' with optional shift of #0 or #4");
  case Match_InvalidMemoryXExtend8:
    return Error(Loc,
                 "expected 'lsl' or 'sxtx' with optional shift of #0");
  case Match_InvalidMemoryXExtend16:
    return Error(Loc,
                 "expected 'lsl' or 'sxtx' with optional shift of #0 or #1");
  case Match_InvalidMemoryXExtend32:
    return Error(Loc,
                 "expected 'lsl' or 'sxtx' with optional shift of #0 or #2");
  case Match_InvalidMemoryXExtend64:
    return Error(Loc,
                 "expected 'lsl' or 'sxtx' with optional shift of #0 or #3");
  case Match_InvalidMemoryXExtend128:
    return Error(Loc,
                 "expected 'lsl' or 'sxtx' with optional shift of #0 or #4");
  case Match_InvalidMemoryIndexed1:
    return Error(Loc, "index must be an integer in range [0, 4095].");
  case Match_InvalidMemoryIndexed2:
    return Error(Loc, "index must be a multiple of 2 in range [0, 8190].");
  case Match_InvalidMemoryIndexed4:
    return Error(Loc, "index must be a multiple of 4 in range [0, 16380].");
  case Match_InvalidMemoryIndexed8:
    return Error(Loc, "index must be a multiple of 8 in range [0, 32760].");
  case Match_InvalidMemoryIndexed16:
    return Error(Loc, "index must be a multiple of 16 in range [0, 65520].");
  case Match_InvalidImm0_1:
    return Error(Loc, "immediate must be an integer in range [0, 1].");
  case Match_InvalidImm0_7:
    return Error(Loc, "immediate must be an integer in range [0, 7].");
  case Match_InvalidImm0_15:
    return Error(Loc, "immediate must be an integer in range [0, 15].");
  case Match_InvalidImm0_31:
    return Error(Loc, "immediate must be an integer in range [0, 31].");
  case Match_InvalidImm0_63:
    return Error(Loc, "immediate must be an integer in range [0, 63].");
  case Match_InvalidImm0_127:
    return Error(Loc, "immediate must be an integer in range [0, 127].");
  case Match_InvalidImm0_255:
    return Error(Loc, "immediate must be an integer in range [0, 255].");
  case Match_InvalidImm0_65535:
    return Error(Loc, "immediate must be an integer in range [0, 65535].");
  case Match_InvalidImm1_8:
    return Error(Loc, "immediate must be an integer in range [1, 8].");
  case Match_InvalidImm1_16:
    return Error(Loc, "immediate must be an integer in range [1, 16].");
  case Match_InvalidImm1_32:
    return Error(Loc, "immediate must be an integer in range [1, 32].");
  case Match_InvalidImm1_64:
    return Error(Loc, "immediate must be an integer in range [1, 64].");
  case Match_InvalidSVEAddSubImm8:
    return Error(Loc, "immediate must be an integer in range [0, 255]"
                      " with a shift amount of 0");
  case Match_InvalidSVEAddSubImm16:
  case Match_InvalidSVEAddSubImm32:
  case Match_InvalidSVEAddSubImm64:
    return Error(Loc, "immediate must be an integer in range [0, 255] or a "
                      "multiple of 256 in range [256, 65280]");
  case Match_InvalidSVECpyImm8:
    return Error(Loc, "immediate must be an integer in range [-128, 255]"
                      " with a shift amount of 0");
  case Match_InvalidSVECpyImm16:
    return Error(Loc, "immediate must be an integer in range [-128, 127] or a "
                      "multiple of 256 in range [-32768, 65280]");
  case Match_InvalidSVECpyImm32:
  case Match_InvalidSVECpyImm64:
    return Error(Loc, "immediate must be an integer in range [-128, 127] or a "
                      "multiple of 256 in range [-32768, 32512]");
  case Match_InvalidIndexRange1_1:
    return Error(Loc, "expected lane specifier '[1]'");
  case Match_InvalidIndexRange0_15:
    return Error(Loc, "vector lane must be an integer in range [0, 15].");
  case Match_InvalidIndexRange0_7:
    return Error(Loc, "vector lane must be an integer in range [0, 7].");
  case Match_InvalidIndexRange0_3:
    return Error(Loc, "vector lane must be an integer in range [0, 3].");
  case Match_InvalidIndexRange0_1:
    return Error(Loc, "vector lane must be an integer in range [0, 1].");
  case Match_InvalidSVEIndexRange0_63:
    return Error(Loc, "vector lane must be an integer in range [0, 63].");
  case Match_InvalidSVEIndexRange0_31:
    return Error(Loc, "vector lane must be an integer in range [0, 31].");
  case Match_InvalidSVEIndexRange0_15:
    return Error(Loc, "vector lane must be an integer in range [0, 15].");
  case Match_InvalidSVEIndexRange0_7:
    return Error(Loc, "vector lane must be an integer in range [0, 7].");
  case Match_InvalidSVEIndexRange0_3:
    return Error(Loc, "vector lane must be an integer in range [0, 3].");
  case Match_InvalidLabel:
    return Error(Loc, "expected label or encodable integer pc offset");
  case Match_MRS:
    return Error(Loc, "expected readable system register");
  case Match_MSR:
    return Error(Loc, "expected writable system register or pstate");
  case Match_InvalidComplexRotationEven:
    return Error(Loc, "complex rotation must be 0, 90, 180 or 270.");
  case Match_InvalidComplexRotationOdd:
    return Error(Loc, "complex rotation must be 90 or 270.");
  case Match_MnemonicFail: {
    std::string Suggestion = AArch64MnemonicSpellCheck(
        ((AArch64Operand &)*Operands[0]).getToken(),
        ComputeAvailableFeatures(STI->getFeatureBits()));
    return Error(Loc, "unrecognized instruction mnemonic" + Suggestion);
  }
  case Match_InvalidGPR64shifted8:
    return Error(Loc, "register must be x0..x30 or xzr, without shift");
  case Match_InvalidGPR64shifted16:
    return Error(Loc, "register must be x0..x30 or xzr, with required shift 'lsl #1'");
  case Match_InvalidGPR64shifted32:
    return Error(Loc, "register must be x0..x30 or xzr, with required shift 'lsl #2'");
  case Match_InvalidGPR64shifted64:
    return Error(Loc, "register must be x0..x30 or xzr, with required shift 'lsl #3'");
  case Match_InvalidGPR64NoXZRshifted8:
    return Error(Loc, "register must be x0..x30 without shift");
  case Match_InvalidGPR64NoXZRshifted16:
    return Error(Loc, "register must be x0..x30 with required shift 'lsl #1'");
  case Match_InvalidGPR64NoXZRshifted32:
    return Error(Loc, "register must be x0..x30 with required shift 'lsl #2'");
  case Match_InvalidGPR64NoXZRshifted64:
    return Error(Loc, "register must be x0..x30 with required shift 'lsl #3'");
  case Match_InvalidZPR32UXTW8:
  case Match_InvalidZPR32SXTW8:
    return Error(Loc, "invalid shift/extend specified, expected 'z[0..31].s, (uxtw|sxtw)'");
  case Match_InvalidZPR32UXTW16:
  case Match_InvalidZPR32SXTW16:
    return Error(Loc, "invalid shift/extend specified, expected 'z[0..31].s, (uxtw|sxtw) #1'");
  case Match_InvalidZPR32UXTW32:
  case Match_InvalidZPR32SXTW32:
    return Error(Loc, "invalid shift/extend specified, expected 'z[0..31].s, (uxtw|sxtw) #2'");
  case Match_InvalidZPR32UXTW64:
  case Match_InvalidZPR32SXTW64:
    return Error(Loc, "invalid shift/extend specified, expected 'z[0..31].s, (uxtw|sxtw) #3'");
  case Match_InvalidZPR64UXTW8:
  case Match_InvalidZPR64SXTW8:
    return Error(Loc, "invalid shift/extend specified, expected 'z[0..31].d, (uxtw|sxtw)'");
  case Match_InvalidZPR64UXTW16:
  case Match_InvalidZPR64SXTW16:
    return Error(Loc, "invalid shift/extend specified, expected 'z[0..31].d, (lsl|uxtw|sxtw) #1'");
  case Match_InvalidZPR64UXTW32:
  case Match_InvalidZPR64SXTW32:
    return Error(Loc, "invalid shift/extend specified, expected 'z[0..31].d, (lsl|uxtw|sxtw) #2'");
  case Match_InvalidZPR64UXTW64:
  case Match_InvalidZPR64SXTW64:
    return Error(Loc, "invalid shift/extend specified, expected 'z[0..31].d, (lsl|uxtw|sxtw) #3'");
  case Match_InvalidZPR32LSL8:
    return Error(Loc, "invalid shift/extend specified, expected 'z[0..31].s'");
  case Match_InvalidZPR32LSL16:
    return Error(Loc, "invalid shift/extend specified, expected 'z[0..31].s, lsl #1'");
  case Match_InvalidZPR32LSL32:
    return Error(Loc, "invalid shift/extend specified, expected 'z[0..31].s, lsl #2'");
  case Match_InvalidZPR32LSL64:
    return Error(Loc, "invalid shift/extend specified, expected 'z[0..31].s, lsl #3'");
  case Match_InvalidZPR64LSL8:
    return Error(Loc, "invalid shift/extend specified, expected 'z[0..31].d'");
  case Match_InvalidZPR64LSL16:
    return Error(Loc, "invalid shift/extend specified, expected 'z[0..31].d, lsl #1'");
  case Match_InvalidZPR64LSL32:
    return Error(Loc, "invalid shift/extend specified, expected 'z[0..31].d, lsl #2'");
  case Match_InvalidZPR64LSL64:
    return Error(Loc, "invalid shift/extend specified, expected 'z[0..31].d, lsl #3'");
  case Match_InvalidZPR0:
    return Error(Loc, "expected register without element width suffix");
  case Match_InvalidZPR8:
  case Match_InvalidZPR16:
  case Match_InvalidZPR32:
  case Match_InvalidZPR64:
  case Match_InvalidZPR128:
    return Error(Loc, "invalid element width");
  case Match_InvalidZPR_3b8:
    return Error(Loc, "Invalid restricted vector register, expected z0.b..z7.b");
  case Match_InvalidZPR_3b16:
    return Error(Loc, "Invalid restricted vector register, expected z0.h..z7.h");
  case Match_InvalidZPR_3b32:
    return Error(Loc, "Invalid restricted vector register, expected z0.s..z7.s");
  case Match_InvalidZPR_4b16:
    return Error(Loc, "Invalid restricted vector register, expected z0.h..z15.h");
  case Match_InvalidZPR_4b32:
    return Error(Loc, "Invalid restricted vector register, expected z0.s..z15.s");
  case Match_InvalidZPR_4b64:
    return Error(Loc, "Invalid restricted vector register, expected z0.d..z15.d");
  case Match_InvalidSVEPattern:
    return Error(Loc, "invalid predicate pattern");
  case Match_InvalidSVEPredicateAnyReg:
  case Match_InvalidSVEPredicateBReg:
  case Match_InvalidSVEPredicateHReg:
  case Match_InvalidSVEPredicateSReg:
  case Match_InvalidSVEPredicateDReg:
    return Error(Loc, "invalid predicate register.");
  case Match_InvalidSVEPredicate3bAnyReg:
    return Error(Loc, "invalid restricted predicate register, expected p0..p7 (without element suffix)");
  case Match_InvalidSVEPredicate3bBReg:
    return Error(Loc, "invalid restricted predicate register, expected p0.b..p7.b");
  case Match_InvalidSVEPredicate3bHReg:
    return Error(Loc, "invalid restricted predicate register, expected p0.h..p7.h");
  case Match_InvalidSVEPredicate3bSReg:
    return Error(Loc, "invalid restricted predicate register, expected p0.s..p7.s");
  case Match_InvalidSVEPredicate3bDReg:
    return Error(Loc, "invalid restricted predicate register, expected p0.d..p7.d");
  case Match_InvalidSVEExactFPImmOperandHalfOne:
    return Error(Loc, "Invalid floating point constant, expected 0.5 or 1.0.");
  case Match_InvalidSVEExactFPImmOperandHalfTwo:
    return Error(Loc, "Invalid floating point constant, expected 0.5 or 2.0.");
  case Match_InvalidSVEExactFPImmOperandZeroOne:
    return Error(Loc, "Invalid floating point constant, expected 0.0 or 1.0.");
  default:
    llvm_unreachable("unexpected error code!");
  }
}

static const char *getSubtargetFeatureName(uint64_t Val);

bool AArch64AsmParser::MatchAndEmitInstruction(SMLoc IDLoc, unsigned &Opcode,
                                               OperandVector &Operands,
                                               MCStreamer &Out,
                                               uint64_t &ErrorInfo,
                                               bool MatchingInlineAsm) {
  assert(!Operands.empty() && "Unexpect empty operand list!");
  AArch64Operand &Op = static_cast<AArch64Operand &>(*Operands[0]);
  assert(Op.isToken() && "Leading operand should always be a mnemonic!");

  StringRef Tok = Op.getToken();
  unsigned NumOperands = Operands.size();

  if (NumOperands == 4 && Tok == "lsl") {
    AArch64Operand &Op2 = static_cast<AArch64Operand &>(*Operands[2]);
    AArch64Operand &Op3 = static_cast<AArch64Operand &>(*Operands[3]);
    if (Op2.isScalarReg() && Op3.isImm()) {
      const MCConstantExpr *Op3CE = dyn_cast<MCConstantExpr>(Op3.getImm());
      if (Op3CE) {
        uint64_t Op3Val = Op3CE->getValue();
        uint64_t NewOp3Val = 0;
        uint64_t NewOp4Val = 0;
        if (AArch64MCRegisterClasses[AArch64::GPR32allRegClassID].contains(
                Op2.getReg())) {
          NewOp3Val = (32 - Op3Val) & 0x1f;
          NewOp4Val = 31 - Op3Val;
        } else {
          NewOp3Val = (64 - Op3Val) & 0x3f;
          NewOp4Val = 63 - Op3Val;
        }

        const MCExpr *NewOp3 = MCConstantExpr::create(NewOp3Val, getContext());
        const MCExpr *NewOp4 = MCConstantExpr::create(NewOp4Val, getContext());

        Operands[0] = AArch64Operand::CreateToken(
            "ubfm", false, Op.getStartLoc(), getContext());
        Operands.push_back(AArch64Operand::CreateImm(
            NewOp4, Op3.getStartLoc(), Op3.getEndLoc(), getContext()));
        Operands[3] = AArch64Operand::CreateImm(NewOp3, Op3.getStartLoc(),
                                                Op3.getEndLoc(), getContext());
      }
    }
  } else if (NumOperands == 4 && Tok == "bfc") {
    // FIXME: Horrible hack to handle BFC->BFM alias.
    AArch64Operand &Op1 = static_cast<AArch64Operand &>(*Operands[1]);
    AArch64Operand LSBOp = static_cast<AArch64Operand &>(*Operands[2]);
    AArch64Operand WidthOp = static_cast<AArch64Operand &>(*Operands[3]);

    if (Op1.isScalarReg() && LSBOp.isImm() && WidthOp.isImm()) {
      const MCConstantExpr *LSBCE = dyn_cast<MCConstantExpr>(LSBOp.getImm());
      const MCConstantExpr *WidthCE = dyn_cast<MCConstantExpr>(WidthOp.getImm());

      if (LSBCE && WidthCE) {
        uint64_t LSB = LSBCE->getValue();
        uint64_t Width = WidthCE->getValue();

        uint64_t RegWidth = 0;
        if (AArch64MCRegisterClasses[AArch64::GPR64allRegClassID].contains(
                Op1.getReg()))
          RegWidth = 64;
        else
          RegWidth = 32;

        if (LSB >= RegWidth)
          return Error(LSBOp.getStartLoc(),
                       "expected integer in range [0, 31]");
        if (Width < 1 || Width > RegWidth)
          return Error(WidthOp.getStartLoc(),
                       "expected integer in range [1, 32]");

        uint64_t ImmR = 0;
        if (RegWidth == 32)
          ImmR = (32 - LSB) & 0x1f;
        else
          ImmR = (64 - LSB) & 0x3f;

        uint64_t ImmS = Width - 1;

        if (ImmR != 0 && ImmS >= ImmR)
          return Error(WidthOp.getStartLoc(),
                       "requested insert overflows register");

        const MCExpr *ImmRExpr = MCConstantExpr::create(ImmR, getContext());
        const MCExpr *ImmSExpr = MCConstantExpr::create(ImmS, getContext());
        Operands[0] = AArch64Operand::CreateToken(
              "bfm", false, Op.getStartLoc(), getContext());
        Operands[2] = AArch64Operand::CreateReg(
            RegWidth == 32 ? AArch64::WZR : AArch64::XZR, RegKind::Scalar,
            SMLoc(), SMLoc(), getContext());
        Operands[3] = AArch64Operand::CreateImm(
            ImmRExpr, LSBOp.getStartLoc(), LSBOp.getEndLoc(), getContext());
        Operands.emplace_back(
            AArch64Operand::CreateImm(ImmSExpr, WidthOp.getStartLoc(),
                                      WidthOp.getEndLoc(), getContext()));
      }
    }
  } else if (NumOperands == 5) {
    // FIXME: Horrible hack to handle the BFI -> BFM, SBFIZ->SBFM, and
    // UBFIZ -> UBFM aliases.
    if (Tok == "bfi" || Tok == "sbfiz" || Tok == "ubfiz") {
      AArch64Operand &Op1 = static_cast<AArch64Operand &>(*Operands[1]);
      AArch64Operand &Op3 = static_cast<AArch64Operand &>(*Operands[3]);
      AArch64Operand &Op4 = static_cast<AArch64Operand &>(*Operands[4]);

      if (Op1.isScalarReg() && Op3.isImm() && Op4.isImm()) {
        const MCConstantExpr *Op3CE = dyn_cast<MCConstantExpr>(Op3.getImm());
        const MCConstantExpr *Op4CE = dyn_cast<MCConstantExpr>(Op4.getImm());

        if (Op3CE && Op4CE) {
          uint64_t Op3Val = Op3CE->getValue();
          uint64_t Op4Val = Op4CE->getValue();

          uint64_t RegWidth = 0;
          if (AArch64MCRegisterClasses[AArch64::GPR64allRegClassID].contains(
                  Op1.getReg()))
            RegWidth = 64;
          else
            RegWidth = 32;

          if (Op3Val >= RegWidth)
            return Error(Op3.getStartLoc(),
                         "expected integer in range [0, 31]");
          if (Op4Val < 1 || Op4Val > RegWidth)
            return Error(Op4.getStartLoc(),
                         "expected integer in range [1, 32]");

          uint64_t NewOp3Val = 0;
          if (RegWidth == 32)
            NewOp3Val = (32 - Op3Val) & 0x1f;
          else
            NewOp3Val = (64 - Op3Val) & 0x3f;

          uint64_t NewOp4Val = Op4Val - 1;

          if (NewOp3Val != 0 && NewOp4Val >= NewOp3Val)
            return Error(Op4.getStartLoc(),
                         "requested insert overflows register");

          const MCExpr *NewOp3 =
              MCConstantExpr::create(NewOp3Val, getContext());
          const MCExpr *NewOp4 =
              MCConstantExpr::create(NewOp4Val, getContext());
          Operands[3] = AArch64Operand::CreateImm(
              NewOp3, Op3.getStartLoc(), Op3.getEndLoc(), getContext());
          Operands[4] = AArch64Operand::CreateImm(
              NewOp4, Op4.getStartLoc(), Op4.getEndLoc(), getContext());
          if (Tok == "bfi")
            Operands[0] = AArch64Operand::CreateToken(
                "bfm", false, Op.getStartLoc(), getContext());
          else if (Tok == "sbfiz")
            Operands[0] = AArch64Operand::CreateToken(
                "sbfm", false, Op.getStartLoc(), getContext());
          else if (Tok == "ubfiz")
            Operands[0] = AArch64Operand::CreateToken(
                "ubfm", false, Op.getStartLoc(), getContext());
          else
            llvm_unreachable("No valid mnemonic for alias?");
        }
      }

      // FIXME: Horrible hack to handle the BFXIL->BFM, SBFX->SBFM, and
      // UBFX -> UBFM aliases.
    } else if (NumOperands == 5 &&
               (Tok == "bfxil" || Tok == "sbfx" || Tok == "ubfx")) {
      AArch64Operand &Op1 = static_cast<AArch64Operand &>(*Operands[1]);
      AArch64Operand &Op3 = static_cast<AArch64Operand &>(*Operands[3]);
      AArch64Operand &Op4 = static_cast<AArch64Operand &>(*Operands[4]);

      if (Op1.isScalarReg() && Op3.isImm() && Op4.isImm()) {
        const MCConstantExpr *Op3CE = dyn_cast<MCConstantExpr>(Op3.getImm());
        const MCConstantExpr *Op4CE = dyn_cast<MCConstantExpr>(Op4.getImm());

        if (Op3CE && Op4CE) {
          uint64_t Op3Val = Op3CE->getValue();
          uint64_t Op4Val = Op4CE->getValue();

          uint64_t RegWidth = 0;
          if (AArch64MCRegisterClasses[AArch64::GPR64allRegClassID].contains(
                  Op1.getReg()))
            RegWidth = 64;
          else
            RegWidth = 32;

          if (Op3Val >= RegWidth)
            return Error(Op3.getStartLoc(),
                         "expected integer in range [0, 31]");
          if (Op4Val < 1 || Op4Val > RegWidth)
            return Error(Op4.getStartLoc(),
                         "expected integer in range [1, 32]");

          uint64_t NewOp4Val = Op3Val + Op4Val - 1;

          if (NewOp4Val >= RegWidth || NewOp4Val < Op3Val)
            return Error(Op4.getStartLoc(),
                         "requested extract overflows register");

          const MCExpr *NewOp4 =
              MCConstantExpr::create(NewOp4Val, getContext());
          Operands[4] = AArch64Operand::CreateImm(
              NewOp4, Op4.getStartLoc(), Op4.getEndLoc(), getContext());
          if (Tok == "bfxil")
            Operands[0] = AArch64Operand::CreateToken(
                "bfm", false, Op.getStartLoc(), getContext());
          else if (Tok == "sbfx")
            Operands[0] = AArch64Operand::CreateToken(
                "sbfm", false, Op.getStartLoc(), getContext());
          else if (Tok == "ubfx")
            Operands[0] = AArch64Operand::CreateToken(
                "ubfm", false, Op.getStartLoc(), getContext());
          else
            llvm_unreachable("No valid mnemonic for alias?");
        }
      }
    }
  }

  // The Cyclone CPU and early successors didn't execute the zero-cycle zeroing
  // instruction for FP registers correctly in some rare circumstances. Convert
  // it to a safe instruction and warn (because silently changing someone's
  // assembly is rude).
  if (getSTI().getFeatureBits()[AArch64::FeatureZCZeroingFPWorkaround] &&
      NumOperands == 4 && Tok == "movi") {
    AArch64Operand &Op1 = static_cast<AArch64Operand &>(*Operands[1]);
    AArch64Operand &Op2 = static_cast<AArch64Operand &>(*Operands[2]);
    AArch64Operand &Op3 = static_cast<AArch64Operand &>(*Operands[3]);
    if ((Op1.isToken() && Op2.isNeonVectorReg() && Op3.isImm()) ||
        (Op1.isNeonVectorReg() && Op2.isToken() && Op3.isImm())) {
      StringRef Suffix = Op1.isToken() ? Op1.getToken() : Op2.getToken();
      if (Suffix.lower() == ".2d" &&
          cast<MCConstantExpr>(Op3.getImm())->getValue() == 0) {
        Warning(IDLoc, "instruction movi.2d with immediate #0 may not function"
                " correctly on this CPU, converting to equivalent movi.16b");
        // Switch the suffix to .16b.
        unsigned Idx = Op1.isToken() ? 1 : 2;
        Operands[Idx] = AArch64Operand::CreateToken(".16b", false, IDLoc,
                                                  getContext());
      }
    }
  }

  // FIXME: Horrible hack for sxtw and uxtw with Wn src and Xd dst operands.
  //        InstAlias can't quite handle this since the reg classes aren't
  //        subclasses.
  if (NumOperands == 3 && (Tok == "sxtw" || Tok == "uxtw")) {
    // The source register can be Wn here, but the matcher expects a
    // GPR64. Twiddle it here if necessary.
    AArch64Operand &Op = static_cast<AArch64Operand &>(*Operands[2]);
    if (Op.isScalarReg()) {
      unsigned Reg = getXRegFromWReg(Op.getReg());
      Operands[2] = AArch64Operand::CreateReg(Reg, RegKind::Scalar,
                                              Op.getStartLoc(), Op.getEndLoc(),
                                              getContext());
    }
  }
  // FIXME: Likewise for sxt[bh] with a Xd dst operand
  else if (NumOperands == 3 && (Tok == "sxtb" || Tok == "sxth")) {
    AArch64Operand &Op = static_cast<AArch64Operand &>(*Operands[1]);
    if (Op.isScalarReg() &&
        AArch64MCRegisterClasses[AArch64::GPR64allRegClassID].contains(
            Op.getReg())) {
      // The source register can be Wn here, but the matcher expects a
      // GPR64. Twiddle it here if necessary.
      AArch64Operand &Op = static_cast<AArch64Operand &>(*Operands[2]);
      if (Op.isScalarReg()) {
        unsigned Reg = getXRegFromWReg(Op.getReg());
        Operands[2] = AArch64Operand::CreateReg(Reg, RegKind::Scalar,
                                                Op.getStartLoc(),
                                                Op.getEndLoc(), getContext());
      }
    }
  }
  // FIXME: Likewise for uxt[bh] with a Xd dst operand
  else if (NumOperands == 3 && (Tok == "uxtb" || Tok == "uxth")) {
    AArch64Operand &Op = static_cast<AArch64Operand &>(*Operands[1]);
    if (Op.isScalarReg() &&
        AArch64MCRegisterClasses[AArch64::GPR64allRegClassID].contains(
            Op.getReg())) {
      // The source register can be Wn here, but the matcher expects a
      // GPR32. Twiddle it here if necessary.
      AArch64Operand &Op = static_cast<AArch64Operand &>(*Operands[1]);
      if (Op.isScalarReg()) {
        unsigned Reg = getWRegFromXReg(Op.getReg());
        Operands[1] = AArch64Operand::CreateReg(Reg, RegKind::Scalar,
                                                Op.getStartLoc(),
                                                Op.getEndLoc(), getContext());
      }
    }
  }

  MCInst Inst;
  FeatureBitset MissingFeatures;
  // First try to match against the secondary set of tables containing the
  // short-form NEON instructions (e.g. "fadd.2s v0, v1, v2").
  unsigned MatchResult =
      MatchInstructionImpl(Operands, Inst, ErrorInfo, MissingFeatures,
                           MatchingInlineAsm, 1);

  // If that fails, try against the alternate table containing long-form NEON:
  // "fadd v0.2s, v1.2s, v2.2s"
  if (MatchResult != Match_Success) {
    // But first, save the short-form match result: we can use it in case the
    // long-form match also fails.
    auto ShortFormNEONErrorInfo = ErrorInfo;
    auto ShortFormNEONMatchResult = MatchResult;
    auto ShortFormNEONMissingFeatures = MissingFeatures;

    MatchResult =
        MatchInstructionImpl(Operands, Inst, ErrorInfo, MissingFeatures,
                             MatchingInlineAsm, 0);

    // Now, both matches failed, and the long-form match failed on the mnemonic
    // suffix token operand.  The short-form match failure is probably more
    // relevant: use it instead.
    if (MatchResult == Match_InvalidOperand && ErrorInfo == 1 &&
        Operands.size() > 1 && ((AArch64Operand &)*Operands[1]).isToken() &&
        ((AArch64Operand &)*Operands[1]).isTokenSuffix()) {
      MatchResult = ShortFormNEONMatchResult;
      ErrorInfo = ShortFormNEONErrorInfo;
      MissingFeatures = ShortFormNEONMissingFeatures;
    }
  }

  switch (MatchResult) {
  case Match_Success: {
    // Perform range checking and other semantic validations
    SmallVector<SMLoc, 8> OperandLocs;
    NumOperands = Operands.size();
    for (unsigned i = 1; i < NumOperands; ++i)
      OperandLocs.push_back(Operands[i]->getStartLoc());
    if (validateInstruction(Inst, IDLoc, OperandLocs))
      return true;

    Inst.setLoc(IDLoc);
    Out.emitInstruction(Inst, getSTI());
    return false;
  }
  case Match_MissingFeature: {
    assert(MissingFeatures.any() && "Unknown missing feature!");
    // Special case the error message for the very common case where only
    // a single subtarget feature is missing (neon, e.g.).
    std::string Msg = "instruction requires:";
    for (unsigned i = 0, e = MissingFeatures.size(); i != e; ++i) {
      if (MissingFeatures[i]) {
        Msg += " ";
        Msg += getSubtargetFeatureName(i);
      }
    }
    return Error(IDLoc, Msg);
  }
  case Match_MnemonicFail:
    return showMatchError(IDLoc, MatchResult, ErrorInfo, Operands);
  case Match_InvalidOperand: {
    SMLoc ErrorLoc = IDLoc;

    if (ErrorInfo != ~0ULL) {
      if (ErrorInfo >= Operands.size())
        return Error(IDLoc, "too few operands for instruction",
                     SMRange(IDLoc, getTok().getLoc()));

      ErrorLoc = ((AArch64Operand &)*Operands[ErrorInfo]).getStartLoc();
      if (ErrorLoc == SMLoc())
        ErrorLoc = IDLoc;
    }
    // If the match failed on a suffix token operand, tweak the diagnostic
    // accordingly.
    if (((AArch64Operand &)*Operands[ErrorInfo]).isToken() &&
        ((AArch64Operand &)*Operands[ErrorInfo]).isTokenSuffix())
      MatchResult = Match_InvalidSuffix;

    return showMatchError(ErrorLoc, MatchResult, ErrorInfo, Operands);
  }
  case Match_InvalidTiedOperand:
  case Match_InvalidMemoryIndexed1:
  case Match_InvalidMemoryIndexed2:
  case Match_InvalidMemoryIndexed4:
  case Match_InvalidMemoryIndexed8:
  case Match_InvalidMemoryIndexed16:
  case Match_InvalidCondCode:
  case Match_AddSubRegExtendSmall:
  case Match_AddSubRegExtendLarge:
  case Match_AddSubSecondSource:
  case Match_LogicalSecondSource:
  case Match_AddSubRegShift32:
  case Match_AddSubRegShift64:
  case Match_InvalidMovImm32Shift:
  case Match_InvalidMovImm64Shift:
  case Match_InvalidFPImm:
  case Match_InvalidMemoryWExtend8:
  case Match_InvalidMemoryWExtend16:
  case Match_InvalidMemoryWExtend32:
  case Match_InvalidMemoryWExtend64:
  case Match_InvalidMemoryWExtend128:
  case Match_InvalidMemoryXExtend8:
  case Match_InvalidMemoryXExtend16:
  case Match_InvalidMemoryXExtend32:
  case Match_InvalidMemoryXExtend64:
  case Match_InvalidMemoryXExtend128:
  case Match_InvalidMemoryIndexed1SImm4:
  case Match_InvalidMemoryIndexed2SImm4:
  case Match_InvalidMemoryIndexed3SImm4:
  case Match_InvalidMemoryIndexed4SImm4:
  case Match_InvalidMemoryIndexed1SImm6:
  case Match_InvalidMemoryIndexed16SImm4:
  case Match_InvalidMemoryIndexed32SImm4:
  case Match_InvalidMemoryIndexed4SImm7:
  case Match_InvalidMemoryIndexed8SImm7:
  case Match_InvalidMemoryIndexed16SImm7:
  case Match_InvalidMemoryIndexed8UImm5:
  case Match_InvalidMemoryIndexed4UImm5:
  case Match_InvalidMemoryIndexed2UImm5:
  case Match_InvalidMemoryIndexed1UImm6:
  case Match_InvalidMemoryIndexed2UImm6:
  case Match_InvalidMemoryIndexed4UImm6:
  case Match_InvalidMemoryIndexed8UImm6:
  case Match_InvalidMemoryIndexed16UImm6:
  case Match_InvalidMemoryIndexedSImm6:
  case Match_InvalidMemoryIndexedSImm5:
  case Match_InvalidMemoryIndexedSImm8:
  case Match_InvalidMemoryIndexedSImm9:
  case Match_InvalidMemoryIndexed16SImm9:
  case Match_InvalidMemoryIndexed8SImm10:
  case Match_InvalidImm0_1:
  case Match_InvalidImm0_7:
  case Match_InvalidImm0_15:
  case Match_InvalidImm0_31:
  case Match_InvalidImm0_63:
  case Match_InvalidImm0_127:
  case Match_InvalidImm0_255:
  case Match_InvalidImm0_65535:
  case Match_InvalidImm1_8:
  case Match_InvalidImm1_16:
  case Match_InvalidImm1_32:
  case Match_InvalidImm1_64:
  case Match_InvalidSVEAddSubImm8:
  case Match_InvalidSVEAddSubImm16:
  case Match_InvalidSVEAddSubImm32:
  case Match_InvalidSVEAddSubImm64:
  case Match_InvalidSVECpyImm8:
  case Match_InvalidSVECpyImm16:
  case Match_InvalidSVECpyImm32:
  case Match_InvalidSVECpyImm64:
  case Match_InvalidIndexRange1_1:
  case Match_InvalidIndexRange0_15:
  case Match_InvalidIndexRange0_7:
  case Match_InvalidIndexRange0_3:
  case Match_InvalidIndexRange0_1:
  case Match_InvalidSVEIndexRange0_63:
  case Match_InvalidSVEIndexRange0_31:
  case Match_InvalidSVEIndexRange0_15:
  case Match_InvalidSVEIndexRange0_7:
  case Match_InvalidSVEIndexRange0_3:
  case Match_InvalidLabel:
  case Match_InvalidComplexRotationEven:
  case Match_InvalidComplexRotationOdd:
  case Match_InvalidGPR64shifted8:
  case Match_InvalidGPR64shifted16:
  case Match_InvalidGPR64shifted32:
  case Match_InvalidGPR64shifted64:
  case Match_InvalidGPR64NoXZRshifted8:
  case Match_InvalidGPR64NoXZRshifted16:
  case Match_InvalidGPR64NoXZRshifted32:
  case Match_InvalidGPR64NoXZRshifted64:
  case Match_InvalidZPR32UXTW8:
  case Match_InvalidZPR32UXTW16:
  case Match_InvalidZPR32UXTW32:
  case Match_InvalidZPR32UXTW64:
  case Match_InvalidZPR32SXTW8:
  case Match_InvalidZPR32SXTW16:
  case Match_InvalidZPR32SXTW32:
  case Match_InvalidZPR32SXTW64:
  case Match_InvalidZPR64UXTW8:
  case Match_InvalidZPR64SXTW8:
  case Match_InvalidZPR64UXTW16:
  case Match_InvalidZPR64SXTW16:
  case Match_InvalidZPR64UXTW32:
  case Match_InvalidZPR64SXTW32:
  case Match_InvalidZPR64UXTW64:
  case Match_InvalidZPR64SXTW64:
  case Match_InvalidZPR32LSL8:
  case Match_InvalidZPR32LSL16:
  case Match_InvalidZPR32LSL32:
  case Match_InvalidZPR32LSL64:
  case Match_InvalidZPR64LSL8:
  case Match_InvalidZPR64LSL16:
  case Match_InvalidZPR64LSL32:
  case Match_InvalidZPR64LSL64:
  case Match_InvalidZPR0:
  case Match_InvalidZPR8:
  case Match_InvalidZPR16:
  case Match_InvalidZPR32:
  case Match_InvalidZPR64:
  case Match_InvalidZPR128:
  case Match_InvalidZPR_3b8:
  case Match_InvalidZPR_3b16:
  case Match_InvalidZPR_3b32:
  case Match_InvalidZPR_4b16:
  case Match_InvalidZPR_4b32:
  case Match_InvalidZPR_4b64:
  case Match_InvalidSVEPredicateAnyReg:
  case Match_InvalidSVEPattern:
  case Match_InvalidSVEPredicateBReg:
  case Match_InvalidSVEPredicateHReg:
  case Match_InvalidSVEPredicateSReg:
  case Match_InvalidSVEPredicateDReg:
  case Match_InvalidSVEPredicate3bAnyReg:
  case Match_InvalidSVEPredicate3bBReg:
  case Match_InvalidSVEPredicate3bHReg:
  case Match_InvalidSVEPredicate3bSReg:
  case Match_InvalidSVEPredicate3bDReg:
  case Match_InvalidSVEExactFPImmOperandHalfOne:
  case Match_InvalidSVEExactFPImmOperandHalfTwo:
  case Match_InvalidSVEExactFPImmOperandZeroOne:
  case Match_MSR:
  case Match_MRS: {
    if (ErrorInfo >= Operands.size())
      return Error(IDLoc, "too few operands for instruction", SMRange(IDLoc, (*Operands.back()).getEndLoc()));
    // Any time we get here, there's nothing fancy to do. Just get the
    // operand SMLoc and display the diagnostic.
    SMLoc ErrorLoc = ((AArch64Operand &)*Operands[ErrorInfo]).getStartLoc();
    if (ErrorLoc == SMLoc())
      ErrorLoc = IDLoc;
    return showMatchError(ErrorLoc, MatchResult, ErrorInfo, Operands);
  }
  }

  llvm_unreachable("Implement any new match types added!");
}

/// ParseDirective parses the arm specific directives
bool AArch64AsmParser::ParseDirective(AsmToken DirectiveID) {
  const MCObjectFileInfo::Environment Format =
    getContext().getObjectFileInfo()->getObjectFileType();
  bool IsMachO = Format == MCObjectFileInfo::IsMachO;
  bool IsCOFF = Format == MCObjectFileInfo::IsCOFF;

  auto IDVal = DirectiveID.getIdentifier().lower();
  SMLoc Loc = DirectiveID.getLoc();
  if (IDVal == ".arch")
    parseDirectiveArch(Loc);
  else if (IDVal == ".cpu")
    parseDirectiveCPU(Loc);
  else if (IDVal == ".tlsdesccall")
    parseDirectiveTLSDescCall(Loc);
  else if (IDVal == ".ltorg" || IDVal == ".pool")
    parseDirectiveLtorg(Loc);
  else if (IDVal == ".unreq")
    parseDirectiveUnreq(Loc);
  else if (IDVal == ".inst")
    parseDirectiveInst(Loc);
  else if (IDVal == ".cfi_negate_ra_state")
    parseDirectiveCFINegateRAState();
  else if (IDVal == ".cfi_b_key_frame")
    parseDirectiveCFIBKeyFrame();
  else if (IDVal == ".arch_extension")
    parseDirectiveArchExtension(Loc);
  else if (IsMachO) {
    if (IDVal == MCLOHDirectiveName())
      parseDirectiveLOH(IDVal, Loc);
    else
      return true;
  } else if (IsCOFF) {
    if (IDVal == ".seh_stackalloc")
      parseDirectiveSEHAllocStack(Loc);
    else if (IDVal == ".seh_endprologue")
      parseDirectiveSEHPrologEnd(Loc);
    else if (IDVal == ".seh_save_fplr")
      parseDirectiveSEHSaveFPLR(Loc);
    else if (IDVal == ".seh_save_fplr_x")
      parseDirectiveSEHSaveFPLRX(Loc);
    else if (IDVal == ".seh_save_reg")
      parseDirectiveSEHSaveReg(Loc);
    else if (IDVal == ".seh_save_reg_x")
      parseDirectiveSEHSaveRegX(Loc);
    else if (IDVal == ".seh_save_regp")
      parseDirectiveSEHSaveRegP(Loc);
    else if (IDVal == ".seh_save_regp_x")
      parseDirectiveSEHSaveRegPX(Loc);
    else if (IDVal == ".seh_save_freg")
      parseDirectiveSEHSaveFReg(Loc);
    else if (IDVal == ".seh_save_freg_x")
      parseDirectiveSEHSaveFRegX(Loc);
    else if (IDVal == ".seh_save_fregp")
      parseDirectiveSEHSaveFRegP(Loc);
    else if (IDVal == ".seh_save_fregp_x")
      parseDirectiveSEHSaveFRegPX(Loc);
    else if (IDVal == ".seh_set_fp")
      parseDirectiveSEHSetFP(Loc);
    else if (IDVal == ".seh_add_fp")
      parseDirectiveSEHAddFP(Loc);
    else if (IDVal == ".seh_nop")
      parseDirectiveSEHNop(Loc);
    else if (IDVal == ".seh_startepilogue")
      parseDirectiveSEHEpilogStart(Loc);
    else if (IDVal == ".seh_endepilogue")
      parseDirectiveSEHEpilogEnd(Loc);
    else
      return true;
  } else
    return true;
  return false;
}

static void ExpandCryptoAEK(AArch64::ArchKind ArchKind,
                            SmallVector<StringRef, 4> &RequestedExtensions) {
  const bool NoCrypto = llvm::is_contained(RequestedExtensions, "nocrypto");
  const bool Crypto = llvm::is_contained(RequestedExtensions, "crypto");

  if (!NoCrypto && Crypto) {
    switch (ArchKind) {
    default:
      // Map 'generic' (and others) to sha2 and aes, because
      // that was the traditional meaning of crypto.
    case AArch64::ArchKind::ARMV8_1A:
    case AArch64::ArchKind::ARMV8_2A:
    case AArch64::ArchKind::ARMV8_3A:
      RequestedExtensions.push_back("sha2");
      RequestedExtensions.push_back("aes");
      break;
    case AArch64::ArchKind::ARMV8_4A:
    case AArch64::ArchKind::ARMV8_5A:
    case AArch64::ArchKind::ARMV8_6A:
      RequestedExtensions.push_back("sm4");
      RequestedExtensions.push_back("sha3");
      RequestedExtensions.push_back("sha2");
      RequestedExtensions.push_back("aes");
      break;
    }
  } else if (NoCrypto) {
    switch (ArchKind) {
    default:
      // Map 'generic' (and others) to sha2 and aes, because
      // that was the traditional meaning of crypto.
    case AArch64::ArchKind::ARMV8_1A:
    case AArch64::ArchKind::ARMV8_2A:
    case AArch64::ArchKind::ARMV8_3A:
      RequestedExtensions.push_back("nosha2");
      RequestedExtensions.push_back("noaes");
      break;
    case AArch64::ArchKind::ARMV8_4A:
    case AArch64::ArchKind::ARMV8_5A:
    case AArch64::ArchKind::ARMV8_6A:
      RequestedExtensions.push_back("nosm4");
      RequestedExtensions.push_back("nosha3");
      RequestedExtensions.push_back("nosha2");
      RequestedExtensions.push_back("noaes");
      break;
    }
  }
}

/// parseDirectiveArch
///   ::= .arch token
bool AArch64AsmParser::parseDirectiveArch(SMLoc L) {
  SMLoc ArchLoc = getLoc();

  StringRef Arch, ExtensionString;
  std::tie(Arch, ExtensionString) =
      getParser().parseStringToEndOfStatement().trim().split('+');

  AArch64::ArchKind ID = AArch64::parseArch(Arch);
  if (ID == AArch64::ArchKind::INVALID)
    return Error(ArchLoc, "unknown arch name");

  if (parseToken(AsmToken::EndOfStatement))
    return true;

  // Get the architecture and extension features.
  std::vector<StringRef> AArch64Features;
  AArch64::getArchFeatures(ID, AArch64Features);
  AArch64::getExtensionFeatures(AArch64::getDefaultExtensions("generic", ID),
                                AArch64Features);

  MCSubtargetInfo &STI = copySTI();
  std::vector<std::string> ArchFeatures(AArch64Features.begin(), AArch64Features.end());
  STI.setDefaultFeatures("generic", /*TuneCPU*/ "generic",
                         join(ArchFeatures.begin(), ArchFeatures.end(), ","));

  SmallVector<StringRef, 4> RequestedExtensions;
  if (!ExtensionString.empty())
    ExtensionString.split(RequestedExtensions, '+');

  ExpandCryptoAEK(ID, RequestedExtensions);

  FeatureBitset Features = STI.getFeatureBits();
  for (auto Name : RequestedExtensions) {
    bool EnableFeature = true;

    if (Name.startswith_lower("no")) {
      EnableFeature = false;
      Name = Name.substr(2);
    }

    for (const auto &Extension : ExtensionMap) {
      if (Extension.Name != Name)
        continue;

      if (Extension.Features.none())
        report_fatal_error("unsupported architectural extension: " + Name);

      FeatureBitset ToggleFeatures = EnableFeature
                                         ? (~Features & Extension.Features)
                                         : ( Features & Extension.Features);
      FeatureBitset Features =
          ComputeAvailableFeatures(STI.ToggleFeature(ToggleFeatures));
      setAvailableFeatures(Features);
      break;
    }
  }
  return false;
}

/// parseDirectiveArchExtension
///   ::= .arch_extension [no]feature
bool AArch64AsmParser::parseDirectiveArchExtension(SMLoc L) {
  SMLoc ExtLoc = getLoc();

  StringRef Name = getParser().parseStringToEndOfStatement().trim();

  if (parseToken(AsmToken::EndOfStatement,
                 "unexpected token in '.arch_extension' directive"))
    return true;

  bool EnableFeature = true;
  if (Name.startswith_lower("no")) {
    EnableFeature = false;
    Name = Name.substr(2);
  }

  MCSubtargetInfo &STI = copySTI();
  FeatureBitset Features = STI.getFeatureBits();
  for (const auto &Extension : ExtensionMap) {
    if (Extension.Name != Name)
      continue;

    if (Extension.Features.none())
      return Error(ExtLoc, "unsupported architectural extension: " + Name);

    FeatureBitset ToggleFeatures = EnableFeature
                                       ? (~Features & Extension.Features)
                                       : (Features & Extension.Features);
    FeatureBitset Features =
        ComputeAvailableFeatures(STI.ToggleFeature(ToggleFeatures));
    setAvailableFeatures(Features);
    return false;
  }

  return Error(ExtLoc, "unknown architectural extension: " + Name);
}

static SMLoc incrementLoc(SMLoc L, int Offset) {
  return SMLoc::getFromPointer(L.getPointer() + Offset);
}

/// parseDirectiveCPU
///   ::= .cpu id
bool AArch64AsmParser::parseDirectiveCPU(SMLoc L) {
  SMLoc CurLoc = getLoc();

  StringRef CPU, ExtensionString;
  std::tie(CPU, ExtensionString) =
      getParser().parseStringToEndOfStatement().trim().split('+');

  if (parseToken(AsmToken::EndOfStatement))
    return true;

  SmallVector<StringRef, 4> RequestedExtensions;
  if (!ExtensionString.empty())
    ExtensionString.split(RequestedExtensions, '+');

  // FIXME This is using tablegen data, but should be moved to ARMTargetParser
  // once that is tablegen'ed
  if (!getSTI().isCPUStringValid(CPU)) {
    Error(CurLoc, "unknown CPU name");
    return false;
  }

  MCSubtargetInfo &STI = copySTI();
  STI.setDefaultFeatures(CPU, /*TuneCPU*/ CPU, "");
  CurLoc = incrementLoc(CurLoc, CPU.size());

  ExpandCryptoAEK(llvm::AArch64::getCPUArchKind(CPU), RequestedExtensions);

  FeatureBitset Features = STI.getFeatureBits();
  for (auto Name : RequestedExtensions) {
    // Advance source location past '+'.
    CurLoc = incrementLoc(CurLoc, 1);

    bool EnableFeature = true;

    if (Name.startswith_lower("no")) {
      EnableFeature = false;
      Name = Name.substr(2);
    }

    bool FoundExtension = false;
    for (const auto &Extension : ExtensionMap) {
      if (Extension.Name != Name)
        continue;

      if (Extension.Features.none())
        report_fatal_error("unsupported architectural extension: " + Name);

      FeatureBitset ToggleFeatures = EnableFeature
                                         ? (~Features & Extension.Features)
                                         : ( Features & Extension.Features);
      FeatureBitset Features =
          ComputeAvailableFeatures(STI.ToggleFeature(ToggleFeatures));
      setAvailableFeatures(Features);
      FoundExtension = true;

      break;
    }

    if (!FoundExtension)
      Error(CurLoc, "unsupported architectural extension");

    CurLoc = incrementLoc(CurLoc, Name.size());
  }
  return false;
}

/// parseDirectiveInst
///  ::= .inst opcode [, ...]
bool AArch64AsmParser::parseDirectiveInst(SMLoc Loc) {
  if (getLexer().is(AsmToken::EndOfStatement))
    return Error(Loc, "expected expression following '.inst' directive");

  auto parseOp = [&]() -> bool {
    SMLoc L = getLoc();
    const MCExpr *Expr = nullptr;
    if (check(getParser().parseExpression(Expr), L, "expected expression"))
      return true;
    const MCConstantExpr *Value = dyn_cast_or_null<MCConstantExpr>(Expr);
    if (check(!Value, L, "expected constant expression"))
      return true;
    getTargetStreamer().emitInst(Value->getValue());
    return false;
  };

  if (parseMany(parseOp))
    return addErrorSuffix(" in '.inst' directive");
  return false;
}

// parseDirectiveTLSDescCall:
//   ::= .tlsdesccall symbol
bool AArch64AsmParser::parseDirectiveTLSDescCall(SMLoc L) {
  StringRef Name;
  if (check(getParser().parseIdentifier(Name), L,
            "expected symbol after directive") ||
      parseToken(AsmToken::EndOfStatement))
    return true;

  MCSymbol *Sym = getContext().getOrCreateSymbol(Name);
  const MCExpr *Expr = MCSymbolRefExpr::create(Sym, getContext());
  Expr = AArch64MCExpr::create(Expr, AArch64MCExpr::VK_TLSDESC, getContext());

  MCInst Inst;
  Inst.setOpcode(AArch64::TLSDESCCALL);
  Inst.addOperand(MCOperand::createExpr(Expr));

  getParser().getStreamer().emitInstruction(Inst, getSTI());
  return false;
}

/// ::= .loh <lohName | lohId> label1, ..., labelN
/// The number of arguments depends on the loh identifier.
bool AArch64AsmParser::parseDirectiveLOH(StringRef IDVal, SMLoc Loc) {
  MCLOHType Kind;
  if (getParser().getTok().isNot(AsmToken::Identifier)) {
    if (getParser().getTok().isNot(AsmToken::Integer))
      return TokError("expected an identifier or a number in directive");
    // We successfully get a numeric value for the identifier.
    // Check if it is valid.
    int64_t Id = getParser().getTok().getIntVal();
    if (Id <= -1U && !isValidMCLOHType(Id))
      return TokError("invalid numeric identifier in directive");
    Kind = (MCLOHType)Id;
  } else {
    StringRef Name = getTok().getIdentifier();
    // We successfully parse an identifier.
    // Check if it is a recognized one.
    int Id = MCLOHNameToId(Name);

    if (Id == -1)
      return TokError("invalid identifier in directive");
    Kind = (MCLOHType)Id;
  }
  // Consume the identifier.
  Lex();
  // Get the number of arguments of this LOH.
  int NbArgs = MCLOHIdToNbArgs(Kind);

  assert(NbArgs != -1 && "Invalid number of arguments");

  SmallVector<MCSymbol *, 3> Args;
  for (int Idx = 0; Idx < NbArgs; ++Idx) {
    StringRef Name;
    if (getParser().parseIdentifier(Name))
      return TokError("expected identifier in directive");
    Args.push_back(getContext().getOrCreateSymbol(Name));

    if (Idx + 1 == NbArgs)
      break;
    if (parseToken(AsmToken::Comma,
                   "unexpected token in '" + Twine(IDVal) + "' directive"))
      return true;
  }
  if (parseToken(AsmToken::EndOfStatement,
                 "unexpected token in '" + Twine(IDVal) + "' directive"))
    return true;

  getStreamer().emitLOHDirective((MCLOHType)Kind, Args);
  return false;
}

/// parseDirectiveLtorg
///  ::= .ltorg | .pool
bool AArch64AsmParser::parseDirectiveLtorg(SMLoc L) {
  if (parseToken(AsmToken::EndOfStatement, "unexpected token in directive"))
    return true;
  getTargetStreamer().emitCurrentConstantPool();
  return false;
}

/// parseDirectiveReq
///  ::= name .req registername
bool AArch64AsmParser::parseDirectiveReq(StringRef Name, SMLoc L) {
  MCAsmParser &Parser = getParser();
  Parser.Lex(); // Eat the '.req' token.
  SMLoc SRegLoc = getLoc();
  RegKind RegisterKind = RegKind::Scalar;
  unsigned RegNum;
  OperandMatchResultTy ParseRes = tryParseScalarRegister(RegNum);

  if (ParseRes != MatchOperand_Success) {
    StringRef Kind;
    RegisterKind = RegKind::NeonVector;
    ParseRes = tryParseVectorRegister(RegNum, Kind, RegKind::NeonVector);

    if (ParseRes == MatchOperand_ParseFail)
      return true;

    if (ParseRes == MatchOperand_Success && !Kind.empty())
      return Error(SRegLoc, "vector register without type specifier expected");
  }

  if (ParseRes != MatchOperand_Success) {
    StringRef Kind;
    RegisterKind = RegKind::SVEDataVector;
    ParseRes =
        tryParseVectorRegister(RegNum, Kind, RegKind::SVEDataVector);

    if (ParseRes == MatchOperand_ParseFail)
      return true;

    if (ParseRes == MatchOperand_Success && !Kind.empty())
      return Error(SRegLoc,
                   "sve vector register without type specifier expected");
  }

  if (ParseRes != MatchOperand_Success) {
    StringRef Kind;
    RegisterKind = RegKind::SVEPredicateVector;
    ParseRes = tryParseVectorRegister(RegNum, Kind, RegKind::SVEPredicateVector);

    if (ParseRes == MatchOperand_ParseFail)
      return true;

    if (ParseRes == MatchOperand_Success && !Kind.empty())
      return Error(SRegLoc,
                   "sve predicate register without type specifier expected");
  }

  if (ParseRes != MatchOperand_Success)
    return Error(SRegLoc, "register name or alias expected");

  // Shouldn't be anything else.
  if (parseToken(AsmToken::EndOfStatement,
                 "unexpected input in .req directive"))
    return true;

  auto pair = std::make_pair(RegisterKind, (unsigned) RegNum);
  if (RegisterReqs.insert(std::make_pair(Name, pair)).first->second != pair)
    Warning(L, "ignoring redefinition of register alias '" + Name + "'");

  return false;
}

/// parseDirectiveUneq
///  ::= .unreq registername
bool AArch64AsmParser::parseDirectiveUnreq(SMLoc L) {
  MCAsmParser &Parser = getParser();
  if (getTok().isNot(AsmToken::Identifier))
    return TokError("unexpected input in .unreq directive.");
  RegisterReqs.erase(Parser.getTok().getIdentifier().lower());
  Parser.Lex(); // Eat the identifier.
  if (parseToken(AsmToken::EndOfStatement))
    return addErrorSuffix("in '.unreq' directive");
  return false;
}

bool AArch64AsmParser::parseDirectiveCFINegateRAState() {
  if (parseToken(AsmToken::EndOfStatement, "unexpected token in directive"))
    return true;
  getStreamer().emitCFINegateRAState();
  return false;
}

/// parseDirectiveCFIBKeyFrame
/// ::= .cfi_b_key
bool AArch64AsmParser::parseDirectiveCFIBKeyFrame() {
  if (parseToken(AsmToken::EndOfStatement,
                 "unexpected token in '.cfi_b_key_frame'"))
    return true;
  getStreamer().emitCFIBKeyFrame();
  return false;
}

<<<<<<< HEAD
bool AArch64AsmParser::parsePrimaryExpr(const MCExpr *&Res, SMLoc &EndLoc) {
  // Try @AUTH expressions: they're more complex than the usual symbol variants.
  if (!parseAuthExpr(Res, EndLoc))
    return false;
  return getParser().parsePrimaryExpr(Res, EndLoc);
}

///  parseAuthExpr
///  ::= _sym@AUTH(ib,123[,addr])
///  ::= (_sym + 5)@AUTH(ib,123[,addr])
///  ::= (_sym - 5)@AUTH(ib,123[,addr])
bool AArch64AsmParser::parseAuthExpr(const MCExpr *&Res, SMLoc &EndLoc) {
  MCAsmParser &Parser = getParser();
  MCContext &Ctx = getContext();

  AsmToken Tok = Parser.getTok();

  // Look for '_sym@AUTH' ...
  if (Tok.is(AsmToken::Identifier) && Tok.getIdentifier().endswith("@AUTH")) {
    StringRef SymName = Tok.getIdentifier().drop_back(strlen("@AUTH"));
    Res = MCSymbolRefExpr::create(Ctx.getOrCreateSymbol(SymName), Ctx);

    Parser.Lex(); // Eat the identifier.
  } else {
    // ... or look for a more complex symbol reference, such as ...
    SmallVector<AsmToken, 6> Tokens;

    // ... '"_long sym"@AUTH' ...
    if (Tok.is(AsmToken::String))
      Tokens.resize(2);
    // ... or '(_sym + 5)@AUTH'.
    else if (Tok.is(AsmToken::LParen))
      Tokens.resize(6);
    else
      return true;

    if (Parser.getLexer().peekTokens(Tokens) != Tokens.size())
      return true;

    // In either case, the expression ends with '@' 'AUTH'.
    if (Tokens[Tokens.size()-2].isNot(AsmToken::At) ||
        Tokens[Tokens.size()-1].isNot(AsmToken::Identifier) ||
        Tokens[Tokens.size()-1].getIdentifier() != "AUTH")
      return true;

    if (Tok.is(AsmToken::String)) {
      StringRef SymName;
      if (Parser.parseIdentifier(SymName))
        return true;
      Res = MCSymbolRefExpr::create(Ctx.getOrCreateSymbol(SymName), Ctx);
    } else {
      if (Parser.parsePrimaryExpr(Res, EndLoc))
        return true;
    }

    Parser.Lex(); // '@'
    Parser.Lex(); // 'AUTH'
  }

  // At this point, we encountered "<id>@AUTH". There is no fallback anymore.
  if (parseToken(AsmToken::LParen, "expected '(' after @AUTH expression"))
    return true;

  if (Parser.getTok().isNot(AsmToken::Identifier))
    return TokError("expected key name in @AUTH expression");

  StringRef KeyStr = Parser.getTok().getIdentifier();
  auto KeyIDOrNone = AArch64StringToPACKeyID(KeyStr);
  if (!KeyIDOrNone)
    return TokError("invalid key '" + KeyStr + "' in @AUTH expression");
  Parser.Lex();

  if (parseToken(AsmToken::Comma, "expected ',' after key in @AUTH expression"))
    return true;

  if (Parser.getTok().isNot(AsmToken::Integer))
    return TokError(
        "expected integer discriminator after key in @AUTH expression");
  int64_t Discriminator = Parser.getTok().getIntVal();

  if (!isUInt<16>(Discriminator))
    return TokError("too wide integer discriminator '" + itostr(Discriminator) +
                    "'in @AUTH expression");
  Parser.Lex();

  bool UseAddressDiversity = false;
  if (Parser.getTok().is(AsmToken::Comma)) {
    Parser.Lex();
    if (Parser.getTok().isNot(AsmToken::Identifier) ||
        Parser.getTok().getIdentifier() != "addr")
      return TokError(
          "expected 'addr' after discriminator in @AUTH expression");
    UseAddressDiversity = true;
    Parser.Lex();
  }

  EndLoc = Parser.getTok().getEndLoc();
  if (parseToken(AsmToken::RParen,
                 "expected ')' at the end of @AUTH expression"))
    return true;

  Res = AArch64AuthMCExpr::create(Res, Discriminator, *KeyIDOrNone,
                                  UseAddressDiversity, Ctx);

=======
/// parseDirectiveSEHAllocStack
/// ::= .seh_stackalloc
bool AArch64AsmParser::parseDirectiveSEHAllocStack(SMLoc L) {
  int64_t Size;
  if (parseImmExpr(Size))
    return true;
  getTargetStreamer().EmitARM64WinCFIAllocStack(Size);
  return false;
}

/// parseDirectiveSEHPrologEnd
/// ::= .seh_endprologue
bool AArch64AsmParser::parseDirectiveSEHPrologEnd(SMLoc L) {
  getTargetStreamer().EmitARM64WinCFIPrologEnd();
  return false;
}

/// parseDirectiveSEHSaveFPLR
/// ::= .seh_save_fplr
bool AArch64AsmParser::parseDirectiveSEHSaveFPLR(SMLoc L) {
  int64_t Offset;
  if (parseImmExpr(Offset))
    return true;
  getTargetStreamer().EmitARM64WinCFISaveFPLR(Offset);
  return false;
}

/// parseDirectiveSEHSaveFPLRX
/// ::= .seh_save_fplr_x
bool AArch64AsmParser::parseDirectiveSEHSaveFPLRX(SMLoc L) {
  int64_t Offset;
  if (parseImmExpr(Offset))
    return true;
  getTargetStreamer().EmitARM64WinCFISaveFPLRX(Offset);
  return false;
}

/// parseDirectiveSEHSaveReg
/// ::= .seh_save_reg
bool AArch64AsmParser::parseDirectiveSEHSaveReg(SMLoc L) {
  unsigned Reg;
  int64_t Offset;
  if (parseRegisterInRange(Reg, AArch64::X0, AArch64::X19, AArch64::LR) ||
      parseComma() || parseImmExpr(Offset))
    return true;
  getTargetStreamer().EmitARM64WinCFISaveReg(Reg, Offset);
  return false;
}

/// parseDirectiveSEHSaveRegX
/// ::= .seh_save_reg_x
bool AArch64AsmParser::parseDirectiveSEHSaveRegX(SMLoc L) {
  unsigned Reg;
  int64_t Offset;
  if (parseRegisterInRange(Reg, AArch64::X0, AArch64::X19, AArch64::LR) ||
      parseComma() || parseImmExpr(Offset))
    return true;
  getTargetStreamer().EmitARM64WinCFISaveRegX(Reg, Offset);
  return false;
}

/// parseDirectiveSEHSaveRegP
/// ::= .seh_save_regp
bool AArch64AsmParser::parseDirectiveSEHSaveRegP(SMLoc L) {
  unsigned Reg;
  int64_t Offset;
  if (parseRegisterInRange(Reg, AArch64::X0, AArch64::X19, AArch64::LR) ||
      parseComma() || parseImmExpr(Offset))
    return true;
  getTargetStreamer().EmitARM64WinCFISaveRegP(Reg, Offset);
  return false;
}

/// parseDirectiveSEHSaveRegPX
/// ::= .seh_save_regp_x
bool AArch64AsmParser::parseDirectiveSEHSaveRegPX(SMLoc L) {
  unsigned Reg;
  int64_t Offset;
  if (parseRegisterInRange(Reg, AArch64::X0, AArch64::X19, AArch64::X28) ||
      parseComma() || parseImmExpr(Offset))
    return true;
  getTargetStreamer().EmitARM64WinCFISaveRegPX(Reg, Offset);
  return false;
}

/// parseDirectiveSEHSaveFReg
/// ::= .seh_save_freg
bool AArch64AsmParser::parseDirectiveSEHSaveFReg(SMLoc L) {
  unsigned Reg;
  int64_t Offset;
  if (parseRegisterInRange(Reg, AArch64::D0, AArch64::D8, AArch64::D15) ||
      parseComma() || parseImmExpr(Offset))
    return true;
  getTargetStreamer().EmitARM64WinCFISaveFReg(Reg, Offset);
  return false;
}

/// parseDirectiveSEHSaveFRegX
/// ::= .seh_save_freg_x
bool AArch64AsmParser::parseDirectiveSEHSaveFRegX(SMLoc L) {
  unsigned Reg;
  int64_t Offset;
  if (parseRegisterInRange(Reg, AArch64::D0, AArch64::D8, AArch64::D15) ||
      parseComma() || parseImmExpr(Offset))
    return true;
  getTargetStreamer().EmitARM64WinCFISaveFRegX(Reg, Offset);
  return false;
}

/// parseDirectiveSEHSaveFRegP
/// ::= .seh_save_fregp
bool AArch64AsmParser::parseDirectiveSEHSaveFRegP(SMLoc L) {
  unsigned Reg;
  int64_t Offset;
  if (parseRegisterInRange(Reg, AArch64::D0, AArch64::D8, AArch64::D15) ||
      parseComma() || parseImmExpr(Offset))
    return true;
  getTargetStreamer().EmitARM64WinCFISaveFRegP(Reg, Offset);
  return false;
}

/// parseDirectiveSEHSaveFRegPX
/// ::= .seh_save_fregp_x
bool AArch64AsmParser::parseDirectiveSEHSaveFRegPX(SMLoc L) {
  unsigned Reg;
  int64_t Offset;
  if (parseRegisterInRange(Reg, AArch64::D0, AArch64::D8, AArch64::D15) ||
      parseComma() || parseImmExpr(Offset))
    return true;
  getTargetStreamer().EmitARM64WinCFISaveFRegPX(Reg, Offset);
  return false;
}

/// parseDirectiveSEHSetFP
/// ::= .seh_set_fp
bool AArch64AsmParser::parseDirectiveSEHSetFP(SMLoc L) {
  getTargetStreamer().EmitARM64WinCFISetFP();
  return false;
}

/// parseDirectiveSEHAddFP
/// ::= .seh_add_fp
bool AArch64AsmParser::parseDirectiveSEHAddFP(SMLoc L) {
  int64_t Size;
  if (parseImmExpr(Size))
    return true;
  getTargetStreamer().EmitARM64WinCFIAddFP(Size);
  return false;
}

/// parseDirectiveSEHNop
/// ::= .seh_nop
bool AArch64AsmParser::parseDirectiveSEHNop(SMLoc L) {
  getTargetStreamer().EmitARM64WinCFINop();
  return false;
}

/// parseDirectiveSEHEpilogStart
/// ::= .seh_startepilogue
bool AArch64AsmParser::parseDirectiveSEHEpilogStart(SMLoc L) {
  getTargetStreamer().EmitARM64WinCFIEpilogStart();
  return false;
}

/// parseDirectiveSEHEpilogEnd
/// ::= .seh_endepilogue
bool AArch64AsmParser::parseDirectiveSEHEpilogEnd(SMLoc L) {
  getTargetStreamer().EmitARM64WinCFIEpilogEnd();
>>>>>>> 5b86d130
  return false;
}

bool
AArch64AsmParser::classifySymbolRef(const MCExpr *Expr,
                                    AArch64MCExpr::VariantKind &ELFRefKind,
                                    MCSymbolRefExpr::VariantKind &DarwinRefKind,
                                    int64_t &Addend) {
  ELFRefKind = AArch64MCExpr::VK_INVALID;
  DarwinRefKind = MCSymbolRefExpr::VK_None;
  Addend = 0;

  if (const AArch64MCExpr *AE = dyn_cast<AArch64MCExpr>(Expr)) {
    ELFRefKind = AE->getKind();
    Expr = AE->getSubExpr();
  }

  const MCSymbolRefExpr *SE = dyn_cast<MCSymbolRefExpr>(Expr);
  if (SE) {
    // It's a simple symbol reference with no addend.
    DarwinRefKind = SE->getKind();
    return true;
  }

  // Check that it looks like a symbol + an addend
  MCValue Res;
  bool Relocatable = Expr->evaluateAsRelocatable(Res, nullptr, nullptr);
  if (!Relocatable || Res.getSymB())
    return false;

  // Treat expressions with an ELFRefKind (like ":abs_g1:3", or
  // ":abs_g1:x" where x is constant) as symbolic even if there is no symbol.
  if (!Res.getSymA() && ELFRefKind == AArch64MCExpr::VK_INVALID)
    return false;

  if (Res.getSymA())
    DarwinRefKind = Res.getSymA()->getKind();
  Addend = Res.getConstant();

  // It's some symbol reference + a constant addend, but really
  // shouldn't use both Darwin and ELF syntax.
  return ELFRefKind == AArch64MCExpr::VK_INVALID ||
         DarwinRefKind == MCSymbolRefExpr::VK_None;
}

/// Force static initialization.
extern "C" LLVM_EXTERNAL_VISIBILITY void LLVMInitializeAArch64AsmParser() {
  RegisterMCAsmParser<AArch64AsmParser> X(getTheAArch64leTarget());
  RegisterMCAsmParser<AArch64AsmParser> Y(getTheAArch64beTarget());
  RegisterMCAsmParser<AArch64AsmParser> Z(getTheARM64Target());
  RegisterMCAsmParser<AArch64AsmParser> W(getTheARM64_32Target());
  RegisterMCAsmParser<AArch64AsmParser> V(getTheAArch64_32Target());
}

#define GET_REGISTER_MATCHER
#define GET_SUBTARGET_FEATURE_NAME
#define GET_MATCHER_IMPLEMENTATION
#define GET_MNEMONIC_SPELL_CHECKER
#include "AArch64GenAsmMatcher.inc"

// Define this matcher function after the auto-generated include so we
// have the match class enum definitions.
unsigned AArch64AsmParser::validateTargetOperandClass(MCParsedAsmOperand &AsmOp,
                                                      unsigned Kind) {
  AArch64Operand &Op = static_cast<AArch64Operand &>(AsmOp);
  // If the kind is a token for a literal immediate, check if our asm
  // operand matches. This is for InstAliases which have a fixed-value
  // immediate in the syntax.
  int64_t ExpectedVal;
  switch (Kind) {
  default:
    return Match_InvalidOperand;
  case MCK__HASH_0:
    ExpectedVal = 0;
    break;
  case MCK__HASH_1:
    ExpectedVal = 1;
    break;
  case MCK__HASH_12:
    ExpectedVal = 12;
    break;
  case MCK__HASH_16:
    ExpectedVal = 16;
    break;
  case MCK__HASH_2:
    ExpectedVal = 2;
    break;
  case MCK__HASH_24:
    ExpectedVal = 24;
    break;
  case MCK__HASH_3:
    ExpectedVal = 3;
    break;
  case MCK__HASH_32:
    ExpectedVal = 32;
    break;
  case MCK__HASH_4:
    ExpectedVal = 4;
    break;
  case MCK__HASH_48:
    ExpectedVal = 48;
    break;
  case MCK__HASH_6:
    ExpectedVal = 6;
    break;
  case MCK__HASH_64:
    ExpectedVal = 64;
    break;
  case MCK__HASH_8:
    ExpectedVal = 8;
    break;
  }
  if (!Op.isImm())
    return Match_InvalidOperand;
  const MCConstantExpr *CE = dyn_cast<MCConstantExpr>(Op.getImm());
  if (!CE)
    return Match_InvalidOperand;
  if (CE->getValue() == ExpectedVal)
    return Match_Success;
  return Match_InvalidOperand;
}

OperandMatchResultTy
AArch64AsmParser::tryParseGPRSeqPair(OperandVector &Operands) {

  SMLoc S = getLoc();

  if (getParser().getTok().isNot(AsmToken::Identifier)) {
    Error(S, "expected register");
    return MatchOperand_ParseFail;
  }

  unsigned FirstReg;
  OperandMatchResultTy Res = tryParseScalarRegister(FirstReg);
  if (Res != MatchOperand_Success)
    return MatchOperand_ParseFail;

  const MCRegisterClass &WRegClass =
      AArch64MCRegisterClasses[AArch64::GPR32RegClassID];
  const MCRegisterClass &XRegClass =
      AArch64MCRegisterClasses[AArch64::GPR64RegClassID];

  bool isXReg = XRegClass.contains(FirstReg),
       isWReg = WRegClass.contains(FirstReg);
  if (!isXReg && !isWReg) {
    Error(S, "expected first even register of a "
             "consecutive same-size even/odd register pair");
    return MatchOperand_ParseFail;
  }

  const MCRegisterInfo *RI = getContext().getRegisterInfo();
  unsigned FirstEncoding = RI->getEncodingValue(FirstReg);

  if (FirstEncoding & 0x1) {
    Error(S, "expected first even register of a "
             "consecutive same-size even/odd register pair");
    return MatchOperand_ParseFail;
  }

  if (getParser().getTok().isNot(AsmToken::Comma)) {
    Error(getLoc(), "expected comma");
    return MatchOperand_ParseFail;
  }
  // Eat the comma
  getParser().Lex();

  SMLoc E = getLoc();
  unsigned SecondReg;
  Res = tryParseScalarRegister(SecondReg);
  if (Res != MatchOperand_Success)
    return MatchOperand_ParseFail;

  if (RI->getEncodingValue(SecondReg) != FirstEncoding + 1 ||
      (isXReg && !XRegClass.contains(SecondReg)) ||
      (isWReg && !WRegClass.contains(SecondReg))) {
    Error(E,"expected second odd register of a "
             "consecutive same-size even/odd register pair");
    return MatchOperand_ParseFail;
  }

  unsigned Pair = 0;
  if (isXReg) {
    Pair = RI->getMatchingSuperReg(FirstReg, AArch64::sube64,
           &AArch64MCRegisterClasses[AArch64::XSeqPairsClassRegClassID]);
  } else {
    Pair = RI->getMatchingSuperReg(FirstReg, AArch64::sube32,
           &AArch64MCRegisterClasses[AArch64::WSeqPairsClassRegClassID]);
  }

  Operands.push_back(AArch64Operand::CreateReg(Pair, RegKind::Scalar, S,
      getLoc(), getContext()));

  return MatchOperand_Success;
}

template <bool ParseShiftExtend, bool ParseSuffix>
OperandMatchResultTy
AArch64AsmParser::tryParseSVEDataVector(OperandVector &Operands) {
  const SMLoc S = getLoc();
  // Check for a SVE vector register specifier first.
  unsigned RegNum;
  StringRef Kind;

  OperandMatchResultTy Res =
      tryParseVectorRegister(RegNum, Kind, RegKind::SVEDataVector);

  if (Res != MatchOperand_Success)
    return Res;

  if (ParseSuffix && Kind.empty())
    return MatchOperand_NoMatch;

  const auto &KindRes = parseVectorKind(Kind, RegKind::SVEDataVector);
  if (!KindRes)
    return MatchOperand_NoMatch;

  unsigned ElementWidth = KindRes->second;

  // No shift/extend is the default.
  if (!ParseShiftExtend || getParser().getTok().isNot(AsmToken::Comma)) {
    Operands.push_back(AArch64Operand::CreateVectorReg(
        RegNum, RegKind::SVEDataVector, ElementWidth, S, S, getContext()));

    OperandMatchResultTy Res = tryParseVectorIndex(Operands);
    if (Res == MatchOperand_ParseFail)
      return MatchOperand_ParseFail;
    return MatchOperand_Success;
  }

  // Eat the comma
  getParser().Lex();

  // Match the shift
  SmallVector<std::unique_ptr<MCParsedAsmOperand>, 1> ExtOpnd;
  Res = tryParseOptionalShiftExtend(ExtOpnd);
  if (Res != MatchOperand_Success)
    return Res;

  auto Ext = static_cast<AArch64Operand *>(ExtOpnd.back().get());
  Operands.push_back(AArch64Operand::CreateVectorReg(
      RegNum, RegKind::SVEDataVector, ElementWidth, S, Ext->getEndLoc(),
      getContext(), Ext->getShiftExtendType(), Ext->getShiftExtendAmount(),
      Ext->hasShiftExtendAmount()));

  return MatchOperand_Success;
}

OperandMatchResultTy
AArch64AsmParser::tryParseSVEPattern(OperandVector &Operands) {
  MCAsmParser &Parser = getParser();

  SMLoc SS = getLoc();
  const AsmToken &TokE = Parser.getTok();
  bool IsHash = TokE.is(AsmToken::Hash);

  if (!IsHash && TokE.isNot(AsmToken::Identifier))
    return MatchOperand_NoMatch;

  int64_t Pattern;
  if (IsHash) {
    Parser.Lex(); // Eat hash

    // Parse the immediate operand.
    const MCExpr *ImmVal;
    SS = getLoc();
    if (Parser.parseExpression(ImmVal))
      return MatchOperand_ParseFail;

    auto *MCE = dyn_cast<MCConstantExpr>(ImmVal);
    if (!MCE)
      return MatchOperand_ParseFail;

    Pattern = MCE->getValue();
  } else {
    // Parse the pattern
    auto Pat = AArch64SVEPredPattern::lookupSVEPREDPATByName(TokE.getString());
    if (!Pat)
      return MatchOperand_NoMatch;

    Parser.Lex();
    Pattern = Pat->Encoding;
    assert(Pattern >= 0 && Pattern < 32);
  }

  Operands.push_back(
      AArch64Operand::CreateImm(MCConstantExpr::create(Pattern, getContext()),
                                SS, getLoc(), getContext()));

  return MatchOperand_Success;
}<|MERGE_RESOLUTION|>--- conflicted
+++ resolved
@@ -5632,7 +5632,6 @@
   return false;
 }
 
-<<<<<<< HEAD
 bool AArch64AsmParser::parsePrimaryExpr(const MCExpr *&Res, SMLoc &EndLoc) {
   // Try @AUTH expressions: they're more complex than the usual symbol variants.
   if (!parseAuthExpr(Res, EndLoc))
@@ -5737,7 +5736,9 @@
   Res = AArch64AuthMCExpr::create(Res, Discriminator, *KeyIDOrNone,
                                   UseAddressDiversity, Ctx);
 
-=======
+  return false;
+}
+
 /// parseDirectiveSEHAllocStack
 /// ::= .seh_stackalloc
 bool AArch64AsmParser::parseDirectiveSEHAllocStack(SMLoc L) {
@@ -5906,7 +5907,6 @@
 /// ::= .seh_endepilogue
 bool AArch64AsmParser::parseDirectiveSEHEpilogEnd(SMLoc L) {
   getTargetStreamer().EmitARM64WinCFIEpilogEnd();
->>>>>>> 5b86d130
   return false;
 }
 
