--- conflicted
+++ resolved
@@ -107,13 +107,7 @@
   int64_t assignSVEStackObjectOffsets(MachineFrameInfo &MF,
                                       int &MinCSFrameIndex,
                                       int &MaxCSFrameIndex) const;
-<<<<<<< HEAD
   bool shouldAuthenticateLR(const MachineFunction &MF) const;
-
-  bool shouldCombineCSRLocalStackBumpInEpilogue(MachineBasicBlock &MBB,
-                                                unsigned StackBumpBytes) const;
-=======
->>>>>>> 58deb20d
 };
 
 } // End llvm namespace
