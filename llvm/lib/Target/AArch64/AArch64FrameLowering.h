--- conflicted
+++ resolved
@@ -101,15 +101,11 @@
 private:
   bool shouldCombineCSRLocalStackBump(MachineFunction &MF,
                                       unsigned StackBumpBytes) const;
-<<<<<<< HEAD
-  int64_t determineSVEStackSize(MachineFrameInfo &MF, unsigned &MaxAlign) const;
-=======
 
   int64_t estimateSVEStackObjectOffsets(MachineFrameInfo &MF) const;
   int64_t assignSVEStackObjectOffsets(MachineFrameInfo &MF,
                                       int &MinCSFrameIndex,
                                       int &MaxCSFrameIndex) const;
->>>>>>> c3abe23d
   bool shouldAuthenticateLR(const MachineFunction &MF) const;
 };
 
