--- conflicted
+++ resolved
@@ -582,7 +582,6 @@
                                    FeatureZCZeroingFPWorkaround
                                    ]>;
 
-<<<<<<< HEAD
 def ProcVortex : SubtargetFeature<"vortex", "ARMProcFamily", "Vortex",
                                    "Vortex", [
                                    FeatureAlternateSExtLoadCVTF32Pattern,
@@ -602,7 +601,24 @@
 
 def ProcLightning : SubtargetFeature<"lightning", "ARMProcFamily", "Lightning",
                                      "Lightning", [
-=======
+                                     FeatureAlternateSExtLoadCVTF32Pattern,
+                                     FeatureArithmeticBccFusion,
+                                     FeatureArithmeticCbzFusion,
+                                     FeatureCrypto,
+                                     FeatureDisableLatencySchedHeuristic,
+                                     FeatureFP16FML,
+                                     FeatureFullFP16,
+                                     FeatureFuseAES,
+                                     FeatureFuseCryptoEOR,
+                                     FeatureNEON,
+                                     FeaturePerfMon,
+                                     FeatureSHA3,
+                                     FeatureSM4,
+                                     FeatureZCRegMove,
+                                     FeatureZCZeroing,
+                                     HasV8_4aOps
+                                     ]>;
+
 def ProcAppleA10 : SubtargetFeature<"apple-a10", "ARMProcFamily", "AppleA10",
                                     "Apple A10", [
                                     FeatureAlternateSExtLoadCVTF32Pattern,
@@ -662,34 +678,21 @@
 
 def ProcAppleA13 : SubtargetFeature<"apple-a13", "ARMProcFamily", "AppleA13",
                                      "Apple A13", [
->>>>>>> 903e5c30
                                      FeatureAlternateSExtLoadCVTF32Pattern,
                                      FeatureArithmeticBccFusion,
                                      FeatureArithmeticCbzFusion,
                                      FeatureCrypto,
                                      FeatureDisableLatencySchedHeuristic,
-<<<<<<< HEAD
-                                     FeatureFP16FML,
-                                     FeatureFullFP16,
-=======
                                      FeatureFPARMv8,
->>>>>>> 903e5c30
                                      FeatureFuseAES,
                                      FeatureFuseCryptoEOR,
                                      FeatureNEON,
                                      FeaturePerfMon,
-<<<<<<< HEAD
-                                     FeatureSHA3,
-                                     FeatureSM4,
-                                     FeatureZCRegMove,
-                                     FeatureZCZeroing,
-=======
                                      FeatureZCRegMove,
                                      FeatureZCZeroing,
                                      FeatureFullFP16,
                                      FeatureFP16FML,
                                      FeatureSHA3,
->>>>>>> 903e5c30
                                      HasV8_4aOps
                                      ]>;
 
@@ -899,12 +902,6 @@
 def : ProcessorModel<"cortex-a76ae", CortexA57Model, [ProcA76]>;
 def : ProcessorModel<"neoverse-e1", CortexA53Model, [ProcNeoverseE1]>;
 def : ProcessorModel<"neoverse-n1", CortexA57Model, [ProcNeoverseN1]>;
-<<<<<<< HEAD
-def : ProcessorModel<"cyclone", CycloneModel, [ProcCyclone]>;
-def : ProcessorModel<"vortex", CycloneModel, [ProcVortex]>;
-def : ProcessorModel<"lightning", CycloneModel, [ProcLightning]>;
-=======
->>>>>>> 903e5c30
 def : ProcessorModel<"exynos-m3", ExynosM3Model, [ProcExynosM3]>;
 def : ProcessorModel<"exynos-m4", ExynosM4Model, [ProcExynosM4]>;
 def : ProcessorModel<"exynos-m5", ExynosM5Model, [ProcExynosM4]>;
@@ -923,6 +920,8 @@
 
 // Support cyclone as an alias for apple-a7 so we can still LTO old bitcode.
 def : ProcessorModel<"cyclone", CycloneModel, [ProcAppleA7]>;
+def : ProcessorModel<"vortex", CycloneModel, [ProcVortex]>;
+def : ProcessorModel<"lightning", CycloneModel, [ProcLightning]>;
 
 // iPhone and iPad CPUs
 def : ProcessorModel<"apple-a7", CycloneModel, [ProcAppleA7]>;
@@ -938,11 +937,7 @@
 def : ProcessorModel<"apple-s5", CycloneModel, [ProcAppleA12]>;
 
 // Alias for the latest Apple processor model supported by LLVM.
-<<<<<<< HEAD
-def : ProcessorModel<"apple-latest", CycloneModel, [ProcLightning]>;
-=======
 def : ProcessorModel<"apple-latest", CycloneModel, [ProcAppleA13]>;
->>>>>>> 903e5c30
 
 //===----------------------------------------------------------------------===//
 // Assembly parser
