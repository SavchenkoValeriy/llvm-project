--- conflicted
+++ resolved
@@ -39,11 +39,7 @@
   /// always be able to get register info as well (through this method).
   const AArch64RegisterInfo &getRegisterInfo() const { return RI; }
 
-<<<<<<< HEAD
-  unsigned GetInstSizeInBytes(const MachineInstr &MI) const;
-=======
   unsigned getInstSizeInBytes(const MachineInstr &MI) const override;
->>>>>>> d1233e85
 
   bool isAsCheapAsAMove(const MachineInstr &MI) const override;
 
