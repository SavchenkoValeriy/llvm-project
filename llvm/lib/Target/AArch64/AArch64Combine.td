--- conflicted
+++ resolved
@@ -12,11 +12,7 @@
 include "llvm/Target/GlobalISel/Combine.td"
 
 def AArch64PreLegalizerCombinerHelper: GICombinerHelper<
-<<<<<<< HEAD
-  "AArch64GenPreLegalizerCombinerHelper">;
-=======
   "AArch64GenPreLegalizerCombinerHelper", [all_combines,
                                            elide_br_by_inverting_cond]> {
   let DisableRuleOption = "aarch64prelegalizercombiner-disable-rule";
-}
->>>>>>> 3b598b9c
+}