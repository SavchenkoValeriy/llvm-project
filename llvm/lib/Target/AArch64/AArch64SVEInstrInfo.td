//=- AArch64SVEInstrInfo.td -  AArch64 SVE Instructions -*- tablegen -*-----=//
//
// Part of the LLVM Project, under the Apache License v2.0 with LLVM Exceptions.
// See https://llvm.org/LICENSE.txt for license information.
// SPDX-License-Identifier: Apache-2.0 WITH LLVM-exception
//
//===----------------------------------------------------------------------===//
//
// AArch64 Scalable Vector Extension (SVE) Instruction definitions.
//
//===----------------------------------------------------------------------===//

let Predicates = [HasSVE] in {

  def RDFFR_PPz  : sve_int_rdffr_pred<0b0, "rdffr">;
  def RDFFRS_PPz : sve_int_rdffr_pred<0b1, "rdffrs">;
  def RDFFR_P    : sve_int_rdffr_unpred<"rdffr">;
  def SETFFR     : sve_int_setffr<"setffr">;
  def WRFFR      : sve_int_wrffr<"wrffr">;

  defm ADD_ZZZ   : sve_int_bin_cons_arit_0<0b000, "add">;
  defm SUB_ZZZ   : sve_int_bin_cons_arit_0<0b001, "sub">;
  defm SQADD_ZZZ : sve_int_bin_cons_arit_0<0b100, "sqadd">;
  defm UQADD_ZZZ : sve_int_bin_cons_arit_0<0b101, "uqadd">;
  defm SQSUB_ZZZ : sve_int_bin_cons_arit_0<0b110, "sqsub">;
  defm UQSUB_ZZZ : sve_int_bin_cons_arit_0<0b111, "uqsub">;

  defm AND_ZZZ : sve_int_bin_cons_log<0b00, "and">;
  defm ORR_ZZZ : sve_int_bin_cons_log<0b01, "orr">;
  defm EOR_ZZZ : sve_int_bin_cons_log<0b10, "eor">;
  defm BIC_ZZZ : sve_int_bin_cons_log<0b11, "bic">;

  defm ADD_ZPmZ   : sve_int_bin_pred_arit_0<0b000, "add">;
  defm SUB_ZPmZ   : sve_int_bin_pred_arit_0<0b001, "sub">;
  defm SUBR_ZPmZ  : sve_int_bin_pred_arit_0<0b011, "subr">;

  defm ORR_ZPmZ : sve_int_bin_pred_log<0b000, "orr">;
  defm EOR_ZPmZ : sve_int_bin_pred_log<0b001, "eor">;
  defm AND_ZPmZ : sve_int_bin_pred_log<0b010, "and">;
  defm BIC_ZPmZ : sve_int_bin_pred_log<0b011, "bic">;

  defm ADD_ZI   : sve_int_arith_imm0<0b000, "add">;
  defm SUB_ZI   : sve_int_arith_imm0<0b001, "sub">;
  defm SUBR_ZI  : sve_int_arith_imm0<0b011, "subr">;
  defm SQADD_ZI : sve_int_arith_imm0<0b100, "sqadd">;
  defm UQADD_ZI : sve_int_arith_imm0<0b101, "uqadd">;
  defm SQSUB_ZI : sve_int_arith_imm0<0b110, "sqsub">;
  defm UQSUB_ZI : sve_int_arith_imm0<0b111, "uqsub">;

  defm MAD_ZPmZZ : sve_int_mladdsub_vvv_pred<0b0, "mad">;
  defm MSB_ZPmZZ : sve_int_mladdsub_vvv_pred<0b1, "msb">;
  defm MLA_ZPmZZ : sve_int_mlas_vvv_pred<0b0, "mla">;
  defm MLS_ZPmZZ : sve_int_mlas_vvv_pred<0b1, "mls">;

  // SVE predicated integer reductions.
  defm SADDV_VPZ : sve_int_reduce_0_saddv<0b000, "saddv">;
  defm UADDV_VPZ : sve_int_reduce_0_uaddv<0b001, "uaddv">;
  defm SMAXV_VPZ : sve_int_reduce_1<0b000, "smaxv">;
  defm UMAXV_VPZ : sve_int_reduce_1<0b001, "umaxv">;
  defm SMINV_VPZ : sve_int_reduce_1<0b010, "sminv">;
  defm UMINV_VPZ : sve_int_reduce_1<0b011, "uminv">;
  defm ORV_VPZ   : sve_int_reduce_2<0b000, "orv">;
  defm EORV_VPZ  : sve_int_reduce_2<0b001, "eorv">;
  defm ANDV_VPZ  : sve_int_reduce_2<0b010, "andv">;

  defm ORR_ZI : sve_int_log_imm<0b00, "orr", "orn">;
  defm EOR_ZI : sve_int_log_imm<0b01, "eor", "eon">;
  defm AND_ZI : sve_int_log_imm<0b10, "and", "bic">;

  defm SMAX_ZI   : sve_int_arith_imm1<0b00, "smax", simm8>;
  defm SMIN_ZI   : sve_int_arith_imm1<0b10, "smin", simm8>;
  defm UMAX_ZI   : sve_int_arith_imm1<0b01, "umax", imm0_255>;
  defm UMIN_ZI   : sve_int_arith_imm1<0b11, "umin", imm0_255>;

  defm MUL_ZI    : sve_int_arith_imm2<"mul">;
  defm MUL_ZPmZ   : sve_int_bin_pred_arit_2<0b000, "mul">;
  defm SMULH_ZPmZ : sve_int_bin_pred_arit_2<0b010, "smulh">;
  defm UMULH_ZPmZ : sve_int_bin_pred_arit_2<0b011, "umulh">;

  defm SDIV_ZPmZ  : sve_int_bin_pred_arit_2_div<0b100, "sdiv">;
  defm UDIV_ZPmZ  : sve_int_bin_pred_arit_2_div<0b101, "udiv">;
  defm SDIVR_ZPmZ : sve_int_bin_pred_arit_2_div<0b110, "sdivr">;
  defm UDIVR_ZPmZ : sve_int_bin_pred_arit_2_div<0b111, "udivr">;

  defm SDOT_ZZZ : sve_intx_dot<0b0, "sdot">;
  defm UDOT_ZZZ : sve_intx_dot<0b1, "udot">;

  defm SDOT_ZZZI : sve_intx_dot_by_indexed_elem<0b0, "sdot">;
  defm UDOT_ZZZI : sve_intx_dot_by_indexed_elem<0b1, "udot">;

  defm SXTB_ZPmZ : sve_int_un_pred_arit_0_h<0b000, "sxtb">;
  defm UXTB_ZPmZ : sve_int_un_pred_arit_0_h<0b001, "uxtb">;
  defm SXTH_ZPmZ : sve_int_un_pred_arit_0_w<0b010, "sxth">;
  defm UXTH_ZPmZ : sve_int_un_pred_arit_0_w<0b011, "uxth">;
  defm SXTW_ZPmZ : sve_int_un_pred_arit_0_d<0b100, "sxtw">;
  defm UXTW_ZPmZ : sve_int_un_pred_arit_0_d<0b101, "uxtw">;
  defm ABS_ZPmZ  : sve_int_un_pred_arit_0<  0b110, "abs">;
  defm NEG_ZPmZ  : sve_int_un_pred_arit_0<  0b111, "neg">;

  defm CLS_ZPmZ  : sve_int_un_pred_arit_1<   0b000, "cls">;
  defm CLZ_ZPmZ  : sve_int_un_pred_arit_1<   0b001, "clz">;
  defm CNT_ZPmZ  : sve_int_un_pred_arit_1<   0b010, "cnt">;
  defm CNOT_ZPmZ : sve_int_un_pred_arit_1<   0b011, "cnot">;
  defm NOT_ZPmZ  : sve_int_un_pred_arit_1<   0b110, "not">;
  defm FABS_ZPmZ : sve_int_un_pred_arit_1_fp<0b100, "fabs">;
  defm FNEG_ZPmZ : sve_int_un_pred_arit_1_fp<0b101, "fneg">;

  defm SMAX_ZPmZ : sve_int_bin_pred_arit_1<0b000, "smax">;
  defm UMAX_ZPmZ : sve_int_bin_pred_arit_1<0b001, "umax">;
  defm SMIN_ZPmZ : sve_int_bin_pred_arit_1<0b010, "smin">;
  defm UMIN_ZPmZ : sve_int_bin_pred_arit_1<0b011, "umin">;
  defm SABD_ZPmZ : sve_int_bin_pred_arit_1<0b100, "sabd">;
  defm UABD_ZPmZ : sve_int_bin_pred_arit_1<0b101, "uabd">;

  defm FRECPE_ZZ  : sve_fp_2op_u_zd<0b110, "frecpe">;
  defm FRSQRTE_ZZ : sve_fp_2op_u_zd<0b111, "frsqrte">;

  defm FADD_ZPmI    : sve_fp_2op_i_p_zds<0b000, "fadd", sve_fpimm_half_one>;
  defm FSUB_ZPmI    : sve_fp_2op_i_p_zds<0b001, "fsub", sve_fpimm_half_one>;
  defm FMUL_ZPmI    : sve_fp_2op_i_p_zds<0b010, "fmul", sve_fpimm_half_two>;
  defm FSUBR_ZPmI   : sve_fp_2op_i_p_zds<0b011, "fsubr", sve_fpimm_half_one>;
  defm FMAXNM_ZPmI  : sve_fp_2op_i_p_zds<0b100, "fmaxnm", sve_fpimm_zero_one>;
  defm FMINNM_ZPmI  : sve_fp_2op_i_p_zds<0b101, "fminnm", sve_fpimm_zero_one>;
  defm FMAX_ZPmI    : sve_fp_2op_i_p_zds<0b110, "fmax", sve_fpimm_zero_one>;
  defm FMIN_ZPmI    : sve_fp_2op_i_p_zds<0b111, "fmin", sve_fpimm_zero_one>;

  defm FADD_ZPmZ   : sve_fp_2op_p_zds<0b0000, "fadd">;
  defm FSUB_ZPmZ   : sve_fp_2op_p_zds<0b0001, "fsub">;
  defm FMUL_ZPmZ   : sve_fp_2op_p_zds<0b0010, "fmul">;
  defm FSUBR_ZPmZ  : sve_fp_2op_p_zds<0b0011, "fsubr">;
  defm FMAXNM_ZPmZ : sve_fp_2op_p_zds<0b0100, "fmaxnm">;
  defm FMINNM_ZPmZ : sve_fp_2op_p_zds<0b0101, "fminnm">;
  defm FMAX_ZPmZ   : sve_fp_2op_p_zds<0b0110, "fmax">;
  defm FMIN_ZPmZ   : sve_fp_2op_p_zds<0b0111, "fmin">;
  defm FABD_ZPmZ   : sve_fp_2op_p_zds<0b1000, "fabd">;
  defm FSCALE_ZPmZ : sve_fp_2op_p_zds<0b1001, "fscale">;
  defm FMULX_ZPmZ  : sve_fp_2op_p_zds<0b1010, "fmulx">;
  defm FDIVR_ZPmZ  : sve_fp_2op_p_zds<0b1100, "fdivr">;
  defm FDIV_ZPmZ   : sve_fp_2op_p_zds<0b1101, "fdiv">;

  defm FADD_ZZZ    : sve_fp_3op_u_zd<0b000, "fadd">;
  defm FSUB_ZZZ    : sve_fp_3op_u_zd<0b001, "fsub">;
  defm FMUL_ZZZ    : sve_fp_3op_u_zd<0b010, "fmul">;
  defm FTSMUL_ZZZ  : sve_fp_3op_u_zd<0b011, "ftsmul">;
  defm FRECPS_ZZZ  : sve_fp_3op_u_zd<0b110, "frecps">;
  defm FRSQRTS_ZZZ : sve_fp_3op_u_zd<0b111, "frsqrts">;

  defm FTSSEL_ZZZ : sve_int_bin_cons_misc_0_b<"ftssel">;

  defm FCADD_ZPmZ : sve_fp_fcadd<"fcadd">;
  defm FCMLA_ZPmZZ : sve_fp_fcmla<"fcmla">;

  defm FMLA_ZPmZZ  : sve_fp_3op_p_zds_a<0b00, "fmla">;
  defm FMLS_ZPmZZ  : sve_fp_3op_p_zds_a<0b01, "fmls">;
  defm FNMLA_ZPmZZ : sve_fp_3op_p_zds_a<0b10, "fnmla">;
  defm FNMLS_ZPmZZ : sve_fp_3op_p_zds_a<0b11, "fnmls">;

  defm FMAD_ZPmZZ  : sve_fp_3op_p_zds_b<0b00, "fmad">;
  defm FMSB_ZPmZZ  : sve_fp_3op_p_zds_b<0b01, "fmsb">;
  defm FNMAD_ZPmZZ : sve_fp_3op_p_zds_b<0b10, "fnmad">;
  defm FNMSB_ZPmZZ : sve_fp_3op_p_zds_b<0b11, "fnmsb">;

  defm FTMAD_ZZI : sve_fp_ftmad<"ftmad">;

  defm FMLA_ZZZI : sve_fp_fma_by_indexed_elem<0b0, "fmla">;
  defm FMLS_ZZZI : sve_fp_fma_by_indexed_elem<0b1, "fmls">;

  defm FCMLA_ZZZI : sve_fp_fcmla_by_indexed_elem<"fcmla">;
  defm FMUL_ZZZI   : sve_fp_fmul_by_indexed_elem<"fmul">;

  // SVE floating point reductions.
  defm FADDA_VPZ   : sve_fp_2op_p_vd<0b000, "fadda">;
  defm FADDV_VPZ   : sve_fp_fast_red<0b000, "faddv">;
  defm FMAXNMV_VPZ : sve_fp_fast_red<0b100, "fmaxnmv">;
  defm FMINNMV_VPZ : sve_fp_fast_red<0b101, "fminnmv">;
  defm FMAXV_VPZ   : sve_fp_fast_red<0b110, "fmaxv">;
  defm FMINV_VPZ   : sve_fp_fast_red<0b111, "fminv">;

  // Splat immediate (unpredicated)
  defm DUP_ZI   : sve_int_dup_imm<"dup">;
  defm FDUP_ZI  : sve_int_dup_fpimm<"fdup">;
  defm DUPM_ZI : sve_int_dup_mask_imm<"dupm">;

  // Splat immediate (predicated)
  defm CPY_ZPmI  : sve_int_dup_imm_pred_merge<"cpy">;
  defm CPY_ZPzI  : sve_int_dup_imm_pred_zero<"cpy">;
  defm FCPY_ZPmI : sve_int_dup_fpimm_pred<"fcpy">;

  // Splat scalar register (unpredicated, GPR or vector + element index)
  defm DUP_ZR  : sve_int_perm_dup_r<"dup">;
  defm DUP_ZZI : sve_int_perm_dup_i<"dup">;

  // Splat scalar register (predicated)
  defm CPY_ZPmR : sve_int_perm_cpy_r<"cpy">;
  defm CPY_ZPmV : sve_int_perm_cpy_v<"cpy">;

  // Select elements from either vector (predicated)
  defm SEL_ZPZZ    : sve_int_sel_vvv<"sel">;

  defm SPLICE_ZPZ : sve_int_perm_splice<"splice">;
  defm COMPACT_ZPZ : sve_int_perm_compact<"compact">;
  defm INSR_ZR : sve_int_perm_insrs<"insr">;
  defm INSR_ZV : sve_int_perm_insrv<"insr">;
  def  EXT_ZZI : sve_int_perm_extract_i<"ext">;

  defm RBIT_ZPmZ : sve_int_perm_rev_rbit<"rbit">;
  defm REVB_ZPmZ : sve_int_perm_rev_revb<"revb">;
  defm REVH_ZPmZ : sve_int_perm_rev_revh<"revh">;
  defm REVW_ZPmZ : sve_int_perm_rev_revw<"revw">;

  defm REV_PP : sve_int_perm_reverse_p<"rev">;
  defm REV_ZZ : sve_int_perm_reverse_z<"rev">;

  defm SUNPKLO_ZZ : sve_int_perm_unpk<0b00, "sunpklo">;
  defm SUNPKHI_ZZ : sve_int_perm_unpk<0b01, "sunpkhi">;
  defm UUNPKLO_ZZ : sve_int_perm_unpk<0b10, "uunpklo">;
  defm UUNPKHI_ZZ : sve_int_perm_unpk<0b11, "uunpkhi">;

  def  PUNPKLO_PP : sve_int_perm_punpk<0b0, "punpklo">;
  def  PUNPKHI_PP : sve_int_perm_punpk<0b1, "punpkhi">;

  defm MOVPRFX_ZPzZ : sve_int_movprfx_pred_zero<0b000, "movprfx">;
  defm MOVPRFX_ZPmZ : sve_int_movprfx_pred_merge<0b001, "movprfx">;
  def MOVPRFX_ZZ : sve_int_bin_cons_misc_0_c<0b00000001, "movprfx", ZPRAny>;
  def FEXPA_ZZ_H : sve_int_bin_cons_misc_0_c<0b01000000, "fexpa", ZPR16>;
  def FEXPA_ZZ_S : sve_int_bin_cons_misc_0_c<0b10000000, "fexpa", ZPR32>;
  def FEXPA_ZZ_D : sve_int_bin_cons_misc_0_c<0b11000000, "fexpa", ZPR64>;

  def BRKPA_PPzPP  : sve_int_brkp<0b00, "brkpa">;
  def BRKPAS_PPzPP : sve_int_brkp<0b10, "brkpas">;
  def BRKPB_PPzPP  : sve_int_brkp<0b01, "brkpb">;
  def BRKPBS_PPzPP : sve_int_brkp<0b11, "brkpbs">;

  def BRKN_PPzP    : sve_int_brkn<0b0, "brkn">;
  def BRKNS_PPzP   : sve_int_brkn<0b1, "brkns">;

  defm BRKA_PPzP  : sve_int_break_z<0b000, "brka">;
  defm BRKA_PPmP  : sve_int_break_m<0b001, "brka">;
  defm BRKAS_PPzP : sve_int_break_z<0b010, "brkas">;
  defm BRKB_PPzP  : sve_int_break_z<0b100, "brkb">;
  defm BRKB_PPmP  : sve_int_break_m<0b101, "brkb">;
  defm BRKBS_PPzP : sve_int_break_z<0b110, "brkbs">;

  def PTEST_PP : sve_int_ptest<0b010000, "ptest">;
  def PFALSE   : sve_int_pfalse<0b000000, "pfalse">;
  defm PFIRST  : sve_int_pfirst<0b00000, "pfirst">;
  defm PNEXT   : sve_int_pnext<0b00110, "pnext">;

  def AND_PPzPP   : sve_int_pred_log<0b0000, "and">;
  def BIC_PPzPP   : sve_int_pred_log<0b0001, "bic">;
  def EOR_PPzPP   : sve_int_pred_log<0b0010, "eor">;
  def SEL_PPPP    : sve_int_pred_log<0b0011, "sel">;
  def ANDS_PPzPP  : sve_int_pred_log<0b0100, "ands">;
  def BICS_PPzPP  : sve_int_pred_log<0b0101, "bics">;
  def EORS_PPzPP  : sve_int_pred_log<0b0110, "eors">;
  def ORR_PPzPP   : sve_int_pred_log<0b1000, "orr">;
  def ORN_PPzPP   : sve_int_pred_log<0b1001, "orn">;
  def NOR_PPzPP   : sve_int_pred_log<0b1010, "nor">;
  def NAND_PPzPP  : sve_int_pred_log<0b1011, "nand">;
  def ORRS_PPzPP  : sve_int_pred_log<0b1100, "orrs">;
  def ORNS_PPzPP  : sve_int_pred_log<0b1101, "orns">;
  def NORS_PPzPP  : sve_int_pred_log<0b1110, "nors">;
  def NANDS_PPzPP : sve_int_pred_log<0b1111, "nands">;

  defm CLASTA_RPZ : sve_int_perm_clast_rz<0, "clasta">;
  defm CLASTB_RPZ : sve_int_perm_clast_rz<1, "clastb">;
  defm CLASTA_VPZ : sve_int_perm_clast_vz<0, "clasta">;
  defm CLASTB_VPZ : sve_int_perm_clast_vz<1, "clastb">;
  defm CLASTA_ZPZ : sve_int_perm_clast_zz<0, "clasta">;
  defm CLASTB_ZPZ : sve_int_perm_clast_zz<1, "clastb">;

  defm LASTA_RPZ : sve_int_perm_last_r<0, "lasta">;
  defm LASTB_RPZ : sve_int_perm_last_r<1, "lastb">;
  defm LASTA_VPZ : sve_int_perm_last_v<0, "lasta">;
  defm LASTB_VPZ : sve_int_perm_last_v<1, "lastb">;

  // continuous load with reg+immediate
  defm LD1B_IMM    : sve_mem_cld_si<0b0000, "ld1b",  Z_b, ZPR8>;
  defm LD1B_H_IMM  : sve_mem_cld_si<0b0001, "ld1b",  Z_h, ZPR16>;
  defm LD1B_S_IMM  : sve_mem_cld_si<0b0010, "ld1b",  Z_s, ZPR32>;
  defm LD1B_D_IMM  : sve_mem_cld_si<0b0011, "ld1b",  Z_d, ZPR64>;
  defm LD1SW_D_IMM : sve_mem_cld_si<0b0100, "ld1sw", Z_d, ZPR64>;
  defm LD1H_IMM    : sve_mem_cld_si<0b0101, "ld1h",  Z_h, ZPR16>;
  defm LD1H_S_IMM  : sve_mem_cld_si<0b0110, "ld1h",  Z_s, ZPR32>;
  defm LD1H_D_IMM  : sve_mem_cld_si<0b0111, "ld1h",  Z_d, ZPR64>;
  defm LD1SH_D_IMM : sve_mem_cld_si<0b1000, "ld1sh", Z_d, ZPR64>;
  defm LD1SH_S_IMM : sve_mem_cld_si<0b1001, "ld1sh", Z_s, ZPR32>;
  defm LD1W_IMM    : sve_mem_cld_si<0b1010, "ld1w",  Z_s, ZPR32>;
  defm LD1W_D_IMM  : sve_mem_cld_si<0b1011, "ld1w",  Z_d, ZPR64>;
  defm LD1SB_D_IMM : sve_mem_cld_si<0b1100, "ld1sb", Z_d, ZPR64>;
  defm LD1SB_S_IMM : sve_mem_cld_si<0b1101, "ld1sb", Z_s, ZPR32>;
  defm LD1SB_H_IMM : sve_mem_cld_si<0b1110, "ld1sb", Z_h, ZPR16>;
  defm LD1D_IMM    : sve_mem_cld_si<0b1111, "ld1d",  Z_d, ZPR64>;

  // LD1R loads (splat scalar to vector)
  defm LD1RB_IMM    : sve_mem_ld_dup<0b00, 0b00, "ld1rb",  Z_b, ZPR8,  uimm6s1>;
  defm LD1RB_H_IMM  : sve_mem_ld_dup<0b00, 0b01, "ld1rb",  Z_h, ZPR16, uimm6s1>;
  defm LD1RB_S_IMM  : sve_mem_ld_dup<0b00, 0b10, "ld1rb",  Z_s, ZPR32, uimm6s1>;
  defm LD1RB_D_IMM  : sve_mem_ld_dup<0b00, 0b11, "ld1rb",  Z_d, ZPR64, uimm6s1>;
  defm LD1RSW_IMM   : sve_mem_ld_dup<0b01, 0b00, "ld1rsw", Z_d, ZPR64, uimm6s4>;
  defm LD1RH_IMM    : sve_mem_ld_dup<0b01, 0b01, "ld1rh",  Z_h, ZPR16, uimm6s2>;
  defm LD1RH_S_IMM  : sve_mem_ld_dup<0b01, 0b10, "ld1rh",  Z_s, ZPR32, uimm6s2>;
  defm LD1RH_D_IMM  : sve_mem_ld_dup<0b01, 0b11, "ld1rh",  Z_d, ZPR64, uimm6s2>;
  defm LD1RSH_D_IMM : sve_mem_ld_dup<0b10, 0b00, "ld1rsh", Z_d, ZPR64, uimm6s2>;
  defm LD1RSH_S_IMM : sve_mem_ld_dup<0b10, 0b01, "ld1rsh", Z_s, ZPR32, uimm6s2>;
  defm LD1RW_IMM    : sve_mem_ld_dup<0b10, 0b10, "ld1rw",  Z_s, ZPR32, uimm6s4>;
  defm LD1RW_D_IMM  : sve_mem_ld_dup<0b10, 0b11, "ld1rw",  Z_d, ZPR64, uimm6s4>;
  defm LD1RSB_D_IMM : sve_mem_ld_dup<0b11, 0b00, "ld1rsb", Z_d, ZPR64, uimm6s1>;
  defm LD1RSB_S_IMM : sve_mem_ld_dup<0b11, 0b01, "ld1rsb", Z_s, ZPR32, uimm6s1>;
  defm LD1RSB_H_IMM : sve_mem_ld_dup<0b11, 0b10, "ld1rsb", Z_h, ZPR16, uimm6s1>;
  defm LD1RD_IMM    : sve_mem_ld_dup<0b11, 0b11, "ld1rd",  Z_d, ZPR64, uimm6s8>;

  // LD1RQ loads (load quadword-vector and splat to scalable vector)
  defm LD1RQ_B_IMM  : sve_mem_ldqr_si<0b00, "ld1rqb", Z_b, ZPR8>;
  defm LD1RQ_H_IMM  : sve_mem_ldqr_si<0b01, "ld1rqh", Z_h, ZPR16>;
  defm LD1RQ_W_IMM  : sve_mem_ldqr_si<0b10, "ld1rqw", Z_s, ZPR32>;
  defm LD1RQ_D_IMM  : sve_mem_ldqr_si<0b11, "ld1rqd", Z_d, ZPR64>;
  defm LD1RQ_B      : sve_mem_ldqr_ss<0b00, "ld1rqb", Z_b, ZPR8,  GPR64NoXZRshifted8>;
  defm LD1RQ_H      : sve_mem_ldqr_ss<0b01, "ld1rqh", Z_h, ZPR16, GPR64NoXZRshifted16>;
  defm LD1RQ_W      : sve_mem_ldqr_ss<0b10, "ld1rqw", Z_s, ZPR32, GPR64NoXZRshifted32>;
  defm LD1RQ_D      : sve_mem_ldqr_ss<0b11, "ld1rqd", Z_d, ZPR64, GPR64NoXZRshifted64>;

  // continuous load with reg+reg addressing.
  defm LD1B    : sve_mem_cld_ss<0b0000, "ld1b",  Z_b, ZPR8,  GPR64NoXZRshifted8>;
  defm LD1B_H  : sve_mem_cld_ss<0b0001, "ld1b",  Z_h, ZPR16, GPR64NoXZRshifted8>;
  defm LD1B_S  : sve_mem_cld_ss<0b0010, "ld1b",  Z_s, ZPR32, GPR64NoXZRshifted8>;
  defm LD1B_D  : sve_mem_cld_ss<0b0011, "ld1b",  Z_d, ZPR64, GPR64NoXZRshifted8>;
  defm LD1SW_D : sve_mem_cld_ss<0b0100, "ld1sw", Z_d, ZPR64, GPR64NoXZRshifted32>;
  defm LD1H    : sve_mem_cld_ss<0b0101, "ld1h",  Z_h, ZPR16, GPR64NoXZRshifted16>;
  defm LD1H_S  : sve_mem_cld_ss<0b0110, "ld1h",  Z_s, ZPR32, GPR64NoXZRshifted16>;
  defm LD1H_D  : sve_mem_cld_ss<0b0111, "ld1h",  Z_d, ZPR64, GPR64NoXZRshifted16>;
  defm LD1SH_D : sve_mem_cld_ss<0b1000, "ld1sh", Z_d, ZPR64, GPR64NoXZRshifted16>;
  defm LD1SH_S : sve_mem_cld_ss<0b1001, "ld1sh", Z_s, ZPR32, GPR64NoXZRshifted16>;
  defm LD1W    : sve_mem_cld_ss<0b1010, "ld1w",  Z_s, ZPR32, GPR64NoXZRshifted32>;
  defm LD1W_D  : sve_mem_cld_ss<0b1011, "ld1w",  Z_d, ZPR64, GPR64NoXZRshifted32>;
  defm LD1SB_D : sve_mem_cld_ss<0b1100, "ld1sb", Z_d, ZPR64, GPR64NoXZRshifted8>;
  defm LD1SB_S : sve_mem_cld_ss<0b1101, "ld1sb", Z_s, ZPR32, GPR64NoXZRshifted8>;
  defm LD1SB_H : sve_mem_cld_ss<0b1110, "ld1sb", Z_h, ZPR16, GPR64NoXZRshifted8>;
  defm LD1D    : sve_mem_cld_ss<0b1111, "ld1d",  Z_d, ZPR64, GPR64NoXZRshifted64>;

  // non-faulting continuous load with reg+immediate
  defm LDNF1B_IMM    : sve_mem_cldnf_si<0b0000, "ldnf1b",  Z_b, ZPR8>;
  defm LDNF1B_H_IMM  : sve_mem_cldnf_si<0b0001, "ldnf1b",  Z_h, ZPR16>;
  defm LDNF1B_S_IMM  : sve_mem_cldnf_si<0b0010, "ldnf1b",  Z_s, ZPR32>;
  defm LDNF1B_D_IMM  : sve_mem_cldnf_si<0b0011, "ldnf1b",  Z_d, ZPR64>;
  defm LDNF1SW_D_IMM : sve_mem_cldnf_si<0b0100, "ldnf1sw", Z_d, ZPR64>;
  defm LDNF1H_IMM    : sve_mem_cldnf_si<0b0101, "ldnf1h",  Z_h, ZPR16>;
  defm LDNF1H_S_IMM  : sve_mem_cldnf_si<0b0110, "ldnf1h",  Z_s, ZPR32>;
  defm LDNF1H_D_IMM  : sve_mem_cldnf_si<0b0111, "ldnf1h",  Z_d, ZPR64>;
  defm LDNF1SH_D_IMM : sve_mem_cldnf_si<0b1000, "ldnf1sh", Z_d, ZPR64>;
  defm LDNF1SH_S_IMM : sve_mem_cldnf_si<0b1001, "ldnf1sh", Z_s, ZPR32>;
  defm LDNF1W_IMM    : sve_mem_cldnf_si<0b1010, "ldnf1w",  Z_s, ZPR32>;
  defm LDNF1W_D_IMM  : sve_mem_cldnf_si<0b1011, "ldnf1w",  Z_d, ZPR64>;
  defm LDNF1SB_D_IMM : sve_mem_cldnf_si<0b1100, "ldnf1sb", Z_d, ZPR64>;
  defm LDNF1SB_S_IMM : sve_mem_cldnf_si<0b1101, "ldnf1sb", Z_s, ZPR32>;
  defm LDNF1SB_H_IMM : sve_mem_cldnf_si<0b1110, "ldnf1sb", Z_h, ZPR16>;
  defm LDNF1D_IMM    : sve_mem_cldnf_si<0b1111, "ldnf1d",  Z_d, ZPR64>;

  // First-faulting loads with reg+reg addressing.
  defm LDFF1B    : sve_mem_cldff_ss<0b0000, "ldff1b",  Z_b, ZPR8,  GPR64shifted8>;
  defm LDFF1B_H  : sve_mem_cldff_ss<0b0001, "ldff1b",  Z_h, ZPR16, GPR64shifted8>;
  defm LDFF1B_S  : sve_mem_cldff_ss<0b0010, "ldff1b",  Z_s, ZPR32, GPR64shifted8>;
  defm LDFF1B_D  : sve_mem_cldff_ss<0b0011, "ldff1b",  Z_d, ZPR64, GPR64shifted8>;
  defm LDFF1SW_D : sve_mem_cldff_ss<0b0100, "ldff1sw", Z_d, ZPR64, GPR64shifted32>;
  defm LDFF1H    : sve_mem_cldff_ss<0b0101, "ldff1h",  Z_h, ZPR16, GPR64shifted16>;
  defm LDFF1H_S  : sve_mem_cldff_ss<0b0110, "ldff1h",  Z_s, ZPR32, GPR64shifted16>;
  defm LDFF1H_D  : sve_mem_cldff_ss<0b0111, "ldff1h",  Z_d, ZPR64, GPR64shifted16>;
  defm LDFF1SH_D : sve_mem_cldff_ss<0b1000, "ldff1sh", Z_d, ZPR64, GPR64shifted16>;
  defm LDFF1SH_S : sve_mem_cldff_ss<0b1001, "ldff1sh", Z_s, ZPR32, GPR64shifted16>;
  defm LDFF1W    : sve_mem_cldff_ss<0b1010, "ldff1w",  Z_s, ZPR32, GPR64shifted32>;
  defm LDFF1W_D  : sve_mem_cldff_ss<0b1011, "ldff1w",  Z_d, ZPR64, GPR64shifted32>;
  defm LDFF1SB_D : sve_mem_cldff_ss<0b1100, "ldff1sb", Z_d, ZPR64, GPR64shifted8>;
  defm LDFF1SB_S : sve_mem_cldff_ss<0b1101, "ldff1sb", Z_s, ZPR32, GPR64shifted8>;
  defm LDFF1SB_H : sve_mem_cldff_ss<0b1110, "ldff1sb", Z_h, ZPR16, GPR64shifted8>;
  defm LDFF1D    : sve_mem_cldff_ss<0b1111, "ldff1d",  Z_d, ZPR64, GPR64shifted64>;

  // LD(2|3|4) structured loads with reg+immediate
  defm LD2B_IMM : sve_mem_eld_si<0b00, 0b01, ZZ_b,   "ld2b", simm4s2>;
  defm LD3B_IMM : sve_mem_eld_si<0b00, 0b10, ZZZ_b,  "ld3b", simm4s3>;
  defm LD4B_IMM : sve_mem_eld_si<0b00, 0b11, ZZZZ_b, "ld4b", simm4s4>;
  defm LD2H_IMM : sve_mem_eld_si<0b01, 0b01, ZZ_h,   "ld2h", simm4s2>;
  defm LD3H_IMM : sve_mem_eld_si<0b01, 0b10, ZZZ_h,  "ld3h", simm4s3>;
  defm LD4H_IMM : sve_mem_eld_si<0b01, 0b11, ZZZZ_h, "ld4h", simm4s4>;
  defm LD2W_IMM : sve_mem_eld_si<0b10, 0b01, ZZ_s,   "ld2w", simm4s2>;
  defm LD3W_IMM : sve_mem_eld_si<0b10, 0b10, ZZZ_s,  "ld3w", simm4s3>;
  defm LD4W_IMM : sve_mem_eld_si<0b10, 0b11, ZZZZ_s, "ld4w", simm4s4>;
  defm LD2D_IMM : sve_mem_eld_si<0b11, 0b01, ZZ_d,   "ld2d", simm4s2>;
  defm LD3D_IMM : sve_mem_eld_si<0b11, 0b10, ZZZ_d,  "ld3d", simm4s3>;
  defm LD4D_IMM : sve_mem_eld_si<0b11, 0b11, ZZZZ_d, "ld4d", simm4s4>;

  // LD(2|3|4) structured loads (register + register)
  def LD2B : sve_mem_eld_ss<0b00, 0b01, ZZ_b,   "ld2b", GPR64NoXZRshifted8>;
  def LD3B : sve_mem_eld_ss<0b00, 0b10, ZZZ_b,  "ld3b", GPR64NoXZRshifted8>;
  def LD4B : sve_mem_eld_ss<0b00, 0b11, ZZZZ_b, "ld4b", GPR64NoXZRshifted8>;
  def LD2H : sve_mem_eld_ss<0b01, 0b01, ZZ_h,   "ld2h", GPR64NoXZRshifted16>;
  def LD3H : sve_mem_eld_ss<0b01, 0b10, ZZZ_h,  "ld3h", GPR64NoXZRshifted16>;
  def LD4H : sve_mem_eld_ss<0b01, 0b11, ZZZZ_h, "ld4h", GPR64NoXZRshifted16>;
  def LD2W : sve_mem_eld_ss<0b10, 0b01, ZZ_s,   "ld2w", GPR64NoXZRshifted32>;
  def LD3W : sve_mem_eld_ss<0b10, 0b10, ZZZ_s,  "ld3w", GPR64NoXZRshifted32>;
  def LD4W : sve_mem_eld_ss<0b10, 0b11, ZZZZ_s, "ld4w", GPR64NoXZRshifted32>;
  def LD2D : sve_mem_eld_ss<0b11, 0b01, ZZ_d,   "ld2d", GPR64NoXZRshifted64>;
  def LD3D : sve_mem_eld_ss<0b11, 0b10, ZZZ_d,  "ld3d", GPR64NoXZRshifted64>;
  def LD4D : sve_mem_eld_ss<0b11, 0b11, ZZZZ_d, "ld4d", GPR64NoXZRshifted64>;

  // Gathers using unscaled 32-bit offsets, e.g.
  //    ld1h z0.s, p0/z, [x0, z0.s, uxtw]
  defm GLD1SB_S   : sve_mem_32b_gld_vs_32_unscaled<0b0000, "ld1sb",   ZPR32ExtSXTW8Only, ZPR32ExtUXTW8Only>;
  defm GLDFF1SB_S : sve_mem_32b_gld_vs_32_unscaled<0b0001, "ldff1sb", ZPR32ExtSXTW8Only, ZPR32ExtUXTW8Only>;
  defm GLD1B_S    : sve_mem_32b_gld_vs_32_unscaled<0b0010, "ld1b",    ZPR32ExtSXTW8Only, ZPR32ExtUXTW8Only>;
  defm GLDFF1B_S  : sve_mem_32b_gld_vs_32_unscaled<0b0011, "ldff1b",  ZPR32ExtSXTW8Only, ZPR32ExtUXTW8Only>;
  defm GLD1SH_S   : sve_mem_32b_gld_vs_32_unscaled<0b0100, "ld1sh",   ZPR32ExtSXTW8, ZPR32ExtUXTW8>;
  defm GLDFF1SH_S : sve_mem_32b_gld_vs_32_unscaled<0b0101, "ldff1sh", ZPR32ExtSXTW8, ZPR32ExtUXTW8>;
  defm GLD1H_S    : sve_mem_32b_gld_vs_32_unscaled<0b0110, "ld1h",    ZPR32ExtSXTW8, ZPR32ExtUXTW8>;
  defm GLDFF1H_S  : sve_mem_32b_gld_vs_32_unscaled<0b0111, "ldff1h",  ZPR32ExtSXTW8, ZPR32ExtUXTW8>;
  defm GLD1W      : sve_mem_32b_gld_vs_32_unscaled<0b1010, "ld1w",    ZPR32ExtSXTW8, ZPR32ExtUXTW8>;
  defm GLDFF1W    : sve_mem_32b_gld_vs_32_unscaled<0b1011, "ldff1w",  ZPR32ExtSXTW8, ZPR32ExtUXTW8>;

  // Gathers using scaled 32-bit offsets, e.g.
  //    ld1h z0.s, p0/z, [x0, z0.s, uxtw #1]
  defm GLD1SH_S   : sve_mem_32b_gld_sv_32_scaled<0b0100, "ld1sh",   ZPR32ExtSXTW16, ZPR32ExtUXTW16>;
  defm GLDFF1SH_S : sve_mem_32b_gld_sv_32_scaled<0b0101, "ldff1sh", ZPR32ExtSXTW16, ZPR32ExtUXTW16>;
  defm GLD1H_S    : sve_mem_32b_gld_sv_32_scaled<0b0110, "ld1h",    ZPR32ExtSXTW16, ZPR32ExtUXTW16>;
  defm GLDFF1H_S  : sve_mem_32b_gld_sv_32_scaled<0b0111, "ldff1h",  ZPR32ExtSXTW16, ZPR32ExtUXTW16>;
  defm GLD1W      : sve_mem_32b_gld_sv_32_scaled<0b1010, "ld1w",    ZPR32ExtSXTW32, ZPR32ExtUXTW32>;
  defm GLDFF1W    : sve_mem_32b_gld_sv_32_scaled<0b1011, "ldff1w",  ZPR32ExtSXTW32, ZPR32ExtUXTW32>;

  // Gathers using scaled 32-bit pointers with offset, e.g.
  //    ld1h z0.s, p0/z, [z0.s, #16]
  defm GLD1SB_S   : sve_mem_32b_gld_vi_32_ptrs<0b0000, "ld1sb",   imm0_31>;
  defm GLDFF1SB_S : sve_mem_32b_gld_vi_32_ptrs<0b0001, "ldff1sb", imm0_31>;
  defm GLD1B_S    : sve_mem_32b_gld_vi_32_ptrs<0b0010, "ld1b",    imm0_31>;
  defm GLDFF1B_S  : sve_mem_32b_gld_vi_32_ptrs<0b0011, "ldff1b",  imm0_31>;
  defm GLD1SH_S   : sve_mem_32b_gld_vi_32_ptrs<0b0100, "ld1sh",   uimm5s2>;
  defm GLDFF1SH_S : sve_mem_32b_gld_vi_32_ptrs<0b0101, "ldff1sh", uimm5s2>;
  defm GLD1H_S    : sve_mem_32b_gld_vi_32_ptrs<0b0110, "ld1h",    uimm5s2>;
  defm GLDFF1H_S  : sve_mem_32b_gld_vi_32_ptrs<0b0111, "ldff1h",  uimm5s2>;
  defm GLD1W      : sve_mem_32b_gld_vi_32_ptrs<0b1010, "ld1w",    uimm5s4>;
  defm GLDFF1W    : sve_mem_32b_gld_vi_32_ptrs<0b1011, "ldff1w",  uimm5s4>;

  // Gathers using scaled 64-bit pointers with offset, e.g.
  //    ld1h z0.d, p0/z, [z0.d, #16]
  defm GLD1SB_D   : sve_mem_64b_gld_vi_64_ptrs<0b0000, "ld1sb",   imm0_31>;
  defm GLDFF1SB_D : sve_mem_64b_gld_vi_64_ptrs<0b0001, "ldff1sb", imm0_31>;
  defm GLD1B_D    : sve_mem_64b_gld_vi_64_ptrs<0b0010, "ld1b",    imm0_31>;
  defm GLDFF1B_D  : sve_mem_64b_gld_vi_64_ptrs<0b0011, "ldff1b",  imm0_31>;
  defm GLD1SH_D   : sve_mem_64b_gld_vi_64_ptrs<0b0100, "ld1sh",   uimm5s2>;
  defm GLDFF1SH_D : sve_mem_64b_gld_vi_64_ptrs<0b0101, "ldff1sh", uimm5s2>;
  defm GLD1H_D    : sve_mem_64b_gld_vi_64_ptrs<0b0110, "ld1h",    uimm5s2>;
  defm GLDFF1H_D  : sve_mem_64b_gld_vi_64_ptrs<0b0111, "ldff1h",  uimm5s2>;
  defm GLD1SW_D   : sve_mem_64b_gld_vi_64_ptrs<0b1000, "ld1sw",   uimm5s4>;
  defm GLDFF1SW_D : sve_mem_64b_gld_vi_64_ptrs<0b1001, "ldff1sw", uimm5s4>;
  defm GLD1W_D    : sve_mem_64b_gld_vi_64_ptrs<0b1010, "ld1w",    uimm5s4>;
  defm GLDFF1W_D  : sve_mem_64b_gld_vi_64_ptrs<0b1011, "ldff1w",  uimm5s4>;
  defm GLD1D      : sve_mem_64b_gld_vi_64_ptrs<0b1110, "ld1d",    uimm5s8>;
  defm GLDFF1D    : sve_mem_64b_gld_vi_64_ptrs<0b1111, "ldff1d",  uimm5s8>;

  // Gathers using unscaled 64-bit offsets, e.g.
  //    ld1h z0.d, p0/z, [x0, z0.d]
  defm GLD1SB_D   : sve_mem_64b_gld_vs2_64_unscaled<0b0000, "ld1sb">;
  defm GLDFF1SB_D : sve_mem_64b_gld_vs2_64_unscaled<0b0001, "ldff1sb">;
  defm GLD1B_D    : sve_mem_64b_gld_vs2_64_unscaled<0b0010, "ld1b">;
  defm GLDFF1B_D  : sve_mem_64b_gld_vs2_64_unscaled<0b0011, "ldff1b">;
  defm GLD1SH_D   : sve_mem_64b_gld_vs2_64_unscaled<0b0100, "ld1sh">;
  defm GLDFF1SH_D : sve_mem_64b_gld_vs2_64_unscaled<0b0101, "ldff1sh">;
  defm GLD1H_D    : sve_mem_64b_gld_vs2_64_unscaled<0b0110, "ld1h">;
  defm GLDFF1H_D  : sve_mem_64b_gld_vs2_64_unscaled<0b0111, "ldff1h">;
  defm GLD1SW_D   : sve_mem_64b_gld_vs2_64_unscaled<0b1000, "ld1sw">;
  defm GLDFF1SW_D : sve_mem_64b_gld_vs2_64_unscaled<0b1001, "ldff1sw">;
  defm GLD1W_D    : sve_mem_64b_gld_vs2_64_unscaled<0b1010, "ld1w">;
  defm GLDFF1W_D  : sve_mem_64b_gld_vs2_64_unscaled<0b1011, "ldff1w">;
  defm GLD1D      : sve_mem_64b_gld_vs2_64_unscaled<0b1110, "ld1d">;
  defm GLDFF1D    : sve_mem_64b_gld_vs2_64_unscaled<0b1111, "ldff1d">;

  // Gathers using scaled 64-bit offsets, e.g.
  //    ld1h z0.d, p0/z, [x0, z0.d, lsl #1]
  defm GLD1SH_D   : sve_mem_64b_gld_sv2_64_scaled<0b0100, "ld1sh",   ZPR64ExtLSL16>;
  defm GLDFF1SH_D : sve_mem_64b_gld_sv2_64_scaled<0b0101, "ldff1sh", ZPR64ExtLSL16>;
  defm GLD1H_D    : sve_mem_64b_gld_sv2_64_scaled<0b0110, "ld1h",    ZPR64ExtLSL16>;
  defm GLDFF1H_D  : sve_mem_64b_gld_sv2_64_scaled<0b0111, "ldff1h",  ZPR64ExtLSL16>;
  defm GLD1SW_D   : sve_mem_64b_gld_sv2_64_scaled<0b1000, "ld1sw",   ZPR64ExtLSL32>;
  defm GLDFF1SW_D : sve_mem_64b_gld_sv2_64_scaled<0b1001, "ldff1sw", ZPR64ExtLSL32>;
  defm GLD1W_D    : sve_mem_64b_gld_sv2_64_scaled<0b1010, "ld1w",    ZPR64ExtLSL32>;
  defm GLDFF1W_D  : sve_mem_64b_gld_sv2_64_scaled<0b1011, "ldff1w",  ZPR64ExtLSL32>;
  defm GLD1D      : sve_mem_64b_gld_sv2_64_scaled<0b1110, "ld1d",    ZPR64ExtLSL64>;
  defm GLDFF1D    : sve_mem_64b_gld_sv2_64_scaled<0b1111, "ldff1d",  ZPR64ExtLSL64>;

  // Gathers using unscaled 32-bit offsets unpacked in 64-bits elements, e.g.
  //    ld1h z0.d, p0/z, [x0, z0.d, uxtw]
  defm GLD1SB_D   : sve_mem_64b_gld_vs_32_unscaled<0b0000, "ld1sb",   ZPR64ExtSXTW8Only, ZPR64ExtUXTW8Only>;
  defm GLDFF1SB_D : sve_mem_64b_gld_vs_32_unscaled<0b0001, "ldff1sb", ZPR64ExtSXTW8Only, ZPR64ExtUXTW8Only>;
  defm GLD1B_D    : sve_mem_64b_gld_vs_32_unscaled<0b0010, "ld1b",    ZPR64ExtSXTW8Only, ZPR64ExtUXTW8Only>;
  defm GLDFF1B_D  : sve_mem_64b_gld_vs_32_unscaled<0b0011, "ldff1b",  ZPR64ExtSXTW8Only, ZPR64ExtUXTW8Only>;
  defm GLD1SH_D   : sve_mem_64b_gld_vs_32_unscaled<0b0100, "ld1sh",   ZPR64ExtSXTW8, ZPR64ExtUXTW8>;
  defm GLDFF1SH_D : sve_mem_64b_gld_vs_32_unscaled<0b0101, "ldff1sh", ZPR64ExtSXTW8, ZPR64ExtUXTW8>;
  defm GLD1H_D    : sve_mem_64b_gld_vs_32_unscaled<0b0110, "ld1h",    ZPR64ExtSXTW8, ZPR64ExtUXTW8>;
  defm GLDFF1H_D  : sve_mem_64b_gld_vs_32_unscaled<0b0111, "ldff1h",  ZPR64ExtSXTW8, ZPR64ExtUXTW8>;
  defm GLD1SW_D   : sve_mem_64b_gld_vs_32_unscaled<0b1000, "ld1sw",   ZPR64ExtSXTW8, ZPR64ExtUXTW8>;
  defm GLDFF1SW_D : sve_mem_64b_gld_vs_32_unscaled<0b1001, "ldff1sw", ZPR64ExtSXTW8, ZPR64ExtUXTW8>;
  defm GLD1W_D    : sve_mem_64b_gld_vs_32_unscaled<0b1010, "ld1w",    ZPR64ExtSXTW8, ZPR64ExtUXTW8>;
  defm GLDFF1W_D  : sve_mem_64b_gld_vs_32_unscaled<0b1011, "ldff1w",  ZPR64ExtSXTW8, ZPR64ExtUXTW8>;
  defm GLD1D      : sve_mem_64b_gld_vs_32_unscaled<0b1110, "ld1d",    ZPR64ExtSXTW8, ZPR64ExtUXTW8>;
  defm GLDFF1D    : sve_mem_64b_gld_vs_32_unscaled<0b1111, "ldff1d",  ZPR64ExtSXTW8, ZPR64ExtUXTW8>;

  // Gathers using scaled 32-bit offsets unpacked in 64-bits elements, e.g.
  //    ld1h z0.d, p0/z, [x0, z0.d, uxtw #1]
  defm GLD1SH_D   : sve_mem_64b_gld_sv_32_scaled<0b0100, "ld1sh",  ZPR64ExtSXTW16, ZPR64ExtUXTW16>;
  defm GLDFF1SH_D : sve_mem_64b_gld_sv_32_scaled<0b0101, "ldff1sh",ZPR64ExtSXTW16, ZPR64ExtUXTW16>;
  defm GLD1H_D    : sve_mem_64b_gld_sv_32_scaled<0b0110, "ld1h",   ZPR64ExtSXTW16, ZPR64ExtUXTW16>;
  defm GLDFF1H_D  : sve_mem_64b_gld_sv_32_scaled<0b0111, "ldff1h", ZPR64ExtSXTW16, ZPR64ExtUXTW16>;
  defm GLD1SW_D   : sve_mem_64b_gld_sv_32_scaled<0b1000, "ld1sw",  ZPR64ExtSXTW32, ZPR64ExtUXTW32>;
  defm GLDFF1SW_D : sve_mem_64b_gld_sv_32_scaled<0b1001, "ldff1sw",ZPR64ExtSXTW32, ZPR64ExtUXTW32>;
  defm GLD1W_D    : sve_mem_64b_gld_sv_32_scaled<0b1010, "ld1w",   ZPR64ExtSXTW32, ZPR64ExtUXTW32>;
  defm GLDFF1W_D  : sve_mem_64b_gld_sv_32_scaled<0b1011, "ldff1w", ZPR64ExtSXTW32, ZPR64ExtUXTW32>;
  defm GLD1D      : sve_mem_64b_gld_sv_32_scaled<0b1110, "ld1d",   ZPR64ExtSXTW64, ZPR64ExtUXTW64>;
  defm GLDFF1D    : sve_mem_64b_gld_sv_32_scaled<0b1111, "ldff1d", ZPR64ExtSXTW64, ZPR64ExtUXTW64>;

  // Non-temporal contiguous loads (register + immediate)
  defm LDNT1B_ZRI : sve_mem_cldnt_si<0b00, "ldnt1b", Z_b, ZPR8>;
  defm LDNT1H_ZRI : sve_mem_cldnt_si<0b01, "ldnt1h", Z_h, ZPR16>;
  defm LDNT1W_ZRI : sve_mem_cldnt_si<0b10, "ldnt1w", Z_s, ZPR32>;
  defm LDNT1D_ZRI : sve_mem_cldnt_si<0b11, "ldnt1d", Z_d, ZPR64>;

  // Non-temporal contiguous loads (register + register)
  defm LDNT1B_ZRR : sve_mem_cldnt_ss<0b00, "ldnt1b", Z_b, ZPR8,  GPR64NoXZRshifted8>;
  defm LDNT1H_ZRR : sve_mem_cldnt_ss<0b01, "ldnt1h", Z_h, ZPR16, GPR64NoXZRshifted16>;
  defm LDNT1W_ZRR : sve_mem_cldnt_ss<0b10, "ldnt1w", Z_s, ZPR32, GPR64NoXZRshifted32>;
  defm LDNT1D_ZRR : sve_mem_cldnt_ss<0b11, "ldnt1d", Z_d, ZPR64, GPR64NoXZRshifted64>;

  // contiguous store with immediates
  defm ST1B_IMM   : sve_mem_cst_si<0b00, 0b00, "st1b", Z_b, ZPR8>;
  defm ST1B_H_IMM : sve_mem_cst_si<0b00, 0b01, "st1b", Z_h, ZPR16>;
  defm ST1B_S_IMM : sve_mem_cst_si<0b00, 0b10, "st1b", Z_s, ZPR32>;
  defm ST1B_D_IMM : sve_mem_cst_si<0b00, 0b11, "st1b", Z_d, ZPR64>;
  defm ST1H_IMM   : sve_mem_cst_si<0b01, 0b01, "st1h", Z_h, ZPR16>;
  defm ST1H_S_IMM : sve_mem_cst_si<0b01, 0b10, "st1h", Z_s, ZPR32>;
  defm ST1H_D_IMM : sve_mem_cst_si<0b01, 0b11, "st1h", Z_d, ZPR64>;
  defm ST1W_IMM   : sve_mem_cst_si<0b10, 0b10, "st1w", Z_s, ZPR32>;
  defm ST1W_D_IMM : sve_mem_cst_si<0b10, 0b11, "st1w", Z_d, ZPR64>;
  defm ST1D_IMM   : sve_mem_cst_si<0b11, 0b11, "st1d", Z_d, ZPR64>;

  // contiguous store with reg+reg addressing.
  defm ST1B   : sve_mem_cst_ss<0b0000, "st1b", Z_b, ZPR8,  GPR64NoXZRshifted8>;
  defm ST1B_H : sve_mem_cst_ss<0b0001, "st1b", Z_h, ZPR16, GPR64NoXZRshifted8>;
  defm ST1B_S : sve_mem_cst_ss<0b0010, "st1b", Z_s, ZPR32, GPR64NoXZRshifted8>;
  defm ST1B_D : sve_mem_cst_ss<0b0011, "st1b", Z_d, ZPR64, GPR64NoXZRshifted8>;
  defm ST1H   : sve_mem_cst_ss<0b0101, "st1h", Z_h, ZPR16, GPR64NoXZRshifted16>;
  defm ST1H_S : sve_mem_cst_ss<0b0110, "st1h", Z_s, ZPR32, GPR64NoXZRshifted16>;
  defm ST1H_D : sve_mem_cst_ss<0b0111, "st1h", Z_d, ZPR64, GPR64NoXZRshifted16>;
  defm ST1W   : sve_mem_cst_ss<0b1010, "st1w", Z_s, ZPR32, GPR64NoXZRshifted32>;
  defm ST1W_D : sve_mem_cst_ss<0b1011, "st1w", Z_d, ZPR64, GPR64NoXZRshifted32>;
  defm ST1D   : sve_mem_cst_ss<0b1111, "st1d", Z_d, ZPR64, GPR64NoXZRshifted64>;

  // Scatters using unscaled 32-bit offsets, e.g.
  //    st1h z0.s, p0, [x0, z0.s, uxtw]
  // and unpacked:
  //    st1h z0.d, p0, [x0, z0.d, uxtw]
  defm SST1B_D : sve_mem_sst_sv_32_unscaled<0b000, "st1b", Z_d, ZPR64, ZPR64ExtSXTW8Only, ZPR64ExtUXTW8Only>;
  defm SST1B_S : sve_mem_sst_sv_32_unscaled<0b001, "st1b", Z_s, ZPR32, ZPR32ExtSXTW8Only, ZPR32ExtUXTW8Only>;
  defm SST1H_D : sve_mem_sst_sv_32_unscaled<0b010, "st1h", Z_d, ZPR64, ZPR64ExtSXTW8, ZPR64ExtUXTW8>;
  defm SST1H_S : sve_mem_sst_sv_32_unscaled<0b011, "st1h", Z_s, ZPR32, ZPR32ExtSXTW8, ZPR32ExtUXTW8>;
  defm SST1W_D : sve_mem_sst_sv_32_unscaled<0b100, "st1w", Z_d, ZPR64, ZPR64ExtSXTW8, ZPR64ExtUXTW8>;
  defm SST1W   : sve_mem_sst_sv_32_unscaled<0b101, "st1w", Z_s, ZPR32, ZPR32ExtSXTW8, ZPR32ExtUXTW8>;
  defm SST1D   : sve_mem_sst_sv_32_unscaled<0b110, "st1d", Z_d, ZPR64, ZPR64ExtSXTW8, ZPR64ExtUXTW8>;

  // Scatters using scaled 32-bit offsets, e.g.
  //    st1h z0.s, p0, [x0, z0.s, uxtw #1]
  // and unpacked:
  //    st1h z0.d, p0, [x0, z0.d, uxtw #1]
  defm SST1H_D : sve_mem_sst_sv_32_scaled<0b010, "st1h", Z_d, ZPR64, ZPR64ExtSXTW16, ZPR64ExtUXTW16>;
  defm SST1H_S : sve_mem_sst_sv_32_scaled<0b011, "st1h", Z_s, ZPR32, ZPR32ExtSXTW16, ZPR32ExtUXTW16>;
  defm SST1W_D : sve_mem_sst_sv_32_scaled<0b100, "st1w", Z_d, ZPR64, ZPR64ExtSXTW32, ZPR64ExtUXTW32>;
  defm SST1W   : sve_mem_sst_sv_32_scaled<0b101, "st1w", Z_s, ZPR32, ZPR32ExtSXTW32, ZPR32ExtUXTW32>;
  defm SST1D   : sve_mem_sst_sv_32_scaled<0b110, "st1d", Z_d, ZPR64, ZPR64ExtSXTW64, ZPR64ExtUXTW64>;

  // Scatters using 32/64-bit pointers with offset, e.g.
  //    st1h z0.s, p0, [z0.s, #16]
  //    st1h z0.d, p0, [z0.d, #16]
  defm SST1B_D : sve_mem_sst_vi_ptrs<0b000, "st1b", Z_d, ZPR64, imm0_31>;
  defm SST1B_S : sve_mem_sst_vi_ptrs<0b001, "st1b", Z_s, ZPR32, imm0_31>;
  defm SST1H_D : sve_mem_sst_vi_ptrs<0b010, "st1h", Z_d, ZPR64, uimm5s2>;
  defm SST1H_S : sve_mem_sst_vi_ptrs<0b011, "st1h", Z_s, ZPR32, uimm5s2>;
  defm SST1W_D : sve_mem_sst_vi_ptrs<0b100, "st1w", Z_d, ZPR64, uimm5s4>;
  defm SST1W   : sve_mem_sst_vi_ptrs<0b101, "st1w", Z_s, ZPR32, uimm5s4>;
  defm SST1D   : sve_mem_sst_vi_ptrs<0b110, "st1d", Z_d, ZPR64, uimm5s8>;

  // Scatters using unscaled 64-bit offsets, e.g.
  //    st1h z0.d, p0, [x0, z0.d]
  defm SST1B_D : sve_mem_sst_sv_64_unscaled<0b00, "st1b">;
  defm SST1H_D : sve_mem_sst_sv_64_unscaled<0b01, "st1h">;
  defm SST1W_D : sve_mem_sst_sv_64_unscaled<0b10, "st1w">;
  defm SST1D   : sve_mem_sst_sv_64_unscaled<0b11, "st1d">;

  // Scatters using scaled 64-bit offsets, e.g.
  //    st1h z0.d, p0, [x0, z0.d, lsl #1]
  defm SST1H_D_SCALED : sve_mem_sst_sv_64_scaled<0b01, "st1h", ZPR64ExtLSL16>;
  defm SST1W_D_SCALED : sve_mem_sst_sv_64_scaled<0b10, "st1w", ZPR64ExtLSL32>;
  defm SST1D_SCALED   : sve_mem_sst_sv_64_scaled<0b11, "st1d", ZPR64ExtLSL64>;

  // ST(2|3|4) structured stores (register + immediate)
  defm ST2B_IMM : sve_mem_est_si<0b00, 0b01, ZZ_b,   "st2b", simm4s2>;
  defm ST3B_IMM : sve_mem_est_si<0b00, 0b10, ZZZ_b,  "st3b", simm4s3>;
  defm ST4B_IMM : sve_mem_est_si<0b00, 0b11, ZZZZ_b, "st4b", simm4s4>;
  defm ST2H_IMM : sve_mem_est_si<0b01, 0b01, ZZ_h,   "st2h", simm4s2>;
  defm ST3H_IMM : sve_mem_est_si<0b01, 0b10, ZZZ_h,  "st3h", simm4s3>;
  defm ST4H_IMM : sve_mem_est_si<0b01, 0b11, ZZZZ_h, "st4h", simm4s4>;
  defm ST2W_IMM : sve_mem_est_si<0b10, 0b01, ZZ_s,   "st2w", simm4s2>;
  defm ST3W_IMM : sve_mem_est_si<0b10, 0b10, ZZZ_s,  "st3w", simm4s3>;
  defm ST4W_IMM : sve_mem_est_si<0b10, 0b11, ZZZZ_s, "st4w", simm4s4>;
  defm ST2D_IMM : sve_mem_est_si<0b11, 0b01, ZZ_d,   "st2d", simm4s2>;
  defm ST3D_IMM : sve_mem_est_si<0b11, 0b10, ZZZ_d,  "st3d", simm4s3>;
  defm ST4D_IMM : sve_mem_est_si<0b11, 0b11, ZZZZ_d, "st4d", simm4s4>;

  // ST(2|3|4) structured stores (register + register)
  def ST2B : sve_mem_est_ss<0b00, 0b01, ZZ_b,   "st2b", GPR64NoXZRshifted8>;
  def ST3B : sve_mem_est_ss<0b00, 0b10, ZZZ_b,  "st3b", GPR64NoXZRshifted8>;
  def ST4B : sve_mem_est_ss<0b00, 0b11, ZZZZ_b, "st4b", GPR64NoXZRshifted8>;
  def ST2H : sve_mem_est_ss<0b01, 0b01, ZZ_h,   "st2h", GPR64NoXZRshifted16>;
  def ST3H : sve_mem_est_ss<0b01, 0b10, ZZZ_h,  "st3h", GPR64NoXZRshifted16>;
  def ST4H : sve_mem_est_ss<0b01, 0b11, ZZZZ_h, "st4h", GPR64NoXZRshifted16>;
  def ST2W : sve_mem_est_ss<0b10, 0b01, ZZ_s,   "st2w", GPR64NoXZRshifted32>;
  def ST3W : sve_mem_est_ss<0b10, 0b10, ZZZ_s,  "st3w", GPR64NoXZRshifted32>;
  def ST4W : sve_mem_est_ss<0b10, 0b11, ZZZZ_s, "st4w", GPR64NoXZRshifted32>;
  def ST2D : sve_mem_est_ss<0b11, 0b01, ZZ_d,   "st2d", GPR64NoXZRshifted64>;
  def ST3D : sve_mem_est_ss<0b11, 0b10, ZZZ_d,  "st3d", GPR64NoXZRshifted64>;
  def ST4D : sve_mem_est_ss<0b11, 0b11, ZZZZ_d, "st4d", GPR64NoXZRshifted64>;

  // Non-temporal contiguous stores (register + immediate)
  defm STNT1B_ZRI : sve_mem_cstnt_si<0b00, "stnt1b", Z_b, ZPR8>;
  defm STNT1H_ZRI : sve_mem_cstnt_si<0b01, "stnt1h", Z_h, ZPR16>;
  defm STNT1W_ZRI : sve_mem_cstnt_si<0b10, "stnt1w", Z_s, ZPR32>;
  defm STNT1D_ZRI : sve_mem_cstnt_si<0b11, "stnt1d", Z_d, ZPR64>;

  // Non-temporal contiguous stores (register + register)
  defm STNT1B_ZRR : sve_mem_cstnt_ss<0b00, "stnt1b", Z_b, ZPR8, GPR64NoXZRshifted8>;
  defm STNT1H_ZRR : sve_mem_cstnt_ss<0b01, "stnt1h", Z_h, ZPR16, GPR64NoXZRshifted16>;
  defm STNT1W_ZRR : sve_mem_cstnt_ss<0b10, "stnt1w", Z_s, ZPR32, GPR64NoXZRshifted32>;
  defm STNT1D_ZRR : sve_mem_cstnt_ss<0b11, "stnt1d", Z_d, ZPR64, GPR64NoXZRshifted64>;

  // Fill/Spill
  defm LDR_ZXI : sve_mem_z_fill<"ldr">;
  defm LDR_PXI : sve_mem_p_fill<"ldr">;
  defm STR_ZXI : sve_mem_z_spill<"str">;
  defm STR_PXI : sve_mem_p_spill<"str">;

  // Contiguous prefetch (register + immediate)
  defm PRFB_PRI : sve_mem_prfm_si<0b00, "prfb">;
  defm PRFH_PRI : sve_mem_prfm_si<0b01, "prfh">;
  defm PRFW_PRI : sve_mem_prfm_si<0b10, "prfw">;
  defm PRFD_PRI : sve_mem_prfm_si<0b11, "prfd">;

  // Contiguous prefetch (register + register)
  def PRFB_PRR : sve_mem_prfm_ss<0b001, "prfb", GPR64NoXZRshifted8>;
  def PRFH_PRR : sve_mem_prfm_ss<0b011, "prfh", GPR64NoXZRshifted16>;
  def PRFS_PRR : sve_mem_prfm_ss<0b101, "prfw", GPR64NoXZRshifted32>;
  def PRFD_PRR : sve_mem_prfm_ss<0b111, "prfd", GPR64NoXZRshifted64>;

  // Gather prefetch using scaled 32-bit offsets, e.g.
  //    prfh pldl1keep, p0, [x0, z0.s, uxtw #1]
  defm PRFB_S : sve_mem_32b_prfm_sv_scaled<0b00, "prfb", ZPR32ExtSXTW8Only,  ZPR32ExtUXTW8Only>;
  defm PRFH_S : sve_mem_32b_prfm_sv_scaled<0b01, "prfh", ZPR32ExtSXTW16, ZPR32ExtUXTW16>;
  defm PRFW_S : sve_mem_32b_prfm_sv_scaled<0b10, "prfw", ZPR32ExtSXTW32, ZPR32ExtUXTW32>;
  defm PRFD_S : sve_mem_32b_prfm_sv_scaled<0b11, "prfd", ZPR32ExtSXTW64, ZPR32ExtUXTW64>;

  // Gather prefetch using unpacked, scaled 32-bit offsets, e.g.
  //    prfh pldl1keep, p0, [x0, z0.d, uxtw #1]
  defm PRFB_D : sve_mem_64b_prfm_sv_ext_scaled<0b00, "prfb", ZPR64ExtSXTW8Only, ZPR64ExtUXTW8Only>;
  defm PRFH_D : sve_mem_64b_prfm_sv_ext_scaled<0b01, "prfh", ZPR64ExtSXTW16, ZPR64ExtUXTW16>;
  defm PRFW_D : sve_mem_64b_prfm_sv_ext_scaled<0b10, "prfw", ZPR64ExtSXTW32, ZPR64ExtUXTW32>;
  defm PRFD_D : sve_mem_64b_prfm_sv_ext_scaled<0b11, "prfd", ZPR64ExtSXTW64, ZPR64ExtUXTW64>;

  // Gather prefetch using scaled 64-bit offsets, e.g.
  //    prfh pldl1keep, p0, [x0, z0.d, lsl #1]
  defm PRFB_D_SCALED : sve_mem_64b_prfm_sv_lsl_scaled<0b00, "prfb", ZPR64ExtLSL8>;
  defm PRFH_D_SCALED : sve_mem_64b_prfm_sv_lsl_scaled<0b01, "prfh", ZPR64ExtLSL16>;
  defm PRFW_D_SCALED : sve_mem_64b_prfm_sv_lsl_scaled<0b10, "prfw", ZPR64ExtLSL32>;
  defm PRFD_D_SCALED : sve_mem_64b_prfm_sv_lsl_scaled<0b11, "prfd", ZPR64ExtLSL64>;

  // Gather prefetch using 32/64-bit pointers with offset, e.g.
  //    prfh pldl1keep, p0, [z0.s, #16]
  //    prfh pldl1keep, p0, [z0.d, #16]
  defm PRFB_S_PZI : sve_mem_32b_prfm_vi<0b00, "prfb", imm0_31>;
  defm PRFH_S_PZI : sve_mem_32b_prfm_vi<0b01, "prfh", uimm5s2>;
  defm PRFW_S_PZI : sve_mem_32b_prfm_vi<0b10, "prfw", uimm5s4>;
  defm PRFD_S_PZI : sve_mem_32b_prfm_vi<0b11, "prfd", uimm5s8>;

  defm PRFB_D_PZI : sve_mem_64b_prfm_vi<0b00, "prfb", imm0_31>;
  defm PRFH_D_PZI : sve_mem_64b_prfm_vi<0b01, "prfh", uimm5s2>;
  defm PRFW_D_PZI : sve_mem_64b_prfm_vi<0b10, "prfw", uimm5s4>;
  defm PRFD_D_PZI : sve_mem_64b_prfm_vi<0b11, "prfd", uimm5s8>;

  defm ADR_SXTW_ZZZ_D : sve_int_bin_cons_misc_0_a_sxtw<0b00, "adr">;
  defm ADR_UXTW_ZZZ_D : sve_int_bin_cons_misc_0_a_uxtw<0b01, "adr">;
  defm ADR_LSL_ZZZ_S  : sve_int_bin_cons_misc_0_a_32_lsl<0b10, "adr">;
  defm ADR_LSL_ZZZ_D  : sve_int_bin_cons_misc_0_a_64_lsl<0b11, "adr">;

  defm TBL_ZZZ  : sve_int_perm_tbl<"tbl">;

  defm ZIP1_ZZZ : sve_int_perm_bin_perm_zz<0b000, "zip1">;
  defm ZIP2_ZZZ : sve_int_perm_bin_perm_zz<0b001, "zip2">;
  defm UZP1_ZZZ : sve_int_perm_bin_perm_zz<0b010, "uzp1">;
  defm UZP2_ZZZ : sve_int_perm_bin_perm_zz<0b011, "uzp2">;
  defm TRN1_ZZZ : sve_int_perm_bin_perm_zz<0b100, "trn1">;
  defm TRN2_ZZZ : sve_int_perm_bin_perm_zz<0b101, "trn2">;

  defm ZIP1_PPP : sve_int_perm_bin_perm_pp<0b000, "zip1">;
  defm ZIP2_PPP : sve_int_perm_bin_perm_pp<0b001, "zip2">;
  defm UZP1_PPP : sve_int_perm_bin_perm_pp<0b010, "uzp1">;
  defm UZP2_PPP : sve_int_perm_bin_perm_pp<0b011, "uzp2">;
  defm TRN1_PPP : sve_int_perm_bin_perm_pp<0b100, "trn1">;
  defm TRN2_PPP : sve_int_perm_bin_perm_pp<0b101, "trn2">;

  defm CMPHS_PPzZZ : sve_int_cmp_0<0b000, "cmphs">;
  defm CMPHI_PPzZZ : sve_int_cmp_0<0b001, "cmphi">;
  defm CMPGE_PPzZZ : sve_int_cmp_0<0b100, "cmpge">;
  defm CMPGT_PPzZZ : sve_int_cmp_0<0b101, "cmpgt">;
  defm CMPEQ_PPzZZ : sve_int_cmp_0<0b110, "cmpeq">;
  defm CMPNE_PPzZZ : sve_int_cmp_0<0b111, "cmpne">;

  defm CMPEQ_WIDE_PPzZZ : sve_int_cmp_0_wide<0b010, "cmpeq">;
  defm CMPNE_WIDE_PPzZZ : sve_int_cmp_0_wide<0b011, "cmpne">;
  defm CMPGE_WIDE_PPzZZ : sve_int_cmp_1_wide<0b000, "cmpge">;
  defm CMPGT_WIDE_PPzZZ : sve_int_cmp_1_wide<0b001, "cmpgt">;
  defm CMPLT_WIDE_PPzZZ : sve_int_cmp_1_wide<0b010, "cmplt">;
  defm CMPLE_WIDE_PPzZZ : sve_int_cmp_1_wide<0b011, "cmple">;
  defm CMPHS_WIDE_PPzZZ : sve_int_cmp_1_wide<0b100, "cmphs">;
  defm CMPHI_WIDE_PPzZZ : sve_int_cmp_1_wide<0b101, "cmphi">;
  defm CMPLO_WIDE_PPzZZ : sve_int_cmp_1_wide<0b110, "cmplo">;
  defm CMPLS_WIDE_PPzZZ : sve_int_cmp_1_wide<0b111, "cmpls">;

  defm CMPGE_PPzZI : sve_int_scmp_vi<0b000, "cmpge">;
  defm CMPGT_PPzZI : sve_int_scmp_vi<0b001, "cmpgt">;
  defm CMPLT_PPzZI : sve_int_scmp_vi<0b010, "cmplt">;
  defm CMPLE_PPzZI : sve_int_scmp_vi<0b011, "cmple">;
  defm CMPEQ_PPzZI : sve_int_scmp_vi<0b100, "cmpeq">;
  defm CMPNE_PPzZI : sve_int_scmp_vi<0b101, "cmpne">;
  defm CMPHS_PPzZI : sve_int_ucmp_vi<0b00, "cmphs">;
  defm CMPHI_PPzZI : sve_int_ucmp_vi<0b01, "cmphi">;
  defm CMPLO_PPzZI : sve_int_ucmp_vi<0b10, "cmplo">;
  defm CMPLS_PPzZI : sve_int_ucmp_vi<0b11, "cmpls">;

  defm FCMGE_PPzZZ : sve_fp_3op_p_pd<0b000, "fcmge">;
  defm FCMGT_PPzZZ : sve_fp_3op_p_pd<0b001, "fcmgt">;
  defm FCMEQ_PPzZZ : sve_fp_3op_p_pd<0b010, "fcmeq">;
  defm FCMNE_PPzZZ : sve_fp_3op_p_pd<0b011, "fcmne">;
  defm FCMUO_PPzZZ : sve_fp_3op_p_pd<0b100, "fcmuo">;
  defm FACGE_PPzZZ : sve_fp_3op_p_pd<0b101, "facge">;
  defm FACGT_PPzZZ : sve_fp_3op_p_pd<0b111, "facgt">;

  defm FCMGE_PPzZ0 : sve_fp_2op_p_pd<0b000, "fcmge">;
  defm FCMGT_PPzZ0 : sve_fp_2op_p_pd<0b001, "fcmgt">;
  defm FCMLT_PPzZ0 : sve_fp_2op_p_pd<0b010, "fcmlt">;
  defm FCMLE_PPzZ0 : sve_fp_2op_p_pd<0b011, "fcmle">;
  defm FCMEQ_PPzZ0 : sve_fp_2op_p_pd<0b100, "fcmeq">;
  defm FCMNE_PPzZ0 : sve_fp_2op_p_pd<0b110, "fcmne">;

  defm WHILELT_PWW : sve_int_while4_rr<0b010, "whilelt">;
  defm WHILELE_PWW : sve_int_while4_rr<0b011, "whilele">;
  defm WHILELO_PWW : sve_int_while4_rr<0b110, "whilelo">;
  defm WHILELS_PWW : sve_int_while4_rr<0b111, "whilels">;

  defm WHILELT_PXX : sve_int_while8_rr<0b010, "whilelt">;
  defm WHILELE_PXX : sve_int_while8_rr<0b011, "whilele">;
  defm WHILELO_PXX : sve_int_while8_rr<0b110, "whilelo">;
  defm WHILELS_PXX : sve_int_while8_rr<0b111, "whilels">;

  def CTERMEQ_WW : sve_int_cterm<0b0, 0b0, "ctermeq", GPR32>;
  def CTERMNE_WW : sve_int_cterm<0b0, 0b1, "ctermne", GPR32>;
  def CTERMEQ_XX : sve_int_cterm<0b1, 0b0, "ctermeq", GPR64>;
  def CTERMNE_XX : sve_int_cterm<0b1, 0b1, "ctermne", GPR64>;

  def RDVLI_XI  : sve_int_read_vl_a<0b0, 0b11111, "rdvl">;
  def ADDVL_XXI : sve_int_arith_vl<0b0, "addvl">;
  def ADDPL_XXI : sve_int_arith_vl<0b1, "addpl">;

  defm CNTB_XPiI : sve_int_count<0b000, "cntb">;
  defm CNTH_XPiI : sve_int_count<0b010, "cnth">;
  defm CNTW_XPiI : sve_int_count<0b100, "cntw">;
  defm CNTD_XPiI : sve_int_count<0b110, "cntd">;
  defm CNTP_XPP : sve_int_pcount_pred<0b0000, "cntp">;

  defm INCB_XPiI : sve_int_pred_pattern_a<0b000, "incb">;
  defm DECB_XPiI : sve_int_pred_pattern_a<0b001, "decb">;
  defm INCH_XPiI : sve_int_pred_pattern_a<0b010, "inch">;
  defm DECH_XPiI : sve_int_pred_pattern_a<0b011, "dech">;
  defm INCW_XPiI : sve_int_pred_pattern_a<0b100, "incw">;
  defm DECW_XPiI : sve_int_pred_pattern_a<0b101, "decw">;
  defm INCD_XPiI : sve_int_pred_pattern_a<0b110, "incd">;
  defm DECD_XPiI : sve_int_pred_pattern_a<0b111, "decd">;

  defm SQINCB_XPiWdI : sve_int_pred_pattern_b_s32<0b00000, "sqincb">;
  defm UQINCB_WPiI   : sve_int_pred_pattern_b_u32<0b00001, "uqincb">;
  defm SQDECB_XPiWdI : sve_int_pred_pattern_b_s32<0b00010, "sqdecb">;
  defm UQDECB_WPiI   : sve_int_pred_pattern_b_u32<0b00011, "uqdecb">;
  defm SQINCB_XPiI   : sve_int_pred_pattern_b_x64<0b00100, "sqincb">;
  defm UQINCB_XPiI   : sve_int_pred_pattern_b_x64<0b00101, "uqincb">;
  defm SQDECB_XPiI   : sve_int_pred_pattern_b_x64<0b00110, "sqdecb">;
  defm UQDECB_XPiI   : sve_int_pred_pattern_b_x64<0b00111, "uqdecb">;

  defm SQINCH_XPiWdI : sve_int_pred_pattern_b_s32<0b01000, "sqinch">;
  defm UQINCH_WPiI   : sve_int_pred_pattern_b_u32<0b01001, "uqinch">;
  defm SQDECH_XPiWdI : sve_int_pred_pattern_b_s32<0b01010, "sqdech">;
  defm UQDECH_WPiI   : sve_int_pred_pattern_b_u32<0b01011, "uqdech">;
  defm SQINCH_XPiI   : sve_int_pred_pattern_b_x64<0b01100, "sqinch">;
  defm UQINCH_XPiI   : sve_int_pred_pattern_b_x64<0b01101, "uqinch">;
  defm SQDECH_XPiI   : sve_int_pred_pattern_b_x64<0b01110, "sqdech">;
  defm UQDECH_XPiI   : sve_int_pred_pattern_b_x64<0b01111, "uqdech">;

  defm SQINCW_XPiWdI : sve_int_pred_pattern_b_s32<0b10000, "sqincw">;
  defm UQINCW_WPiI   : sve_int_pred_pattern_b_u32<0b10001, "uqincw">;
  defm SQDECW_XPiWdI : sve_int_pred_pattern_b_s32<0b10010, "sqdecw">;
  defm UQDECW_WPiI   : sve_int_pred_pattern_b_u32<0b10011, "uqdecw">;
  defm SQINCW_XPiI   : sve_int_pred_pattern_b_x64<0b10100, "sqincw">;
  defm UQINCW_XPiI   : sve_int_pred_pattern_b_x64<0b10101, "uqincw">;
  defm SQDECW_XPiI   : sve_int_pred_pattern_b_x64<0b10110, "sqdecw">;
  defm UQDECW_XPiI   : sve_int_pred_pattern_b_x64<0b10111, "uqdecw">;

  defm SQINCD_XPiWdI : sve_int_pred_pattern_b_s32<0b11000, "sqincd">;
  defm UQINCD_WPiI   : sve_int_pred_pattern_b_u32<0b11001, "uqincd">;
  defm SQDECD_XPiWdI : sve_int_pred_pattern_b_s32<0b11010, "sqdecd">;
  defm UQDECD_WPiI   : sve_int_pred_pattern_b_u32<0b11011, "uqdecd">;
  defm SQINCD_XPiI   : sve_int_pred_pattern_b_x64<0b11100, "sqincd">;
  defm UQINCD_XPiI   : sve_int_pred_pattern_b_x64<0b11101, "uqincd">;
  defm SQDECD_XPiI   : sve_int_pred_pattern_b_x64<0b11110, "sqdecd">;
  defm UQDECD_XPiI   : sve_int_pred_pattern_b_x64<0b11111, "uqdecd">;

  defm SQINCH_ZPiI : sve_int_countvlv<0b01000, "sqinch", ZPR16>;
  defm UQINCH_ZPiI : sve_int_countvlv<0b01001, "uqinch", ZPR16>;
  defm SQDECH_ZPiI : sve_int_countvlv<0b01010, "sqdech", ZPR16>;
  defm UQDECH_ZPiI : sve_int_countvlv<0b01011, "uqdech", ZPR16>;
  defm INCH_ZPiI   : sve_int_countvlv<0b01100, "inch",   ZPR16>;
  defm DECH_ZPiI   : sve_int_countvlv<0b01101, "dech",   ZPR16>;
  defm SQINCW_ZPiI : sve_int_countvlv<0b10000, "sqincw", ZPR32>;
  defm UQINCW_ZPiI : sve_int_countvlv<0b10001, "uqincw", ZPR32>;
  defm SQDECW_ZPiI : sve_int_countvlv<0b10010, "sqdecw", ZPR32>;
  defm UQDECW_ZPiI : sve_int_countvlv<0b10011, "uqdecw", ZPR32>;
  defm INCW_ZPiI   : sve_int_countvlv<0b10100, "incw",   ZPR32>;
  defm DECW_ZPiI   : sve_int_countvlv<0b10101, "decw",   ZPR32>;
  defm SQINCD_ZPiI : sve_int_countvlv<0b11000, "sqincd", ZPR64>;
  defm UQINCD_ZPiI : sve_int_countvlv<0b11001, "uqincd", ZPR64>;
  defm SQDECD_ZPiI : sve_int_countvlv<0b11010, "sqdecd", ZPR64>;
  defm UQDECD_ZPiI : sve_int_countvlv<0b11011, "uqdecd", ZPR64>;
  defm INCD_ZPiI   : sve_int_countvlv<0b11100, "incd",   ZPR64>;
  defm DECD_ZPiI   : sve_int_countvlv<0b11101, "decd",   ZPR64>;

  defm SQINCP_XPWd : sve_int_count_r_s32<0b00000, "sqincp">;
  defm SQINCP_XP   : sve_int_count_r_x64<0b00010, "sqincp">;
  defm UQINCP_WP   : sve_int_count_r_u32<0b00100, "uqincp">;
  defm UQINCP_XP   : sve_int_count_r_x64<0b00110, "uqincp">;
  defm SQDECP_XPWd : sve_int_count_r_s32<0b01000, "sqdecp">;
  defm SQDECP_XP   : sve_int_count_r_x64<0b01010, "sqdecp">;
  defm UQDECP_WP   : sve_int_count_r_u32<0b01100, "uqdecp">;
  defm UQDECP_XP   : sve_int_count_r_x64<0b01110, "uqdecp">;
  defm INCP_XP     : sve_int_count_r_x64<0b10000, "incp">;
  defm DECP_XP     : sve_int_count_r_x64<0b10100, "decp">;

  defm SQINCP_ZP   : sve_int_count_v<0b00000, "sqincp">;
  defm UQINCP_ZP   : sve_int_count_v<0b00100, "uqincp">;
  defm SQDECP_ZP   : sve_int_count_v<0b01000, "sqdecp">;
  defm UQDECP_ZP   : sve_int_count_v<0b01100, "uqdecp">;
  defm INCP_ZP     : sve_int_count_v<0b10000, "incp">;
  defm DECP_ZP     : sve_int_count_v<0b10100, "decp">;

  defm INDEX_RR : sve_int_index_rr<"index">;
  defm INDEX_IR : sve_int_index_ir<"index">;
  defm INDEX_RI : sve_int_index_ri<"index">;
  defm INDEX_II : sve_int_index_ii<"index">;

  // Unpredicated shifts
  defm ASR_ZZI : sve_int_bin_cons_shift_imm_right<0b00, "asr">;
  defm LSR_ZZI : sve_int_bin_cons_shift_imm_right<0b01, "lsr">;
  defm LSL_ZZI : sve_int_bin_cons_shift_imm_left< 0b11, "lsl">;

  defm ASR_WIDE_ZZZ : sve_int_bin_cons_shift_wide<0b00, "asr">;
  defm LSR_WIDE_ZZZ : sve_int_bin_cons_shift_wide<0b01, "lsr">;
  defm LSL_WIDE_ZZZ : sve_int_bin_cons_shift_wide<0b11, "lsl">;

  // Predicated shifts
  defm ASR_ZPmI  : sve_int_bin_pred_shift_imm_right<0b000, "asr">;
  defm LSR_ZPmI  : sve_int_bin_pred_shift_imm_right<0b001, "lsr">;
  defm LSL_ZPmI  : sve_int_bin_pred_shift_imm_left< 0b011, "lsl">;
  defm ASRD_ZPmI : sve_int_bin_pred_shift_imm_right<0b100, "asrd">;

  defm ASR_ZPmZ  : sve_int_bin_pred_shift<0b000, "asr">;
  defm LSR_ZPmZ  : sve_int_bin_pred_shift<0b001, "lsr">;
  defm LSL_ZPmZ  : sve_int_bin_pred_shift<0b011, "lsl">;
  defm ASRR_ZPmZ : sve_int_bin_pred_shift<0b100, "asrr">;
  defm LSRR_ZPmZ : sve_int_bin_pred_shift<0b101, "lsrr">;
  defm LSLR_ZPmZ : sve_int_bin_pred_shift<0b111, "lslr">;

  defm ASR_WIDE_ZPmZ : sve_int_bin_pred_shift_wide<0b000, "asr">;
  defm LSR_WIDE_ZPmZ : sve_int_bin_pred_shift_wide<0b001, "lsr">;
  defm LSL_WIDE_ZPmZ : sve_int_bin_pred_shift_wide<0b011, "lsl">;

  def FCVT_ZPmZ_StoH   : sve_fp_2op_p_zd<0b1001000, "fcvt",   ZPR32, ZPR16, ElementSizeS>;
  def FCVT_ZPmZ_HtoS   : sve_fp_2op_p_zd<0b1001001, "fcvt",   ZPR16, ZPR32, ElementSizeS>;
  def SCVTF_ZPmZ_HtoH  : sve_fp_2op_p_zd<0b0110010, "scvtf",  ZPR16, ZPR16, ElementSizeH>;
  def SCVTF_ZPmZ_StoS  : sve_fp_2op_p_zd<0b1010100, "scvtf",  ZPR32, ZPR32, ElementSizeS>;
  def UCVTF_ZPmZ_StoS  : sve_fp_2op_p_zd<0b1010101, "ucvtf",  ZPR32, ZPR32, ElementSizeS>;
  def UCVTF_ZPmZ_HtoH  : sve_fp_2op_p_zd<0b0110011, "ucvtf",  ZPR16, ZPR16, ElementSizeH>;
  def FCVTZS_ZPmZ_HtoH : sve_fp_2op_p_zd<0b0111010, "fcvtzs", ZPR16, ZPR16, ElementSizeH>;
  def FCVTZS_ZPmZ_StoS : sve_fp_2op_p_zd<0b1011100, "fcvtzs", ZPR32, ZPR32, ElementSizeS>;
  def FCVTZU_ZPmZ_HtoH : sve_fp_2op_p_zd<0b0111011, "fcvtzu", ZPR16, ZPR16, ElementSizeH>;
  def FCVTZU_ZPmZ_StoS : sve_fp_2op_p_zd<0b1011101, "fcvtzu", ZPR32, ZPR32, ElementSizeS>;
  def FCVT_ZPmZ_DtoH   : sve_fp_2op_p_zd<0b1101000, "fcvt",   ZPR64, ZPR16, ElementSizeD>;
  def FCVT_ZPmZ_HtoD   : sve_fp_2op_p_zd<0b1101001, "fcvt",   ZPR16, ZPR64, ElementSizeD>;
  def FCVT_ZPmZ_DtoS   : sve_fp_2op_p_zd<0b1101010, "fcvt",   ZPR64, ZPR32, ElementSizeD>;
  def FCVT_ZPmZ_StoD   : sve_fp_2op_p_zd<0b1101011, "fcvt",   ZPR32, ZPR64, ElementSizeD>;
  def SCVTF_ZPmZ_StoD  : sve_fp_2op_p_zd<0b1110000, "scvtf",  ZPR32, ZPR64, ElementSizeD>;
  def UCVTF_ZPmZ_StoD  : sve_fp_2op_p_zd<0b1110001, "ucvtf",  ZPR32, ZPR64, ElementSizeD>;
  def UCVTF_ZPmZ_StoH  : sve_fp_2op_p_zd<0b0110101, "ucvtf",  ZPR32, ZPR16, ElementSizeS>;
  def SCVTF_ZPmZ_DtoS  : sve_fp_2op_p_zd<0b1110100, "scvtf",  ZPR64, ZPR32, ElementSizeD>;
  def SCVTF_ZPmZ_StoH  : sve_fp_2op_p_zd<0b0110100, "scvtf",  ZPR32, ZPR16, ElementSizeS>;
  def SCVTF_ZPmZ_DtoH  : sve_fp_2op_p_zd<0b0110110, "scvtf",  ZPR64, ZPR16, ElementSizeD>;
  def UCVTF_ZPmZ_DtoS  : sve_fp_2op_p_zd<0b1110101, "ucvtf",  ZPR64, ZPR32, ElementSizeD>;
  def UCVTF_ZPmZ_DtoH  : sve_fp_2op_p_zd<0b0110111, "ucvtf",  ZPR64, ZPR16, ElementSizeD>;
  def SCVTF_ZPmZ_DtoD  : sve_fp_2op_p_zd<0b1110110, "scvtf",  ZPR64, ZPR64, ElementSizeD>;
  def UCVTF_ZPmZ_DtoD  : sve_fp_2op_p_zd<0b1110111, "ucvtf",  ZPR64, ZPR64, ElementSizeD>;
  def FCVTZS_ZPmZ_DtoS : sve_fp_2op_p_zd<0b1111000, "fcvtzs", ZPR64, ZPR32, ElementSizeD>;
  def FCVTZU_ZPmZ_DtoS : sve_fp_2op_p_zd<0b1111001, "fcvtzu", ZPR64, ZPR32, ElementSizeD>;
  def FCVTZS_ZPmZ_StoD : sve_fp_2op_p_zd<0b1111100, "fcvtzs", ZPR32, ZPR64, ElementSizeD>;
  def FCVTZS_ZPmZ_HtoS : sve_fp_2op_p_zd<0b0111100, "fcvtzs", ZPR16, ZPR32, ElementSizeS>;
  def FCVTZS_ZPmZ_HtoD : sve_fp_2op_p_zd<0b0111110, "fcvtzs", ZPR16, ZPR64, ElementSizeD>;
  def FCVTZU_ZPmZ_HtoS : sve_fp_2op_p_zd<0b0111101, "fcvtzu", ZPR16, ZPR32, ElementSizeS>;
  def FCVTZU_ZPmZ_HtoD : sve_fp_2op_p_zd<0b0111111, "fcvtzu", ZPR16, ZPR64, ElementSizeD>;
  def FCVTZU_ZPmZ_StoD : sve_fp_2op_p_zd<0b1111101, "fcvtzu", ZPR32, ZPR64, ElementSizeD>;
  def FCVTZS_ZPmZ_DtoD : sve_fp_2op_p_zd<0b1111110, "fcvtzs", ZPR64, ZPR64, ElementSizeD>;
  def FCVTZU_ZPmZ_DtoD : sve_fp_2op_p_zd<0b1111111, "fcvtzu", ZPR64, ZPR64, ElementSizeD>;

  defm FRINTN_ZPmZ : sve_fp_2op_p_zd_HSD<0b00000, "frintn">;
  defm FRINTP_ZPmZ : sve_fp_2op_p_zd_HSD<0b00001, "frintp">;
  defm FRINTM_ZPmZ : sve_fp_2op_p_zd_HSD<0b00010, "frintm">;
  defm FRINTZ_ZPmZ : sve_fp_2op_p_zd_HSD<0b00011, "frintz">;
  defm FRINTA_ZPmZ : sve_fp_2op_p_zd_HSD<0b00100, "frinta">;
  defm FRINTX_ZPmZ : sve_fp_2op_p_zd_HSD<0b00110, "frintx">;
  defm FRINTI_ZPmZ : sve_fp_2op_p_zd_HSD<0b00111, "frinti">;
  defm FRECPX_ZPmZ : sve_fp_2op_p_zd_HSD<0b01100, "frecpx">;
  defm FSQRT_ZPmZ  : sve_fp_2op_p_zd_HSD<0b01101, "fsqrt">;

  // InstAliases
  def : InstAlias<"mov $Zd, $Zn",
                  (ORR_ZZZ ZPR64:$Zd, ZPR64:$Zn, ZPR64:$Zn), 1>;
  def : InstAlias<"mov $Pd, $Pg/m, $Pn",
                  (SEL_PPPP PPR8:$Pd, PPRAny:$Pg, PPR8:$Pn, PPR8:$Pd), 1>;
  def : InstAlias<"mov $Pd, $Pn",
                  (ORR_PPzPP PPR8:$Pd, PPR8:$Pn, PPR8:$Pn, PPR8:$Pn), 1>;
  def : InstAlias<"mov $Pd, $Pg/z, $Pn",
                  (AND_PPzPP PPR8:$Pd, PPRAny:$Pg, PPR8:$Pn, PPR8:$Pn), 1>;

  def : InstAlias<"movs $Pd, $Pn",
                  (ORRS_PPzPP PPR8:$Pd, PPR8:$Pn, PPR8:$Pn, PPR8:$Pn), 1>;
  def : InstAlias<"movs $Pd, $Pg/z, $Pn",
                  (ANDS_PPzPP PPR8:$Pd, PPRAny:$Pg, PPR8:$Pn, PPR8:$Pn), 1>;

  def : InstAlias<"not $Pd, $Pg/z, $Pn",
                  (EOR_PPzPP PPR8:$Pd, PPRAny:$Pg, PPR8:$Pn, PPRAny:$Pg), 1>;

  def : InstAlias<"nots $Pd, $Pg/z, $Pn",
                  (EORS_PPzPP PPR8:$Pd, PPRAny:$Pg, PPR8:$Pn, PPRAny:$Pg), 1>;

  def : InstAlias<"cmple $Zd, $Pg/z, $Zm, $Zn",
                  (CMPGE_PPzZZ_B PPR8:$Zd, PPR3bAny:$Pg, ZPR8:$Zn, ZPR8:$Zm), 0>;
  def : InstAlias<"cmple $Zd, $Pg/z, $Zm, $Zn",
                  (CMPGE_PPzZZ_H PPR16:$Zd, PPR3bAny:$Pg, ZPR16:$Zn, ZPR16:$Zm), 0>;
  def : InstAlias<"cmple $Zd, $Pg/z, $Zm, $Zn",
                  (CMPGE_PPzZZ_S PPR32:$Zd, PPR3bAny:$Pg, ZPR32:$Zn, ZPR32:$Zm), 0>;
  def : InstAlias<"cmple $Zd, $Pg/z, $Zm, $Zn",
                  (CMPGE_PPzZZ_D PPR64:$Zd, PPR3bAny:$Pg, ZPR64:$Zn, ZPR64:$Zm), 0>;

  def : InstAlias<"cmplo $Zd, $Pg/z, $Zm, $Zn",
                  (CMPHI_PPzZZ_B PPR8:$Zd, PPR3bAny:$Pg, ZPR8:$Zn, ZPR8:$Zm), 0>;
  def : InstAlias<"cmplo $Zd, $Pg/z, $Zm, $Zn",
                  (CMPHI_PPzZZ_H PPR16:$Zd, PPR3bAny:$Pg, ZPR16:$Zn, ZPR16:$Zm), 0>;
  def : InstAlias<"cmplo $Zd, $Pg/z, $Zm, $Zn",
                  (CMPHI_PPzZZ_S PPR32:$Zd, PPR3bAny:$Pg, ZPR32:$Zn, ZPR32:$Zm), 0>;
  def : InstAlias<"cmplo $Zd, $Pg/z, $Zm, $Zn",
                  (CMPHI_PPzZZ_D PPR64:$Zd, PPR3bAny:$Pg, ZPR64:$Zn, ZPR64:$Zm), 0>;

  def : InstAlias<"cmpls $Zd, $Pg/z, $Zm, $Zn",
                  (CMPHS_PPzZZ_B PPR8:$Zd, PPR3bAny:$Pg, ZPR8:$Zn, ZPR8:$Zm), 0>;
  def : InstAlias<"cmpls $Zd, $Pg/z, $Zm, $Zn",
                  (CMPHS_PPzZZ_H PPR16:$Zd, PPR3bAny:$Pg, ZPR16:$Zn, ZPR16:$Zm), 0>;
  def : InstAlias<"cmpls $Zd, $Pg/z, $Zm, $Zn",
                  (CMPHS_PPzZZ_S PPR32:$Zd, PPR3bAny:$Pg, ZPR32:$Zn, ZPR32:$Zm), 0>;
  def : InstAlias<"cmpls $Zd, $Pg/z, $Zm, $Zn",
                  (CMPHS_PPzZZ_D PPR64:$Zd, PPR3bAny:$Pg, ZPR64:$Zn, ZPR64:$Zm), 0>;

  def : InstAlias<"cmplt $Zd, $Pg/z, $Zm, $Zn",
                  (CMPGT_PPzZZ_B PPR8:$Zd, PPR3bAny:$Pg, ZPR8:$Zn, ZPR8:$Zm), 0>;
  def : InstAlias<"cmplt $Zd, $Pg/z, $Zm, $Zn",
                  (CMPGT_PPzZZ_H PPR16:$Zd, PPR3bAny:$Pg, ZPR16:$Zn, ZPR16:$Zm), 0>;
  def : InstAlias<"cmplt $Zd, $Pg/z, $Zm, $Zn",
                  (CMPGT_PPzZZ_S PPR32:$Zd, PPR3bAny:$Pg, ZPR32:$Zn, ZPR32:$Zm), 0>;
  def : InstAlias<"cmplt $Zd, $Pg/z, $Zm, $Zn",
                  (CMPGT_PPzZZ_D PPR64:$Zd, PPR3bAny:$Pg, ZPR64:$Zn, ZPR64:$Zm), 0>;

  def : InstAlias<"facle $Zd, $Pg/z, $Zm, $Zn",
                  (FACGE_PPzZZ_H PPR16:$Zd, PPR3bAny:$Pg, ZPR16:$Zn, ZPR16:$Zm), 0>;
  def : InstAlias<"facle $Zd, $Pg/z, $Zm, $Zn",
                  (FACGE_PPzZZ_S PPR32:$Zd, PPR3bAny:$Pg, ZPR32:$Zn, ZPR32:$Zm), 0>;
  def : InstAlias<"facle $Zd, $Pg/z, $Zm, $Zn",
                  (FACGE_PPzZZ_D PPR64:$Zd, PPR3bAny:$Pg, ZPR64:$Zn, ZPR64:$Zm), 0>;

  def : InstAlias<"faclt $Zd, $Pg/z, $Zm, $Zn",
                  (FACGT_PPzZZ_H PPR16:$Zd, PPR3bAny:$Pg, ZPR16:$Zn, ZPR16:$Zm), 0>;
  def : InstAlias<"faclt $Zd, $Pg/z, $Zm, $Zn",
                  (FACGT_PPzZZ_S PPR32:$Zd, PPR3bAny:$Pg, ZPR32:$Zn, ZPR32:$Zm), 0>;
  def : InstAlias<"faclt $Zd, $Pg/z, $Zm, $Zn",
                  (FACGT_PPzZZ_D PPR64:$Zd, PPR3bAny:$Pg, ZPR64:$Zn, ZPR64:$Zm), 0>;

  def : InstAlias<"fcmle $Zd, $Pg/z, $Zm, $Zn",
                  (FCMGE_PPzZZ_H PPR16:$Zd, PPR3bAny:$Pg, ZPR16:$Zn, ZPR16:$Zm), 0>;
  def : InstAlias<"fcmle $Zd, $Pg/z, $Zm, $Zn",
                  (FCMGE_PPzZZ_S PPR32:$Zd, PPR3bAny:$Pg, ZPR32:$Zn, ZPR32:$Zm), 0>;
  def : InstAlias<"fcmle $Zd, $Pg/z, $Zm, $Zn",
                  (FCMGE_PPzZZ_D PPR64:$Zd, PPR3bAny:$Pg, ZPR64:$Zn, ZPR64:$Zm), 0>;

  def : InstAlias<"fcmlt $Zd, $Pg/z, $Zm, $Zn",
                  (FCMGT_PPzZZ_H PPR16:$Zd, PPR3bAny:$Pg, ZPR16:$Zn, ZPR16:$Zm), 0>;
  def : InstAlias<"fcmlt $Zd, $Pg/z, $Zm, $Zn",
                  (FCMGT_PPzZZ_S PPR32:$Zd, PPR3bAny:$Pg, ZPR32:$Zn, ZPR32:$Zm), 0>;
  def : InstAlias<"fcmlt $Zd, $Pg/z, $Zm, $Zn",
                  (FCMGT_PPzZZ_D PPR64:$Zd, PPR3bAny:$Pg, ZPR64:$Zn, ZPR64:$Zm), 0>;
}

let Predicates = [HasSVE2] in {
  // SVE2 integer multiply-add (indexed)
  defm MLA_ZZZI : sve2_int_mla_by_indexed_elem<0b01, 0b0, "mla">;
  defm MLS_ZZZI : sve2_int_mla_by_indexed_elem<0b01, 0b1, "mls">;

  // SVE2 saturating multiply-add high (indexed)
  defm SQRDMLAH_ZZZI : sve2_int_mla_by_indexed_elem<0b10, 0b0, "sqrdmlah">;
  defm SQRDMLSH_ZZZI : sve2_int_mla_by_indexed_elem<0b10, 0b1, "sqrdmlsh">;

  // SVE2 saturating multiply-add high (vectors, unpredicated)
  defm SQRDMLAH_ZZZ : sve2_int_mla<0b0, "sqrdmlah">;
  defm SQRDMLSH_ZZZ : sve2_int_mla<0b1, "sqrdmlsh">;

  // SVE2 integer multiply (indexed)
  defm MUL_ZZZI : sve2_int_mul_by_indexed_elem<0b1110, "mul">;

  // SVE2 saturating multiply high (indexed)
  defm SQDMULH_ZZZI  : sve2_int_mul_by_indexed_elem<0b1100, "sqdmulh">;
  defm SQRDMULH_ZZZI : sve2_int_mul_by_indexed_elem<0b1101, "sqrdmulh">;

  // SVE2 signed saturating doubling multiply high (unpredicated)
  defm SQDMULH_ZZZ  : sve2_int_mul<0b100, "sqdmulh">;
  defm SQRDMULH_ZZZ : sve2_int_mul<0b101, "sqrdmulh">;

  // SVE2 integer multiply vectors (unpredicated)
  defm MUL_ZZZ    : sve2_int_mul<0b000, "mul">;
  defm SMULH_ZZZ  : sve2_int_mul<0b010, "smulh">;
  defm UMULH_ZZZ  : sve2_int_mul<0b011, "umulh">;
  def  PMUL_ZZZ_B : sve2_int_mul<0b00, 0b001, "pmul", ZPR8>;

  // SVE2 complex integer dot product (indexed)
  defm CDOT_ZZZI : sve2_cintx_dot_by_indexed_elem<"cdot">;

  // SVE2 complex integer dot product
  defm CDOT_ZZZ : sve2_cintx_dot<"cdot">;

  // SVE2 complex integer multiply-add (indexed)
  defm CMLA_ZZZI      : sve2_cmla_by_indexed_elem<0b0, "cmla">;
  // SVE2 complex saturating multiply-add (indexed)
  defm SQRDCMLAH_ZZZI : sve2_cmla_by_indexed_elem<0b1, "sqrdcmlah">;

  // SVE2 complex integer multiply-add
  defm CMLA_ZZZ      : sve2_int_cmla<0b0, "cmla">;
  defm SQRDCMLAH_ZZZ : sve2_int_cmla<0b1, "sqrdcmlah">;

  // SVE2 integer multiply long (indexed)
  defm SMULLB_ZZZI : sve2_int_mul_long_by_indexed_elem<0b000, "smullb">;
  defm SMULLT_ZZZI : sve2_int_mul_long_by_indexed_elem<0b001, "smullt">;
  defm UMULLB_ZZZI : sve2_int_mul_long_by_indexed_elem<0b010, "umullb">;
  defm UMULLT_ZZZI : sve2_int_mul_long_by_indexed_elem<0b011, "umullt">;

  // SVE2 saturating multiply (indexed)
  defm SQDMULLB_ZZZI : sve2_int_mul_long_by_indexed_elem<0b100, "sqdmullb">;
  defm SQDMULLT_ZZZI : sve2_int_mul_long_by_indexed_elem<0b101, "sqdmullt">;

  // SVE2 integer multiply-add long (indexed)
  defm SMLALB_ZZZI : sve2_int_mla_long_by_indexed_elem<0b1000, "smlalb">;
  defm SMLALT_ZZZI : sve2_int_mla_long_by_indexed_elem<0b1001, "smlalt">;
  defm UMLALB_ZZZI : sve2_int_mla_long_by_indexed_elem<0b1010, "umlalb">;
  defm UMLALT_ZZZI : sve2_int_mla_long_by_indexed_elem<0b1011, "umlalt">;
  defm SMLSLB_ZZZI : sve2_int_mla_long_by_indexed_elem<0b1100, "smlslb">;
  defm SMLSLT_ZZZI : sve2_int_mla_long_by_indexed_elem<0b1101, "smlslt">;
  defm UMLSLB_ZZZI : sve2_int_mla_long_by_indexed_elem<0b1110, "umlslb">;
  defm UMLSLT_ZZZI : sve2_int_mla_long_by_indexed_elem<0b1111, "umlslt">;

  // SVE2 integer multiply-add long (vectors, unpredicated)
  defm SMLALB_ZZZ : sve2_int_mla_long<0b10000, "smlalb">;
  defm SMLALT_ZZZ : sve2_int_mla_long<0b10001, "smlalt">;
  defm UMLALB_ZZZ : sve2_int_mla_long<0b10010, "umlalb">;
  defm UMLALT_ZZZ : sve2_int_mla_long<0b10011, "umlalt">;
  defm SMLSLB_ZZZ : sve2_int_mla_long<0b10100, "smlslb">;
  defm SMLSLT_ZZZ : sve2_int_mla_long<0b10101, "smlslt">;
  defm UMLSLB_ZZZ : sve2_int_mla_long<0b10110, "umlslb">;
  defm UMLSLT_ZZZ : sve2_int_mla_long<0b10111, "umlslt">;

  // SVE2 saturating multiply-add long (indexed)
  defm SQDMLALB_ZZZI : sve2_int_mla_long_by_indexed_elem<0b0100, "sqdmlalb">;
  defm SQDMLALT_ZZZI : sve2_int_mla_long_by_indexed_elem<0b0101, "sqdmlalt">;
  defm SQDMLSLB_ZZZI : sve2_int_mla_long_by_indexed_elem<0b0110, "sqdmlslb">;
  defm SQDMLSLT_ZZZI : sve2_int_mla_long_by_indexed_elem<0b0111, "sqdmlslt">;

  // SVE2 saturating multiply-add long (vectors, unpredicated)
  defm SQDMLALB_ZZZ : sve2_int_mla_long<0b11000, "sqdmlalb">;
  defm SQDMLALT_ZZZ : sve2_int_mla_long<0b11001, "sqdmlalt">;
  defm SQDMLSLB_ZZZ : sve2_int_mla_long<0b11010, "sqdmlslb">;
  defm SQDMLSLT_ZZZ : sve2_int_mla_long<0b11011, "sqdmlslt">;

  // SVE2 saturating multiply-add interleaved long
  defm SQDMLALBT_ZZZ : sve2_int_mla_long<0b00010, "sqdmlalbt">;
  defm SQDMLSLBT_ZZZ : sve2_int_mla_long<0b00011, "sqdmlslbt">;

  // SVE2 integer halving add/subtract (predicated)
  defm SHADD_ZPmZ  : sve2_int_arith_pred<0b100000, "shadd">;
  defm UHADD_ZPmZ  : sve2_int_arith_pred<0b100010, "uhadd">;
  defm SHSUB_ZPmZ  : sve2_int_arith_pred<0b100100, "shsub">;
  defm UHSUB_ZPmZ  : sve2_int_arith_pred<0b100110, "uhsub">;
  defm SRHADD_ZPmZ : sve2_int_arith_pred<0b101000, "srhadd">;
  defm URHADD_ZPmZ : sve2_int_arith_pred<0b101010, "urhadd">;
  defm SHSUBR_ZPmZ : sve2_int_arith_pred<0b101100, "shsubr">;
  defm UHSUBR_ZPmZ : sve2_int_arith_pred<0b101110, "uhsubr">;

  // SVE2 integer pairwise add and accumulate long
  defm SADALP_ZPmZ : sve2_int_sadd_long_accum_pairwise<0, "sadalp">;
  defm UADALP_ZPmZ : sve2_int_sadd_long_accum_pairwise<1, "uadalp">;

  // SVE2 integer pairwise arithmetic
  defm ADDP_ZPmZ  : sve2_int_arith_pred<0b100011, "addp">;
  defm SMAXP_ZPmZ : sve2_int_arith_pred<0b101001, "smaxp">;
  defm UMAXP_ZPmZ : sve2_int_arith_pred<0b101011, "umaxp">;
  defm SMINP_ZPmZ : sve2_int_arith_pred<0b101101, "sminp">;
  defm UMINP_ZPmZ : sve2_int_arith_pred<0b101111, "uminp">;

  // SVE2 integer unary operations (predicated)
  defm URECPE_ZPmZ  : sve2_int_un_pred_arit_s<0b000, "urecpe">;
  defm URSQRTE_ZPmZ : sve2_int_un_pred_arit_s<0b001, "ursqrte">;
  defm SQABS_ZPmZ   : sve2_int_un_pred_arit<0b100, "sqabs">;
  defm SQNEG_ZPmZ   : sve2_int_un_pred_arit<0b101, "sqneg">;

  // SVE2 integer multiply long
  defm SQDMULLB_ZZZ : sve2_wide_int_arith_long<0b11000, "sqdmullb">;
  defm SQDMULLT_ZZZ : sve2_wide_int_arith_long<0b11001, "sqdmullt">;
  defm SMULLB_ZZZ   : sve2_wide_int_arith_long<0b11100, "smullb">;
  defm SMULLT_ZZZ   : sve2_wide_int_arith_long<0b11101, "smullt">;
  defm UMULLB_ZZZ   : sve2_wide_int_arith_long<0b11110, "umullb">;
  defm UMULLT_ZZZ   : sve2_wide_int_arith_long<0b11111, "umullt">;
<<<<<<< HEAD
=======
  defm PMULLB_ZZZ   : sve2_pmul_long<0b0, "pmullb">;
  defm PMULLT_ZZZ   : sve2_pmul_long<0b1, "pmullt">;

  // Predicated shifts
  defm SQSHL_ZPmI  : sve_int_bin_pred_shift_imm_left< 0b0110, "sqshl">;
  defm UQSHL_ZPmI  : sve_int_bin_pred_shift_imm_left< 0b0111, "uqshl">;
  defm SRSHR_ZPmI  : sve_int_bin_pred_shift_imm_right<0b1100, "srshr">;
  defm URSHR_ZPmI  : sve_int_bin_pred_shift_imm_right<0b1101, "urshr">;
  defm SQSHLU_ZPmI : sve_int_bin_pred_shift_imm_left< 0b1111, "sqshlu">;
}

let Predicates = [HasSVE2AES] in {
  // PMULLB and PMULLT instructions which operate with 64-bit source and
  // 128-bit destination elements are enabled with crypto extensions, similar
  // to NEON PMULL2 instruction.
  def PMULLB_ZZZ_Q : sve2_wide_int_arith<0b00, 0b11010, "pmullb",
                                         ZPR128, ZPR64, ZPR64>;
  def PMULLT_ZZZ_Q : sve2_wide_int_arith<0b00, 0b11011, "pmullt",
                                         ZPR128, ZPR64, ZPR64>;
>>>>>>> 980f7605
}<|MERGE_RESOLUTION|>--- conflicted
+++ resolved
@@ -875,10 +875,10 @@
   defm LSL_WIDE_ZZZ : sve_int_bin_cons_shift_wide<0b11, "lsl">;
 
   // Predicated shifts
-  defm ASR_ZPmI  : sve_int_bin_pred_shift_imm_right<0b000, "asr">;
-  defm LSR_ZPmI  : sve_int_bin_pred_shift_imm_right<0b001, "lsr">;
-  defm LSL_ZPmI  : sve_int_bin_pred_shift_imm_left< 0b011, "lsl">;
-  defm ASRD_ZPmI : sve_int_bin_pred_shift_imm_right<0b100, "asrd">;
+  defm ASR_ZPmI  : sve_int_bin_pred_shift_imm_right<0b0000, "asr">;
+  defm LSR_ZPmI  : sve_int_bin_pred_shift_imm_right<0b0001, "lsr">;
+  defm LSL_ZPmI  : sve_int_bin_pred_shift_imm_left< 0b0011, "lsl">;
+  defm ASRD_ZPmI : sve_int_bin_pred_shift_imm_right<0b0100, "asrd">;
 
   defm ASR_ZPmZ  : sve_int_bin_pred_shift<0b000, "asr">;
   defm LSR_ZPmZ  : sve_int_bin_pred_shift<0b001, "lsr">;
@@ -1140,6 +1140,54 @@
   defm SQABS_ZPmZ   : sve2_int_un_pred_arit<0b100, "sqabs">;
   defm SQNEG_ZPmZ   : sve2_int_un_pred_arit<0b101, "sqneg">;
 
+  // SVE2 saturating add/subtract
+  defm SQADD_ZPmZ  : sve2_int_arith_pred<0b110000, "sqadd">;
+  defm UQADD_ZPmZ  : sve2_int_arith_pred<0b110010, "uqadd">;
+  defm SQSUB_ZPmZ  : sve2_int_arith_pred<0b110100, "sqsub">;
+  defm UQSUB_ZPmZ  : sve2_int_arith_pred<0b110110, "uqsub">;
+  defm SUQADD_ZPmZ : sve2_int_arith_pred<0b111000, "suqadd">;
+  defm USQADD_ZPmZ : sve2_int_arith_pred<0b111010, "usqadd">;
+  defm SQSUBR_ZPmZ : sve2_int_arith_pred<0b111100, "sqsubr">;
+  defm UQSUBR_ZPmZ : sve2_int_arith_pred<0b111110, "uqsubr">;
+
+  // SVE2 saturating/rounding bitwise shift left (predicated)
+  defm SRSHL_ZPmZ   : sve2_int_arith_pred<0b000100, "srshl">;
+  defm URSHL_ZPmZ   : sve2_int_arith_pred<0b000110, "urshl">;
+  defm SRSHLR_ZPmZ  : sve2_int_arith_pred<0b001100, "srshlr">;
+  defm URSHLR_ZPmZ  : sve2_int_arith_pred<0b001110, "urshlr">;
+  defm SQSHL_ZPmZ   : sve2_int_arith_pred<0b010000, "sqshl">;
+  defm UQSHL_ZPmZ   : sve2_int_arith_pred<0b010010, "uqshl">;
+  defm SQRSHL_ZPmZ  : sve2_int_arith_pred<0b010100, "sqrshl">;
+  defm UQRSHL_ZPmZ  : sve2_int_arith_pred<0b010110, "uqrshl">;
+  defm SQSHLR_ZPmZ  : sve2_int_arith_pred<0b011000, "sqshlr">;
+  defm UQSHLR_ZPmZ  : sve2_int_arith_pred<0b011010, "uqshlr">;
+  defm SQRSHLR_ZPmZ : sve2_int_arith_pred<0b011100, "sqrshlr">;
+  defm UQRSHLR_ZPmZ : sve2_int_arith_pred<0b011110, "uqrshlr">;
+
+  // SVE2 integer add/subtract long
+  defm SADDLB_ZZZ : sve2_wide_int_arith_long<0b00000, "saddlb">;
+  defm SADDLT_ZZZ : sve2_wide_int_arith_long<0b00001, "saddlt">;
+  defm UADDLB_ZZZ : sve2_wide_int_arith_long<0b00010, "uaddlb">;
+  defm UADDLT_ZZZ : sve2_wide_int_arith_long<0b00011, "uaddlt">;
+  defm SSUBLB_ZZZ : sve2_wide_int_arith_long<0b00100, "ssublb">;
+  defm SSUBLT_ZZZ : sve2_wide_int_arith_long<0b00101, "ssublt">;
+  defm USUBLB_ZZZ : sve2_wide_int_arith_long<0b00110, "usublb">;
+  defm USUBLT_ZZZ : sve2_wide_int_arith_long<0b00111, "usublt">;
+  defm SABDLB_ZZZ : sve2_wide_int_arith_long<0b01100, "sabdlb">;
+  defm SABDLT_ZZZ : sve2_wide_int_arith_long<0b01101, "sabdlt">;
+  defm UABDLB_ZZZ : sve2_wide_int_arith_long<0b01110, "uabdlb">;
+  defm UABDLT_ZZZ : sve2_wide_int_arith_long<0b01111, "uabdlt">;
+
+  // SVE2 integer add/subtract wide
+  defm SADDWB_ZZZ : sve2_wide_int_arith_wide<0b000, "saddwb">;
+  defm SADDWT_ZZZ : sve2_wide_int_arith_wide<0b001, "saddwt">;
+  defm UADDWB_ZZZ : sve2_wide_int_arith_wide<0b010, "uaddwb">;
+  defm UADDWT_ZZZ : sve2_wide_int_arith_wide<0b011, "uaddwt">;
+  defm SSUBWB_ZZZ : sve2_wide_int_arith_wide<0b100, "ssubwb">;
+  defm SSUBWT_ZZZ : sve2_wide_int_arith_wide<0b101, "ssubwt">;
+  defm USUBWB_ZZZ : sve2_wide_int_arith_wide<0b110, "usubwb">;
+  defm USUBWT_ZZZ : sve2_wide_int_arith_wide<0b111, "usubwt">;
+
   // SVE2 integer multiply long
   defm SQDMULLB_ZZZ : sve2_wide_int_arith_long<0b11000, "sqdmullb">;
   defm SQDMULLT_ZZZ : sve2_wide_int_arith_long<0b11001, "sqdmullt">;
@@ -1147,8 +1195,6 @@
   defm SMULLT_ZZZ   : sve2_wide_int_arith_long<0b11101, "smullt">;
   defm UMULLB_ZZZ   : sve2_wide_int_arith_long<0b11110, "umullb">;
   defm UMULLT_ZZZ   : sve2_wide_int_arith_long<0b11111, "umullt">;
-<<<<<<< HEAD
-=======
   defm PMULLB_ZZZ   : sve2_pmul_long<0b0, "pmullb">;
   defm PMULLT_ZZZ   : sve2_pmul_long<0b1, "pmullt">;
 
@@ -1168,5 +1214,4 @@
                                          ZPR128, ZPR64, ZPR64>;
   def PMULLT_ZZZ_Q : sve2_wide_int_arith<0b00, 0b11011, "pmullt",
                                          ZPR128, ZPR64, ZPR64>;
->>>>>>> 980f7605
 }