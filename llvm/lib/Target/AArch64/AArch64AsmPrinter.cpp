--- conflicted
+++ resolved
@@ -97,14 +97,10 @@
     return MCInstLowering.lowerOperand(MO, MCOp);
   }
 
-<<<<<<< HEAD
   const MCExpr *
   lowerPtrAuthGlobalConstant(const GlobalPtrAuthInfo &PAI) override;
 
-  void EmitStartOfAsmFile(Module &M) override;
-=======
   void emitStartOfAsmFile(Module &M) override;
->>>>>>> 0dce409c
   void EmitJumpTableInfo() override;
   void emitJumpTableEntry(const MachineJumpTableInfo *MJTI,
                           const MachineBasicBlock *MBB, unsigned JTI);
@@ -538,7 +534,6 @@
   }
 }
 
-<<<<<<< HEAD
 static void
 emitAuthenticatedPointer(MCStreamer &OutStreamer, MCSymbol *StubLabel,
                          const MachineModuleInfoMachO::AuthStubInfo &StubInfo) {
@@ -547,10 +542,7 @@
   OutStreamer.EmitValue(StubInfo.Pointer, /*size=*/8);
 }
 
-void AArch64AsmPrinter::EmitEndOfAsmFile(Module &M) {
-=======
 void AArch64AsmPrinter::emitEndOfAsmFile(Module &M) {
->>>>>>> 0dce409c
   EmitHwasanMemaccessSymbols(M);
 
   const Triple &TT = TM.getTargetTriple();
