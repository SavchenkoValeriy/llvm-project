--- conflicted
+++ resolved
@@ -62,17 +62,8 @@
   CombinerHelper Helper(Observer, B, KB, MDT);
 
   switch (MI.getOpcode()) {
-<<<<<<< HEAD
-  default:
-    return false;
-  case TargetOpcode::COPY:
-    return Helper.tryCombineCopy(MI);
-  case TargetOpcode::G_BR:
-    return Helper.tryCombineBr(MI);
-=======
   case TargetOpcode::G_CONCAT_VECTORS:
     return Helper.tryCombineConcatVectors(MI);
->>>>>>> 3b598b9c
   case TargetOpcode::G_LOAD:
   case TargetOpcode::G_SEXTLOAD:
   case TargetOpcode::G_ZEXTLOAD: {
@@ -127,7 +118,7 @@
 private:
   bool IsOptNone;
 };
-}
+} // end anonymous namespace
 
 void AArch64PreLegalizerCombiner::getAnalysisUsage(AnalysisUsage &AU) const {
   AU.addRequired<TargetPassConfig>();
