--- conflicted
+++ resolved
@@ -682,8 +682,6 @@
   return None;
 }
 
-<<<<<<< HEAD
-=======
 namespace AArch64 {
 // The number of bits in a SVE register is architecturally defined
 // to be a multiple of this value.  If <M x t> has this number of bits,
@@ -695,7 +693,6 @@
 static constexpr unsigned SVEBitsPerBlock = 128;
 } // end namespace AArch64
 
->>>>>>> b2f2db63
 } // end namespace llvm
 
 #endif