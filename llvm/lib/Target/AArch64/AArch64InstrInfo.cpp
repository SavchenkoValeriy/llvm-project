//===- AArch64InstrInfo.cpp - AArch64 Instruction Information -------------===//
//
// Part of the LLVM Project, under the Apache License v2.0 with LLVM Exceptions.
// See https://llvm.org/LICENSE.txt for license information.
// SPDX-License-Identifier: Apache-2.0 WITH LLVM-exception
//
//===----------------------------------------------------------------------===//
//
// This file contains the AArch64 implementation of the TargetInstrInfo class.
//
//===----------------------------------------------------------------------===//

#include "AArch64InstrInfo.h"
#include "AArch64MachineFunctionInfo.h"
#include "AArch64Subtarget.h"
#include "MCTargetDesc/AArch64AddressingModes.h"
#include "Utils/AArch64BaseInfo.h"
#include "llvm/ADT/ArrayRef.h"
#include "llvm/ADT/STLExtras.h"
#include "llvm/ADT/SmallVector.h"
#include "llvm/CodeGen/MachineBasicBlock.h"
#include "llvm/CodeGen/MachineFrameInfo.h"
#include "llvm/CodeGen/MachineFunction.h"
#include "llvm/CodeGen/MachineInstr.h"
#include "llvm/CodeGen/MachineInstrBuilder.h"
#include "llvm/CodeGen/MachineMemOperand.h"
#include "llvm/CodeGen/MachineModuleInfo.h"
#include "llvm/CodeGen/MachineOperand.h"
#include "llvm/CodeGen/MachineRegisterInfo.h"
#include "llvm/CodeGen/StackMaps.h"
#include "llvm/CodeGen/TargetRegisterInfo.h"
#include "llvm/CodeGen/TargetSubtargetInfo.h"
#include "llvm/IR/DebugInfoMetadata.h"
#include "llvm/IR/DebugLoc.h"
#include "llvm/IR/GlobalValue.h"
#include "llvm/MC/MCAsmInfo.h"
#include "llvm/MC/MCInst.h"
#include "llvm/MC/MCInstrDesc.h"
#include "llvm/Support/Casting.h"
#include "llvm/Support/CodeGen.h"
#include "llvm/Support/CommandLine.h"
#include "llvm/Support/Compiler.h"
#include "llvm/Support/ErrorHandling.h"
#include "llvm/Support/MathExtras.h"
#include "llvm/Target/TargetMachine.h"
#include "llvm/Target/TargetOptions.h"
#include <cassert>
#include <cstdint>
#include <iterator>
#include <utility>

using namespace llvm;

#define GET_INSTRINFO_CTOR_DTOR
#include "AArch64GenInstrInfo.inc"

static cl::opt<unsigned> TBZDisplacementBits(
    "aarch64-tbz-offset-bits", cl::Hidden, cl::init(14),
    cl::desc("Restrict range of TB[N]Z instructions (DEBUG)"));

static cl::opt<unsigned> CBZDisplacementBits(
    "aarch64-cbz-offset-bits", cl::Hidden, cl::init(19),
    cl::desc("Restrict range of CB[N]Z instructions (DEBUG)"));

static cl::opt<unsigned>
    BCCDisplacementBits("aarch64-bcc-offset-bits", cl::Hidden, cl::init(19),
                        cl::desc("Restrict range of Bcc instructions (DEBUG)"));

AArch64InstrInfo::AArch64InstrInfo(const AArch64Subtarget &STI)
    : AArch64GenInstrInfo(AArch64::ADJCALLSTACKDOWN, AArch64::ADJCALLSTACKUP,
                          AArch64::CATCHRET),
      RI(STI.getTargetTriple()), Subtarget(STI) {}

/// GetInstSize - Return the number of bytes of code the specified
/// instruction may be.  This returns the maximum number of bytes.
unsigned AArch64InstrInfo::getInstSizeInBytes(const MachineInstr &MI) const {
  const MachineBasicBlock &MBB = *MI.getParent();
  const MachineFunction *MF = MBB.getParent();
  const MCAsmInfo *MAI = MF->getTarget().getMCAsmInfo();

  {
    auto Op = MI.getOpcode();
    if (Op == AArch64::INLINEASM || Op == AArch64::INLINEASM_BR)
      return getInlineAsmLength(MI.getOperand(0).getSymbolName(), *MAI);
  }

  // Meta-instructions emit no code.
  if (MI.isMetaInstruction())
    return 0;

  // FIXME: We currently only handle pseudoinstructions that don't get expanded
  //        before the assembly printer.
  unsigned NumBytes = 0;
  const MCInstrDesc &Desc = MI.getDesc();
  switch (Desc.getOpcode()) {
  default:
    // Anything not explicitly designated otherwise is a normal 4-byte insn.
    NumBytes = 4;
    break;
  case TargetOpcode::STACKMAP:
    // The upper bound for a stackmap intrinsic is the full length of its shadow
    NumBytes = StackMapOpers(&MI).getNumPatchBytes();
    assert(NumBytes % 4 == 0 && "Invalid number of NOP bytes requested!");
    break;
  case TargetOpcode::PATCHPOINT:
    // The size of the patchpoint intrinsic is the number of bytes requested
    NumBytes = PatchPointOpers(&MI).getNumPatchBytes();
    assert(NumBytes % 4 == 0 && "Invalid number of NOP bytes requested!");
    break;
  case AArch64::TLSDESC_CALLSEQ:
    // This gets lowered to an instruction sequence which takes 16 bytes
    NumBytes = 16;
    break;
<<<<<<< HEAD
=======
  case AArch64::SpeculationBarrierISBDSBEndBB:
    // This gets lowered to 2 4-byte instructions.
    NumBytes = 8;
    break;
  case AArch64::SpeculationBarrierSBEndBB:
    // This gets lowered to 1 4-byte instructions.
    NumBytes = 4;
    break;
>>>>>>> 01733665
  case AArch64::AUT:
    NumBytes = 24;
    break;
  case AArch64::AUTPAC:
    NumBytes = 28;
    break;
  case AArch64::MOVaddrPAC:
    // 12 fixed + 16 variable, for pointer offset, and discriminator
    // We could potentially model the variable size overhead more accurately.
    NumBytes = 28;
    break;
  case AArch64::BR_JumpTable:
    // 28 fixed + 16 variable, for table size materialization
    // We could potentially model the variable size overhead more accurately.
    NumBytes = 44;
    break;
  case AArch64::JumpTableDest32:
  case AArch64::JumpTableDest16:
  case AArch64::JumpTableDest8:
    NumBytes = 12;
    break;
  case AArch64::SPACE:
    NumBytes = MI.getOperand(1).getImm();
    break;
  case TargetOpcode::BUNDLE:
    NumBytes = getInstBundleLength(MI);
    break;
  }

  return NumBytes;
}

unsigned AArch64InstrInfo::getInstBundleLength(const MachineInstr &MI) const {
  unsigned Size = 0;
  MachineBasicBlock::const_instr_iterator I = MI.getIterator();
  MachineBasicBlock::const_instr_iterator E = MI.getParent()->instr_end();
  while (++I != E && I->isInsideBundle()) {
    assert(!I->isBundle() && "No nested bundle!");
    Size += getInstSizeInBytes(*I);
  }
  return Size;
}

static void parseCondBranch(MachineInstr *LastInst, MachineBasicBlock *&Target,
                            SmallVectorImpl<MachineOperand> &Cond) {
  // Block ends with fall-through condbranch.
  switch (LastInst->getOpcode()) {
  default:
    llvm_unreachable("Unknown branch instruction?");
  case AArch64::Bcc:
    Target = LastInst->getOperand(1).getMBB();
    Cond.push_back(LastInst->getOperand(0));
    break;
  case AArch64::CBZW:
  case AArch64::CBZX:
  case AArch64::CBNZW:
  case AArch64::CBNZX:
    Target = LastInst->getOperand(1).getMBB();
    Cond.push_back(MachineOperand::CreateImm(-1));
    Cond.push_back(MachineOperand::CreateImm(LastInst->getOpcode()));
    Cond.push_back(LastInst->getOperand(0));
    break;
  case AArch64::TBZW:
  case AArch64::TBZX:
  case AArch64::TBNZW:
  case AArch64::TBNZX:
    Target = LastInst->getOperand(2).getMBB();
    Cond.push_back(MachineOperand::CreateImm(-1));
    Cond.push_back(MachineOperand::CreateImm(LastInst->getOpcode()));
    Cond.push_back(LastInst->getOperand(0));
    Cond.push_back(LastInst->getOperand(1));
  }
}

static unsigned getBranchDisplacementBits(unsigned Opc) {
  switch (Opc) {
  default:
    llvm_unreachable("unexpected opcode!");
  case AArch64::B:
    return 64;
  case AArch64::TBNZW:
  case AArch64::TBZW:
  case AArch64::TBNZX:
  case AArch64::TBZX:
    return TBZDisplacementBits;
  case AArch64::CBNZW:
  case AArch64::CBZW:
  case AArch64::CBNZX:
  case AArch64::CBZX:
    return CBZDisplacementBits;
  case AArch64::Bcc:
    return BCCDisplacementBits;
  }
}

bool AArch64InstrInfo::isBranchOffsetInRange(unsigned BranchOp,
                                             int64_t BrOffset) const {
  unsigned Bits = getBranchDisplacementBits(BranchOp);
  assert(Bits >= 3 && "max branch displacement must be enough to jump"
                      "over conditional branch expansion");
  return isIntN(Bits, BrOffset / 4);
}

MachineBasicBlock *
AArch64InstrInfo::getBranchDestBlock(const MachineInstr &MI) const {
  switch (MI.getOpcode()) {
  default:
    llvm_unreachable("unexpected opcode!");
  case AArch64::B:
    return MI.getOperand(0).getMBB();
  case AArch64::TBZW:
  case AArch64::TBNZW:
  case AArch64::TBZX:
  case AArch64::TBNZX:
    return MI.getOperand(2).getMBB();
  case AArch64::CBZW:
  case AArch64::CBNZW:
  case AArch64::CBZX:
  case AArch64::CBNZX:
  case AArch64::Bcc:
    return MI.getOperand(1).getMBB();
  }
}

// Branch analysis.
bool AArch64InstrInfo::analyzeBranch(MachineBasicBlock &MBB,
                                     MachineBasicBlock *&TBB,
                                     MachineBasicBlock *&FBB,
                                     SmallVectorImpl<MachineOperand> &Cond,
                                     bool AllowModify) const {
  // If the block has no terminators, it just falls into the block after it.
  MachineBasicBlock::iterator I = MBB.getLastNonDebugInstr();
  if (I == MBB.end())
    return false;

  // Skip over SpeculationBarrierEndBB terminators
  if (I->getOpcode() == AArch64::SpeculationBarrierISBDSBEndBB ||
      I->getOpcode() == AArch64::SpeculationBarrierSBEndBB) {
    --I;
  }

  if (!isUnpredicatedTerminator(*I))
    return false;

  // Get the last instruction in the block.
  MachineInstr *LastInst = &*I;

  // If there is only one terminator instruction, process it.
  unsigned LastOpc = LastInst->getOpcode();
  if (I == MBB.begin() || !isUnpredicatedTerminator(*--I)) {
    if (isUncondBranchOpcode(LastOpc)) {
      TBB = LastInst->getOperand(0).getMBB();
      return false;
    }
    if (isCondBranchOpcode(LastOpc)) {
      // Block ends with fall-through condbranch.
      parseCondBranch(LastInst, TBB, Cond);
      return false;
    }
    return true; // Can't handle indirect branch.
  }

  // Get the instruction before it if it is a terminator.
  MachineInstr *SecondLastInst = &*I;
  unsigned SecondLastOpc = SecondLastInst->getOpcode();

  // If AllowModify is true and the block ends with two or more unconditional
  // branches, delete all but the first unconditional branch.
  if (AllowModify && isUncondBranchOpcode(LastOpc)) {
    while (isUncondBranchOpcode(SecondLastOpc)) {
      LastInst->eraseFromParent();
      LastInst = SecondLastInst;
      LastOpc = LastInst->getOpcode();
      if (I == MBB.begin() || !isUnpredicatedTerminator(*--I)) {
        // Return now the only terminator is an unconditional branch.
        TBB = LastInst->getOperand(0).getMBB();
        return false;
      } else {
        SecondLastInst = &*I;
        SecondLastOpc = SecondLastInst->getOpcode();
      }
    }
  }

  // If there are three terminators, we don't know what sort of block this is.
  if (SecondLastInst && I != MBB.begin() && isUnpredicatedTerminator(*--I))
    return true;

  // If the block ends with a B and a Bcc, handle it.
  if (isCondBranchOpcode(SecondLastOpc) && isUncondBranchOpcode(LastOpc)) {
    parseCondBranch(SecondLastInst, TBB, Cond);
    FBB = LastInst->getOperand(0).getMBB();
    return false;
  }

  // If the block ends with two unconditional branches, handle it.  The second
  // one is not executed, so remove it.
  if (isUncondBranchOpcode(SecondLastOpc) && isUncondBranchOpcode(LastOpc)) {
    TBB = SecondLastInst->getOperand(0).getMBB();
    I = LastInst;
    if (AllowModify)
      I->eraseFromParent();
    return false;
  }

  // ...likewise if it ends with an indirect branch followed by an unconditional
  // branch.
  if (isIndirectBranchOpcode(SecondLastOpc) && isUncondBranchOpcode(LastOpc)) {
    I = LastInst;
    if (AllowModify)
      I->eraseFromParent();
    return true;
  }

  // Otherwise, can't handle this.
  return true;
}

bool AArch64InstrInfo::reverseBranchCondition(
    SmallVectorImpl<MachineOperand> &Cond) const {
  if (Cond[0].getImm() != -1) {
    // Regular Bcc
    AArch64CC::CondCode CC = (AArch64CC::CondCode)(int)Cond[0].getImm();
    Cond[0].setImm(AArch64CC::getInvertedCondCode(CC));
  } else {
    // Folded compare-and-branch
    switch (Cond[1].getImm()) {
    default:
      llvm_unreachable("Unknown conditional branch!");
    case AArch64::CBZW:
      Cond[1].setImm(AArch64::CBNZW);
      break;
    case AArch64::CBNZW:
      Cond[1].setImm(AArch64::CBZW);
      break;
    case AArch64::CBZX:
      Cond[1].setImm(AArch64::CBNZX);
      break;
    case AArch64::CBNZX:
      Cond[1].setImm(AArch64::CBZX);
      break;
    case AArch64::TBZW:
      Cond[1].setImm(AArch64::TBNZW);
      break;
    case AArch64::TBNZW:
      Cond[1].setImm(AArch64::TBZW);
      break;
    case AArch64::TBZX:
      Cond[1].setImm(AArch64::TBNZX);
      break;
    case AArch64::TBNZX:
      Cond[1].setImm(AArch64::TBZX);
      break;
    }
  }

  return false;
}

unsigned AArch64InstrInfo::removeBranch(MachineBasicBlock &MBB,
                                        int *BytesRemoved) const {
  MachineBasicBlock::iterator I = MBB.getLastNonDebugInstr();
  if (I == MBB.end())
    return 0;

  if (!isUncondBranchOpcode(I->getOpcode()) &&
      !isCondBranchOpcode(I->getOpcode()))
    return 0;

  // Remove the branch.
  I->eraseFromParent();

  I = MBB.end();

  if (I == MBB.begin()) {
    if (BytesRemoved)
      *BytesRemoved = 4;
    return 1;
  }
  --I;
  if (!isCondBranchOpcode(I->getOpcode())) {
    if (BytesRemoved)
      *BytesRemoved = 4;
    return 1;
  }

  // Remove the branch.
  I->eraseFromParent();
  if (BytesRemoved)
    *BytesRemoved = 8;

  return 2;
}

void AArch64InstrInfo::instantiateCondBranch(
    MachineBasicBlock &MBB, const DebugLoc &DL, MachineBasicBlock *TBB,
    ArrayRef<MachineOperand> Cond) const {
  if (Cond[0].getImm() != -1) {
    // Regular Bcc
    BuildMI(&MBB, DL, get(AArch64::Bcc)).addImm(Cond[0].getImm()).addMBB(TBB);
  } else {
    // Folded compare-and-branch
    // Note that we use addOperand instead of addReg to keep the flags.
    const MachineInstrBuilder MIB =
        BuildMI(&MBB, DL, get(Cond[1].getImm())).add(Cond[2]);
    if (Cond.size() > 3)
      MIB.addImm(Cond[3].getImm());
    MIB.addMBB(TBB);
  }
}

unsigned AArch64InstrInfo::insertBranch(
    MachineBasicBlock &MBB, MachineBasicBlock *TBB, MachineBasicBlock *FBB,
    ArrayRef<MachineOperand> Cond, const DebugLoc &DL, int *BytesAdded) const {
  // Shouldn't be a fall through.
  assert(TBB && "insertBranch must not be told to insert a fallthrough");

  if (!FBB) {
    if (Cond.empty()) // Unconditional branch?
      BuildMI(&MBB, DL, get(AArch64::B)).addMBB(TBB);
    else
      instantiateCondBranch(MBB, DL, TBB, Cond);

    if (BytesAdded)
      *BytesAdded = 4;

    return 1;
  }

  // Two-way conditional branch.
  instantiateCondBranch(MBB, DL, TBB, Cond);
  BuildMI(&MBB, DL, get(AArch64::B)).addMBB(FBB);

  if (BytesAdded)
    *BytesAdded = 8;

  return 2;
}

// Find the original register that VReg is copied from.
static unsigned removeCopies(const MachineRegisterInfo &MRI, unsigned VReg) {
  while (Register::isVirtualRegister(VReg)) {
    const MachineInstr *DefMI = MRI.getVRegDef(VReg);
    if (!DefMI->isFullCopy())
      return VReg;
    VReg = DefMI->getOperand(1).getReg();
  }
  return VReg;
}

// Determine if VReg is defined by an instruction that can be folded into a
// csel instruction. If so, return the folded opcode, and the replacement
// register.
static unsigned canFoldIntoCSel(const MachineRegisterInfo &MRI, unsigned VReg,
                                unsigned *NewVReg = nullptr) {
  VReg = removeCopies(MRI, VReg);
  if (!Register::isVirtualRegister(VReg))
    return 0;

  bool Is64Bit = AArch64::GPR64allRegClass.hasSubClassEq(MRI.getRegClass(VReg));
  const MachineInstr *DefMI = MRI.getVRegDef(VReg);
  unsigned Opc = 0;
  unsigned SrcOpNum = 0;
  switch (DefMI->getOpcode()) {
  case AArch64::ADDSXri:
  case AArch64::ADDSWri:
    // if NZCV is used, do not fold.
    if (DefMI->findRegisterDefOperandIdx(AArch64::NZCV, true) == -1)
      return 0;
    // fall-through to ADDXri and ADDWri.
    LLVM_FALLTHROUGH;
  case AArch64::ADDXri:
  case AArch64::ADDWri:
    // add x, 1 -> csinc.
    if (!DefMI->getOperand(2).isImm() || DefMI->getOperand(2).getImm() != 1 ||
        DefMI->getOperand(3).getImm() != 0)
      return 0;
    SrcOpNum = 1;
    Opc = Is64Bit ? AArch64::CSINCXr : AArch64::CSINCWr;
    break;

  case AArch64::ORNXrr:
  case AArch64::ORNWrr: {
    // not x -> csinv, represented as orn dst, xzr, src.
    unsigned ZReg = removeCopies(MRI, DefMI->getOperand(1).getReg());
    if (ZReg != AArch64::XZR && ZReg != AArch64::WZR)
      return 0;
    SrcOpNum = 2;
    Opc = Is64Bit ? AArch64::CSINVXr : AArch64::CSINVWr;
    break;
  }

  case AArch64::SUBSXrr:
  case AArch64::SUBSWrr:
    // if NZCV is used, do not fold.
    if (DefMI->findRegisterDefOperandIdx(AArch64::NZCV, true) == -1)
      return 0;
    // fall-through to SUBXrr and SUBWrr.
    LLVM_FALLTHROUGH;
  case AArch64::SUBXrr:
  case AArch64::SUBWrr: {
    // neg x -> csneg, represented as sub dst, xzr, src.
    unsigned ZReg = removeCopies(MRI, DefMI->getOperand(1).getReg());
    if (ZReg != AArch64::XZR && ZReg != AArch64::WZR)
      return 0;
    SrcOpNum = 2;
    Opc = Is64Bit ? AArch64::CSNEGXr : AArch64::CSNEGWr;
    break;
  }
  default:
    return 0;
  }
  assert(Opc && SrcOpNum && "Missing parameters");

  if (NewVReg)
    *NewVReg = DefMI->getOperand(SrcOpNum).getReg();
  return Opc;
}

bool AArch64InstrInfo::canInsertSelect(const MachineBasicBlock &MBB,
                                       ArrayRef<MachineOperand> Cond,
                                       Register DstReg, Register TrueReg,
                                       Register FalseReg, int &CondCycles,
                                       int &TrueCycles,
                                       int &FalseCycles) const {
  // Check register classes.
  const MachineRegisterInfo &MRI = MBB.getParent()->getRegInfo();
  const TargetRegisterClass *RC =
      RI.getCommonSubClass(MRI.getRegClass(TrueReg), MRI.getRegClass(FalseReg));
  if (!RC)
    return false;

  // Also need to check the dest regclass, in case we're trying to optimize
  // something like:
  // %1(gpr) = PHI %2(fpr), bb1, %(fpr), bb2
  if (!RI.getCommonSubClass(RC, MRI.getRegClass(DstReg)))
    return false;

  // Expanding cbz/tbz requires an extra cycle of latency on the condition.
  unsigned ExtraCondLat = Cond.size() != 1;

  // GPRs are handled by csel.
  // FIXME: Fold in x+1, -x, and ~x when applicable.
  if (AArch64::GPR64allRegClass.hasSubClassEq(RC) ||
      AArch64::GPR32allRegClass.hasSubClassEq(RC)) {
    // Single-cycle csel, csinc, csinv, and csneg.
    CondCycles = 1 + ExtraCondLat;
    TrueCycles = FalseCycles = 1;
    if (canFoldIntoCSel(MRI, TrueReg))
      TrueCycles = 0;
    else if (canFoldIntoCSel(MRI, FalseReg))
      FalseCycles = 0;
    return true;
  }

  // Scalar floating point is handled by fcsel.
  // FIXME: Form fabs, fmin, and fmax when applicable.
  if (AArch64::FPR64RegClass.hasSubClassEq(RC) ||
      AArch64::FPR32RegClass.hasSubClassEq(RC)) {
    CondCycles = 5 + ExtraCondLat;
    TrueCycles = FalseCycles = 2;
    return true;
  }

  // Can't do vectors.
  return false;
}

void AArch64InstrInfo::insertSelect(MachineBasicBlock &MBB,
                                    MachineBasicBlock::iterator I,
                                    const DebugLoc &DL, Register DstReg,
                                    ArrayRef<MachineOperand> Cond,
                                    Register TrueReg, Register FalseReg) const {
  MachineRegisterInfo &MRI = MBB.getParent()->getRegInfo();

  // Parse the condition code, see parseCondBranch() above.
  AArch64CC::CondCode CC;
  switch (Cond.size()) {
  default:
    llvm_unreachable("Unknown condition opcode in Cond");
  case 1: // b.cc
    CC = AArch64CC::CondCode(Cond[0].getImm());
    break;
  case 3: { // cbz/cbnz
    // We must insert a compare against 0.
    bool Is64Bit;
    switch (Cond[1].getImm()) {
    default:
      llvm_unreachable("Unknown branch opcode in Cond");
    case AArch64::CBZW:
      Is64Bit = false;
      CC = AArch64CC::EQ;
      break;
    case AArch64::CBZX:
      Is64Bit = true;
      CC = AArch64CC::EQ;
      break;
    case AArch64::CBNZW:
      Is64Bit = false;
      CC = AArch64CC::NE;
      break;
    case AArch64::CBNZX:
      Is64Bit = true;
      CC = AArch64CC::NE;
      break;
    }
    Register SrcReg = Cond[2].getReg();
    if (Is64Bit) {
      // cmp reg, #0 is actually subs xzr, reg, #0.
      MRI.constrainRegClass(SrcReg, &AArch64::GPR64spRegClass);
      BuildMI(MBB, I, DL, get(AArch64::SUBSXri), AArch64::XZR)
          .addReg(SrcReg)
          .addImm(0)
          .addImm(0);
    } else {
      MRI.constrainRegClass(SrcReg, &AArch64::GPR32spRegClass);
      BuildMI(MBB, I, DL, get(AArch64::SUBSWri), AArch64::WZR)
          .addReg(SrcReg)
          .addImm(0)
          .addImm(0);
    }
    break;
  }
  case 4: { // tbz/tbnz
    // We must insert a tst instruction.
    switch (Cond[1].getImm()) {
    default:
      llvm_unreachable("Unknown branch opcode in Cond");
    case AArch64::TBZW:
    case AArch64::TBZX:
      CC = AArch64CC::EQ;
      break;
    case AArch64::TBNZW:
    case AArch64::TBNZX:
      CC = AArch64CC::NE;
      break;
    }
    // cmp reg, #foo is actually ands xzr, reg, #1<<foo.
    if (Cond[1].getImm() == AArch64::TBZW || Cond[1].getImm() == AArch64::TBNZW)
      BuildMI(MBB, I, DL, get(AArch64::ANDSWri), AArch64::WZR)
          .addReg(Cond[2].getReg())
          .addImm(
              AArch64_AM::encodeLogicalImmediate(1ull << Cond[3].getImm(), 32));
    else
      BuildMI(MBB, I, DL, get(AArch64::ANDSXri), AArch64::XZR)
          .addReg(Cond[2].getReg())
          .addImm(
              AArch64_AM::encodeLogicalImmediate(1ull << Cond[3].getImm(), 64));
    break;
  }
  }

  unsigned Opc = 0;
  const TargetRegisterClass *RC = nullptr;
  bool TryFold = false;
  if (MRI.constrainRegClass(DstReg, &AArch64::GPR64RegClass)) {
    RC = &AArch64::GPR64RegClass;
    Opc = AArch64::CSELXr;
    TryFold = true;
  } else if (MRI.constrainRegClass(DstReg, &AArch64::GPR32RegClass)) {
    RC = &AArch64::GPR32RegClass;
    Opc = AArch64::CSELWr;
    TryFold = true;
  } else if (MRI.constrainRegClass(DstReg, &AArch64::FPR64RegClass)) {
    RC = &AArch64::FPR64RegClass;
    Opc = AArch64::FCSELDrrr;
  } else if (MRI.constrainRegClass(DstReg, &AArch64::FPR32RegClass)) {
    RC = &AArch64::FPR32RegClass;
    Opc = AArch64::FCSELSrrr;
  }
  assert(RC && "Unsupported regclass");

  // Try folding simple instructions into the csel.
  if (TryFold) {
    unsigned NewVReg = 0;
    unsigned FoldedOpc = canFoldIntoCSel(MRI, TrueReg, &NewVReg);
    if (FoldedOpc) {
      // The folded opcodes csinc, csinc and csneg apply the operation to
      // FalseReg, so we need to invert the condition.
      CC = AArch64CC::getInvertedCondCode(CC);
      TrueReg = FalseReg;
    } else
      FoldedOpc = canFoldIntoCSel(MRI, FalseReg, &NewVReg);

    // Fold the operation. Leave any dead instructions for DCE to clean up.
    if (FoldedOpc) {
      FalseReg = NewVReg;
      Opc = FoldedOpc;
      // The extends the live range of NewVReg.
      MRI.clearKillFlags(NewVReg);
    }
  }

  // Pull all virtual register into the appropriate class.
  MRI.constrainRegClass(TrueReg, RC);
  MRI.constrainRegClass(FalseReg, RC);

  // Insert the csel.
  BuildMI(MBB, I, DL, get(Opc), DstReg)
      .addReg(TrueReg)
      .addReg(FalseReg)
      .addImm(CC);
}

/// Returns true if a MOVi32imm or MOVi64imm can be expanded to an  ORRxx.
static bool canBeExpandedToORR(const MachineInstr &MI, unsigned BitSize) {
  uint64_t Imm = MI.getOperand(1).getImm();
  uint64_t UImm = Imm << (64 - BitSize) >> (64 - BitSize);
  uint64_t Encoding;
  return AArch64_AM::processLogicalImmediate(UImm, BitSize, Encoding);
}

// FIXME: this implementation should be micro-architecture dependent, so a
// micro-architecture target hook should be introduced here in future.
bool AArch64InstrInfo::isAsCheapAsAMove(const MachineInstr &MI) const {
  if (!Subtarget.hasCustomCheapAsMoveHandling())
    return MI.isAsCheapAsAMove();

  const unsigned Opcode = MI.getOpcode();

  // Firstly, check cases gated by features.

  if (Subtarget.hasZeroCycleZeroingFP()) {
    if (Opcode == AArch64::FMOVH0 ||
        Opcode == AArch64::FMOVS0 ||
        Opcode == AArch64::FMOVD0)
      return true;
  }

  if (Subtarget.hasZeroCycleZeroingGP()) {
    if (Opcode == TargetOpcode::COPY &&
        (MI.getOperand(1).getReg() == AArch64::WZR ||
         MI.getOperand(1).getReg() == AArch64::XZR))
      return true;
  }

  // Secondly, check cases specific to sub-targets.

  if (Subtarget.hasExynosCheapAsMoveHandling()) {
    if (isExynosCheapAsMove(MI))
      return true;

    return MI.isAsCheapAsAMove();
  }

  // Finally, check generic cases.

  switch (Opcode) {
  default:
    return false;

  // add/sub on register without shift
  case AArch64::ADDWri:
  case AArch64::ADDXri:
  case AArch64::SUBWri:
  case AArch64::SUBXri:
    return (MI.getOperand(3).getImm() == 0);

  // logical ops on immediate
  case AArch64::ANDWri:
  case AArch64::ANDXri:
  case AArch64::EORWri:
  case AArch64::EORXri:
  case AArch64::ORRWri:
  case AArch64::ORRXri:
    return true;

  // logical ops on register without shift
  case AArch64::ANDWrr:
  case AArch64::ANDXrr:
  case AArch64::BICWrr:
  case AArch64::BICXrr:
  case AArch64::EONWrr:
  case AArch64::EONXrr:
  case AArch64::EORWrr:
  case AArch64::EORXrr:
  case AArch64::ORNWrr:
  case AArch64::ORNXrr:
  case AArch64::ORRWrr:
  case AArch64::ORRXrr:
    return true;

  // If MOVi32imm or MOVi64imm can be expanded into ORRWri or
  // ORRXri, it is as cheap as MOV
  case AArch64::MOVi32imm:
    return canBeExpandedToORR(MI, 32);
  case AArch64::MOVi64imm:
    return canBeExpandedToORR(MI, 64);
  }

  llvm_unreachable("Unknown opcode to check as cheap as a move!");
}

bool AArch64InstrInfo::isFalkorShiftExtFast(const MachineInstr &MI) {
  switch (MI.getOpcode()) {
  default:
    return false;

  case AArch64::ADDWrs:
  case AArch64::ADDXrs:
  case AArch64::ADDSWrs:
  case AArch64::ADDSXrs: {
    unsigned Imm = MI.getOperand(3).getImm();
    unsigned ShiftVal = AArch64_AM::getShiftValue(Imm);
    if (ShiftVal == 0)
      return true;
    return AArch64_AM::getShiftType(Imm) == AArch64_AM::LSL && ShiftVal <= 5;
  }

  case AArch64::ADDWrx:
  case AArch64::ADDXrx:
  case AArch64::ADDXrx64:
  case AArch64::ADDSWrx:
  case AArch64::ADDSXrx:
  case AArch64::ADDSXrx64: {
    unsigned Imm = MI.getOperand(3).getImm();
    switch (AArch64_AM::getArithExtendType(Imm)) {
    default:
      return false;
    case AArch64_AM::UXTB:
    case AArch64_AM::UXTH:
    case AArch64_AM::UXTW:
    case AArch64_AM::UXTX:
      return AArch64_AM::getArithShiftValue(Imm) <= 4;
    }
  }

  case AArch64::SUBWrs:
  case AArch64::SUBSWrs: {
    unsigned Imm = MI.getOperand(3).getImm();
    unsigned ShiftVal = AArch64_AM::getShiftValue(Imm);
    return ShiftVal == 0 ||
           (AArch64_AM::getShiftType(Imm) == AArch64_AM::ASR && ShiftVal == 31);
  }

  case AArch64::SUBXrs:
  case AArch64::SUBSXrs: {
    unsigned Imm = MI.getOperand(3).getImm();
    unsigned ShiftVal = AArch64_AM::getShiftValue(Imm);
    return ShiftVal == 0 ||
           (AArch64_AM::getShiftType(Imm) == AArch64_AM::ASR && ShiftVal == 63);
  }

  case AArch64::SUBWrx:
  case AArch64::SUBXrx:
  case AArch64::SUBXrx64:
  case AArch64::SUBSWrx:
  case AArch64::SUBSXrx:
  case AArch64::SUBSXrx64: {
    unsigned Imm = MI.getOperand(3).getImm();
    switch (AArch64_AM::getArithExtendType(Imm)) {
    default:
      return false;
    case AArch64_AM::UXTB:
    case AArch64_AM::UXTH:
    case AArch64_AM::UXTW:
    case AArch64_AM::UXTX:
      return AArch64_AM::getArithShiftValue(Imm) == 0;
    }
  }

  case AArch64::LDRBBroW:
  case AArch64::LDRBBroX:
  case AArch64::LDRBroW:
  case AArch64::LDRBroX:
  case AArch64::LDRDroW:
  case AArch64::LDRDroX:
  case AArch64::LDRHHroW:
  case AArch64::LDRHHroX:
  case AArch64::LDRHroW:
  case AArch64::LDRHroX:
  case AArch64::LDRQroW:
  case AArch64::LDRQroX:
  case AArch64::LDRSBWroW:
  case AArch64::LDRSBWroX:
  case AArch64::LDRSBXroW:
  case AArch64::LDRSBXroX:
  case AArch64::LDRSHWroW:
  case AArch64::LDRSHWroX:
  case AArch64::LDRSHXroW:
  case AArch64::LDRSHXroX:
  case AArch64::LDRSWroW:
  case AArch64::LDRSWroX:
  case AArch64::LDRSroW:
  case AArch64::LDRSroX:
  case AArch64::LDRWroW:
  case AArch64::LDRWroX:
  case AArch64::LDRXroW:
  case AArch64::LDRXroX:
  case AArch64::PRFMroW:
  case AArch64::PRFMroX:
  case AArch64::STRBBroW:
  case AArch64::STRBBroX:
  case AArch64::STRBroW:
  case AArch64::STRBroX:
  case AArch64::STRDroW:
  case AArch64::STRDroX:
  case AArch64::STRHHroW:
  case AArch64::STRHHroX:
  case AArch64::STRHroW:
  case AArch64::STRHroX:
  case AArch64::STRQroW:
  case AArch64::STRQroX:
  case AArch64::STRSroW:
  case AArch64::STRSroX:
  case AArch64::STRWroW:
  case AArch64::STRWroX:
  case AArch64::STRXroW:
  case AArch64::STRXroX: {
    unsigned IsSigned = MI.getOperand(3).getImm();
    return !IsSigned;
  }
  }
}

bool AArch64InstrInfo::isSEHInstruction(const MachineInstr &MI) {
  unsigned Opc = MI.getOpcode();
  switch (Opc) {
    default:
      return false;
    case AArch64::SEH_StackAlloc:
    case AArch64::SEH_SaveFPLR:
    case AArch64::SEH_SaveFPLR_X:
    case AArch64::SEH_SaveReg:
    case AArch64::SEH_SaveReg_X:
    case AArch64::SEH_SaveRegP:
    case AArch64::SEH_SaveRegP_X:
    case AArch64::SEH_SaveFReg:
    case AArch64::SEH_SaveFReg_X:
    case AArch64::SEH_SaveFRegP:
    case AArch64::SEH_SaveFRegP_X:
    case AArch64::SEH_SetFP:
    case AArch64::SEH_AddFP:
    case AArch64::SEH_Nop:
    case AArch64::SEH_PrologEnd:
    case AArch64::SEH_EpilogStart:
    case AArch64::SEH_EpilogEnd:
      return true;
  }
}

bool AArch64InstrInfo::isCoalescableExtInstr(const MachineInstr &MI,
                                             Register &SrcReg, Register &DstReg,
                                             unsigned &SubIdx) const {
  switch (MI.getOpcode()) {
  default:
    return false;
  case AArch64::SBFMXri: // aka sxtw
  case AArch64::UBFMXri: // aka uxtw
    // Check for the 32 -> 64 bit extension case, these instructions can do
    // much more.
    if (MI.getOperand(2).getImm() != 0 || MI.getOperand(3).getImm() != 31)
      return false;
    // This is a signed or unsigned 32 -> 64 bit extension.
    SrcReg = MI.getOperand(1).getReg();
    DstReg = MI.getOperand(0).getReg();
    SubIdx = AArch64::sub_32;
    return true;
  }
}

bool AArch64InstrInfo::areMemAccessesTriviallyDisjoint(
    const MachineInstr &MIa, const MachineInstr &MIb) const {
  const TargetRegisterInfo *TRI = &getRegisterInfo();
  const MachineOperand *BaseOpA = nullptr, *BaseOpB = nullptr;
  int64_t OffsetA = 0, OffsetB = 0;
  unsigned WidthA = 0, WidthB = 0;
  bool OffsetAIsScalable = false, OffsetBIsScalable = false;

  assert(MIa.mayLoadOrStore() && "MIa must be a load or store.");
  assert(MIb.mayLoadOrStore() && "MIb must be a load or store.");

  if (MIa.hasUnmodeledSideEffects() || MIb.hasUnmodeledSideEffects() ||
      MIa.hasOrderedMemoryRef() || MIb.hasOrderedMemoryRef())
    return false;

  // Retrieve the base, offset from the base and width. Width
  // is the size of memory that is being loaded/stored (e.g. 1, 2, 4, 8).  If
  // base are identical, and the offset of a lower memory access +
  // the width doesn't overlap the offset of a higher memory access,
  // then the memory accesses are different.
  // If OffsetAIsScalable and OffsetBIsScalable are both true, they
  // are assumed to have the same scale (vscale).
  if (getMemOperandWithOffsetWidth(MIa, BaseOpA, OffsetA, OffsetAIsScalable,
                                   WidthA, TRI) &&
      getMemOperandWithOffsetWidth(MIb, BaseOpB, OffsetB, OffsetBIsScalable,
                                   WidthB, TRI)) {
    if (BaseOpA->isIdenticalTo(*BaseOpB) &&
        OffsetAIsScalable == OffsetBIsScalable) {
      int LowOffset = OffsetA < OffsetB ? OffsetA : OffsetB;
      int HighOffset = OffsetA < OffsetB ? OffsetB : OffsetA;
      int LowWidth = (LowOffset == OffsetA) ? WidthA : WidthB;
      if (LowOffset + LowWidth <= HighOffset)
        return true;
    }
  }
  return false;
}

bool AArch64InstrInfo::isSchedulingBoundary(const MachineInstr &MI,
                                            const MachineBasicBlock *MBB,
                                            const MachineFunction &MF) const {
  if (TargetInstrInfo::isSchedulingBoundary(MI, MBB, MF))
    return true;
  switch (MI.getOpcode()) {
  case AArch64::HINT:
    // CSDB hints are scheduling barriers.
    if (MI.getOperand(0).getImm() == 0x14)
      return true;
    break;
  case AArch64::DSB:
  case AArch64::ISB:
    // DSB and ISB also are scheduling barriers.
    return true;
  default:;
  }
  return isSEHInstruction(MI);
}

/// analyzeCompare - For a comparison instruction, return the source registers
/// in SrcReg and SrcReg2, and the value it compares against in CmpValue.
/// Return true if the comparison instruction can be analyzed.
bool AArch64InstrInfo::analyzeCompare(const MachineInstr &MI, Register &SrcReg,
                                      Register &SrcReg2, int &CmpMask,
                                      int &CmpValue) const {
  // The first operand can be a frame index where we'd normally expect a
  // register.
  assert(MI.getNumOperands() >= 2 && "All AArch64 cmps should have 2 operands");
  if (!MI.getOperand(1).isReg())
    return false;

  switch (MI.getOpcode()) {
  default:
    break;
  case AArch64::SUBSWrr:
  case AArch64::SUBSWrs:
  case AArch64::SUBSWrx:
  case AArch64::SUBSXrr:
  case AArch64::SUBSXrs:
  case AArch64::SUBSXrx:
  case AArch64::ADDSWrr:
  case AArch64::ADDSWrs:
  case AArch64::ADDSWrx:
  case AArch64::ADDSXrr:
  case AArch64::ADDSXrs:
  case AArch64::ADDSXrx:
    // Replace SUBSWrr with SUBWrr if NZCV is not used.
    SrcReg = MI.getOperand(1).getReg();
    SrcReg2 = MI.getOperand(2).getReg();
    CmpMask = ~0;
    CmpValue = 0;
    return true;
  case AArch64::SUBSWri:
  case AArch64::ADDSWri:
  case AArch64::SUBSXri:
  case AArch64::ADDSXri:
    SrcReg = MI.getOperand(1).getReg();
    SrcReg2 = 0;
    CmpMask = ~0;
    // FIXME: In order to convert CmpValue to 0 or 1
    CmpValue = MI.getOperand(2).getImm() != 0;
    return true;
  case AArch64::ANDSWri:
  case AArch64::ANDSXri:
    // ANDS does not use the same encoding scheme as the others xxxS
    // instructions.
    SrcReg = MI.getOperand(1).getReg();
    SrcReg2 = 0;
    CmpMask = ~0;
    // FIXME:The return val type of decodeLogicalImmediate is uint64_t,
    // while the type of CmpValue is int. When converting uint64_t to int,
    // the high 32 bits of uint64_t will be lost.
    // In fact it causes a bug in spec2006-483.xalancbmk
    // CmpValue is only used to compare with zero in OptimizeCompareInstr
    CmpValue = AArch64_AM::decodeLogicalImmediate(
                   MI.getOperand(2).getImm(),
                   MI.getOpcode() == AArch64::ANDSWri ? 32 : 64) != 0;
    return true;
  }

  return false;
}

static bool UpdateOperandRegClass(MachineInstr &Instr) {
  MachineBasicBlock *MBB = Instr.getParent();
  assert(MBB && "Can't get MachineBasicBlock here");
  MachineFunction *MF = MBB->getParent();
  assert(MF && "Can't get MachineFunction here");
  const TargetInstrInfo *TII = MF->getSubtarget().getInstrInfo();
  const TargetRegisterInfo *TRI = MF->getSubtarget().getRegisterInfo();
  MachineRegisterInfo *MRI = &MF->getRegInfo();

  for (unsigned OpIdx = 0, EndIdx = Instr.getNumOperands(); OpIdx < EndIdx;
       ++OpIdx) {
    MachineOperand &MO = Instr.getOperand(OpIdx);
    const TargetRegisterClass *OpRegCstraints =
        Instr.getRegClassConstraint(OpIdx, TII, TRI);

    // If there's no constraint, there's nothing to do.
    if (!OpRegCstraints)
      continue;
    // If the operand is a frame index, there's nothing to do here.
    // A frame index operand will resolve correctly during PEI.
    if (MO.isFI())
      continue;

    assert(MO.isReg() &&
           "Operand has register constraints without being a register!");

    Register Reg = MO.getReg();
    if (Register::isPhysicalRegister(Reg)) {
      if (!OpRegCstraints->contains(Reg))
        return false;
    } else if (!OpRegCstraints->hasSubClassEq(MRI->getRegClass(Reg)) &&
               !MRI->constrainRegClass(Reg, OpRegCstraints))
      return false;
  }

  return true;
}

/// Return the opcode that does not set flags when possible - otherwise
/// return the original opcode. The caller is responsible to do the actual
/// substitution and legality checking.
static unsigned convertToNonFlagSettingOpc(const MachineInstr &MI) {
  // Don't convert all compare instructions, because for some the zero register
  // encoding becomes the sp register.
  bool MIDefinesZeroReg = false;
  if (MI.definesRegister(AArch64::WZR) || MI.definesRegister(AArch64::XZR))
    MIDefinesZeroReg = true;

  switch (MI.getOpcode()) {
  default:
    return MI.getOpcode();
  case AArch64::ADDSWrr:
    return AArch64::ADDWrr;
  case AArch64::ADDSWri:
    return MIDefinesZeroReg ? AArch64::ADDSWri : AArch64::ADDWri;
  case AArch64::ADDSWrs:
    return MIDefinesZeroReg ? AArch64::ADDSWrs : AArch64::ADDWrs;
  case AArch64::ADDSWrx:
    return AArch64::ADDWrx;
  case AArch64::ADDSXrr:
    return AArch64::ADDXrr;
  case AArch64::ADDSXri:
    return MIDefinesZeroReg ? AArch64::ADDSXri : AArch64::ADDXri;
  case AArch64::ADDSXrs:
    return MIDefinesZeroReg ? AArch64::ADDSXrs : AArch64::ADDXrs;
  case AArch64::ADDSXrx:
    return AArch64::ADDXrx;
  case AArch64::SUBSWrr:
    return AArch64::SUBWrr;
  case AArch64::SUBSWri:
    return MIDefinesZeroReg ? AArch64::SUBSWri : AArch64::SUBWri;
  case AArch64::SUBSWrs:
    return MIDefinesZeroReg ? AArch64::SUBSWrs : AArch64::SUBWrs;
  case AArch64::SUBSWrx:
    return AArch64::SUBWrx;
  case AArch64::SUBSXrr:
    return AArch64::SUBXrr;
  case AArch64::SUBSXri:
    return MIDefinesZeroReg ? AArch64::SUBSXri : AArch64::SUBXri;
  case AArch64::SUBSXrs:
    return MIDefinesZeroReg ? AArch64::SUBSXrs : AArch64::SUBXrs;
  case AArch64::SUBSXrx:
    return AArch64::SUBXrx;
  }
}

enum AccessKind { AK_Write = 0x01, AK_Read = 0x10, AK_All = 0x11 };

/// True when condition flags are accessed (either by writing or reading)
/// on the instruction trace starting at From and ending at To.
///
/// Note: If From and To are from different blocks it's assumed CC are accessed
///       on the path.
static bool areCFlagsAccessedBetweenInstrs(
    MachineBasicBlock::iterator From, MachineBasicBlock::iterator To,
    const TargetRegisterInfo *TRI, const AccessKind AccessToCheck = AK_All) {
  // Early exit if To is at the beginning of the BB.
  if (To == To->getParent()->begin())
    return true;

  // Check whether the instructions are in the same basic block
  // If not, assume the condition flags might get modified somewhere.
  if (To->getParent() != From->getParent())
    return true;

  // From must be above To.
  assert(std::find_if(++To.getReverse(), To->getParent()->rend(),
                      [From](MachineInstr &MI) {
                        return MI.getIterator() == From;
                      }) != To->getParent()->rend());

  // We iterate backward starting at \p To until we hit \p From.
  for (const MachineInstr &Instr :
       instructionsWithoutDebug(++To.getReverse(), From.getReverse())) {
    if (((AccessToCheck & AK_Write) &&
         Instr.modifiesRegister(AArch64::NZCV, TRI)) ||
        ((AccessToCheck & AK_Read) && Instr.readsRegister(AArch64::NZCV, TRI)))
      return true;
  }
  return false;
}

/// Try to optimize a compare instruction. A compare instruction is an
/// instruction which produces AArch64::NZCV. It can be truly compare
/// instruction
/// when there are no uses of its destination register.
///
/// The following steps are tried in order:
/// 1. Convert CmpInstr into an unconditional version.
/// 2. Remove CmpInstr if above there is an instruction producing a needed
///    condition code or an instruction which can be converted into such an
///    instruction.
///    Only comparison with zero is supported.
bool AArch64InstrInfo::optimizeCompareInstr(
    MachineInstr &CmpInstr, Register SrcReg, Register SrcReg2, int CmpMask,
    int CmpValue, const MachineRegisterInfo *MRI) const {
  assert(CmpInstr.getParent());
  assert(MRI);

  // Replace SUBSWrr with SUBWrr if NZCV is not used.
  int DeadNZCVIdx = CmpInstr.findRegisterDefOperandIdx(AArch64::NZCV, true);
  if (DeadNZCVIdx != -1) {
    if (CmpInstr.definesRegister(AArch64::WZR) ||
        CmpInstr.definesRegister(AArch64::XZR)) {
      CmpInstr.eraseFromParent();
      return true;
    }
    unsigned Opc = CmpInstr.getOpcode();
    unsigned NewOpc = convertToNonFlagSettingOpc(CmpInstr);
    if (NewOpc == Opc)
      return false;
    const MCInstrDesc &MCID = get(NewOpc);
    CmpInstr.setDesc(MCID);
    CmpInstr.RemoveOperand(DeadNZCVIdx);
    bool succeeded = UpdateOperandRegClass(CmpInstr);
    (void)succeeded;
    assert(succeeded && "Some operands reg class are incompatible!");
    return true;
  }

  // Continue only if we have a "ri" where immediate is zero.
  // FIXME:CmpValue has already been converted to 0 or 1 in analyzeCompare
  // function.
  assert((CmpValue == 0 || CmpValue == 1) && "CmpValue must be 0 or 1!");
  if (CmpValue != 0 || SrcReg2 != 0)
    return false;

  // CmpInstr is a Compare instruction if destination register is not used.
  if (!MRI->use_nodbg_empty(CmpInstr.getOperand(0).getReg()))
    return false;

  return substituteCmpToZero(CmpInstr, SrcReg, MRI);
}

/// Get opcode of S version of Instr.
/// If Instr is S version its opcode is returned.
/// AArch64::INSTRUCTION_LIST_END is returned if Instr does not have S version
/// or we are not interested in it.
static unsigned sForm(MachineInstr &Instr) {
  switch (Instr.getOpcode()) {
  default:
    return AArch64::INSTRUCTION_LIST_END;

  case AArch64::ADDSWrr:
  case AArch64::ADDSWri:
  case AArch64::ADDSXrr:
  case AArch64::ADDSXri:
  case AArch64::SUBSWrr:
  case AArch64::SUBSWri:
  case AArch64::SUBSXrr:
  case AArch64::SUBSXri:
    return Instr.getOpcode();

  case AArch64::ADDWrr:
    return AArch64::ADDSWrr;
  case AArch64::ADDWri:
    return AArch64::ADDSWri;
  case AArch64::ADDXrr:
    return AArch64::ADDSXrr;
  case AArch64::ADDXri:
    return AArch64::ADDSXri;
  case AArch64::ADCWr:
    return AArch64::ADCSWr;
  case AArch64::ADCXr:
    return AArch64::ADCSXr;
  case AArch64::SUBWrr:
    return AArch64::SUBSWrr;
  case AArch64::SUBWri:
    return AArch64::SUBSWri;
  case AArch64::SUBXrr:
    return AArch64::SUBSXrr;
  case AArch64::SUBXri:
    return AArch64::SUBSXri;
  case AArch64::SBCWr:
    return AArch64::SBCSWr;
  case AArch64::SBCXr:
    return AArch64::SBCSXr;
  case AArch64::ANDWri:
    return AArch64::ANDSWri;
  case AArch64::ANDXri:
    return AArch64::ANDSXri;
  }
}

/// Check if AArch64::NZCV should be alive in successors of MBB.
static bool areCFlagsAliveInSuccessors(MachineBasicBlock *MBB) {
  for (auto *BB : MBB->successors())
    if (BB->isLiveIn(AArch64::NZCV))
      return true;
  return false;
}

namespace {

struct UsedNZCV {
  bool N = false;
  bool Z = false;
  bool C = false;
  bool V = false;

  UsedNZCV() = default;

  UsedNZCV &operator|=(const UsedNZCV &UsedFlags) {
    this->N |= UsedFlags.N;
    this->Z |= UsedFlags.Z;
    this->C |= UsedFlags.C;
    this->V |= UsedFlags.V;
    return *this;
  }
};

} // end anonymous namespace

/// Find a condition code used by the instruction.
/// Returns AArch64CC::Invalid if either the instruction does not use condition
/// codes or we don't optimize CmpInstr in the presence of such instructions.
static AArch64CC::CondCode findCondCodeUsedByInstr(const MachineInstr &Instr) {
  switch (Instr.getOpcode()) {
  default:
    return AArch64CC::Invalid;

  case AArch64::Bcc: {
    int Idx = Instr.findRegisterUseOperandIdx(AArch64::NZCV);
    assert(Idx >= 2);
    return static_cast<AArch64CC::CondCode>(Instr.getOperand(Idx - 2).getImm());
  }

  case AArch64::CSINVWr:
  case AArch64::CSINVXr:
  case AArch64::CSINCWr:
  case AArch64::CSINCXr:
  case AArch64::CSELWr:
  case AArch64::CSELXr:
  case AArch64::CSNEGWr:
  case AArch64::CSNEGXr:
  case AArch64::FCSELSrrr:
  case AArch64::FCSELDrrr: {
    int Idx = Instr.findRegisterUseOperandIdx(AArch64::NZCV);
    assert(Idx >= 1);
    return static_cast<AArch64CC::CondCode>(Instr.getOperand(Idx - 1).getImm());
  }
  }
}

static UsedNZCV getUsedNZCV(AArch64CC::CondCode CC) {
  assert(CC != AArch64CC::Invalid);
  UsedNZCV UsedFlags;
  switch (CC) {
  default:
    break;

  case AArch64CC::EQ: // Z set
  case AArch64CC::NE: // Z clear
    UsedFlags.Z = true;
    break;

  case AArch64CC::HI: // Z clear and C set
  case AArch64CC::LS: // Z set   or  C clear
    UsedFlags.Z = true;
    LLVM_FALLTHROUGH;
  case AArch64CC::HS: // C set
  case AArch64CC::LO: // C clear
    UsedFlags.C = true;
    break;

  case AArch64CC::MI: // N set
  case AArch64CC::PL: // N clear
    UsedFlags.N = true;
    break;

  case AArch64CC::VS: // V set
  case AArch64CC::VC: // V clear
    UsedFlags.V = true;
    break;

  case AArch64CC::GT: // Z clear, N and V the same
  case AArch64CC::LE: // Z set,   N and V differ
    UsedFlags.Z = true;
    LLVM_FALLTHROUGH;
  case AArch64CC::GE: // N and V the same
  case AArch64CC::LT: // N and V differ
    UsedFlags.N = true;
    UsedFlags.V = true;
    break;
  }
  return UsedFlags;
}

static bool isADDSRegImm(unsigned Opcode) {
  return Opcode == AArch64::ADDSWri || Opcode == AArch64::ADDSXri;
}

static bool isSUBSRegImm(unsigned Opcode) {
  return Opcode == AArch64::SUBSWri || Opcode == AArch64::SUBSXri;
}

/// Check if CmpInstr can be substituted by MI.
///
/// CmpInstr can be substituted:
/// - CmpInstr is either 'ADDS %vreg, 0' or 'SUBS %vreg, 0'
/// - and, MI and CmpInstr are from the same MachineBB
/// - and, condition flags are not alive in successors of the CmpInstr parent
/// - and, if MI opcode is the S form there must be no defs of flags between
///        MI and CmpInstr
///        or if MI opcode is not the S form there must be neither defs of flags
///        nor uses of flags between MI and CmpInstr.
/// - and  C/V flags are not used after CmpInstr
static bool canInstrSubstituteCmpInstr(MachineInstr *MI, MachineInstr *CmpInstr,
                                       const TargetRegisterInfo *TRI) {
  assert(MI);
  assert(sForm(*MI) != AArch64::INSTRUCTION_LIST_END);
  assert(CmpInstr);

  const unsigned CmpOpcode = CmpInstr->getOpcode();
  if (!isADDSRegImm(CmpOpcode) && !isSUBSRegImm(CmpOpcode))
    return false;

  if (MI->getParent() != CmpInstr->getParent())
    return false;

  if (areCFlagsAliveInSuccessors(CmpInstr->getParent()))
    return false;

  AccessKind AccessToCheck = AK_Write;
  if (sForm(*MI) != MI->getOpcode())
    AccessToCheck = AK_All;
  if (areCFlagsAccessedBetweenInstrs(MI, CmpInstr, TRI, AccessToCheck))
    return false;

  UsedNZCV NZCVUsedAfterCmp;
  for (const MachineInstr &Instr :
       instructionsWithoutDebug(std::next(CmpInstr->getIterator()),
                                CmpInstr->getParent()->instr_end())) {
    if (Instr.readsRegister(AArch64::NZCV, TRI)) {
      AArch64CC::CondCode CC = findCondCodeUsedByInstr(Instr);
      if (CC == AArch64CC::Invalid) // Unsupported conditional instruction
        return false;
      NZCVUsedAfterCmp |= getUsedNZCV(CC);
    }

    if (Instr.modifiesRegister(AArch64::NZCV, TRI))
      break;
  }

  return !NZCVUsedAfterCmp.C && !NZCVUsedAfterCmp.V;
}

/// Substitute an instruction comparing to zero with another instruction
/// which produces needed condition flags.
///
/// Return true on success.
bool AArch64InstrInfo::substituteCmpToZero(
    MachineInstr &CmpInstr, unsigned SrcReg,
    const MachineRegisterInfo *MRI) const {
  assert(MRI);
  // Get the unique definition of SrcReg.
  MachineInstr *MI = MRI->getUniqueVRegDef(SrcReg);
  if (!MI)
    return false;

  const TargetRegisterInfo *TRI = &getRegisterInfo();

  unsigned NewOpc = sForm(*MI);
  if (NewOpc == AArch64::INSTRUCTION_LIST_END)
    return false;

  if (!canInstrSubstituteCmpInstr(MI, &CmpInstr, TRI))
    return false;

  // Update the instruction to set NZCV.
  MI->setDesc(get(NewOpc));
  CmpInstr.eraseFromParent();
  bool succeeded = UpdateOperandRegClass(*MI);
  (void)succeeded;
  assert(succeeded && "Some operands reg class are incompatible!");
  MI->addRegisterDefined(AArch64::NZCV, TRI);
  return true;
}

bool AArch64InstrInfo::expandPostRAPseudo(MachineInstr &MI) const {
  if (MI.getOpcode() != TargetOpcode::LOAD_STACK_GUARD &&
      MI.getOpcode() != AArch64::CATCHRET)
    return false;

  MachineBasicBlock &MBB = *MI.getParent();
  auto &Subtarget = MBB.getParent()->getSubtarget<AArch64Subtarget>();
  auto TRI = Subtarget.getRegisterInfo();
  DebugLoc DL = MI.getDebugLoc();

  if (MI.getOpcode() == AArch64::CATCHRET) {
    // Skip to the first instruction before the epilog.
    const TargetInstrInfo *TII =
      MBB.getParent()->getSubtarget().getInstrInfo();
    MachineBasicBlock *TargetMBB = MI.getOperand(0).getMBB();
    auto MBBI = MachineBasicBlock::iterator(MI);
    MachineBasicBlock::iterator FirstEpilogSEH = std::prev(MBBI);
    while (FirstEpilogSEH->getFlag(MachineInstr::FrameDestroy) &&
           FirstEpilogSEH != MBB.begin())
      FirstEpilogSEH = std::prev(FirstEpilogSEH);
    if (FirstEpilogSEH != MBB.begin())
      FirstEpilogSEH = std::next(FirstEpilogSEH);
    BuildMI(MBB, FirstEpilogSEH, DL, TII->get(AArch64::ADRP))
        .addReg(AArch64::X0, RegState::Define)
        .addMBB(TargetMBB);
    BuildMI(MBB, FirstEpilogSEH, DL, TII->get(AArch64::ADDXri))
        .addReg(AArch64::X0, RegState::Define)
        .addReg(AArch64::X0)
        .addMBB(TargetMBB)
        .addImm(0);
    return true;
  }

  Register Reg = MI.getOperand(0).getReg();
  const GlobalValue *GV =
      cast<GlobalValue>((*MI.memoperands_begin())->getValue());
  const TargetMachine &TM = MBB.getParent()->getTarget();
  unsigned OpFlags = Subtarget.ClassifyGlobalReference(GV, TM);
  const unsigned char MO_NC = AArch64II::MO_NC;

  if ((OpFlags & AArch64II::MO_GOT) != 0) {
    BuildMI(MBB, MI, DL, get(AArch64::LOADgot), Reg)
        .addGlobalAddress(GV, 0, OpFlags);
    if (Subtarget.isTargetILP32()) {
      unsigned Reg32 = TRI->getSubReg(Reg, AArch64::sub_32);
      BuildMI(MBB, MI, DL, get(AArch64::LDRWui))
          .addDef(Reg32, RegState::Dead)
          .addUse(Reg, RegState::Kill)
          .addImm(0)
          .addMemOperand(*MI.memoperands_begin())
          .addDef(Reg, RegState::Implicit);
    } else {
      BuildMI(MBB, MI, DL, get(AArch64::LDRXui), Reg)
          .addReg(Reg, RegState::Kill)
          .addImm(0)
          .addMemOperand(*MI.memoperands_begin());
    }
  } else if (TM.getCodeModel() == CodeModel::Large) {
    assert(!Subtarget.isTargetILP32() && "how can large exist in ILP32?");
    BuildMI(MBB, MI, DL, get(AArch64::MOVZXi), Reg)
        .addGlobalAddress(GV, 0, AArch64II::MO_G0 | MO_NC)
        .addImm(0);
    BuildMI(MBB, MI, DL, get(AArch64::MOVKXi), Reg)
        .addReg(Reg, RegState::Kill)
        .addGlobalAddress(GV, 0, AArch64II::MO_G1 | MO_NC)
        .addImm(16);
    BuildMI(MBB, MI, DL, get(AArch64::MOVKXi), Reg)
        .addReg(Reg, RegState::Kill)
        .addGlobalAddress(GV, 0, AArch64II::MO_G2 | MO_NC)
        .addImm(32);
    BuildMI(MBB, MI, DL, get(AArch64::MOVKXi), Reg)
        .addReg(Reg, RegState::Kill)
        .addGlobalAddress(GV, 0, AArch64II::MO_G3)
        .addImm(48);
    BuildMI(MBB, MI, DL, get(AArch64::LDRXui), Reg)
        .addReg(Reg, RegState::Kill)
        .addImm(0)
        .addMemOperand(*MI.memoperands_begin());
  } else if (TM.getCodeModel() == CodeModel::Tiny) {
    BuildMI(MBB, MI, DL, get(AArch64::ADR), Reg)
        .addGlobalAddress(GV, 0, OpFlags);
  } else {
    BuildMI(MBB, MI, DL, get(AArch64::ADRP), Reg)
        .addGlobalAddress(GV, 0, OpFlags | AArch64II::MO_PAGE);
    unsigned char LoFlags = OpFlags | AArch64II::MO_PAGEOFF | MO_NC;
    if (Subtarget.isTargetILP32()) {
      unsigned Reg32 = TRI->getSubReg(Reg, AArch64::sub_32);
      BuildMI(MBB, MI, DL, get(AArch64::LDRWui))
          .addDef(Reg32, RegState::Dead)
          .addUse(Reg, RegState::Kill)
          .addGlobalAddress(GV, 0, LoFlags)
          .addMemOperand(*MI.memoperands_begin())
          .addDef(Reg, RegState::Implicit);
    } else {
      BuildMI(MBB, MI, DL, get(AArch64::LDRXui), Reg)
          .addReg(Reg, RegState::Kill)
          .addGlobalAddress(GV, 0, LoFlags)
          .addMemOperand(*MI.memoperands_begin());
    }
  }

  MBB.erase(MI);

  return true;
}

// Return true if this instruction simply sets its single destination register
// to zero. This is equivalent to a register rename of the zero-register.
bool AArch64InstrInfo::isGPRZero(const MachineInstr &MI) {
  switch (MI.getOpcode()) {
  default:
    break;
  case AArch64::MOVZWi:
  case AArch64::MOVZXi: // movz Rd, #0 (LSL #0)
    if (MI.getOperand(1).isImm() && MI.getOperand(1).getImm() == 0) {
      assert(MI.getDesc().getNumOperands() == 3 &&
             MI.getOperand(2).getImm() == 0 && "invalid MOVZi operands");
      return true;
    }
    break;
  case AArch64::ANDWri: // and Rd, Rzr, #imm
    return MI.getOperand(1).getReg() == AArch64::WZR;
  case AArch64::ANDXri:
    return MI.getOperand(1).getReg() == AArch64::XZR;
  case TargetOpcode::COPY:
    return MI.getOperand(1).getReg() == AArch64::WZR;
  }
  return false;
}

// Return true if this instruction simply renames a general register without
// modifying bits.
bool AArch64InstrInfo::isGPRCopy(const MachineInstr &MI) {
  switch (MI.getOpcode()) {
  default:
    break;
  case TargetOpcode::COPY: {
    // GPR32 copies will by lowered to ORRXrs
    Register DstReg = MI.getOperand(0).getReg();
    return (AArch64::GPR32RegClass.contains(DstReg) ||
            AArch64::GPR64RegClass.contains(DstReg));
  }
  case AArch64::ORRXrs: // orr Xd, Xzr, Xm (LSL #0)
    if (MI.getOperand(1).getReg() == AArch64::XZR) {
      assert(MI.getDesc().getNumOperands() == 4 &&
             MI.getOperand(3).getImm() == 0 && "invalid ORRrs operands");
      return true;
    }
    break;
  case AArch64::ADDXri: // add Xd, Xn, #0 (LSL #0)
    if (MI.getOperand(2).getImm() == 0) {
      assert(MI.getDesc().getNumOperands() == 4 &&
             MI.getOperand(3).getImm() == 0 && "invalid ADDXri operands");
      return true;
    }
    break;
  }
  return false;
}

// Return true if this instruction simply renames a general register without
// modifying bits.
bool AArch64InstrInfo::isFPRCopy(const MachineInstr &MI) {
  switch (MI.getOpcode()) {
  default:
    break;
  case TargetOpcode::COPY: {
    // FPR64 copies will by lowered to ORR.16b
    Register DstReg = MI.getOperand(0).getReg();
    return (AArch64::FPR64RegClass.contains(DstReg) ||
            AArch64::FPR128RegClass.contains(DstReg));
  }
  case AArch64::ORRv16i8:
    if (MI.getOperand(1).getReg() == MI.getOperand(2).getReg()) {
      assert(MI.getDesc().getNumOperands() == 3 && MI.getOperand(0).isReg() &&
             "invalid ORRv16i8 operands");
      return true;
    }
    break;
  }
  return false;
}

unsigned AArch64InstrInfo::isLoadFromStackSlot(const MachineInstr &MI,
                                               int &FrameIndex) const {
  switch (MI.getOpcode()) {
  default:
    break;
  case AArch64::LDRWui:
  case AArch64::LDRXui:
  case AArch64::LDRBui:
  case AArch64::LDRHui:
  case AArch64::LDRSui:
  case AArch64::LDRDui:
  case AArch64::LDRQui:
    if (MI.getOperand(0).getSubReg() == 0 && MI.getOperand(1).isFI() &&
        MI.getOperand(2).isImm() && MI.getOperand(2).getImm() == 0) {
      FrameIndex = MI.getOperand(1).getIndex();
      return MI.getOperand(0).getReg();
    }
    break;
  }

  return 0;
}

unsigned AArch64InstrInfo::isStoreToStackSlot(const MachineInstr &MI,
                                              int &FrameIndex) const {
  switch (MI.getOpcode()) {
  default:
    break;
  case AArch64::STRWui:
  case AArch64::STRXui:
  case AArch64::STRBui:
  case AArch64::STRHui:
  case AArch64::STRSui:
  case AArch64::STRDui:
  case AArch64::STRQui:
  case AArch64::LDR_PXI:
  case AArch64::STR_PXI:
    if (MI.getOperand(0).getSubReg() == 0 && MI.getOperand(1).isFI() &&
        MI.getOperand(2).isImm() && MI.getOperand(2).getImm() == 0) {
      FrameIndex = MI.getOperand(1).getIndex();
      return MI.getOperand(0).getReg();
    }
    break;
  }
  return 0;
}

/// Check all MachineMemOperands for a hint to suppress pairing.
bool AArch64InstrInfo::isLdStPairSuppressed(const MachineInstr &MI) {
  return llvm::any_of(MI.memoperands(), [](MachineMemOperand *MMO) {
    return MMO->getFlags() & MOSuppressPair;
  });
}

/// Set a flag on the first MachineMemOperand to suppress pairing.
void AArch64InstrInfo::suppressLdStPair(MachineInstr &MI) {
  if (MI.memoperands_empty())
    return;
  (*MI.memoperands_begin())->setFlags(MOSuppressPair);
}

/// Check all MachineMemOperands for a hint that the load/store is strided.
bool AArch64InstrInfo::isStridedAccess(const MachineInstr &MI) {
  return llvm::any_of(MI.memoperands(), [](MachineMemOperand *MMO) {
    return MMO->getFlags() & MOStridedAccess;
  });
}

bool AArch64InstrInfo::isUnscaledLdSt(unsigned Opc) {
  switch (Opc) {
  default:
    return false;
  case AArch64::STURSi:
  case AArch64::STURDi:
  case AArch64::STURQi:
  case AArch64::STURBBi:
  case AArch64::STURHHi:
  case AArch64::STURWi:
  case AArch64::STURXi:
  case AArch64::LDURSi:
  case AArch64::LDURDi:
  case AArch64::LDURQi:
  case AArch64::LDURWi:
  case AArch64::LDURXi:
  case AArch64::LDURSWi:
  case AArch64::LDURHHi:
  case AArch64::LDURBBi:
  case AArch64::LDURSBWi:
  case AArch64::LDURSHWi:
    return true;
  }
}

Optional<unsigned> AArch64InstrInfo::getUnscaledLdSt(unsigned Opc) {
  switch (Opc) {
  default: return {};
  case AArch64::PRFMui: return AArch64::PRFUMi;
  case AArch64::LDRXui: return AArch64::LDURXi;
  case AArch64::LDRWui: return AArch64::LDURWi;
  case AArch64::LDRBui: return AArch64::LDURBi;
  case AArch64::LDRHui: return AArch64::LDURHi;
  case AArch64::LDRSui: return AArch64::LDURSi;
  case AArch64::LDRDui: return AArch64::LDURDi;
  case AArch64::LDRQui: return AArch64::LDURQi;
  case AArch64::LDRBBui: return AArch64::LDURBBi;
  case AArch64::LDRHHui: return AArch64::LDURHHi;
  case AArch64::LDRSBXui: return AArch64::LDURSBXi;
  case AArch64::LDRSBWui: return AArch64::LDURSBWi;
  case AArch64::LDRSHXui: return AArch64::LDURSHXi;
  case AArch64::LDRSHWui: return AArch64::LDURSHWi;
  case AArch64::LDRSWui: return AArch64::LDURSWi;
  case AArch64::STRXui: return AArch64::STURXi;
  case AArch64::STRWui: return AArch64::STURWi;
  case AArch64::STRBui: return AArch64::STURBi;
  case AArch64::STRHui: return AArch64::STURHi;
  case AArch64::STRSui: return AArch64::STURSi;
  case AArch64::STRDui: return AArch64::STURDi;
  case AArch64::STRQui: return AArch64::STURQi;
  case AArch64::STRBBui: return AArch64::STURBBi;
  case AArch64::STRHHui: return AArch64::STURHHi;
  }
}

unsigned AArch64InstrInfo::getLoadStoreImmIdx(unsigned Opc) {
  switch (Opc) {
  default:
    return 2;
  case AArch64::LDPXi:
  case AArch64::LDPDi:
  case AArch64::STPXi:
  case AArch64::STPDi:
  case AArch64::LDNPXi:
  case AArch64::LDNPDi:
  case AArch64::STNPXi:
  case AArch64::STNPDi:
  case AArch64::LDPQi:
  case AArch64::STPQi:
  case AArch64::LDNPQi:
  case AArch64::STNPQi:
  case AArch64::LDPWi:
  case AArch64::LDPSi:
  case AArch64::STPWi:
  case AArch64::STPSi:
  case AArch64::LDNPWi:
  case AArch64::LDNPSi:
  case AArch64::STNPWi:
  case AArch64::STNPSi:
  case AArch64::LDG:
  case AArch64::STGPi:
  case AArch64::LD1B_IMM:
  case AArch64::LD1H_IMM:
  case AArch64::LD1W_IMM:
  case AArch64::LD1D_IMM:
  case AArch64::ST1B_IMM:
  case AArch64::ST1H_IMM:
  case AArch64::ST1W_IMM:
  case AArch64::ST1D_IMM:
  case AArch64::LD1B_H_IMM:
  case AArch64::LD1SB_H_IMM:
  case AArch64::LD1H_S_IMM:
  case AArch64::LD1SH_S_IMM:
  case AArch64::LD1W_D_IMM:
  case AArch64::LD1SW_D_IMM:
  case AArch64::ST1B_H_IMM:
  case AArch64::ST1H_S_IMM:
  case AArch64::ST1W_D_IMM:
  case AArch64::LD1B_S_IMM:
  case AArch64::LD1SB_S_IMM:
  case AArch64::LD1H_D_IMM:
  case AArch64::LD1SH_D_IMM:
  case AArch64::ST1B_S_IMM:
  case AArch64::ST1H_D_IMM:
  case AArch64::LD1B_D_IMM:
  case AArch64::LD1SB_D_IMM:
  case AArch64::ST1B_D_IMM:
    return 3;
  case AArch64::ADDG:
  case AArch64::STGOffset:
  case AArch64::LDR_PXI:
  case AArch64::STR_PXI:
    return 2;
  }
}

bool AArch64InstrInfo::isPairableLdStInst(const MachineInstr &MI) {
  switch (MI.getOpcode()) {
  default:
    return false;
  // Scaled instructions.
  case AArch64::STRSui:
  case AArch64::STRDui:
  case AArch64::STRQui:
  case AArch64::STRXui:
  case AArch64::STRWui:
  case AArch64::LDRSui:
  case AArch64::LDRDui:
  case AArch64::LDRQui:
  case AArch64::LDRXui:
  case AArch64::LDRWui:
  case AArch64::LDRSWui:
  // Unscaled instructions.
  case AArch64::STURSi:
  case AArch64::STURDi:
  case AArch64::STURQi:
  case AArch64::STURWi:
  case AArch64::STURXi:
  case AArch64::LDURSi:
  case AArch64::LDURDi:
  case AArch64::LDURQi:
  case AArch64::LDURWi:
  case AArch64::LDURXi:
  case AArch64::LDURSWi:
    return true;
  }
}

unsigned AArch64InstrInfo::convertToFlagSettingOpc(unsigned Opc,
                                                   bool &Is64Bit) {
  switch (Opc) {
  default:
    llvm_unreachable("Opcode has no flag setting equivalent!");
  // 32-bit cases:
  case AArch64::ADDWri:
    Is64Bit = false;
    return AArch64::ADDSWri;
  case AArch64::ADDWrr:
    Is64Bit = false;
    return AArch64::ADDSWrr;
  case AArch64::ADDWrs:
    Is64Bit = false;
    return AArch64::ADDSWrs;
  case AArch64::ADDWrx:
    Is64Bit = false;
    return AArch64::ADDSWrx;
  case AArch64::ANDWri:
    Is64Bit = false;
    return AArch64::ANDSWri;
  case AArch64::ANDWrr:
    Is64Bit = false;
    return AArch64::ANDSWrr;
  case AArch64::ANDWrs:
    Is64Bit = false;
    return AArch64::ANDSWrs;
  case AArch64::BICWrr:
    Is64Bit = false;
    return AArch64::BICSWrr;
  case AArch64::BICWrs:
    Is64Bit = false;
    return AArch64::BICSWrs;
  case AArch64::SUBWri:
    Is64Bit = false;
    return AArch64::SUBSWri;
  case AArch64::SUBWrr:
    Is64Bit = false;
    return AArch64::SUBSWrr;
  case AArch64::SUBWrs:
    Is64Bit = false;
    return AArch64::SUBSWrs;
  case AArch64::SUBWrx:
    Is64Bit = false;
    return AArch64::SUBSWrx;
  // 64-bit cases:
  case AArch64::ADDXri:
    Is64Bit = true;
    return AArch64::ADDSXri;
  case AArch64::ADDXrr:
    Is64Bit = true;
    return AArch64::ADDSXrr;
  case AArch64::ADDXrs:
    Is64Bit = true;
    return AArch64::ADDSXrs;
  case AArch64::ADDXrx:
    Is64Bit = true;
    return AArch64::ADDSXrx;
  case AArch64::ANDXri:
    Is64Bit = true;
    return AArch64::ANDSXri;
  case AArch64::ANDXrr:
    Is64Bit = true;
    return AArch64::ANDSXrr;
  case AArch64::ANDXrs:
    Is64Bit = true;
    return AArch64::ANDSXrs;
  case AArch64::BICXrr:
    Is64Bit = true;
    return AArch64::BICSXrr;
  case AArch64::BICXrs:
    Is64Bit = true;
    return AArch64::BICSXrs;
  case AArch64::SUBXri:
    Is64Bit = true;
    return AArch64::SUBSXri;
  case AArch64::SUBXrr:
    Is64Bit = true;
    return AArch64::SUBSXrr;
  case AArch64::SUBXrs:
    Is64Bit = true;
    return AArch64::SUBSXrs;
  case AArch64::SUBXrx:
    Is64Bit = true;
    return AArch64::SUBSXrx;
  }
}

// Is this a candidate for ld/st merging or pairing?  For example, we don't
// touch volatiles or load/stores that have a hint to avoid pair formation.
bool AArch64InstrInfo::isCandidateToMergeOrPair(const MachineInstr &MI) const {
  // If this is a volatile load/store, don't mess with it.
  if (MI.hasOrderedMemoryRef())
    return false;

  // Make sure this is a reg/fi+imm (as opposed to an address reloc).
  assert((MI.getOperand(1).isReg() || MI.getOperand(1).isFI()) &&
         "Expected a reg or frame index operand.");
  if (!MI.getOperand(2).isImm())
    return false;

  // Can't merge/pair if the instruction modifies the base register.
  // e.g., ldr x0, [x0]
  // This case will never occur with an FI base.
  if (MI.getOperand(1).isReg()) {
    Register BaseReg = MI.getOperand(1).getReg();
    const TargetRegisterInfo *TRI = &getRegisterInfo();
    if (MI.modifiesRegister(BaseReg, TRI))
      return false;
  }

  // Check if this load/store has a hint to avoid pair formation.
  // MachineMemOperands hints are set by the AArch64StorePairSuppress pass.
  if (isLdStPairSuppressed(MI))
    return false;

  // Do not pair any callee-save store/reload instructions in the
  // prologue/epilogue if the CFI information encoded the operations as separate
  // instructions, as that will cause the size of the actual prologue to mismatch
  // with the prologue size recorded in the Windows CFI.
  const MCAsmInfo *MAI = MI.getMF()->getTarget().getMCAsmInfo();
  bool NeedsWinCFI = MAI->usesWindowsCFI() &&
                     MI.getMF()->getFunction().needsUnwindTableEntry();
  if (NeedsWinCFI && (MI.getFlag(MachineInstr::FrameSetup) ||
                      MI.getFlag(MachineInstr::FrameDestroy)))
    return false;

  // On some CPUs quad load/store pairs are slower than two single load/stores.
  if (Subtarget.isPaired128Slow()) {
    switch (MI.getOpcode()) {
    default:
      break;
    case AArch64::LDURQi:
    case AArch64::STURQi:
    case AArch64::LDRQui:
    case AArch64::STRQui:
      return false;
    }
  }

  return true;
}

bool AArch64InstrInfo::getMemOperandsWithOffsetWidth(
    const MachineInstr &LdSt, SmallVectorImpl<const MachineOperand *> &BaseOps,
    int64_t &Offset, bool &OffsetIsScalable, unsigned &Width,
    const TargetRegisterInfo *TRI) const {
  if (!LdSt.mayLoadOrStore())
    return false;

  const MachineOperand *BaseOp;
  if (!getMemOperandWithOffsetWidth(LdSt, BaseOp, Offset, OffsetIsScalable,
                                    Width, TRI))
    return false;
  BaseOps.push_back(BaseOp);
  return true;
}

bool AArch64InstrInfo::getMemOperandWithOffsetWidth(
    const MachineInstr &LdSt, const MachineOperand *&BaseOp, int64_t &Offset,
    bool &OffsetIsScalable, unsigned &Width,
    const TargetRegisterInfo *TRI) const {
  assert(LdSt.mayLoadOrStore() && "Expected a memory operation.");
  // Handle only loads/stores with base register followed by immediate offset.
  if (LdSt.getNumExplicitOperands() == 3) {
    // Non-paired instruction (e.g., ldr x1, [x0, #8]).
    if ((!LdSt.getOperand(1).isReg() && !LdSt.getOperand(1).isFI()) ||
        !LdSt.getOperand(2).isImm())
      return false;
  } else if (LdSt.getNumExplicitOperands() == 4) {
    // Paired instruction (e.g., ldp x1, x2, [x0, #8]).
    if (!LdSt.getOperand(1).isReg() ||
        (!LdSt.getOperand(2).isReg() && !LdSt.getOperand(2).isFI()) ||
        !LdSt.getOperand(3).isImm())
      return false;
  } else
    return false;

  // Get the scaling factor for the instruction and set the width for the
  // instruction.
  TypeSize Scale(0U, false);
  int64_t Dummy1, Dummy2;

  // If this returns false, then it's an instruction we don't want to handle.
  if (!getMemOpInfo(LdSt.getOpcode(), Scale, Width, Dummy1, Dummy2))
    return false;

  // Compute the offset. Offset is calculated as the immediate operand
  // multiplied by the scaling factor. Unscaled instructions have scaling factor
  // set to 1.
  if (LdSt.getNumExplicitOperands() == 3) {
    BaseOp = &LdSt.getOperand(1);
    Offset = LdSt.getOperand(2).getImm() * Scale.getKnownMinSize();
  } else {
    assert(LdSt.getNumExplicitOperands() == 4 && "invalid number of operands");
    BaseOp = &LdSt.getOperand(2);
    Offset = LdSt.getOperand(3).getImm() * Scale.getKnownMinSize();
  }
  OffsetIsScalable = Scale.isScalable();

  if (!BaseOp->isReg() && !BaseOp->isFI())
    return false;

  return true;
}

MachineOperand &
AArch64InstrInfo::getMemOpBaseRegImmOfsOffsetOperand(MachineInstr &LdSt) const {
  assert(LdSt.mayLoadOrStore() && "Expected a memory operation.");
  MachineOperand &OfsOp = LdSt.getOperand(LdSt.getNumExplicitOperands() - 1);
  assert(OfsOp.isImm() && "Offset operand wasn't immediate.");
  return OfsOp;
}

bool AArch64InstrInfo::getMemOpInfo(unsigned Opcode, TypeSize &Scale,
                                    unsigned &Width, int64_t &MinOffset,
                                    int64_t &MaxOffset) {
  const unsigned SVEMaxBytesPerVector = AArch64::SVEMaxBitsPerVector / 8;
  switch (Opcode) {
  // Not a memory operation or something we want to handle.
  default:
    Scale = TypeSize::Fixed(0);
    Width = 0;
    MinOffset = MaxOffset = 0;
    return false;
  case AArch64::STRWpost:
  case AArch64::LDRWpost:
    Width = 32;
    Scale = TypeSize::Fixed(4);
    MinOffset = -256;
    MaxOffset = 255;
    break;
  case AArch64::LDURQi:
  case AArch64::STURQi:
    Width = 16;
    Scale = TypeSize::Fixed(1);
    MinOffset = -256;
    MaxOffset = 255;
    break;
  case AArch64::PRFUMi:
  case AArch64::LDURXi:
  case AArch64::LDURDi:
  case AArch64::STURXi:
  case AArch64::STURDi:
    Width = 8;
    Scale = TypeSize::Fixed(1);
    MinOffset = -256;
    MaxOffset = 255;
    break;
  case AArch64::LDURWi:
  case AArch64::LDURSi:
  case AArch64::LDURSWi:
  case AArch64::STURWi:
  case AArch64::STURSi:
    Width = 4;
    Scale = TypeSize::Fixed(1);
    MinOffset = -256;
    MaxOffset = 255;
    break;
  case AArch64::LDURHi:
  case AArch64::LDURHHi:
  case AArch64::LDURSHXi:
  case AArch64::LDURSHWi:
  case AArch64::STURHi:
  case AArch64::STURHHi:
    Width = 2;
    Scale = TypeSize::Fixed(1);
    MinOffset = -256;
    MaxOffset = 255;
    break;
  case AArch64::LDURBi:
  case AArch64::LDURBBi:
  case AArch64::LDURSBXi:
  case AArch64::LDURSBWi:
  case AArch64::STURBi:
  case AArch64::STURBBi:
    Width = 1;
    Scale = TypeSize::Fixed(1);
    MinOffset = -256;
    MaxOffset = 255;
    break;
  case AArch64::LDPQi:
  case AArch64::LDNPQi:
  case AArch64::STPQi:
  case AArch64::STNPQi:
    Scale = TypeSize::Fixed(16);
    Width = 32;
    MinOffset = -64;
    MaxOffset = 63;
    break;
  case AArch64::LDRQui:
  case AArch64::STRQui:
    Scale = TypeSize::Fixed(16);
    Width = 16;
    MinOffset = 0;
    MaxOffset = 4095;
    break;
  case AArch64::LDPXi:
  case AArch64::LDPDi:
  case AArch64::LDNPXi:
  case AArch64::LDNPDi:
  case AArch64::STPXi:
  case AArch64::STPDi:
  case AArch64::STNPXi:
  case AArch64::STNPDi:
    Scale = TypeSize::Fixed(8);
    Width = 16;
    MinOffset = -64;
    MaxOffset = 63;
    break;
  case AArch64::PRFMui:
  case AArch64::LDRXui:
  case AArch64::LDRDui:
  case AArch64::STRXui:
  case AArch64::STRDui:
    Scale = TypeSize::Fixed(8);
    Width = 8;
    MinOffset = 0;
    MaxOffset = 4095;
    break;
  case AArch64::LDPWi:
  case AArch64::LDPSi:
  case AArch64::LDNPWi:
  case AArch64::LDNPSi:
  case AArch64::STPWi:
  case AArch64::STPSi:
  case AArch64::STNPWi:
  case AArch64::STNPSi:
    Scale = TypeSize::Fixed(4);
    Width = 8;
    MinOffset = -64;
    MaxOffset = 63;
    break;
  case AArch64::LDRWui:
  case AArch64::LDRSui:
  case AArch64::LDRSWui:
  case AArch64::STRWui:
  case AArch64::STRSui:
    Scale = TypeSize::Fixed(4);
    Width = 4;
    MinOffset = 0;
    MaxOffset = 4095;
    break;
  case AArch64::LDRHui:
  case AArch64::LDRHHui:
  case AArch64::LDRSHWui:
  case AArch64::LDRSHXui:
  case AArch64::STRHui:
  case AArch64::STRHHui:
    Scale = TypeSize::Fixed(2);
    Width = 2;
    MinOffset = 0;
    MaxOffset = 4095;
    break;
  case AArch64::LDRBui:
  case AArch64::LDRBBui:
  case AArch64::LDRSBWui:
  case AArch64::LDRSBXui:
  case AArch64::STRBui:
  case AArch64::STRBBui:
    Scale = TypeSize::Fixed(1);
    Width = 1;
    MinOffset = 0;
    MaxOffset = 4095;
    break;
  case AArch64::ADDG:
    Scale = TypeSize::Fixed(16);
    Width = 0;
    MinOffset = 0;
    MaxOffset = 63;
    break;
  case AArch64::TAGPstack:
    Scale = TypeSize::Fixed(16);
    Width = 0;
    // TAGP with a negative offset turns into SUBP, which has a maximum offset
    // of 63 (not 64!).
    MinOffset = -63;
    MaxOffset = 63;
    break;
  case AArch64::LDG:
  case AArch64::STGOffset:
  case AArch64::STZGOffset:
    Scale = TypeSize::Fixed(16);
    Width = 16;
    MinOffset = -256;
    MaxOffset = 255;
    break;
  case AArch64::STR_ZZZZXI:
  case AArch64::LDR_ZZZZXI:
    Scale = TypeSize::Scalable(16);
    Width = SVEMaxBytesPerVector * 4;
    MinOffset = -256;
    MaxOffset = 252;
    break;
  case AArch64::STR_ZZZXI:
  case AArch64::LDR_ZZZXI:
    Scale = TypeSize::Scalable(16);
    Width = SVEMaxBytesPerVector * 3;
    MinOffset = -256;
    MaxOffset = 253;
    break;
  case AArch64::STR_ZZXI:
  case AArch64::LDR_ZZXI:
    Scale = TypeSize::Scalable(16);
    Width = SVEMaxBytesPerVector * 2;
    MinOffset = -256;
    MaxOffset = 254;
    break;
  case AArch64::LDR_PXI:
  case AArch64::STR_PXI:
    Scale = TypeSize::Scalable(2);
    Width = SVEMaxBytesPerVector / 8;
    MinOffset = -256;
    MaxOffset = 255;
    break;
  case AArch64::LDR_ZXI:
  case AArch64::STR_ZXI:
    Scale = TypeSize::Scalable(16);
    Width = SVEMaxBytesPerVector;
    MinOffset = -256;
    MaxOffset = 255;
    break;
  case AArch64::LD1B_IMM:
  case AArch64::LD1H_IMM:
  case AArch64::LD1W_IMM:
  case AArch64::LD1D_IMM:
  case AArch64::ST1B_IMM:
  case AArch64::ST1H_IMM:
  case AArch64::ST1W_IMM:
  case AArch64::ST1D_IMM:
    // A full vectors worth of data
    // Width = mbytes * elements
    Scale = TypeSize::Scalable(16);
    Width = SVEMaxBytesPerVector;
    MinOffset = -8;
    MaxOffset = 7;
    break;
  case AArch64::LD1B_H_IMM:
  case AArch64::LD1SB_H_IMM:
  case AArch64::LD1H_S_IMM:
  case AArch64::LD1SH_S_IMM:
  case AArch64::LD1W_D_IMM:
  case AArch64::LD1SW_D_IMM:
  case AArch64::ST1B_H_IMM:
  case AArch64::ST1H_S_IMM:
  case AArch64::ST1W_D_IMM:
    // A half vector worth of data
    // Width = mbytes * elements
    Scale = TypeSize::Scalable(8);
    Width = SVEMaxBytesPerVector / 2;
    MinOffset = -8;
    MaxOffset = 7;
    break;
  case AArch64::LD1B_S_IMM:
  case AArch64::LD1SB_S_IMM:
  case AArch64::LD1H_D_IMM:
  case AArch64::LD1SH_D_IMM:
  case AArch64::ST1B_S_IMM:
  case AArch64::ST1H_D_IMM:
    // A quarter vector worth of data
    // Width = mbytes * elements
    Scale = TypeSize::Scalable(4);
    Width = SVEMaxBytesPerVector / 4;
    MinOffset = -8;
    MaxOffset = 7;
    break;
  case AArch64::LD1B_D_IMM:
  case AArch64::LD1SB_D_IMM:
  case AArch64::ST1B_D_IMM:
    // A eighth vector worth of data
    // Width = mbytes * elements
    Scale = TypeSize::Scalable(2);
    Width = SVEMaxBytesPerVector / 8;
    MinOffset = -8;
    MaxOffset = 7;
    break;
  case AArch64::ST2GOffset:
  case AArch64::STZ2GOffset:
    Scale = TypeSize::Fixed(16);
    Width = 32;
    MinOffset = -256;
    MaxOffset = 255;
    break;
  case AArch64::STGPi:
    Scale = TypeSize::Fixed(16);
    Width = 16;
    MinOffset = -64;
    MaxOffset = 63;
    break;
  }

  return true;
}

// Scaling factor for unscaled load or store.
int AArch64InstrInfo::getMemScale(unsigned Opc) {
  switch (Opc) {
  default:
    llvm_unreachable("Opcode has unknown scale!");
  case AArch64::LDRBBui:
  case AArch64::LDURBBi:
  case AArch64::LDRSBWui:
  case AArch64::LDURSBWi:
  case AArch64::STRBBui:
  case AArch64::STURBBi:
    return 1;
  case AArch64::LDRHHui:
  case AArch64::LDURHHi:
  case AArch64::LDRSHWui:
  case AArch64::LDURSHWi:
  case AArch64::STRHHui:
  case AArch64::STURHHi:
    return 2;
  case AArch64::LDRSui:
  case AArch64::LDURSi:
  case AArch64::LDRSWui:
  case AArch64::LDURSWi:
  case AArch64::LDRWui:
  case AArch64::LDURWi:
  case AArch64::STRSui:
  case AArch64::STURSi:
  case AArch64::STRWui:
  case AArch64::STURWi:
  case AArch64::LDPSi:
  case AArch64::LDPSWi:
  case AArch64::LDPWi:
  case AArch64::STPSi:
  case AArch64::STPWi:
    return 4;
  case AArch64::LDRDui:
  case AArch64::LDURDi:
  case AArch64::LDRXui:
  case AArch64::LDURXi:
  case AArch64::STRDui:
  case AArch64::STURDi:
  case AArch64::STRXui:
  case AArch64::STURXi:
  case AArch64::LDPDi:
  case AArch64::LDPXi:
  case AArch64::STPDi:
  case AArch64::STPXi:
    return 8;
  case AArch64::LDRQui:
  case AArch64::LDURQi:
  case AArch64::STRQui:
  case AArch64::STURQi:
  case AArch64::LDPQi:
  case AArch64::STPQi:
  case AArch64::STGOffset:
  case AArch64::STZGOffset:
  case AArch64::ST2GOffset:
  case AArch64::STZ2GOffset:
  case AArch64::STGPi:
    return 16;
  }
}

// Scale the unscaled offsets.  Returns false if the unscaled offset can't be
// scaled.
static bool scaleOffset(unsigned Opc, int64_t &Offset) {
  int Scale = AArch64InstrInfo::getMemScale(Opc);

  // If the byte-offset isn't a multiple of the stride, we can't scale this
  // offset.
  if (Offset % Scale != 0)
    return false;

  // Convert the byte-offset used by unscaled into an "element" offset used
  // by the scaled pair load/store instructions.
  Offset /= Scale;
  return true;
}

static bool canPairLdStOpc(unsigned FirstOpc, unsigned SecondOpc) {
  if (FirstOpc == SecondOpc)
    return true;
  // We can also pair sign-ext and zero-ext instructions.
  switch (FirstOpc) {
  default:
    return false;
  case AArch64::LDRWui:
  case AArch64::LDURWi:
    return SecondOpc == AArch64::LDRSWui || SecondOpc == AArch64::LDURSWi;
  case AArch64::LDRSWui:
  case AArch64::LDURSWi:
    return SecondOpc == AArch64::LDRWui || SecondOpc == AArch64::LDURWi;
  }
  // These instructions can't be paired based on their opcodes.
  return false;
}

static bool shouldClusterFI(const MachineFrameInfo &MFI, int FI1,
                            int64_t Offset1, unsigned Opcode1, int FI2,
                            int64_t Offset2, unsigned Opcode2) {
  // Accesses through fixed stack object frame indices may access a different
  // fixed stack slot. Check that the object offsets + offsets match.
  if (MFI.isFixedObjectIndex(FI1) && MFI.isFixedObjectIndex(FI2)) {
    int64_t ObjectOffset1 = MFI.getObjectOffset(FI1);
    int64_t ObjectOffset2 = MFI.getObjectOffset(FI2);
    assert(ObjectOffset1 <= ObjectOffset2 && "Object offsets are not ordered.");
    // Convert to scaled object offsets.
    int Scale1 = AArch64InstrInfo::getMemScale(Opcode1);
    if (ObjectOffset1 % Scale1 != 0)
      return false;
    ObjectOffset1 /= Scale1;
    int Scale2 = AArch64InstrInfo::getMemScale(Opcode2);
    if (ObjectOffset2 % Scale2 != 0)
      return false;
    ObjectOffset2 /= Scale2;
    ObjectOffset1 += Offset1;
    ObjectOffset2 += Offset2;
    return ObjectOffset1 + 1 == ObjectOffset2;
  }

  return FI1 == FI2;
}

/// Detect opportunities for ldp/stp formation.
///
/// Only called for LdSt for which getMemOperandWithOffset returns true.
bool AArch64InstrInfo::shouldClusterMemOps(
    ArrayRef<const MachineOperand *> BaseOps1,
    ArrayRef<const MachineOperand *> BaseOps2, unsigned NumLoads,
    unsigned NumBytes) const {
  assert(BaseOps1.size() == 1 && BaseOps2.size() == 1);
  const MachineOperand &BaseOp1 = *BaseOps1.front();
  const MachineOperand &BaseOp2 = *BaseOps2.front();
  const MachineInstr &FirstLdSt = *BaseOp1.getParent();
  const MachineInstr &SecondLdSt = *BaseOp2.getParent();
  if (BaseOp1.getType() != BaseOp2.getType())
    return false;

  assert((BaseOp1.isReg() || BaseOp1.isFI()) &&
         "Only base registers and frame indices are supported.");

  // Check for both base regs and base FI.
  if (BaseOp1.isReg() && BaseOp1.getReg() != BaseOp2.getReg())
    return false;

  // Only cluster up to a single pair.
  if (NumLoads > 2)
    return false;

  if (!isPairableLdStInst(FirstLdSt) || !isPairableLdStInst(SecondLdSt))
    return false;

  // Can we pair these instructions based on their opcodes?
  unsigned FirstOpc = FirstLdSt.getOpcode();
  unsigned SecondOpc = SecondLdSt.getOpcode();
  if (!canPairLdStOpc(FirstOpc, SecondOpc))
    return false;

  // Can't merge volatiles or load/stores that have a hint to avoid pair
  // formation, for example.
  if (!isCandidateToMergeOrPair(FirstLdSt) ||
      !isCandidateToMergeOrPair(SecondLdSt))
    return false;

  // isCandidateToMergeOrPair guarantees that operand 2 is an immediate.
  int64_t Offset1 = FirstLdSt.getOperand(2).getImm();
  if (isUnscaledLdSt(FirstOpc) && !scaleOffset(FirstOpc, Offset1))
    return false;

  int64_t Offset2 = SecondLdSt.getOperand(2).getImm();
  if (isUnscaledLdSt(SecondOpc) && !scaleOffset(SecondOpc, Offset2))
    return false;

  // Pairwise instructions have a 7-bit signed offset field.
  if (Offset1 > 63 || Offset1 < -64)
    return false;

  // The caller should already have ordered First/SecondLdSt by offset.
  // Note: except for non-equal frame index bases
  if (BaseOp1.isFI()) {
    assert((!BaseOp1.isIdenticalTo(BaseOp2) || Offset1 <= Offset2) &&
           "Caller should have ordered offsets.");

    const MachineFrameInfo &MFI =
        FirstLdSt.getParent()->getParent()->getFrameInfo();
    return shouldClusterFI(MFI, BaseOp1.getIndex(), Offset1, FirstOpc,
                           BaseOp2.getIndex(), Offset2, SecondOpc);
  }

  assert(Offset1 <= Offset2 && "Caller should have ordered offsets.");

  return Offset1 + 1 == Offset2;
}

static const MachineInstrBuilder &AddSubReg(const MachineInstrBuilder &MIB,
                                            unsigned Reg, unsigned SubIdx,
                                            unsigned State,
                                            const TargetRegisterInfo *TRI) {
  if (!SubIdx)
    return MIB.addReg(Reg, State);

  if (Register::isPhysicalRegister(Reg))
    return MIB.addReg(TRI->getSubReg(Reg, SubIdx), State);
  return MIB.addReg(Reg, State, SubIdx);
}

static bool forwardCopyWillClobberTuple(unsigned DestReg, unsigned SrcReg,
                                        unsigned NumRegs) {
  // We really want the positive remainder mod 32 here, that happens to be
  // easily obtainable with a mask.
  return ((DestReg - SrcReg) & 0x1f) < NumRegs;
}

void AArch64InstrInfo::copyPhysRegTuple(MachineBasicBlock &MBB,
                                        MachineBasicBlock::iterator I,
                                        const DebugLoc &DL, MCRegister DestReg,
                                        MCRegister SrcReg, bool KillSrc,
                                        unsigned Opcode,
                                        ArrayRef<unsigned> Indices) const {
  assert(Subtarget.hasNEON() && "Unexpected register copy without NEON");
  const TargetRegisterInfo *TRI = &getRegisterInfo();
  uint16_t DestEncoding = TRI->getEncodingValue(DestReg);
  uint16_t SrcEncoding = TRI->getEncodingValue(SrcReg);
  unsigned NumRegs = Indices.size();

  int SubReg = 0, End = NumRegs, Incr = 1;
  if (forwardCopyWillClobberTuple(DestEncoding, SrcEncoding, NumRegs)) {
    SubReg = NumRegs - 1;
    End = -1;
    Incr = -1;
  }

  for (; SubReg != End; SubReg += Incr) {
    const MachineInstrBuilder MIB = BuildMI(MBB, I, DL, get(Opcode));
    AddSubReg(MIB, DestReg, Indices[SubReg], RegState::Define, TRI);
    AddSubReg(MIB, SrcReg, Indices[SubReg], 0, TRI);
    AddSubReg(MIB, SrcReg, Indices[SubReg], getKillRegState(KillSrc), TRI);
  }
}

void AArch64InstrInfo::copyGPRRegTuple(MachineBasicBlock &MBB,
                                       MachineBasicBlock::iterator I,
                                       DebugLoc DL, unsigned DestReg,
                                       unsigned SrcReg, bool KillSrc,
                                       unsigned Opcode, unsigned ZeroReg,
                                       llvm::ArrayRef<unsigned> Indices) const {
  const TargetRegisterInfo *TRI = &getRegisterInfo();
  unsigned NumRegs = Indices.size();

#ifndef NDEBUG
  uint16_t DestEncoding = TRI->getEncodingValue(DestReg);
  uint16_t SrcEncoding = TRI->getEncodingValue(SrcReg);
  assert(DestEncoding % NumRegs == 0 && SrcEncoding % NumRegs == 0 &&
         "GPR reg sequences should not be able to overlap");
#endif

  for (unsigned SubReg = 0; SubReg != NumRegs; ++SubReg) {
    const MachineInstrBuilder MIB = BuildMI(MBB, I, DL, get(Opcode));
    AddSubReg(MIB, DestReg, Indices[SubReg], RegState::Define, TRI);
    MIB.addReg(ZeroReg);
    AddSubReg(MIB, SrcReg, Indices[SubReg], getKillRegState(KillSrc), TRI);
    MIB.addImm(0);
  }
}

void AArch64InstrInfo::copyPhysReg(MachineBasicBlock &MBB,
                                   MachineBasicBlock::iterator I,
                                   const DebugLoc &DL, MCRegister DestReg,
                                   MCRegister SrcReg, bool KillSrc) const {
  if (AArch64::GPR32spRegClass.contains(DestReg) &&
      (AArch64::GPR32spRegClass.contains(SrcReg) || SrcReg == AArch64::WZR)) {
    const TargetRegisterInfo *TRI = &getRegisterInfo();

    if (DestReg == AArch64::WSP || SrcReg == AArch64::WSP) {
      // If either operand is WSP, expand to ADD #0.
      if (Subtarget.hasZeroCycleRegMove()) {
        // Cyclone recognizes "ADD Xd, Xn, #0" as a zero-cycle register move.
        MCRegister DestRegX = TRI->getMatchingSuperReg(
            DestReg, AArch64::sub_32, &AArch64::GPR64spRegClass);
        MCRegister SrcRegX = TRI->getMatchingSuperReg(
            SrcReg, AArch64::sub_32, &AArch64::GPR64spRegClass);
        // This instruction is reading and writing X registers.  This may upset
        // the register scavenger and machine verifier, so we need to indicate
        // that we are reading an undefined value from SrcRegX, but a proper
        // value from SrcReg.
        BuildMI(MBB, I, DL, get(AArch64::ADDXri), DestRegX)
            .addReg(SrcRegX, RegState::Undef)
            .addImm(0)
            .addImm(AArch64_AM::getShifterImm(AArch64_AM::LSL, 0))
            .addReg(SrcReg, RegState::Implicit | getKillRegState(KillSrc));
      } else {
        BuildMI(MBB, I, DL, get(AArch64::ADDWri), DestReg)
            .addReg(SrcReg, getKillRegState(KillSrc))
            .addImm(0)
            .addImm(AArch64_AM::getShifterImm(AArch64_AM::LSL, 0));
      }
    } else if (SrcReg == AArch64::WZR && Subtarget.hasZeroCycleZeroingGP()) {
      BuildMI(MBB, I, DL, get(AArch64::MOVZWi), DestReg)
          .addImm(0)
          .addImm(AArch64_AM::getShifterImm(AArch64_AM::LSL, 0));
    } else {
      if (Subtarget.hasZeroCycleRegMove()) {
        // Cyclone recognizes "ORR Xd, XZR, Xm" as a zero-cycle register move.
        MCRegister DestRegX = TRI->getMatchingSuperReg(
            DestReg, AArch64::sub_32, &AArch64::GPR64spRegClass);
        MCRegister SrcRegX = TRI->getMatchingSuperReg(
            SrcReg, AArch64::sub_32, &AArch64::GPR64spRegClass);
        // This instruction is reading and writing X registers.  This may upset
        // the register scavenger and machine verifier, so we need to indicate
        // that we are reading an undefined value from SrcRegX, but a proper
        // value from SrcReg.
        BuildMI(MBB, I, DL, get(AArch64::ORRXrr), DestRegX)
            .addReg(AArch64::XZR)
            .addReg(SrcRegX, RegState::Undef)
            .addReg(SrcReg, RegState::Implicit | getKillRegState(KillSrc));
      } else {
        // Otherwise, expand to ORR WZR.
        BuildMI(MBB, I, DL, get(AArch64::ORRWrr), DestReg)
            .addReg(AArch64::WZR)
            .addReg(SrcReg, getKillRegState(KillSrc));
      }
    }
    return;
  }

  // Copy a Predicate register by ORRing with itself.
  if (AArch64::PPRRegClass.contains(DestReg) &&
      AArch64::PPRRegClass.contains(SrcReg)) {
    assert(Subtarget.hasSVE() && "Unexpected SVE register.");
    BuildMI(MBB, I, DL, get(AArch64::ORR_PPzPP), DestReg)
      .addReg(SrcReg) // Pg
      .addReg(SrcReg)
      .addReg(SrcReg, getKillRegState(KillSrc));
    return;
  }

  // Copy a Z register by ORRing with itself.
  if (AArch64::ZPRRegClass.contains(DestReg) &&
      AArch64::ZPRRegClass.contains(SrcReg)) {
    assert(Subtarget.hasSVE() && "Unexpected SVE register.");
    BuildMI(MBB, I, DL, get(AArch64::ORR_ZZZ), DestReg)
      .addReg(SrcReg)
      .addReg(SrcReg, getKillRegState(KillSrc));
    return;
  }

  if (AArch64::GPR64spRegClass.contains(DestReg) &&
      (AArch64::GPR64spRegClass.contains(SrcReg) || SrcReg == AArch64::XZR)) {
    if (DestReg == AArch64::SP || SrcReg == AArch64::SP) {
      // If either operand is SP, expand to ADD #0.
      BuildMI(MBB, I, DL, get(AArch64::ADDXri), DestReg)
          .addReg(SrcReg, getKillRegState(KillSrc))
          .addImm(0)
          .addImm(AArch64_AM::getShifterImm(AArch64_AM::LSL, 0));
    } else if (SrcReg == AArch64::XZR && Subtarget.hasZeroCycleZeroingGP()) {
      BuildMI(MBB, I, DL, get(AArch64::MOVZXi), DestReg)
          .addImm(0)
          .addImm(AArch64_AM::getShifterImm(AArch64_AM::LSL, 0));
    } else {
      // Otherwise, expand to ORR XZR.
      BuildMI(MBB, I, DL, get(AArch64::ORRXrr), DestReg)
          .addReg(AArch64::XZR)
          .addReg(SrcReg, getKillRegState(KillSrc));
    }
    return;
  }

  // Copy a DDDD register quad by copying the individual sub-registers.
  if (AArch64::DDDDRegClass.contains(DestReg) &&
      AArch64::DDDDRegClass.contains(SrcReg)) {
    static const unsigned Indices[] = {AArch64::dsub0, AArch64::dsub1,
                                       AArch64::dsub2, AArch64::dsub3};
    copyPhysRegTuple(MBB, I, DL, DestReg, SrcReg, KillSrc, AArch64::ORRv8i8,
                     Indices);
    return;
  }

  // Copy a DDD register triple by copying the individual sub-registers.
  if (AArch64::DDDRegClass.contains(DestReg) &&
      AArch64::DDDRegClass.contains(SrcReg)) {
    static const unsigned Indices[] = {AArch64::dsub0, AArch64::dsub1,
                                       AArch64::dsub2};
    copyPhysRegTuple(MBB, I, DL, DestReg, SrcReg, KillSrc, AArch64::ORRv8i8,
                     Indices);
    return;
  }

  // Copy a DD register pair by copying the individual sub-registers.
  if (AArch64::DDRegClass.contains(DestReg) &&
      AArch64::DDRegClass.contains(SrcReg)) {
    static const unsigned Indices[] = {AArch64::dsub0, AArch64::dsub1};
    copyPhysRegTuple(MBB, I, DL, DestReg, SrcReg, KillSrc, AArch64::ORRv8i8,
                     Indices);
    return;
  }

  // Copy a QQQQ register quad by copying the individual sub-registers.
  if (AArch64::QQQQRegClass.contains(DestReg) &&
      AArch64::QQQQRegClass.contains(SrcReg)) {
    static const unsigned Indices[] = {AArch64::qsub0, AArch64::qsub1,
                                       AArch64::qsub2, AArch64::qsub3};
    copyPhysRegTuple(MBB, I, DL, DestReg, SrcReg, KillSrc, AArch64::ORRv16i8,
                     Indices);
    return;
  }

  // Copy a QQQ register triple by copying the individual sub-registers.
  if (AArch64::QQQRegClass.contains(DestReg) &&
      AArch64::QQQRegClass.contains(SrcReg)) {
    static const unsigned Indices[] = {AArch64::qsub0, AArch64::qsub1,
                                       AArch64::qsub2};
    copyPhysRegTuple(MBB, I, DL, DestReg, SrcReg, KillSrc, AArch64::ORRv16i8,
                     Indices);
    return;
  }

  // Copy a QQ register pair by copying the individual sub-registers.
  if (AArch64::QQRegClass.contains(DestReg) &&
      AArch64::QQRegClass.contains(SrcReg)) {
    static const unsigned Indices[] = {AArch64::qsub0, AArch64::qsub1};
    copyPhysRegTuple(MBB, I, DL, DestReg, SrcReg, KillSrc, AArch64::ORRv16i8,
                     Indices);
    return;
  }

  if (AArch64::XSeqPairsClassRegClass.contains(DestReg) &&
      AArch64::XSeqPairsClassRegClass.contains(SrcReg)) {
    static const unsigned Indices[] = {AArch64::sube64, AArch64::subo64};
    copyGPRRegTuple(MBB, I, DL, DestReg, SrcReg, KillSrc, AArch64::ORRXrs,
                    AArch64::XZR, Indices);
    return;
  }

  if (AArch64::WSeqPairsClassRegClass.contains(DestReg) &&
      AArch64::WSeqPairsClassRegClass.contains(SrcReg)) {
    static const unsigned Indices[] = {AArch64::sube32, AArch64::subo32};
    copyGPRRegTuple(MBB, I, DL, DestReg, SrcReg, KillSrc, AArch64::ORRWrs,
                    AArch64::WZR, Indices);
    return;
  }

  if (AArch64::FPR128RegClass.contains(DestReg) &&
      AArch64::FPR128RegClass.contains(SrcReg)) {
    if (Subtarget.hasNEON()) {
      BuildMI(MBB, I, DL, get(AArch64::ORRv16i8), DestReg)
          .addReg(SrcReg)
          .addReg(SrcReg, getKillRegState(KillSrc));
    } else {
      BuildMI(MBB, I, DL, get(AArch64::STRQpre))
          .addReg(AArch64::SP, RegState::Define)
          .addReg(SrcReg, getKillRegState(KillSrc))
          .addReg(AArch64::SP)
          .addImm(-16);
      BuildMI(MBB, I, DL, get(AArch64::LDRQpre))
          .addReg(AArch64::SP, RegState::Define)
          .addReg(DestReg, RegState::Define)
          .addReg(AArch64::SP)
          .addImm(16);
    }
    return;
  }

  if (AArch64::FPR64RegClass.contains(DestReg) &&
      AArch64::FPR64RegClass.contains(SrcReg)) {
    if (Subtarget.hasNEON()) {
      DestReg = RI.getMatchingSuperReg(DestReg, AArch64::dsub,
                                       &AArch64::FPR128RegClass);
      SrcReg = RI.getMatchingSuperReg(SrcReg, AArch64::dsub,
                                      &AArch64::FPR128RegClass);
      BuildMI(MBB, I, DL, get(AArch64::ORRv16i8), DestReg)
          .addReg(SrcReg)
          .addReg(SrcReg, getKillRegState(KillSrc));
    } else {
      BuildMI(MBB, I, DL, get(AArch64::FMOVDr), DestReg)
          .addReg(SrcReg, getKillRegState(KillSrc));
    }
    return;
  }

  if (AArch64::FPR32RegClass.contains(DestReg) &&
      AArch64::FPR32RegClass.contains(SrcReg)) {
    if (Subtarget.hasNEON()) {
      DestReg = RI.getMatchingSuperReg(DestReg, AArch64::ssub,
                                       &AArch64::FPR128RegClass);
      SrcReg = RI.getMatchingSuperReg(SrcReg, AArch64::ssub,
                                      &AArch64::FPR128RegClass);
      BuildMI(MBB, I, DL, get(AArch64::ORRv16i8), DestReg)
          .addReg(SrcReg)
          .addReg(SrcReg, getKillRegState(KillSrc));
    } else {
      BuildMI(MBB, I, DL, get(AArch64::FMOVSr), DestReg)
          .addReg(SrcReg, getKillRegState(KillSrc));
    }
    return;
  }

  if (AArch64::FPR16RegClass.contains(DestReg) &&
      AArch64::FPR16RegClass.contains(SrcReg)) {
    if (Subtarget.hasNEON()) {
      DestReg = RI.getMatchingSuperReg(DestReg, AArch64::hsub,
                                       &AArch64::FPR128RegClass);
      SrcReg = RI.getMatchingSuperReg(SrcReg, AArch64::hsub,
                                      &AArch64::FPR128RegClass);
      BuildMI(MBB, I, DL, get(AArch64::ORRv16i8), DestReg)
          .addReg(SrcReg)
          .addReg(SrcReg, getKillRegState(KillSrc));
    } else {
      DestReg = RI.getMatchingSuperReg(DestReg, AArch64::hsub,
                                       &AArch64::FPR32RegClass);
      SrcReg = RI.getMatchingSuperReg(SrcReg, AArch64::hsub,
                                      &AArch64::FPR32RegClass);
      BuildMI(MBB, I, DL, get(AArch64::FMOVSr), DestReg)
          .addReg(SrcReg, getKillRegState(KillSrc));
    }
    return;
  }

  if (AArch64::FPR8RegClass.contains(DestReg) &&
      AArch64::FPR8RegClass.contains(SrcReg)) {
    if (Subtarget.hasNEON()) {
      DestReg = RI.getMatchingSuperReg(DestReg, AArch64::bsub,
                                       &AArch64::FPR128RegClass);
      SrcReg = RI.getMatchingSuperReg(SrcReg, AArch64::bsub,
                                      &AArch64::FPR128RegClass);
      BuildMI(MBB, I, DL, get(AArch64::ORRv16i8), DestReg)
          .addReg(SrcReg)
          .addReg(SrcReg, getKillRegState(KillSrc));
    } else {
      DestReg = RI.getMatchingSuperReg(DestReg, AArch64::bsub,
                                       &AArch64::FPR32RegClass);
      SrcReg = RI.getMatchingSuperReg(SrcReg, AArch64::bsub,
                                      &AArch64::FPR32RegClass);
      BuildMI(MBB, I, DL, get(AArch64::FMOVSr), DestReg)
          .addReg(SrcReg, getKillRegState(KillSrc));
    }
    return;
  }

  // Copies between GPR64 and FPR64.
  if (AArch64::FPR64RegClass.contains(DestReg) &&
      AArch64::GPR64RegClass.contains(SrcReg)) {
    BuildMI(MBB, I, DL, get(AArch64::FMOVXDr), DestReg)
        .addReg(SrcReg, getKillRegState(KillSrc));
    return;
  }
  if (AArch64::GPR64RegClass.contains(DestReg) &&
      AArch64::FPR64RegClass.contains(SrcReg)) {
    BuildMI(MBB, I, DL, get(AArch64::FMOVDXr), DestReg)
        .addReg(SrcReg, getKillRegState(KillSrc));
    return;
  }
  // Copies between GPR32 and FPR32.
  if (AArch64::FPR32RegClass.contains(DestReg) &&
      AArch64::GPR32RegClass.contains(SrcReg)) {
    BuildMI(MBB, I, DL, get(AArch64::FMOVWSr), DestReg)
        .addReg(SrcReg, getKillRegState(KillSrc));
    return;
  }
  if (AArch64::GPR32RegClass.contains(DestReg) &&
      AArch64::FPR32RegClass.contains(SrcReg)) {
    BuildMI(MBB, I, DL, get(AArch64::FMOVSWr), DestReg)
        .addReg(SrcReg, getKillRegState(KillSrc));
    return;
  }

  if (DestReg == AArch64::NZCV) {
    assert(AArch64::GPR64RegClass.contains(SrcReg) && "Invalid NZCV copy");
    BuildMI(MBB, I, DL, get(AArch64::MSR))
        .addImm(AArch64SysReg::NZCV)
        .addReg(SrcReg, getKillRegState(KillSrc))
        .addReg(AArch64::NZCV, RegState::Implicit | RegState::Define);
    return;
  }

  if (SrcReg == AArch64::NZCV) {
    assert(AArch64::GPR64RegClass.contains(DestReg) && "Invalid NZCV copy");
    BuildMI(MBB, I, DL, get(AArch64::MRS), DestReg)
        .addImm(AArch64SysReg::NZCV)
        .addReg(AArch64::NZCV, RegState::Implicit | getKillRegState(KillSrc));
    return;
  }

  llvm_unreachable("unimplemented reg-to-reg copy");
}

static void storeRegPairToStackSlot(const TargetRegisterInfo &TRI,
                                    MachineBasicBlock &MBB,
                                    MachineBasicBlock::iterator InsertBefore,
                                    const MCInstrDesc &MCID,
                                    Register SrcReg, bool IsKill,
                                    unsigned SubIdx0, unsigned SubIdx1, int FI,
                                    MachineMemOperand *MMO) {
  Register SrcReg0 = SrcReg;
  Register SrcReg1 = SrcReg;
  if (Register::isPhysicalRegister(SrcReg)) {
    SrcReg0 = TRI.getSubReg(SrcReg, SubIdx0);
    SubIdx0 = 0;
    SrcReg1 = TRI.getSubReg(SrcReg, SubIdx1);
    SubIdx1 = 0;
  }
  BuildMI(MBB, InsertBefore, DebugLoc(), MCID)
      .addReg(SrcReg0, getKillRegState(IsKill), SubIdx0)
      .addReg(SrcReg1, getKillRegState(IsKill), SubIdx1)
      .addFrameIndex(FI)
      .addImm(0)
      .addMemOperand(MMO);
}

void AArch64InstrInfo::storeRegToStackSlot(
    MachineBasicBlock &MBB, MachineBasicBlock::iterator MBBI, Register SrcReg,
    bool isKill, int FI, const TargetRegisterClass *RC,
    const TargetRegisterInfo *TRI) const {
  MachineFunction &MF = *MBB.getParent();
  MachineFrameInfo &MFI = MF.getFrameInfo();

  MachinePointerInfo PtrInfo = MachinePointerInfo::getFixedStack(MF, FI);
  MachineMemOperand *MMO =
      MF.getMachineMemOperand(PtrInfo, MachineMemOperand::MOStore,
                              MFI.getObjectSize(FI), MFI.getObjectAlign(FI));
  unsigned Opc = 0;
  bool Offset = true;
  unsigned StackID = TargetStackID::Default;
  switch (TRI->getSpillSize(*RC)) {
  case 1:
    if (AArch64::FPR8RegClass.hasSubClassEq(RC))
      Opc = AArch64::STRBui;
    break;
  case 2:
    if (AArch64::FPR16RegClass.hasSubClassEq(RC))
      Opc = AArch64::STRHui;
    else if (AArch64::PPRRegClass.hasSubClassEq(RC)) {
      assert(Subtarget.hasSVE() && "Unexpected register store without SVE");
      Opc = AArch64::STR_PXI;
      StackID = TargetStackID::SVEVector;
    }
    break;
  case 4:
    if (AArch64::GPR32allRegClass.hasSubClassEq(RC)) {
      Opc = AArch64::STRWui;
      if (Register::isVirtualRegister(SrcReg))
        MF.getRegInfo().constrainRegClass(SrcReg, &AArch64::GPR32RegClass);
      else
        assert(SrcReg != AArch64::WSP);
    } else if (AArch64::FPR32RegClass.hasSubClassEq(RC))
      Opc = AArch64::STRSui;
    break;
  case 8:
    if (AArch64::GPR64allRegClass.hasSubClassEq(RC)) {
      Opc = AArch64::STRXui;
      if (Register::isVirtualRegister(SrcReg))
        MF.getRegInfo().constrainRegClass(SrcReg, &AArch64::GPR64RegClass);
      else
        assert(SrcReg != AArch64::SP);
    } else if (AArch64::FPR64RegClass.hasSubClassEq(RC)) {
      Opc = AArch64::STRDui;
    } else if (AArch64::WSeqPairsClassRegClass.hasSubClassEq(RC)) {
      storeRegPairToStackSlot(getRegisterInfo(), MBB, MBBI,
                              get(AArch64::STPWi), SrcReg, isKill,
                              AArch64::sube32, AArch64::subo32, FI, MMO);
      return;
    }
    break;
  case 16:
    if (AArch64::FPR128RegClass.hasSubClassEq(RC))
      Opc = AArch64::STRQui;
    else if (AArch64::DDRegClass.hasSubClassEq(RC)) {
      assert(Subtarget.hasNEON() && "Unexpected register store without NEON");
      Opc = AArch64::ST1Twov1d;
      Offset = false;
    } else if (AArch64::XSeqPairsClassRegClass.hasSubClassEq(RC)) {
      storeRegPairToStackSlot(getRegisterInfo(), MBB, MBBI,
                              get(AArch64::STPXi), SrcReg, isKill,
                              AArch64::sube64, AArch64::subo64, FI, MMO);
      return;
    } else if (AArch64::ZPRRegClass.hasSubClassEq(RC)) {
      assert(Subtarget.hasSVE() && "Unexpected register store without SVE");
      Opc = AArch64::STR_ZXI;
      StackID = TargetStackID::SVEVector;
    }
    break;
  case 24:
    if (AArch64::DDDRegClass.hasSubClassEq(RC)) {
      assert(Subtarget.hasNEON() && "Unexpected register store without NEON");
      Opc = AArch64::ST1Threev1d;
      Offset = false;
    }
    break;
  case 32:
    if (AArch64::DDDDRegClass.hasSubClassEq(RC)) {
      assert(Subtarget.hasNEON() && "Unexpected register store without NEON");
      Opc = AArch64::ST1Fourv1d;
      Offset = false;
    } else if (AArch64::QQRegClass.hasSubClassEq(RC)) {
      assert(Subtarget.hasNEON() && "Unexpected register store without NEON");
      Opc = AArch64::ST1Twov2d;
      Offset = false;
    } else if (AArch64::ZPR2RegClass.hasSubClassEq(RC)) {
      assert(Subtarget.hasSVE() && "Unexpected register store without SVE");
      Opc = AArch64::STR_ZZXI;
      StackID = TargetStackID::SVEVector;
    }
    break;
  case 48:
    if (AArch64::QQQRegClass.hasSubClassEq(RC)) {
      assert(Subtarget.hasNEON() && "Unexpected register store without NEON");
      Opc = AArch64::ST1Threev2d;
      Offset = false;
    } else if (AArch64::ZPR3RegClass.hasSubClassEq(RC)) {
      assert(Subtarget.hasSVE() && "Unexpected register store without SVE");
      Opc = AArch64::STR_ZZZXI;
      StackID = TargetStackID::SVEVector;
    }
    break;
  case 64:
    if (AArch64::QQQQRegClass.hasSubClassEq(RC)) {
      assert(Subtarget.hasNEON() && "Unexpected register store without NEON");
      Opc = AArch64::ST1Fourv2d;
      Offset = false;
    } else if (AArch64::ZPR4RegClass.hasSubClassEq(RC)) {
      assert(Subtarget.hasSVE() && "Unexpected register store without SVE");
      Opc = AArch64::STR_ZZZZXI;
      StackID = TargetStackID::SVEVector;
    }
    break;
  }
  assert(Opc && "Unknown register class");
  MFI.setStackID(FI, StackID);

  const MachineInstrBuilder MI = BuildMI(MBB, MBBI, DebugLoc(), get(Opc))
                                     .addReg(SrcReg, getKillRegState(isKill))
                                     .addFrameIndex(FI);

  if (Offset)
    MI.addImm(0);
  MI.addMemOperand(MMO);
}

static void loadRegPairFromStackSlot(const TargetRegisterInfo &TRI,
                                     MachineBasicBlock &MBB,
                                     MachineBasicBlock::iterator InsertBefore,
                                     const MCInstrDesc &MCID,
                                     Register DestReg, unsigned SubIdx0,
                                     unsigned SubIdx1, int FI,
                                     MachineMemOperand *MMO) {
  Register DestReg0 = DestReg;
  Register DestReg1 = DestReg;
  bool IsUndef = true;
  if (Register::isPhysicalRegister(DestReg)) {
    DestReg0 = TRI.getSubReg(DestReg, SubIdx0);
    SubIdx0 = 0;
    DestReg1 = TRI.getSubReg(DestReg, SubIdx1);
    SubIdx1 = 0;
    IsUndef = false;
  }
  BuildMI(MBB, InsertBefore, DebugLoc(), MCID)
      .addReg(DestReg0, RegState::Define | getUndefRegState(IsUndef), SubIdx0)
      .addReg(DestReg1, RegState::Define | getUndefRegState(IsUndef), SubIdx1)
      .addFrameIndex(FI)
      .addImm(0)
      .addMemOperand(MMO);
}

void AArch64InstrInfo::loadRegFromStackSlot(
    MachineBasicBlock &MBB, MachineBasicBlock::iterator MBBI, Register DestReg,
    int FI, const TargetRegisterClass *RC,
    const TargetRegisterInfo *TRI) const {
  MachineFunction &MF = *MBB.getParent();
  MachineFrameInfo &MFI = MF.getFrameInfo();
  MachinePointerInfo PtrInfo = MachinePointerInfo::getFixedStack(MF, FI);
  MachineMemOperand *MMO =
      MF.getMachineMemOperand(PtrInfo, MachineMemOperand::MOLoad,
                              MFI.getObjectSize(FI), MFI.getObjectAlign(FI));

  unsigned Opc = 0;
  bool Offset = true;
  unsigned StackID = TargetStackID::Default;
  switch (TRI->getSpillSize(*RC)) {
  case 1:
    if (AArch64::FPR8RegClass.hasSubClassEq(RC))
      Opc = AArch64::LDRBui;
    break;
  case 2:
    if (AArch64::FPR16RegClass.hasSubClassEq(RC))
      Opc = AArch64::LDRHui;
    else if (AArch64::PPRRegClass.hasSubClassEq(RC)) {
      assert(Subtarget.hasSVE() && "Unexpected register load without SVE");
      Opc = AArch64::LDR_PXI;
      StackID = TargetStackID::SVEVector;
    }
    break;
  case 4:
    if (AArch64::GPR32allRegClass.hasSubClassEq(RC)) {
      Opc = AArch64::LDRWui;
      if (Register::isVirtualRegister(DestReg))
        MF.getRegInfo().constrainRegClass(DestReg, &AArch64::GPR32RegClass);
      else
        assert(DestReg != AArch64::WSP);
    } else if (AArch64::FPR32RegClass.hasSubClassEq(RC))
      Opc = AArch64::LDRSui;
    break;
  case 8:
    if (AArch64::GPR64allRegClass.hasSubClassEq(RC)) {
      Opc = AArch64::LDRXui;
      if (Register::isVirtualRegister(DestReg))
        MF.getRegInfo().constrainRegClass(DestReg, &AArch64::GPR64RegClass);
      else
        assert(DestReg != AArch64::SP);
    } else if (AArch64::FPR64RegClass.hasSubClassEq(RC)) {
      Opc = AArch64::LDRDui;
    } else if (AArch64::WSeqPairsClassRegClass.hasSubClassEq(RC)) {
      loadRegPairFromStackSlot(getRegisterInfo(), MBB, MBBI,
                               get(AArch64::LDPWi), DestReg, AArch64::sube32,
                               AArch64::subo32, FI, MMO);
      return;
    }
    break;
  case 16:
    if (AArch64::FPR128RegClass.hasSubClassEq(RC))
      Opc = AArch64::LDRQui;
    else if (AArch64::DDRegClass.hasSubClassEq(RC)) {
      assert(Subtarget.hasNEON() && "Unexpected register load without NEON");
      Opc = AArch64::LD1Twov1d;
      Offset = false;
    } else if (AArch64::XSeqPairsClassRegClass.hasSubClassEq(RC)) {
      loadRegPairFromStackSlot(getRegisterInfo(), MBB, MBBI,
                               get(AArch64::LDPXi), DestReg, AArch64::sube64,
                               AArch64::subo64, FI, MMO);
      return;
    } else if (AArch64::ZPRRegClass.hasSubClassEq(RC)) {
      assert(Subtarget.hasSVE() && "Unexpected register load without SVE");
      Opc = AArch64::LDR_ZXI;
      StackID = TargetStackID::SVEVector;
    }
    break;
  case 24:
    if (AArch64::DDDRegClass.hasSubClassEq(RC)) {
      assert(Subtarget.hasNEON() && "Unexpected register load without NEON");
      Opc = AArch64::LD1Threev1d;
      Offset = false;
    }
    break;
  case 32:
    if (AArch64::DDDDRegClass.hasSubClassEq(RC)) {
      assert(Subtarget.hasNEON() && "Unexpected register load without NEON");
      Opc = AArch64::LD1Fourv1d;
      Offset = false;
    } else if (AArch64::QQRegClass.hasSubClassEq(RC)) {
      assert(Subtarget.hasNEON() && "Unexpected register load without NEON");
      Opc = AArch64::LD1Twov2d;
      Offset = false;
    } else if (AArch64::ZPR2RegClass.hasSubClassEq(RC)) {
      assert(Subtarget.hasSVE() && "Unexpected register load without SVE");
      Opc = AArch64::LDR_ZZXI;
      StackID = TargetStackID::SVEVector;
    }
    break;
  case 48:
    if (AArch64::QQQRegClass.hasSubClassEq(RC)) {
      assert(Subtarget.hasNEON() && "Unexpected register load without NEON");
      Opc = AArch64::LD1Threev2d;
      Offset = false;
    } else if (AArch64::ZPR3RegClass.hasSubClassEq(RC)) {
      assert(Subtarget.hasSVE() && "Unexpected register load without SVE");
      Opc = AArch64::LDR_ZZZXI;
      StackID = TargetStackID::SVEVector;
    }
    break;
  case 64:
    if (AArch64::QQQQRegClass.hasSubClassEq(RC)) {
      assert(Subtarget.hasNEON() && "Unexpected register load without NEON");
      Opc = AArch64::LD1Fourv2d;
      Offset = false;
    } else if (AArch64::ZPR4RegClass.hasSubClassEq(RC)) {
      assert(Subtarget.hasSVE() && "Unexpected register load without SVE");
      Opc = AArch64::LDR_ZZZZXI;
      StackID = TargetStackID::SVEVector;
    }
    break;
  }

  assert(Opc && "Unknown register class");
  MFI.setStackID(FI, StackID);

  const MachineInstrBuilder MI = BuildMI(MBB, MBBI, DebugLoc(), get(Opc))
                                     .addReg(DestReg, getDefRegState(true))
                                     .addFrameIndex(FI);
  if (Offset)
    MI.addImm(0);
  MI.addMemOperand(MMO);
}

bool llvm::isNZCVTouchedInInstructionRange(const MachineInstr &DefMI,
                                           const MachineInstr &UseMI,
                                           const TargetRegisterInfo *TRI) {
  return any_of(instructionsWithoutDebug(std::next(DefMI.getIterator()),
                                         UseMI.getIterator()),
                [TRI](const MachineInstr &I) {
                  return I.modifiesRegister(AArch64::NZCV, TRI) ||
                         I.readsRegister(AArch64::NZCV, TRI);
                });
}

// Helper function to emit a frame offset adjustment from a given
// pointer (SrcReg), stored into DestReg. This function is explicit
// in that it requires the opcode.
static void emitFrameOffsetAdj(MachineBasicBlock &MBB,
                               MachineBasicBlock::iterator MBBI,
                               const DebugLoc &DL, unsigned DestReg,
                               unsigned SrcReg, int64_t Offset, unsigned Opc,
                               const TargetInstrInfo *TII,
                               MachineInstr::MIFlag Flag, bool NeedsWinCFI,
                               bool *HasWinCFI) {
  int Sign = 1;
  unsigned MaxEncoding, ShiftSize;
  switch (Opc) {
  case AArch64::ADDXri:
  case AArch64::ADDSXri:
  case AArch64::SUBXri:
  case AArch64::SUBSXri:
    MaxEncoding = 0xfff;
    ShiftSize = 12;
    break;
  case AArch64::ADDVL_XXI:
  case AArch64::ADDPL_XXI:
    MaxEncoding = 31;
    ShiftSize = 0;
    if (Offset < 0) {
      MaxEncoding = 32;
      Sign = -1;
      Offset = -Offset;
    }
    break;
  default:
    llvm_unreachable("Unsupported opcode");
  }

  // FIXME: If the offset won't fit in 24-bits, compute the offset into a
  // scratch register.  If DestReg is a virtual register, use it as the
  // scratch register; otherwise, create a new virtual register (to be
  // replaced by the scavenger at the end of PEI).  That case can be optimized
  // slightly if DestReg is SP which is always 16-byte aligned, so the scratch
  // register can be loaded with offset%8 and the add/sub can use an extending
  // instruction with LSL#3.
  // Currently the function handles any offsets but generates a poor sequence
  // of code.
  //  assert(Offset < (1 << 24) && "unimplemented reg plus immediate");

  const unsigned MaxEncodableValue = MaxEncoding << ShiftSize;
  Register TmpReg = DestReg;
  if (TmpReg == AArch64::XZR)
    TmpReg = MBB.getParent()->getRegInfo().createVirtualRegister(
        &AArch64::GPR64RegClass);
  do {
    uint64_t ThisVal = std::min<uint64_t>(Offset, MaxEncodableValue);
    unsigned LocalShiftSize = 0;
    if (ThisVal > MaxEncoding) {
      ThisVal = ThisVal >> ShiftSize;
      LocalShiftSize = ShiftSize;
    }
    assert((ThisVal >> ShiftSize) <= MaxEncoding &&
           "Encoding cannot handle value that big");

    Offset -= ThisVal << LocalShiftSize;
    if (Offset == 0)
      TmpReg = DestReg;
    auto MBI = BuildMI(MBB, MBBI, DL, TII->get(Opc), TmpReg)
                   .addReg(SrcReg)
                   .addImm(Sign * (int)ThisVal);
    if (ShiftSize)
      MBI = MBI.addImm(
          AArch64_AM::getShifterImm(AArch64_AM::LSL, LocalShiftSize));
    MBI = MBI.setMIFlag(Flag);

    if (NeedsWinCFI) {
      assert(Sign == 1 && "SEH directives should always have a positive sign");
      int Imm = (int)(ThisVal << LocalShiftSize);
      if ((DestReg == AArch64::FP && SrcReg == AArch64::SP) ||
          (SrcReg == AArch64::FP && DestReg == AArch64::SP)) {
        if (HasWinCFI)
          *HasWinCFI = true;
        if (Imm == 0)
          BuildMI(MBB, MBBI, DL, TII->get(AArch64::SEH_SetFP)).setMIFlag(Flag);
        else
          BuildMI(MBB, MBBI, DL, TII->get(AArch64::SEH_AddFP))
              .addImm(Imm)
              .setMIFlag(Flag);
        assert(Offset == 0 && "Expected remaining offset to be zero to "
                              "emit a single SEH directive");
      } else if (DestReg == AArch64::SP) {
        if (HasWinCFI)
          *HasWinCFI = true;
        assert(SrcReg == AArch64::SP && "Unexpected SrcReg for SEH_StackAlloc");
        BuildMI(MBB, MBBI, DL, TII->get(AArch64::SEH_StackAlloc))
            .addImm(Imm)
            .setMIFlag(Flag);
      }
      if (HasWinCFI)
        *HasWinCFI = true;
    }

    SrcReg = TmpReg;
  } while (Offset);
}

void llvm::emitFrameOffset(MachineBasicBlock &MBB,
                           MachineBasicBlock::iterator MBBI, const DebugLoc &DL,
                           unsigned DestReg, unsigned SrcReg,
                           StackOffset Offset, const TargetInstrInfo *TII,
                           MachineInstr::MIFlag Flag, bool SetNZCV,
                           bool NeedsWinCFI, bool *HasWinCFI) {
  int64_t Bytes, NumPredicateVectors, NumDataVectors;
  Offset.getForFrameOffset(Bytes, NumPredicateVectors, NumDataVectors);

  // First emit non-scalable frame offsets, or a simple 'mov'.
  if (Bytes || (!Offset && SrcReg != DestReg)) {
    assert((DestReg != AArch64::SP || Bytes % 16 == 0) &&
           "SP increment/decrement not 16-byte aligned");
    unsigned Opc = SetNZCV ? AArch64::ADDSXri : AArch64::ADDXri;
    if (Bytes < 0) {
      Bytes = -Bytes;
      Opc = SetNZCV ? AArch64::SUBSXri : AArch64::SUBXri;
    }
    emitFrameOffsetAdj(MBB, MBBI, DL, DestReg, SrcReg, Bytes, Opc, TII, Flag,
                       NeedsWinCFI, HasWinCFI);
    SrcReg = DestReg;
  }

  assert(!(SetNZCV && (NumPredicateVectors || NumDataVectors)) &&
         "SetNZCV not supported with SVE vectors");
  assert(!(NeedsWinCFI && (NumPredicateVectors || NumDataVectors)) &&
         "WinCFI not supported with SVE vectors");

  if (NumDataVectors) {
    emitFrameOffsetAdj(MBB, MBBI, DL, DestReg, SrcReg, NumDataVectors,
                       AArch64::ADDVL_XXI, TII, Flag, NeedsWinCFI, nullptr);
    SrcReg = DestReg;
  }

  if (NumPredicateVectors) {
    assert(DestReg != AArch64::SP && "Unaligned access to SP");
    emitFrameOffsetAdj(MBB, MBBI, DL, DestReg, SrcReg, NumPredicateVectors,
                       AArch64::ADDPL_XXI, TII, Flag, NeedsWinCFI, nullptr);
  }
}

MachineInstr *AArch64InstrInfo::foldMemoryOperandImpl(
    MachineFunction &MF, MachineInstr &MI, ArrayRef<unsigned> Ops,
    MachineBasicBlock::iterator InsertPt, int FrameIndex,
    LiveIntervals *LIS, VirtRegMap *VRM) const {
  // This is a bit of a hack. Consider this instruction:
  //
  //   %0 = COPY %sp; GPR64all:%0
  //
  // We explicitly chose GPR64all for the virtual register so such a copy might
  // be eliminated by RegisterCoalescer. However, that may not be possible, and
  // %0 may even spill. We can't spill %sp, and since it is in the GPR64all
  // register class, TargetInstrInfo::foldMemoryOperand() is going to try.
  //
  // To prevent that, we are going to constrain the %0 register class here.
  //
  // <rdar://problem/11522048>
  //
  if (MI.isFullCopy()) {
    Register DstReg = MI.getOperand(0).getReg();
    Register SrcReg = MI.getOperand(1).getReg();
    if (SrcReg == AArch64::SP && Register::isVirtualRegister(DstReg)) {
      MF.getRegInfo().constrainRegClass(DstReg, &AArch64::GPR64RegClass);
      return nullptr;
    }
    if (DstReg == AArch64::SP && Register::isVirtualRegister(SrcReg)) {
      MF.getRegInfo().constrainRegClass(SrcReg, &AArch64::GPR64RegClass);
      return nullptr;
    }
  }

  // Handle the case where a copy is being spilled or filled but the source
  // and destination register class don't match.  For example:
  //
  //   %0 = COPY %xzr; GPR64common:%0
  //
  // In this case we can still safely fold away the COPY and generate the
  // following spill code:
  //
  //   STRXui %xzr, %stack.0
  //
  // This also eliminates spilled cross register class COPYs (e.g. between x and
  // d regs) of the same size.  For example:
  //
  //   %0 = COPY %1; GPR64:%0, FPR64:%1
  //
  // will be filled as
  //
  //   LDRDui %0, fi<#0>
  //
  // instead of
  //
  //   LDRXui %Temp, fi<#0>
  //   %0 = FMOV %Temp
  //
  if (MI.isCopy() && Ops.size() == 1 &&
      // Make sure we're only folding the explicit COPY defs/uses.
      (Ops[0] == 0 || Ops[0] == 1)) {
    bool IsSpill = Ops[0] == 0;
    bool IsFill = !IsSpill;
    const TargetRegisterInfo &TRI = *MF.getSubtarget().getRegisterInfo();
    const MachineRegisterInfo &MRI = MF.getRegInfo();
    MachineBasicBlock &MBB = *MI.getParent();
    const MachineOperand &DstMO = MI.getOperand(0);
    const MachineOperand &SrcMO = MI.getOperand(1);
    Register DstReg = DstMO.getReg();
    Register SrcReg = SrcMO.getReg();
    // This is slightly expensive to compute for physical regs since
    // getMinimalPhysRegClass is slow.
    auto getRegClass = [&](unsigned Reg) {
      return Register::isVirtualRegister(Reg) ? MRI.getRegClass(Reg)
                                              : TRI.getMinimalPhysRegClass(Reg);
    };

    if (DstMO.getSubReg() == 0 && SrcMO.getSubReg() == 0) {
      assert(TRI.getRegSizeInBits(*getRegClass(DstReg)) ==
                 TRI.getRegSizeInBits(*getRegClass(SrcReg)) &&
             "Mismatched register size in non subreg COPY");
      if (IsSpill)
        storeRegToStackSlot(MBB, InsertPt, SrcReg, SrcMO.isKill(), FrameIndex,
                            getRegClass(SrcReg), &TRI);
      else
        loadRegFromStackSlot(MBB, InsertPt, DstReg, FrameIndex,
                             getRegClass(DstReg), &TRI);
      return &*--InsertPt;
    }

    // Handle cases like spilling def of:
    //
    //   %0:sub_32<def,read-undef> = COPY %wzr; GPR64common:%0
    //
    // where the physical register source can be widened and stored to the full
    // virtual reg destination stack slot, in this case producing:
    //
    //   STRXui %xzr, %stack.0
    //
    if (IsSpill && DstMO.isUndef() && Register::isPhysicalRegister(SrcReg)) {
      assert(SrcMO.getSubReg() == 0 &&
             "Unexpected subreg on physical register");
      const TargetRegisterClass *SpillRC;
      unsigned SpillSubreg;
      switch (DstMO.getSubReg()) {
      default:
        SpillRC = nullptr;
        break;
      case AArch64::sub_32:
      case AArch64::ssub:
        if (AArch64::GPR32RegClass.contains(SrcReg)) {
          SpillRC = &AArch64::GPR64RegClass;
          SpillSubreg = AArch64::sub_32;
        } else if (AArch64::FPR32RegClass.contains(SrcReg)) {
          SpillRC = &AArch64::FPR64RegClass;
          SpillSubreg = AArch64::ssub;
        } else
          SpillRC = nullptr;
        break;
      case AArch64::dsub:
        if (AArch64::FPR64RegClass.contains(SrcReg)) {
          SpillRC = &AArch64::FPR128RegClass;
          SpillSubreg = AArch64::dsub;
        } else
          SpillRC = nullptr;
        break;
      }

      if (SpillRC)
        if (unsigned WidenedSrcReg =
                TRI.getMatchingSuperReg(SrcReg, SpillSubreg, SpillRC)) {
          storeRegToStackSlot(MBB, InsertPt, WidenedSrcReg, SrcMO.isKill(),
                              FrameIndex, SpillRC, &TRI);
          return &*--InsertPt;
        }
    }

    // Handle cases like filling use of:
    //
    //   %0:sub_32<def,read-undef> = COPY %1; GPR64:%0, GPR32:%1
    //
    // where we can load the full virtual reg source stack slot, into the subreg
    // destination, in this case producing:
    //
    //   LDRWui %0:sub_32<def,read-undef>, %stack.0
    //
    if (IsFill && SrcMO.getSubReg() == 0 && DstMO.isUndef()) {
      const TargetRegisterClass *FillRC;
      switch (DstMO.getSubReg()) {
      default:
        FillRC = nullptr;
        break;
      case AArch64::sub_32:
        FillRC = &AArch64::GPR32RegClass;
        break;
      case AArch64::ssub:
        FillRC = &AArch64::FPR32RegClass;
        break;
      case AArch64::dsub:
        FillRC = &AArch64::FPR64RegClass;
        break;
      }

      if (FillRC) {
        assert(TRI.getRegSizeInBits(*getRegClass(SrcReg)) ==
                   TRI.getRegSizeInBits(*FillRC) &&
               "Mismatched regclass size on folded subreg COPY");
        loadRegFromStackSlot(MBB, InsertPt, DstReg, FrameIndex, FillRC, &TRI);
        MachineInstr &LoadMI = *--InsertPt;
        MachineOperand &LoadDst = LoadMI.getOperand(0);
        assert(LoadDst.getSubReg() == 0 && "unexpected subreg on fill load");
        LoadDst.setSubReg(DstMO.getSubReg());
        LoadDst.setIsUndef();
        return &LoadMI;
      }
    }
  }

  // Cannot fold.
  return nullptr;
}

int llvm::isAArch64FrameOffsetLegal(const MachineInstr &MI,
                                    StackOffset &SOffset,
                                    bool *OutUseUnscaledOp,
                                    unsigned *OutUnscaledOp,
                                    int64_t *EmittableOffset) {
  // Set output values in case of early exit.
  if (EmittableOffset)
    *EmittableOffset = 0;
  if (OutUseUnscaledOp)
    *OutUseUnscaledOp = false;
  if (OutUnscaledOp)
    *OutUnscaledOp = 0;

  // Exit early for structured vector spills/fills as they can't take an
  // immediate offset.
  switch (MI.getOpcode()) {
  default:
    break;
  case AArch64::LD1Twov2d:
  case AArch64::LD1Threev2d:
  case AArch64::LD1Fourv2d:
  case AArch64::LD1Twov1d:
  case AArch64::LD1Threev1d:
  case AArch64::LD1Fourv1d:
  case AArch64::ST1Twov2d:
  case AArch64::ST1Threev2d:
  case AArch64::ST1Fourv2d:
  case AArch64::ST1Twov1d:
  case AArch64::ST1Threev1d:
  case AArch64::ST1Fourv1d:
  case AArch64::IRG:
  case AArch64::IRGstack:
  case AArch64::STGloop:
  case AArch64::STZGloop:
    return AArch64FrameOffsetCannotUpdate;
  }

  // Get the min/max offset and the scale.
  TypeSize ScaleValue(0U, false);
  unsigned Width;
  int64_t MinOff, MaxOff;
  if (!AArch64InstrInfo::getMemOpInfo(MI.getOpcode(), ScaleValue, Width, MinOff,
                                      MaxOff))
    llvm_unreachable("unhandled opcode in isAArch64FrameOffsetLegal");

  // Construct the complete offset.
  bool IsMulVL = ScaleValue.isScalable();
  unsigned Scale = ScaleValue.getKnownMinSize();
  int64_t Offset = IsMulVL ? SOffset.getScalableBytes() : SOffset.getBytes();

  const MachineOperand &ImmOpnd =
      MI.getOperand(AArch64InstrInfo::getLoadStoreImmIdx(MI.getOpcode()));
  Offset += ImmOpnd.getImm() * Scale;

  // If the offset doesn't match the scale, we rewrite the instruction to
  // use the unscaled instruction instead. Likewise, if we have a negative
  // offset and there is an unscaled op to use.
  Optional<unsigned> UnscaledOp =
      AArch64InstrInfo::getUnscaledLdSt(MI.getOpcode());
  bool useUnscaledOp = UnscaledOp && (Offset % Scale || Offset < 0);
  if (useUnscaledOp &&
      !AArch64InstrInfo::getMemOpInfo(*UnscaledOp, ScaleValue, Width, MinOff,
                                      MaxOff))
    llvm_unreachable("unhandled opcode in isAArch64FrameOffsetLegal");

  Scale = ScaleValue.getKnownMinSize();
  assert(IsMulVL == ScaleValue.isScalable() &&
         "Unscaled opcode has different value for scalable");

  int64_t Remainder = Offset % Scale;
  assert(!(Remainder && useUnscaledOp) &&
         "Cannot have remainder when using unscaled op");

  assert(MinOff < MaxOff && "Unexpected Min/Max offsets");
  int64_t NewOffset = Offset / Scale;
  if (MinOff <= NewOffset && NewOffset <= MaxOff)
    Offset = Remainder;
  else {
    NewOffset = NewOffset < 0 ? MinOff : MaxOff;
    Offset = Offset - NewOffset * Scale + Remainder;
  }

  if (EmittableOffset)
    *EmittableOffset = NewOffset;
  if (OutUseUnscaledOp)
    *OutUseUnscaledOp = useUnscaledOp;
  if (OutUnscaledOp && UnscaledOp)
    *OutUnscaledOp = *UnscaledOp;

  if (IsMulVL)
    SOffset = StackOffset(Offset, MVT::nxv1i8) +
              StackOffset(SOffset.getBytes(), MVT::i8);
  else
    SOffset = StackOffset(Offset, MVT::i8) +
              StackOffset(SOffset.getScalableBytes(), MVT::nxv1i8);
  return AArch64FrameOffsetCanUpdate |
         (SOffset ? 0 : AArch64FrameOffsetIsLegal);
}

bool llvm::rewriteAArch64FrameIndex(MachineInstr &MI, unsigned FrameRegIdx,
                                    unsigned FrameReg, StackOffset &Offset,
                                    const AArch64InstrInfo *TII) {
  unsigned Opcode = MI.getOpcode();
  unsigned ImmIdx = FrameRegIdx + 1;

  if (Opcode == AArch64::ADDSXri || Opcode == AArch64::ADDXri) {
    Offset += StackOffset(MI.getOperand(ImmIdx).getImm(), MVT::i8);
    emitFrameOffset(*MI.getParent(), MI, MI.getDebugLoc(),
                    MI.getOperand(0).getReg(), FrameReg, Offset, TII,
                    MachineInstr::NoFlags, (Opcode == AArch64::ADDSXri));
    MI.eraseFromParent();
    Offset = StackOffset();
    return true;
  }

  int64_t NewOffset;
  unsigned UnscaledOp;
  bool UseUnscaledOp;
  int Status = isAArch64FrameOffsetLegal(MI, Offset, &UseUnscaledOp,
                                         &UnscaledOp, &NewOffset);
  if (Status & AArch64FrameOffsetCanUpdate) {
    if (Status & AArch64FrameOffsetIsLegal)
      // Replace the FrameIndex with FrameReg.
      MI.getOperand(FrameRegIdx).ChangeToRegister(FrameReg, false);
    if (UseUnscaledOp)
      MI.setDesc(TII->get(UnscaledOp));

    MI.getOperand(ImmIdx).ChangeToImmediate(NewOffset);
    return !Offset;
  }

  return false;
}

void AArch64InstrInfo::getNoop(MCInst &NopInst) const {
  NopInst.setOpcode(AArch64::HINT);
  NopInst.addOperand(MCOperand::createImm(0));
}

// AArch64 supports MachineCombiner.
bool AArch64InstrInfo::useMachineCombiner() const { return true; }

// True when Opc sets flag
static bool isCombineInstrSettingFlag(unsigned Opc) {
  switch (Opc) {
  case AArch64::ADDSWrr:
  case AArch64::ADDSWri:
  case AArch64::ADDSXrr:
  case AArch64::ADDSXri:
  case AArch64::SUBSWrr:
  case AArch64::SUBSXrr:
  // Note: MSUB Wd,Wn,Wm,Wi -> Wd = Wi - WnxWm, not Wd=WnxWm - Wi.
  case AArch64::SUBSWri:
  case AArch64::SUBSXri:
    return true;
  default:
    break;
  }
  return false;
}

// 32b Opcodes that can be combined with a MUL
static bool isCombineInstrCandidate32(unsigned Opc) {
  switch (Opc) {
  case AArch64::ADDWrr:
  case AArch64::ADDWri:
  case AArch64::SUBWrr:
  case AArch64::ADDSWrr:
  case AArch64::ADDSWri:
  case AArch64::SUBSWrr:
  // Note: MSUB Wd,Wn,Wm,Wi -> Wd = Wi - WnxWm, not Wd=WnxWm - Wi.
  case AArch64::SUBWri:
  case AArch64::SUBSWri:
    return true;
  default:
    break;
  }
  return false;
}

// 64b Opcodes that can be combined with a MUL
static bool isCombineInstrCandidate64(unsigned Opc) {
  switch (Opc) {
  case AArch64::ADDXrr:
  case AArch64::ADDXri:
  case AArch64::SUBXrr:
  case AArch64::ADDSXrr:
  case AArch64::ADDSXri:
  case AArch64::SUBSXrr:
  // Note: MSUB Wd,Wn,Wm,Wi -> Wd = Wi - WnxWm, not Wd=WnxWm - Wi.
  case AArch64::SUBXri:
  case AArch64::SUBSXri:
  case AArch64::ADDv8i8:
  case AArch64::ADDv16i8:
  case AArch64::ADDv4i16:
  case AArch64::ADDv8i16:
  case AArch64::ADDv2i32:
  case AArch64::ADDv4i32:
  case AArch64::SUBv8i8:
  case AArch64::SUBv16i8:
  case AArch64::SUBv4i16:
  case AArch64::SUBv8i16:
  case AArch64::SUBv2i32:
  case AArch64::SUBv4i32:
    return true;
  default:
    break;
  }
  return false;
}

// FP Opcodes that can be combined with a FMUL
static bool isCombineInstrCandidateFP(const MachineInstr &Inst) {
  switch (Inst.getOpcode()) {
  default:
    break;
  case AArch64::FADDHrr:
  case AArch64::FADDSrr:
  case AArch64::FADDDrr:
  case AArch64::FADDv4f16:
  case AArch64::FADDv8f16:
  case AArch64::FADDv2f32:
  case AArch64::FADDv2f64:
  case AArch64::FADDv4f32:
  case AArch64::FSUBHrr:
  case AArch64::FSUBSrr:
  case AArch64::FSUBDrr:
  case AArch64::FSUBv4f16:
  case AArch64::FSUBv8f16:
  case AArch64::FSUBv2f32:
  case AArch64::FSUBv2f64:
  case AArch64::FSUBv4f32:
    TargetOptions Options = Inst.getParent()->getParent()->getTarget().Options;
    return (Options.UnsafeFPMath ||
            Options.AllowFPOpFusion == FPOpFusion::Fast);
  }
  return false;
}

// Opcodes that can be combined with a MUL
static bool isCombineInstrCandidate(unsigned Opc) {
  return (isCombineInstrCandidate32(Opc) || isCombineInstrCandidate64(Opc));
}

//
// Utility routine that checks if \param MO is defined by an
// \param CombineOpc instruction in the basic block \param MBB
static bool canCombine(MachineBasicBlock &MBB, MachineOperand &MO,
                       unsigned CombineOpc, unsigned ZeroReg = 0,
                       bool CheckZeroReg = false) {
  MachineRegisterInfo &MRI = MBB.getParent()->getRegInfo();
  MachineInstr *MI = nullptr;

  if (MO.isReg() && Register::isVirtualRegister(MO.getReg()))
    MI = MRI.getUniqueVRegDef(MO.getReg());
  // And it needs to be in the trace (otherwise, it won't have a depth).
  if (!MI || MI->getParent() != &MBB || (unsigned)MI->getOpcode() != CombineOpc)
    return false;
  // Must only used by the user we combine with.
  if (!MRI.hasOneNonDBGUse(MI->getOperand(0).getReg()))
    return false;

  if (CheckZeroReg) {
    assert(MI->getNumOperands() >= 4 && MI->getOperand(0).isReg() &&
           MI->getOperand(1).isReg() && MI->getOperand(2).isReg() &&
           MI->getOperand(3).isReg() && "MAdd/MSub must have a least 4 regs");
    // The third input reg must be zero.
    if (MI->getOperand(3).getReg() != ZeroReg)
      return false;
  }

  return true;
}

//
// Is \param MO defined by an integer multiply and can be combined?
static bool canCombineWithMUL(MachineBasicBlock &MBB, MachineOperand &MO,
                              unsigned MulOpc, unsigned ZeroReg) {
  return canCombine(MBB, MO, MulOpc, ZeroReg, true);
}

//
// Is \param MO defined by a floating-point multiply and can be combined?
static bool canCombineWithFMUL(MachineBasicBlock &MBB, MachineOperand &MO,
                               unsigned MulOpc) {
  return canCombine(MBB, MO, MulOpc);
}

// TODO: There are many more machine instruction opcodes to match:
//       1. Other data types (integer, vectors)
//       2. Other math / logic operations (xor, or)
//       3. Other forms of the same operation (intrinsics and other variants)
bool AArch64InstrInfo::isAssociativeAndCommutative(
    const MachineInstr &Inst) const {
  switch (Inst.getOpcode()) {
  case AArch64::FADDDrr:
  case AArch64::FADDSrr:
  case AArch64::FADDv2f32:
  case AArch64::FADDv2f64:
  case AArch64::FADDv4f32:
  case AArch64::FMULDrr:
  case AArch64::FMULSrr:
  case AArch64::FMULX32:
  case AArch64::FMULX64:
  case AArch64::FMULXv2f32:
  case AArch64::FMULXv2f64:
  case AArch64::FMULXv4f32:
  case AArch64::FMULv2f32:
  case AArch64::FMULv2f64:
  case AArch64::FMULv4f32:
    return Inst.getParent()->getParent()->getTarget().Options.UnsafeFPMath;
  default:
    return false;
  }
}

/// Find instructions that can be turned into madd.
static bool getMaddPatterns(MachineInstr &Root,
                            SmallVectorImpl<MachineCombinerPattern> &Patterns) {
  unsigned Opc = Root.getOpcode();
  MachineBasicBlock &MBB = *Root.getParent();
  bool Found = false;

  if (!isCombineInstrCandidate(Opc))
    return false;
  if (isCombineInstrSettingFlag(Opc)) {
    int Cmp_NZCV = Root.findRegisterDefOperandIdx(AArch64::NZCV, true);
    // When NZCV is live bail out.
    if (Cmp_NZCV == -1)
      return false;
    unsigned NewOpc = convertToNonFlagSettingOpc(Root);
    // When opcode can't change bail out.
    // CHECKME: do we miss any cases for opcode conversion?
    if (NewOpc == Opc)
      return false;
    Opc = NewOpc;
  }

  auto setFound = [&](int Opcode, int Operand, unsigned ZeroReg,
                      MachineCombinerPattern Pattern) {
    if (canCombineWithMUL(MBB, Root.getOperand(Operand), Opcode, ZeroReg)) {
      Patterns.push_back(Pattern);
      Found = true;
    }
  };

  auto setVFound = [&](int Opcode, int Operand, MachineCombinerPattern Pattern) {
    if (canCombine(MBB, Root.getOperand(Operand), Opcode)) {
      Patterns.push_back(Pattern);
      Found = true;
    }
  };

  typedef MachineCombinerPattern MCP;

  switch (Opc) {
  default:
    break;
  case AArch64::ADDWrr:
    assert(Root.getOperand(1).isReg() && Root.getOperand(2).isReg() &&
           "ADDWrr does not have register operands");
    setFound(AArch64::MADDWrrr, 1, AArch64::WZR, MCP::MULADDW_OP1);
    setFound(AArch64::MADDWrrr, 2, AArch64::WZR, MCP::MULADDW_OP2);
    break;
  case AArch64::ADDXrr:
    setFound(AArch64::MADDXrrr, 1, AArch64::XZR, MCP::MULADDX_OP1);
    setFound(AArch64::MADDXrrr, 2, AArch64::XZR, MCP::MULADDX_OP2);
    break;
  case AArch64::SUBWrr:
    setFound(AArch64::MADDWrrr, 1, AArch64::WZR, MCP::MULSUBW_OP1);
    setFound(AArch64::MADDWrrr, 2, AArch64::WZR, MCP::MULSUBW_OP2);
    break;
  case AArch64::SUBXrr:
    setFound(AArch64::MADDXrrr, 1, AArch64::XZR, MCP::MULSUBX_OP1);
    setFound(AArch64::MADDXrrr, 2, AArch64::XZR, MCP::MULSUBX_OP2);
    break;
  case AArch64::ADDWri:
    setFound(AArch64::MADDWrrr, 1, AArch64::WZR, MCP::MULADDWI_OP1);
    break;
  case AArch64::ADDXri:
    setFound(AArch64::MADDXrrr, 1, AArch64::XZR, MCP::MULADDXI_OP1);
    break;
  case AArch64::SUBWri:
    setFound(AArch64::MADDWrrr, 1, AArch64::WZR, MCP::MULSUBWI_OP1);
    break;
  case AArch64::SUBXri:
    setFound(AArch64::MADDXrrr, 1, AArch64::XZR, MCP::MULSUBXI_OP1);
    break;
  case AArch64::ADDv8i8:
    setVFound(AArch64::MULv8i8, 1, MCP::MULADDv8i8_OP1);
    setVFound(AArch64::MULv8i8, 2, MCP::MULADDv8i8_OP2);
    break;
  case AArch64::ADDv16i8:
    setVFound(AArch64::MULv16i8, 1, MCP::MULADDv16i8_OP1);
    setVFound(AArch64::MULv16i8, 2, MCP::MULADDv16i8_OP2);
    break;
  case AArch64::ADDv4i16:
    setVFound(AArch64::MULv4i16, 1, MCP::MULADDv4i16_OP1);
    setVFound(AArch64::MULv4i16, 2, MCP::MULADDv4i16_OP2);
    setVFound(AArch64::MULv4i16_indexed, 1, MCP::MULADDv4i16_indexed_OP1);
    setVFound(AArch64::MULv4i16_indexed, 2, MCP::MULADDv4i16_indexed_OP2);
    break;
  case AArch64::ADDv8i16:
    setVFound(AArch64::MULv8i16, 1, MCP::MULADDv8i16_OP1);
    setVFound(AArch64::MULv8i16, 2, MCP::MULADDv8i16_OP2);
    setVFound(AArch64::MULv8i16_indexed, 1, MCP::MULADDv8i16_indexed_OP1);
    setVFound(AArch64::MULv8i16_indexed, 2, MCP::MULADDv8i16_indexed_OP2);
    break;
  case AArch64::ADDv2i32:
    setVFound(AArch64::MULv2i32, 1, MCP::MULADDv2i32_OP1);
    setVFound(AArch64::MULv2i32, 2, MCP::MULADDv2i32_OP2);
    setVFound(AArch64::MULv2i32_indexed, 1, MCP::MULADDv2i32_indexed_OP1);
    setVFound(AArch64::MULv2i32_indexed, 2, MCP::MULADDv2i32_indexed_OP2);
    break;
  case AArch64::ADDv4i32:
    setVFound(AArch64::MULv4i32, 1, MCP::MULADDv4i32_OP1);
    setVFound(AArch64::MULv4i32, 2, MCP::MULADDv4i32_OP2);
    setVFound(AArch64::MULv4i32_indexed, 1, MCP::MULADDv4i32_indexed_OP1);
    setVFound(AArch64::MULv4i32_indexed, 2, MCP::MULADDv4i32_indexed_OP2);
    break;
  case AArch64::SUBv8i8:
    setVFound(AArch64::MULv8i8, 1, MCP::MULSUBv8i8_OP1);
    setVFound(AArch64::MULv8i8, 2, MCP::MULSUBv8i8_OP2);
    break;
  case AArch64::SUBv16i8:
    setVFound(AArch64::MULv16i8, 1, MCP::MULSUBv16i8_OP1);
    setVFound(AArch64::MULv16i8, 2, MCP::MULSUBv16i8_OP2);
    break;
  case AArch64::SUBv4i16:
    setVFound(AArch64::MULv4i16, 1, MCP::MULSUBv4i16_OP1);
    setVFound(AArch64::MULv4i16, 2, MCP::MULSUBv4i16_OP2);
    setVFound(AArch64::MULv4i16_indexed, 1, MCP::MULSUBv4i16_indexed_OP1);
    setVFound(AArch64::MULv4i16_indexed, 2, MCP::MULSUBv4i16_indexed_OP2);
    break;
  case AArch64::SUBv8i16:
    setVFound(AArch64::MULv8i16, 1, MCP::MULSUBv8i16_OP1);
    setVFound(AArch64::MULv8i16, 2, MCP::MULSUBv8i16_OP2);
    setVFound(AArch64::MULv8i16_indexed, 1, MCP::MULSUBv8i16_indexed_OP1);
    setVFound(AArch64::MULv8i16_indexed, 2, MCP::MULSUBv8i16_indexed_OP2);
    break;
  case AArch64::SUBv2i32:
    setVFound(AArch64::MULv2i32, 1, MCP::MULSUBv2i32_OP1);
    setVFound(AArch64::MULv2i32, 2, MCP::MULSUBv2i32_OP2);
    setVFound(AArch64::MULv2i32_indexed, 1, MCP::MULSUBv2i32_indexed_OP1);
    setVFound(AArch64::MULv2i32_indexed, 2, MCP::MULSUBv2i32_indexed_OP2);
    break;
  case AArch64::SUBv4i32:
    setVFound(AArch64::MULv4i32, 1, MCP::MULSUBv4i32_OP1);
    setVFound(AArch64::MULv4i32, 2, MCP::MULSUBv4i32_OP2);
    setVFound(AArch64::MULv4i32_indexed, 1, MCP::MULSUBv4i32_indexed_OP1);
    setVFound(AArch64::MULv4i32_indexed, 2, MCP::MULSUBv4i32_indexed_OP2);
    break;
  }
  return Found;
}
/// Floating-Point Support

/// Find instructions that can be turned into madd.
static bool getFMAPatterns(MachineInstr &Root,
                           SmallVectorImpl<MachineCombinerPattern> &Patterns) {

  if (!isCombineInstrCandidateFP(Root))
    return false;

  MachineBasicBlock &MBB = *Root.getParent();
  bool Found = false;

  auto Match = [&](int Opcode, int Operand,
                   MachineCombinerPattern Pattern) -> bool {
    if (canCombineWithFMUL(MBB, Root.getOperand(Operand), Opcode)) {
      Patterns.push_back(Pattern);
      return true;
    }
    return false;
  };

  typedef MachineCombinerPattern MCP;

  switch (Root.getOpcode()) {
  default:
    assert(false && "Unsupported FP instruction in combiner\n");
    break;
  case AArch64::FADDHrr:
    assert(Root.getOperand(1).isReg() && Root.getOperand(2).isReg() &&
           "FADDHrr does not have register operands");

    Found  = Match(AArch64::FMULHrr, 1, MCP::FMULADDH_OP1);
    Found |= Match(AArch64::FMULHrr, 2, MCP::FMULADDH_OP2);
    break;
  case AArch64::FADDSrr:
    assert(Root.getOperand(1).isReg() && Root.getOperand(2).isReg() &&
           "FADDSrr does not have register operands");

    Found |= Match(AArch64::FMULSrr, 1, MCP::FMULADDS_OP1) ||
             Match(AArch64::FMULv1i32_indexed, 1, MCP::FMLAv1i32_indexed_OP1);

    Found |= Match(AArch64::FMULSrr, 2, MCP::FMULADDS_OP2) ||
             Match(AArch64::FMULv1i32_indexed, 2, MCP::FMLAv1i32_indexed_OP2);
    break;
  case AArch64::FADDDrr:
    Found |= Match(AArch64::FMULDrr, 1, MCP::FMULADDD_OP1) ||
             Match(AArch64::FMULv1i64_indexed, 1, MCP::FMLAv1i64_indexed_OP1);

    Found |= Match(AArch64::FMULDrr, 2, MCP::FMULADDD_OP2) ||
             Match(AArch64::FMULv1i64_indexed, 2, MCP::FMLAv1i64_indexed_OP2);
    break;
  case AArch64::FADDv4f16:
    Found |= Match(AArch64::FMULv4i16_indexed, 1, MCP::FMLAv4i16_indexed_OP1) ||
             Match(AArch64::FMULv4f16, 1, MCP::FMLAv4f16_OP1);

    Found |= Match(AArch64::FMULv4i16_indexed, 2, MCP::FMLAv4i16_indexed_OP2) ||
             Match(AArch64::FMULv4f16, 2, MCP::FMLAv4f16_OP2);
    break;
  case AArch64::FADDv8f16:
    Found |= Match(AArch64::FMULv8i16_indexed, 1, MCP::FMLAv8i16_indexed_OP1) ||
             Match(AArch64::FMULv8f16, 1, MCP::FMLAv8f16_OP1);

    Found |= Match(AArch64::FMULv8i16_indexed, 2, MCP::FMLAv8i16_indexed_OP2) ||
             Match(AArch64::FMULv8f16, 2, MCP::FMLAv8f16_OP2);
    break;
  case AArch64::FADDv2f32:
    Found |= Match(AArch64::FMULv2i32_indexed, 1, MCP::FMLAv2i32_indexed_OP1) ||
             Match(AArch64::FMULv2f32, 1, MCP::FMLAv2f32_OP1);

    Found |= Match(AArch64::FMULv2i32_indexed, 2, MCP::FMLAv2i32_indexed_OP2) ||
             Match(AArch64::FMULv2f32, 2, MCP::FMLAv2f32_OP2);
    break;
  case AArch64::FADDv2f64:
    Found |= Match(AArch64::FMULv2i64_indexed, 1, MCP::FMLAv2i64_indexed_OP1) ||
             Match(AArch64::FMULv2f64, 1, MCP::FMLAv2f64_OP1);

    Found |= Match(AArch64::FMULv2i64_indexed, 2, MCP::FMLAv2i64_indexed_OP2) ||
             Match(AArch64::FMULv2f64, 2, MCP::FMLAv2f64_OP2);
    break;
  case AArch64::FADDv4f32:
    Found |= Match(AArch64::FMULv4i32_indexed, 1, MCP::FMLAv4i32_indexed_OP1) ||
             Match(AArch64::FMULv4f32, 1, MCP::FMLAv4f32_OP1);

    Found |= Match(AArch64::FMULv4i32_indexed, 2, MCP::FMLAv4i32_indexed_OP2) ||
             Match(AArch64::FMULv4f32, 2, MCP::FMLAv4f32_OP2);
    break;
  case AArch64::FSUBHrr:
    Found  = Match(AArch64::FMULHrr, 1, MCP::FMULSUBH_OP1);
    Found |= Match(AArch64::FMULHrr, 2, MCP::FMULSUBH_OP2);
    Found |= Match(AArch64::FNMULHrr, 1, MCP::FNMULSUBH_OP1);
    break;
  case AArch64::FSUBSrr:
    Found = Match(AArch64::FMULSrr, 1, MCP::FMULSUBS_OP1);

    Found |= Match(AArch64::FMULSrr, 2, MCP::FMULSUBS_OP2) ||
             Match(AArch64::FMULv1i32_indexed, 2, MCP::FMLSv1i32_indexed_OP2);

    Found |= Match(AArch64::FNMULSrr, 1, MCP::FNMULSUBS_OP1);
    break;
  case AArch64::FSUBDrr:
    Found = Match(AArch64::FMULDrr, 1, MCP::FMULSUBD_OP1);

    Found |= Match(AArch64::FMULDrr, 2, MCP::FMULSUBD_OP2) ||
             Match(AArch64::FMULv1i64_indexed, 2, MCP::FMLSv1i64_indexed_OP2);

    Found |= Match(AArch64::FNMULDrr, 1, MCP::FNMULSUBD_OP1);
    break;
  case AArch64::FSUBv4f16:
    Found |= Match(AArch64::FMULv4i16_indexed, 2, MCP::FMLSv4i16_indexed_OP2) ||
             Match(AArch64::FMULv4f16, 2, MCP::FMLSv4f16_OP2);

    Found |= Match(AArch64::FMULv4i16_indexed, 1, MCP::FMLSv4i16_indexed_OP1) ||
             Match(AArch64::FMULv4f16, 1, MCP::FMLSv4f16_OP1);
    break;
  case AArch64::FSUBv8f16:
    Found |= Match(AArch64::FMULv8i16_indexed, 2, MCP::FMLSv8i16_indexed_OP2) ||
             Match(AArch64::FMULv8f16, 2, MCP::FMLSv8f16_OP2);

    Found |= Match(AArch64::FMULv8i16_indexed, 1, MCP::FMLSv8i16_indexed_OP1) ||
             Match(AArch64::FMULv8f16, 1, MCP::FMLSv8f16_OP1);
    break;
  case AArch64::FSUBv2f32:
    Found |= Match(AArch64::FMULv2i32_indexed, 2, MCP::FMLSv2i32_indexed_OP2) ||
             Match(AArch64::FMULv2f32, 2, MCP::FMLSv2f32_OP2);

    Found |= Match(AArch64::FMULv2i32_indexed, 1, MCP::FMLSv2i32_indexed_OP1) ||
             Match(AArch64::FMULv2f32, 1, MCP::FMLSv2f32_OP1);
    break;
  case AArch64::FSUBv2f64:
    Found |= Match(AArch64::FMULv2i64_indexed, 2, MCP::FMLSv2i64_indexed_OP2) ||
             Match(AArch64::FMULv2f64, 2, MCP::FMLSv2f64_OP2);

    Found |= Match(AArch64::FMULv2i64_indexed, 1, MCP::FMLSv2i64_indexed_OP1) ||
             Match(AArch64::FMULv2f64, 1, MCP::FMLSv2f64_OP1);
    break;
  case AArch64::FSUBv4f32:
    Found |= Match(AArch64::FMULv4i32_indexed, 2, MCP::FMLSv4i32_indexed_OP2) ||
             Match(AArch64::FMULv4f32, 2, MCP::FMLSv4f32_OP2);

    Found |= Match(AArch64::FMULv4i32_indexed, 1, MCP::FMLSv4i32_indexed_OP1) ||
             Match(AArch64::FMULv4f32, 1, MCP::FMLSv4f32_OP1);
    break;
  }
  return Found;
}

/// Return true when a code sequence can improve throughput. It
/// should be called only for instructions in loops.
/// \param Pattern - combiner pattern
bool AArch64InstrInfo::isThroughputPattern(
    MachineCombinerPattern Pattern) const {
  switch (Pattern) {
  default:
    break;
  case MachineCombinerPattern::FMULADDH_OP1:
  case MachineCombinerPattern::FMULADDH_OP2:
  case MachineCombinerPattern::FMULSUBH_OP1:
  case MachineCombinerPattern::FMULSUBH_OP2:
  case MachineCombinerPattern::FMULADDS_OP1:
  case MachineCombinerPattern::FMULADDS_OP2:
  case MachineCombinerPattern::FMULSUBS_OP1:
  case MachineCombinerPattern::FMULSUBS_OP2:
  case MachineCombinerPattern::FMULADDD_OP1:
  case MachineCombinerPattern::FMULADDD_OP2:
  case MachineCombinerPattern::FMULSUBD_OP1:
  case MachineCombinerPattern::FMULSUBD_OP2:
  case MachineCombinerPattern::FNMULSUBH_OP1:
  case MachineCombinerPattern::FNMULSUBS_OP1:
  case MachineCombinerPattern::FNMULSUBD_OP1:
  case MachineCombinerPattern::FMLAv4i16_indexed_OP1:
  case MachineCombinerPattern::FMLAv4i16_indexed_OP2:
  case MachineCombinerPattern::FMLAv8i16_indexed_OP1:
  case MachineCombinerPattern::FMLAv8i16_indexed_OP2:
  case MachineCombinerPattern::FMLAv1i32_indexed_OP1:
  case MachineCombinerPattern::FMLAv1i32_indexed_OP2:
  case MachineCombinerPattern::FMLAv1i64_indexed_OP1:
  case MachineCombinerPattern::FMLAv1i64_indexed_OP2:
  case MachineCombinerPattern::FMLAv4f16_OP2:
  case MachineCombinerPattern::FMLAv4f16_OP1:
  case MachineCombinerPattern::FMLAv8f16_OP1:
  case MachineCombinerPattern::FMLAv8f16_OP2:
  case MachineCombinerPattern::FMLAv2f32_OP2:
  case MachineCombinerPattern::FMLAv2f32_OP1:
  case MachineCombinerPattern::FMLAv2f64_OP1:
  case MachineCombinerPattern::FMLAv2f64_OP2:
  case MachineCombinerPattern::FMLAv2i32_indexed_OP1:
  case MachineCombinerPattern::FMLAv2i32_indexed_OP2:
  case MachineCombinerPattern::FMLAv2i64_indexed_OP1:
  case MachineCombinerPattern::FMLAv2i64_indexed_OP2:
  case MachineCombinerPattern::FMLAv4f32_OP1:
  case MachineCombinerPattern::FMLAv4f32_OP2:
  case MachineCombinerPattern::FMLAv4i32_indexed_OP1:
  case MachineCombinerPattern::FMLAv4i32_indexed_OP2:
  case MachineCombinerPattern::FMLSv4i16_indexed_OP1:
  case MachineCombinerPattern::FMLSv4i16_indexed_OP2:
  case MachineCombinerPattern::FMLSv8i16_indexed_OP1:
  case MachineCombinerPattern::FMLSv8i16_indexed_OP2:
  case MachineCombinerPattern::FMLSv1i32_indexed_OP2:
  case MachineCombinerPattern::FMLSv1i64_indexed_OP2:
  case MachineCombinerPattern::FMLSv2i32_indexed_OP2:
  case MachineCombinerPattern::FMLSv2i64_indexed_OP2:
  case MachineCombinerPattern::FMLSv4f16_OP1:
  case MachineCombinerPattern::FMLSv4f16_OP2:
  case MachineCombinerPattern::FMLSv8f16_OP1:
  case MachineCombinerPattern::FMLSv8f16_OP2:
  case MachineCombinerPattern::FMLSv2f32_OP2:
  case MachineCombinerPattern::FMLSv2f64_OP2:
  case MachineCombinerPattern::FMLSv4i32_indexed_OP2:
  case MachineCombinerPattern::FMLSv4f32_OP2:
  case MachineCombinerPattern::MULADDv8i8_OP1:
  case MachineCombinerPattern::MULADDv8i8_OP2:
  case MachineCombinerPattern::MULADDv16i8_OP1:
  case MachineCombinerPattern::MULADDv16i8_OP2:
  case MachineCombinerPattern::MULADDv4i16_OP1:
  case MachineCombinerPattern::MULADDv4i16_OP2:
  case MachineCombinerPattern::MULADDv8i16_OP1:
  case MachineCombinerPattern::MULADDv8i16_OP2:
  case MachineCombinerPattern::MULADDv2i32_OP1:
  case MachineCombinerPattern::MULADDv2i32_OP2:
  case MachineCombinerPattern::MULADDv4i32_OP1:
  case MachineCombinerPattern::MULADDv4i32_OP2:
  case MachineCombinerPattern::MULSUBv8i8_OP1:
  case MachineCombinerPattern::MULSUBv8i8_OP2:
  case MachineCombinerPattern::MULSUBv16i8_OP1:
  case MachineCombinerPattern::MULSUBv16i8_OP2:
  case MachineCombinerPattern::MULSUBv4i16_OP1:
  case MachineCombinerPattern::MULSUBv4i16_OP2:
  case MachineCombinerPattern::MULSUBv8i16_OP1:
  case MachineCombinerPattern::MULSUBv8i16_OP2:
  case MachineCombinerPattern::MULSUBv2i32_OP1:
  case MachineCombinerPattern::MULSUBv2i32_OP2:
  case MachineCombinerPattern::MULSUBv4i32_OP1:
  case MachineCombinerPattern::MULSUBv4i32_OP2:
  case MachineCombinerPattern::MULADDv4i16_indexed_OP1:
  case MachineCombinerPattern::MULADDv4i16_indexed_OP2:
  case MachineCombinerPattern::MULADDv8i16_indexed_OP1:
  case MachineCombinerPattern::MULADDv8i16_indexed_OP2:
  case MachineCombinerPattern::MULADDv2i32_indexed_OP1:
  case MachineCombinerPattern::MULADDv2i32_indexed_OP2:
  case MachineCombinerPattern::MULADDv4i32_indexed_OP1:
  case MachineCombinerPattern::MULADDv4i32_indexed_OP2:
  case MachineCombinerPattern::MULSUBv4i16_indexed_OP1:
  case MachineCombinerPattern::MULSUBv4i16_indexed_OP2:
  case MachineCombinerPattern::MULSUBv8i16_indexed_OP1:
  case MachineCombinerPattern::MULSUBv8i16_indexed_OP2:
  case MachineCombinerPattern::MULSUBv2i32_indexed_OP1:
  case MachineCombinerPattern::MULSUBv2i32_indexed_OP2:
  case MachineCombinerPattern::MULSUBv4i32_indexed_OP1:
  case MachineCombinerPattern::MULSUBv4i32_indexed_OP2:
    return true;
  } // end switch (Pattern)
  return false;
}
/// Return true when there is potentially a faster code sequence for an
/// instruction chain ending in \p Root. All potential patterns are listed in
/// the \p Pattern vector. Pattern should be sorted in priority order since the
/// pattern evaluator stops checking as soon as it finds a faster sequence.

bool AArch64InstrInfo::getMachineCombinerPatterns(
    MachineInstr &Root,
    SmallVectorImpl<MachineCombinerPattern> &Patterns) const {
  // Integer patterns
  if (getMaddPatterns(Root, Patterns))
    return true;
  // Floating point patterns
  if (getFMAPatterns(Root, Patterns))
    return true;

  return TargetInstrInfo::getMachineCombinerPatterns(Root, Patterns);
}

enum class FMAInstKind { Default, Indexed, Accumulator };
/// genFusedMultiply - Generate fused multiply instructions.
/// This function supports both integer and floating point instructions.
/// A typical example:
///  F|MUL I=A,B,0
///  F|ADD R,I,C
///  ==> F|MADD R,A,B,C
/// \param MF Containing MachineFunction
/// \param MRI Register information
/// \param TII Target information
/// \param Root is the F|ADD instruction
/// \param [out] InsInstrs is a vector of machine instructions and will
/// contain the generated madd instruction
/// \param IdxMulOpd is index of operand in Root that is the result of
/// the F|MUL. In the example above IdxMulOpd is 1.
/// \param MaddOpc the opcode fo the f|madd instruction
/// \param RC Register class of operands
/// \param kind of fma instruction (addressing mode) to be generated
/// \param ReplacedAddend is the result register from the instruction
/// replacing the non-combined operand, if any.
static MachineInstr *
genFusedMultiply(MachineFunction &MF, MachineRegisterInfo &MRI,
                 const TargetInstrInfo *TII, MachineInstr &Root,
                 SmallVectorImpl<MachineInstr *> &InsInstrs, unsigned IdxMulOpd,
                 unsigned MaddOpc, const TargetRegisterClass *RC,
                 FMAInstKind kind = FMAInstKind::Default,
                 const Register *ReplacedAddend = nullptr) {
  assert(IdxMulOpd == 1 || IdxMulOpd == 2);

  unsigned IdxOtherOpd = IdxMulOpd == 1 ? 2 : 1;
  MachineInstr *MUL = MRI.getUniqueVRegDef(Root.getOperand(IdxMulOpd).getReg());
  Register ResultReg = Root.getOperand(0).getReg();
  Register SrcReg0 = MUL->getOperand(1).getReg();
  bool Src0IsKill = MUL->getOperand(1).isKill();
  Register SrcReg1 = MUL->getOperand(2).getReg();
  bool Src1IsKill = MUL->getOperand(2).isKill();

  unsigned SrcReg2;
  bool Src2IsKill;
  if (ReplacedAddend) {
    // If we just generated a new addend, we must be it's only use.
    SrcReg2 = *ReplacedAddend;
    Src2IsKill = true;
  } else {
    SrcReg2 = Root.getOperand(IdxOtherOpd).getReg();
    Src2IsKill = Root.getOperand(IdxOtherOpd).isKill();
  }

  if (Register::isVirtualRegister(ResultReg))
    MRI.constrainRegClass(ResultReg, RC);
  if (Register::isVirtualRegister(SrcReg0))
    MRI.constrainRegClass(SrcReg0, RC);
  if (Register::isVirtualRegister(SrcReg1))
    MRI.constrainRegClass(SrcReg1, RC);
  if (Register::isVirtualRegister(SrcReg2))
    MRI.constrainRegClass(SrcReg2, RC);

  MachineInstrBuilder MIB;
  if (kind == FMAInstKind::Default)
    MIB = BuildMI(MF, Root.getDebugLoc(), TII->get(MaddOpc), ResultReg)
              .addReg(SrcReg0, getKillRegState(Src0IsKill))
              .addReg(SrcReg1, getKillRegState(Src1IsKill))
              .addReg(SrcReg2, getKillRegState(Src2IsKill));
  else if (kind == FMAInstKind::Indexed)
    MIB = BuildMI(MF, Root.getDebugLoc(), TII->get(MaddOpc), ResultReg)
              .addReg(SrcReg2, getKillRegState(Src2IsKill))
              .addReg(SrcReg0, getKillRegState(Src0IsKill))
              .addReg(SrcReg1, getKillRegState(Src1IsKill))
              .addImm(MUL->getOperand(3).getImm());
  else if (kind == FMAInstKind::Accumulator)
    MIB = BuildMI(MF, Root.getDebugLoc(), TII->get(MaddOpc), ResultReg)
              .addReg(SrcReg2, getKillRegState(Src2IsKill))
              .addReg(SrcReg0, getKillRegState(Src0IsKill))
              .addReg(SrcReg1, getKillRegState(Src1IsKill));
  else
    assert(false && "Invalid FMA instruction kind \n");
  // Insert the MADD (MADD, FMA, FMS, FMLA, FMSL)
  InsInstrs.push_back(MIB);
  return MUL;
}

/// genFusedMultiplyAcc - Helper to generate fused multiply accumulate
/// instructions.
///
/// \see genFusedMultiply
static MachineInstr *genFusedMultiplyAcc(
    MachineFunction &MF, MachineRegisterInfo &MRI, const TargetInstrInfo *TII,
    MachineInstr &Root, SmallVectorImpl<MachineInstr *> &InsInstrs,
    unsigned IdxMulOpd, unsigned MaddOpc, const TargetRegisterClass *RC) {
  return genFusedMultiply(MF, MRI, TII, Root, InsInstrs, IdxMulOpd, MaddOpc, RC,
                          FMAInstKind::Accumulator);
}

/// genNeg - Helper to generate an intermediate negation of the second operand
/// of Root
static Register genNeg(MachineFunction &MF, MachineRegisterInfo &MRI,
                       const TargetInstrInfo *TII, MachineInstr &Root,
                       SmallVectorImpl<MachineInstr *> &InsInstrs,
                       DenseMap<unsigned, unsigned> &InstrIdxForVirtReg,
                       unsigned MnegOpc, const TargetRegisterClass *RC) {
  Register NewVR = MRI.createVirtualRegister(RC);
  MachineInstrBuilder MIB =
      BuildMI(MF, Root.getDebugLoc(), TII->get(MnegOpc), NewVR)
          .add(Root.getOperand(2));
  InsInstrs.push_back(MIB);

  assert(InstrIdxForVirtReg.empty());
  InstrIdxForVirtReg.insert(std::make_pair(NewVR, 0));

  return NewVR;
}

/// genFusedMultiplyAccNeg - Helper to generate fused multiply accumulate
/// instructions with an additional negation of the accumulator
static MachineInstr *genFusedMultiplyAccNeg(
    MachineFunction &MF, MachineRegisterInfo &MRI, const TargetInstrInfo *TII,
    MachineInstr &Root, SmallVectorImpl<MachineInstr *> &InsInstrs,
    DenseMap<unsigned, unsigned> &InstrIdxForVirtReg, unsigned IdxMulOpd,
    unsigned MaddOpc, unsigned MnegOpc, const TargetRegisterClass *RC) {
  assert(IdxMulOpd == 1);

  Register NewVR =
      genNeg(MF, MRI, TII, Root, InsInstrs, InstrIdxForVirtReg, MnegOpc, RC);
  return genFusedMultiply(MF, MRI, TII, Root, InsInstrs, IdxMulOpd, MaddOpc, RC,
                          FMAInstKind::Accumulator, &NewVR);
}

/// genFusedMultiplyIdx - Helper to generate fused multiply accumulate
/// instructions.
///
/// \see genFusedMultiply
static MachineInstr *genFusedMultiplyIdx(
    MachineFunction &MF, MachineRegisterInfo &MRI, const TargetInstrInfo *TII,
    MachineInstr &Root, SmallVectorImpl<MachineInstr *> &InsInstrs,
    unsigned IdxMulOpd, unsigned MaddOpc, const TargetRegisterClass *RC) {
  return genFusedMultiply(MF, MRI, TII, Root, InsInstrs, IdxMulOpd, MaddOpc, RC,
                          FMAInstKind::Indexed);
}

/// genFusedMultiplyAccNeg - Helper to generate fused multiply accumulate
/// instructions with an additional negation of the accumulator
static MachineInstr *genFusedMultiplyIdxNeg(
    MachineFunction &MF, MachineRegisterInfo &MRI, const TargetInstrInfo *TII,
    MachineInstr &Root, SmallVectorImpl<MachineInstr *> &InsInstrs,
    DenseMap<unsigned, unsigned> &InstrIdxForVirtReg, unsigned IdxMulOpd,
    unsigned MaddOpc, unsigned MnegOpc, const TargetRegisterClass *RC) {
  assert(IdxMulOpd == 1);

  Register NewVR =
      genNeg(MF, MRI, TII, Root, InsInstrs, InstrIdxForVirtReg, MnegOpc, RC);

  return genFusedMultiply(MF, MRI, TII, Root, InsInstrs, IdxMulOpd, MaddOpc, RC,
                          FMAInstKind::Indexed, &NewVR);
}

/// genMaddR - Generate madd instruction and combine mul and add using
/// an extra virtual register
/// Example - an ADD intermediate needs to be stored in a register:
///   MUL I=A,B,0
///   ADD R,I,Imm
///   ==> ORR  V, ZR, Imm
///   ==> MADD R,A,B,V
/// \param MF Containing MachineFunction
/// \param MRI Register information
/// \param TII Target information
/// \param Root is the ADD instruction
/// \param [out] InsInstrs is a vector of machine instructions and will
/// contain the generated madd instruction
/// \param IdxMulOpd is index of operand in Root that is the result of
/// the MUL. In the example above IdxMulOpd is 1.
/// \param MaddOpc the opcode fo the madd instruction
/// \param VR is a virtual register that holds the value of an ADD operand
/// (V in the example above).
/// \param RC Register class of operands
static MachineInstr *genMaddR(MachineFunction &MF, MachineRegisterInfo &MRI,
                              const TargetInstrInfo *TII, MachineInstr &Root,
                              SmallVectorImpl<MachineInstr *> &InsInstrs,
                              unsigned IdxMulOpd, unsigned MaddOpc, unsigned VR,
                              const TargetRegisterClass *RC) {
  assert(IdxMulOpd == 1 || IdxMulOpd == 2);

  MachineInstr *MUL = MRI.getUniqueVRegDef(Root.getOperand(IdxMulOpd).getReg());
  Register ResultReg = Root.getOperand(0).getReg();
  Register SrcReg0 = MUL->getOperand(1).getReg();
  bool Src0IsKill = MUL->getOperand(1).isKill();
  Register SrcReg1 = MUL->getOperand(2).getReg();
  bool Src1IsKill = MUL->getOperand(2).isKill();

  if (Register::isVirtualRegister(ResultReg))
    MRI.constrainRegClass(ResultReg, RC);
  if (Register::isVirtualRegister(SrcReg0))
    MRI.constrainRegClass(SrcReg0, RC);
  if (Register::isVirtualRegister(SrcReg1))
    MRI.constrainRegClass(SrcReg1, RC);
  if (Register::isVirtualRegister(VR))
    MRI.constrainRegClass(VR, RC);

  MachineInstrBuilder MIB =
      BuildMI(MF, Root.getDebugLoc(), TII->get(MaddOpc), ResultReg)
          .addReg(SrcReg0, getKillRegState(Src0IsKill))
          .addReg(SrcReg1, getKillRegState(Src1IsKill))
          .addReg(VR);
  // Insert the MADD
  InsInstrs.push_back(MIB);
  return MUL;
}

/// When getMachineCombinerPatterns() finds potential patterns,
/// this function generates the instructions that could replace the
/// original code sequence
void AArch64InstrInfo::genAlternativeCodeSequence(
    MachineInstr &Root, MachineCombinerPattern Pattern,
    SmallVectorImpl<MachineInstr *> &InsInstrs,
    SmallVectorImpl<MachineInstr *> &DelInstrs,
    DenseMap<unsigned, unsigned> &InstrIdxForVirtReg) const {
  MachineBasicBlock &MBB = *Root.getParent();
  MachineRegisterInfo &MRI = MBB.getParent()->getRegInfo();
  MachineFunction &MF = *MBB.getParent();
  const TargetInstrInfo *TII = MF.getSubtarget().getInstrInfo();

  MachineInstr *MUL;
  const TargetRegisterClass *RC;
  unsigned Opc;
  switch (Pattern) {
  default:
    // Reassociate instructions.
    TargetInstrInfo::genAlternativeCodeSequence(Root, Pattern, InsInstrs,
                                                DelInstrs, InstrIdxForVirtReg);
    return;
  case MachineCombinerPattern::MULADDW_OP1:
  case MachineCombinerPattern::MULADDX_OP1:
    // MUL I=A,B,0
    // ADD R,I,C
    // ==> MADD R,A,B,C
    // --- Create(MADD);
    if (Pattern == MachineCombinerPattern::MULADDW_OP1) {
      Opc = AArch64::MADDWrrr;
      RC = &AArch64::GPR32RegClass;
    } else {
      Opc = AArch64::MADDXrrr;
      RC = &AArch64::GPR64RegClass;
    }
    MUL = genFusedMultiply(MF, MRI, TII, Root, InsInstrs, 1, Opc, RC);
    break;
  case MachineCombinerPattern::MULADDW_OP2:
  case MachineCombinerPattern::MULADDX_OP2:
    // MUL I=A,B,0
    // ADD R,C,I
    // ==> MADD R,A,B,C
    // --- Create(MADD);
    if (Pattern == MachineCombinerPattern::MULADDW_OP2) {
      Opc = AArch64::MADDWrrr;
      RC = &AArch64::GPR32RegClass;
    } else {
      Opc = AArch64::MADDXrrr;
      RC = &AArch64::GPR64RegClass;
    }
    MUL = genFusedMultiply(MF, MRI, TII, Root, InsInstrs, 2, Opc, RC);
    break;
  case MachineCombinerPattern::MULADDWI_OP1:
  case MachineCombinerPattern::MULADDXI_OP1: {
    // MUL I=A,B,0
    // ADD R,I,Imm
    // ==> ORR  V, ZR, Imm
    // ==> MADD R,A,B,V
    // --- Create(MADD);
    const TargetRegisterClass *OrrRC;
    unsigned BitSize, OrrOpc, ZeroReg;
    if (Pattern == MachineCombinerPattern::MULADDWI_OP1) {
      OrrOpc = AArch64::ORRWri;
      OrrRC = &AArch64::GPR32spRegClass;
      BitSize = 32;
      ZeroReg = AArch64::WZR;
      Opc = AArch64::MADDWrrr;
      RC = &AArch64::GPR32RegClass;
    } else {
      OrrOpc = AArch64::ORRXri;
      OrrRC = &AArch64::GPR64spRegClass;
      BitSize = 64;
      ZeroReg = AArch64::XZR;
      Opc = AArch64::MADDXrrr;
      RC = &AArch64::GPR64RegClass;
    }
    Register NewVR = MRI.createVirtualRegister(OrrRC);
    uint64_t Imm = Root.getOperand(2).getImm();

    if (Root.getOperand(3).isImm()) {
      unsigned Val = Root.getOperand(3).getImm();
      Imm = Imm << Val;
    }
    uint64_t UImm = SignExtend64(Imm, BitSize);
    uint64_t Encoding;
    if (AArch64_AM::processLogicalImmediate(UImm, BitSize, Encoding)) {
      MachineInstrBuilder MIB1 =
          BuildMI(MF, Root.getDebugLoc(), TII->get(OrrOpc), NewVR)
              .addReg(ZeroReg)
              .addImm(Encoding);
      InsInstrs.push_back(MIB1);
      InstrIdxForVirtReg.insert(std::make_pair(NewVR, 0));
      MUL = genMaddR(MF, MRI, TII, Root, InsInstrs, 1, Opc, NewVR, RC);
    }
    break;
  }
  case MachineCombinerPattern::MULSUBW_OP1:
  case MachineCombinerPattern::MULSUBX_OP1: {
    // MUL I=A,B,0
    // SUB R,I, C
    // ==> SUB  V, 0, C
    // ==> MADD R,A,B,V // = -C + A*B
    // --- Create(MADD);
    const TargetRegisterClass *SubRC;
    unsigned SubOpc, ZeroReg;
    if (Pattern == MachineCombinerPattern::MULSUBW_OP1) {
      SubOpc = AArch64::SUBWrr;
      SubRC = &AArch64::GPR32spRegClass;
      ZeroReg = AArch64::WZR;
      Opc = AArch64::MADDWrrr;
      RC = &AArch64::GPR32RegClass;
    } else {
      SubOpc = AArch64::SUBXrr;
      SubRC = &AArch64::GPR64spRegClass;
      ZeroReg = AArch64::XZR;
      Opc = AArch64::MADDXrrr;
      RC = &AArch64::GPR64RegClass;
    }
    Register NewVR = MRI.createVirtualRegister(SubRC);
    // SUB NewVR, 0, C
    MachineInstrBuilder MIB1 =
        BuildMI(MF, Root.getDebugLoc(), TII->get(SubOpc), NewVR)
            .addReg(ZeroReg)
            .add(Root.getOperand(2));
    InsInstrs.push_back(MIB1);
    InstrIdxForVirtReg.insert(std::make_pair(NewVR, 0));
    MUL = genMaddR(MF, MRI, TII, Root, InsInstrs, 1, Opc, NewVR, RC);
    break;
  }
  case MachineCombinerPattern::MULSUBW_OP2:
  case MachineCombinerPattern::MULSUBX_OP2:
    // MUL I=A,B,0
    // SUB R,C,I
    // ==> MSUB R,A,B,C (computes C - A*B)
    // --- Create(MSUB);
    if (Pattern == MachineCombinerPattern::MULSUBW_OP2) {
      Opc = AArch64::MSUBWrrr;
      RC = &AArch64::GPR32RegClass;
    } else {
      Opc = AArch64::MSUBXrrr;
      RC = &AArch64::GPR64RegClass;
    }
    MUL = genFusedMultiply(MF, MRI, TII, Root, InsInstrs, 2, Opc, RC);
    break;
  case MachineCombinerPattern::MULSUBWI_OP1:
  case MachineCombinerPattern::MULSUBXI_OP1: {
    // MUL I=A,B,0
    // SUB R,I, Imm
    // ==> ORR  V, ZR, -Imm
    // ==> MADD R,A,B,V // = -Imm + A*B
    // --- Create(MADD);
    const TargetRegisterClass *OrrRC;
    unsigned BitSize, OrrOpc, ZeroReg;
    if (Pattern == MachineCombinerPattern::MULSUBWI_OP1) {
      OrrOpc = AArch64::ORRWri;
      OrrRC = &AArch64::GPR32spRegClass;
      BitSize = 32;
      ZeroReg = AArch64::WZR;
      Opc = AArch64::MADDWrrr;
      RC = &AArch64::GPR32RegClass;
    } else {
      OrrOpc = AArch64::ORRXri;
      OrrRC = &AArch64::GPR64spRegClass;
      BitSize = 64;
      ZeroReg = AArch64::XZR;
      Opc = AArch64::MADDXrrr;
      RC = &AArch64::GPR64RegClass;
    }
    Register NewVR = MRI.createVirtualRegister(OrrRC);
    uint64_t Imm = Root.getOperand(2).getImm();
    if (Root.getOperand(3).isImm()) {
      unsigned Val = Root.getOperand(3).getImm();
      Imm = Imm << Val;
    }
    uint64_t UImm = SignExtend64(-Imm, BitSize);
    uint64_t Encoding;
    if (AArch64_AM::processLogicalImmediate(UImm, BitSize, Encoding)) {
      MachineInstrBuilder MIB1 =
          BuildMI(MF, Root.getDebugLoc(), TII->get(OrrOpc), NewVR)
              .addReg(ZeroReg)
              .addImm(Encoding);
      InsInstrs.push_back(MIB1);
      InstrIdxForVirtReg.insert(std::make_pair(NewVR, 0));
      MUL = genMaddR(MF, MRI, TII, Root, InsInstrs, 1, Opc, NewVR, RC);
    }
    break;
  }

  case MachineCombinerPattern::MULADDv8i8_OP1:
    Opc = AArch64::MLAv8i8;
    RC = &AArch64::FPR64RegClass;
    MUL = genFusedMultiplyAcc(MF, MRI, TII, Root, InsInstrs, 1, Opc, RC);
    break;
  case MachineCombinerPattern::MULADDv8i8_OP2:
    Opc = AArch64::MLAv8i8;
    RC = &AArch64::FPR64RegClass;
    MUL = genFusedMultiplyAcc(MF, MRI, TII, Root, InsInstrs, 2, Opc, RC);
    break;
  case MachineCombinerPattern::MULADDv16i8_OP1:
    Opc = AArch64::MLAv16i8;
    RC = &AArch64::FPR128RegClass;
    MUL = genFusedMultiplyAcc(MF, MRI, TII, Root, InsInstrs, 1, Opc, RC);
    break;
  case MachineCombinerPattern::MULADDv16i8_OP2:
    Opc = AArch64::MLAv16i8;
    RC = &AArch64::FPR128RegClass;
    MUL = genFusedMultiplyAcc(MF, MRI, TII, Root, InsInstrs, 2, Opc, RC);
    break;
  case MachineCombinerPattern::MULADDv4i16_OP1:
    Opc = AArch64::MLAv4i16;
    RC = &AArch64::FPR64RegClass;
    MUL = genFusedMultiplyAcc(MF, MRI, TII, Root, InsInstrs, 1, Opc, RC);
    break;
  case MachineCombinerPattern::MULADDv4i16_OP2:
    Opc = AArch64::MLAv4i16;
    RC = &AArch64::FPR64RegClass;
    MUL = genFusedMultiplyAcc(MF, MRI, TII, Root, InsInstrs, 2, Opc, RC);
    break;
  case MachineCombinerPattern::MULADDv8i16_OP1:
    Opc = AArch64::MLAv8i16;
    RC = &AArch64::FPR128RegClass;
    MUL = genFusedMultiplyAcc(MF, MRI, TII, Root, InsInstrs, 1, Opc, RC);
    break;
  case MachineCombinerPattern::MULADDv8i16_OP2:
    Opc = AArch64::MLAv8i16;
    RC = &AArch64::FPR128RegClass;
    MUL = genFusedMultiplyAcc(MF, MRI, TII, Root, InsInstrs, 2, Opc, RC);
    break;
  case MachineCombinerPattern::MULADDv2i32_OP1:
    Opc = AArch64::MLAv2i32;
    RC = &AArch64::FPR64RegClass;
    MUL = genFusedMultiplyAcc(MF, MRI, TII, Root, InsInstrs, 1, Opc, RC);
    break;
  case MachineCombinerPattern::MULADDv2i32_OP2:
    Opc = AArch64::MLAv2i32;
    RC = &AArch64::FPR64RegClass;
    MUL = genFusedMultiplyAcc(MF, MRI, TII, Root, InsInstrs, 2, Opc, RC);
    break;
  case MachineCombinerPattern::MULADDv4i32_OP1:
    Opc = AArch64::MLAv4i32;
    RC = &AArch64::FPR128RegClass;
    MUL = genFusedMultiplyAcc(MF, MRI, TII, Root, InsInstrs, 1, Opc, RC);
    break;
  case MachineCombinerPattern::MULADDv4i32_OP2:
    Opc = AArch64::MLAv4i32;
    RC = &AArch64::FPR128RegClass;
    MUL = genFusedMultiplyAcc(MF, MRI, TII, Root, InsInstrs, 2, Opc, RC);
    break;

  case MachineCombinerPattern::MULSUBv8i8_OP1:
    Opc = AArch64::MLAv8i8;
    RC = &AArch64::FPR64RegClass;
    MUL = genFusedMultiplyAccNeg(MF, MRI, TII, Root, InsInstrs,
                                 InstrIdxForVirtReg, 1, Opc, AArch64::NEGv8i8,
                                 RC);
    break;
  case MachineCombinerPattern::MULSUBv8i8_OP2:
    Opc = AArch64::MLSv8i8;
    RC = &AArch64::FPR64RegClass;
    MUL = genFusedMultiplyAcc(MF, MRI, TII, Root, InsInstrs, 2, Opc, RC);
    break;
  case MachineCombinerPattern::MULSUBv16i8_OP1:
    Opc = AArch64::MLAv16i8;
    RC = &AArch64::FPR128RegClass;
    MUL = genFusedMultiplyAccNeg(MF, MRI, TII, Root, InsInstrs,
                                 InstrIdxForVirtReg, 1, Opc, AArch64::NEGv16i8,
                                 RC);
    break;
  case MachineCombinerPattern::MULSUBv16i8_OP2:
    Opc = AArch64::MLSv16i8;
    RC = &AArch64::FPR128RegClass;
    MUL = genFusedMultiplyAcc(MF, MRI, TII, Root, InsInstrs, 2, Opc, RC);
    break;
  case MachineCombinerPattern::MULSUBv4i16_OP1:
    Opc = AArch64::MLAv4i16;
    RC = &AArch64::FPR64RegClass;
    MUL = genFusedMultiplyAccNeg(MF, MRI, TII, Root, InsInstrs,
                                 InstrIdxForVirtReg, 1, Opc, AArch64::NEGv4i16,
                                 RC);
    break;
  case MachineCombinerPattern::MULSUBv4i16_OP2:
    Opc = AArch64::MLSv4i16;
    RC = &AArch64::FPR64RegClass;
    MUL = genFusedMultiplyAcc(MF, MRI, TII, Root, InsInstrs, 2, Opc, RC);
    break;
  case MachineCombinerPattern::MULSUBv8i16_OP1:
    Opc = AArch64::MLAv8i16;
    RC = &AArch64::FPR128RegClass;
    MUL = genFusedMultiplyAccNeg(MF, MRI, TII, Root, InsInstrs,
                                 InstrIdxForVirtReg, 1, Opc, AArch64::NEGv8i16,
                                 RC);
    break;
  case MachineCombinerPattern::MULSUBv8i16_OP2:
    Opc = AArch64::MLSv8i16;
    RC = &AArch64::FPR128RegClass;
    MUL = genFusedMultiplyAcc(MF, MRI, TII, Root, InsInstrs, 2, Opc, RC);
    break;
  case MachineCombinerPattern::MULSUBv2i32_OP1:
    Opc = AArch64::MLAv2i32;
    RC = &AArch64::FPR64RegClass;
    MUL = genFusedMultiplyAccNeg(MF, MRI, TII, Root, InsInstrs,
                                 InstrIdxForVirtReg, 1, Opc, AArch64::NEGv2i32,
                                 RC);
    break;
  case MachineCombinerPattern::MULSUBv2i32_OP2:
    Opc = AArch64::MLSv2i32;
    RC = &AArch64::FPR64RegClass;
    MUL = genFusedMultiplyAcc(MF, MRI, TII, Root, InsInstrs, 2, Opc, RC);
    break;
  case MachineCombinerPattern::MULSUBv4i32_OP1:
    Opc = AArch64::MLAv4i32;
    RC = &AArch64::FPR128RegClass;
    MUL = genFusedMultiplyAccNeg(MF, MRI, TII, Root, InsInstrs,
                                 InstrIdxForVirtReg, 1, Opc, AArch64::NEGv4i32,
                                 RC);
    break;
  case MachineCombinerPattern::MULSUBv4i32_OP2:
    Opc = AArch64::MLSv4i32;
    RC = &AArch64::FPR128RegClass;
    MUL = genFusedMultiplyAcc(MF, MRI, TII, Root, InsInstrs, 2, Opc, RC);
    break;

  case MachineCombinerPattern::MULADDv4i16_indexed_OP1:
    Opc = AArch64::MLAv4i16_indexed;
    RC = &AArch64::FPR64RegClass;
    MUL = genFusedMultiplyIdx(MF, MRI, TII, Root, InsInstrs, 1, Opc, RC);
    break;
  case MachineCombinerPattern::MULADDv4i16_indexed_OP2:
    Opc = AArch64::MLAv4i16_indexed;
    RC = &AArch64::FPR64RegClass;
    MUL = genFusedMultiplyIdx(MF, MRI, TII, Root, InsInstrs, 2, Opc, RC);
    break;
  case MachineCombinerPattern::MULADDv8i16_indexed_OP1:
    Opc = AArch64::MLAv8i16_indexed;
    RC = &AArch64::FPR128RegClass;
    MUL = genFusedMultiplyIdx(MF, MRI, TII, Root, InsInstrs, 1, Opc, RC);
    break;
  case MachineCombinerPattern::MULADDv8i16_indexed_OP2:
    Opc = AArch64::MLAv8i16_indexed;
    RC = &AArch64::FPR128RegClass;
    MUL = genFusedMultiplyIdx(MF, MRI, TII, Root, InsInstrs, 2, Opc, RC);
    break;
  case MachineCombinerPattern::MULADDv2i32_indexed_OP1:
    Opc = AArch64::MLAv2i32_indexed;
    RC = &AArch64::FPR64RegClass;
    MUL = genFusedMultiplyIdx(MF, MRI, TII, Root, InsInstrs, 1, Opc, RC);
    break;
  case MachineCombinerPattern::MULADDv2i32_indexed_OP2:
    Opc = AArch64::MLAv2i32_indexed;
    RC = &AArch64::FPR64RegClass;
    MUL = genFusedMultiplyIdx(MF, MRI, TII, Root, InsInstrs, 2, Opc, RC);
    break;
  case MachineCombinerPattern::MULADDv4i32_indexed_OP1:
    Opc = AArch64::MLAv4i32_indexed;
    RC = &AArch64::FPR128RegClass;
    MUL = genFusedMultiplyIdx(MF, MRI, TII, Root, InsInstrs, 1, Opc, RC);
    break;
  case MachineCombinerPattern::MULADDv4i32_indexed_OP2:
    Opc = AArch64::MLAv4i32_indexed;
    RC = &AArch64::FPR128RegClass;
    MUL = genFusedMultiplyIdx(MF, MRI, TII, Root, InsInstrs, 2, Opc, RC);
    break;

  case MachineCombinerPattern::MULSUBv4i16_indexed_OP1:
    Opc = AArch64::MLAv4i16_indexed;
    RC = &AArch64::FPR64RegClass;
    MUL = genFusedMultiplyIdxNeg(MF, MRI, TII, Root, InsInstrs,
                                 InstrIdxForVirtReg, 1, Opc, AArch64::NEGv4i16,
                                 RC);
    break;
  case MachineCombinerPattern::MULSUBv4i16_indexed_OP2:
    Opc = AArch64::MLSv4i16_indexed;
    RC = &AArch64::FPR64RegClass;
    MUL = genFusedMultiplyIdx(MF, MRI, TII, Root, InsInstrs, 2, Opc, RC);
    break;
  case MachineCombinerPattern::MULSUBv8i16_indexed_OP1:
    Opc = AArch64::MLAv8i16_indexed;
    RC = &AArch64::FPR128RegClass;
    MUL = genFusedMultiplyIdxNeg(MF, MRI, TII, Root, InsInstrs,
                                 InstrIdxForVirtReg, 1, Opc, AArch64::NEGv8i16,
                                 RC);
    break;
  case MachineCombinerPattern::MULSUBv8i16_indexed_OP2:
    Opc = AArch64::MLSv8i16_indexed;
    RC = &AArch64::FPR128RegClass;
    MUL = genFusedMultiplyIdx(MF, MRI, TII, Root, InsInstrs, 2, Opc, RC);
    break;
  case MachineCombinerPattern::MULSUBv2i32_indexed_OP1:
    Opc = AArch64::MLAv2i32_indexed;
    RC = &AArch64::FPR64RegClass;
    MUL = genFusedMultiplyIdxNeg(MF, MRI, TII, Root, InsInstrs,
                                 InstrIdxForVirtReg, 1, Opc, AArch64::NEGv2i32,
                                 RC);
    break;
  case MachineCombinerPattern::MULSUBv2i32_indexed_OP2:
    Opc = AArch64::MLSv2i32_indexed;
    RC = &AArch64::FPR64RegClass;
    MUL = genFusedMultiplyIdx(MF, MRI, TII, Root, InsInstrs, 2, Opc, RC);
    break;
  case MachineCombinerPattern::MULSUBv4i32_indexed_OP1:
    Opc = AArch64::MLAv4i32_indexed;
    RC = &AArch64::FPR128RegClass;
    MUL = genFusedMultiplyIdxNeg(MF, MRI, TII, Root, InsInstrs,
                                 InstrIdxForVirtReg, 1, Opc, AArch64::NEGv4i32,
                                 RC);
    break;
  case MachineCombinerPattern::MULSUBv4i32_indexed_OP2:
    Opc = AArch64::MLSv4i32_indexed;
    RC = &AArch64::FPR128RegClass;
    MUL = genFusedMultiplyIdx(MF, MRI, TII, Root, InsInstrs, 2, Opc, RC);
    break;

  // Floating Point Support
  case MachineCombinerPattern::FMULADDH_OP1:
    Opc = AArch64::FMADDHrrr;
    RC = &AArch64::FPR16RegClass;
    MUL = genFusedMultiply(MF, MRI, TII, Root, InsInstrs, 1, Opc, RC);
    break;
  case MachineCombinerPattern::FMULADDS_OP1:
    Opc = AArch64::FMADDSrrr;
    RC = &AArch64::FPR32RegClass;
    MUL = genFusedMultiply(MF, MRI, TII, Root, InsInstrs, 1, Opc, RC);
    break;
  case MachineCombinerPattern::FMULADDD_OP1:
    Opc = AArch64::FMADDDrrr;
    RC = &AArch64::FPR64RegClass;
    MUL = genFusedMultiply(MF, MRI, TII, Root, InsInstrs, 1, Opc, RC);
    break;

  case MachineCombinerPattern::FMULADDH_OP2:
    Opc = AArch64::FMADDHrrr;
    RC = &AArch64::FPR16RegClass;
    MUL = genFusedMultiply(MF, MRI, TII, Root, InsInstrs, 2, Opc, RC);
    break;
  case MachineCombinerPattern::FMULADDS_OP2:
    Opc = AArch64::FMADDSrrr;
    RC = &AArch64::FPR32RegClass;
    MUL = genFusedMultiply(MF, MRI, TII, Root, InsInstrs, 2, Opc, RC);
    break;
  case MachineCombinerPattern::FMULADDD_OP2:
    Opc = AArch64::FMADDDrrr;
    RC = &AArch64::FPR64RegClass;
    MUL = genFusedMultiply(MF, MRI, TII, Root, InsInstrs, 2, Opc, RC);
    break;

  case MachineCombinerPattern::FMLAv1i32_indexed_OP1:
    Opc = AArch64::FMLAv1i32_indexed;
    RC = &AArch64::FPR32RegClass;
    MUL = genFusedMultiply(MF, MRI, TII, Root, InsInstrs, 1, Opc, RC,
                           FMAInstKind::Indexed);
    break;
  case MachineCombinerPattern::FMLAv1i32_indexed_OP2:
    Opc = AArch64::FMLAv1i32_indexed;
    RC = &AArch64::FPR32RegClass;
    MUL = genFusedMultiply(MF, MRI, TII, Root, InsInstrs, 2, Opc, RC,
                           FMAInstKind::Indexed);
    break;

  case MachineCombinerPattern::FMLAv1i64_indexed_OP1:
    Opc = AArch64::FMLAv1i64_indexed;
    RC = &AArch64::FPR64RegClass;
    MUL = genFusedMultiply(MF, MRI, TII, Root, InsInstrs, 1, Opc, RC,
                           FMAInstKind::Indexed);
    break;
  case MachineCombinerPattern::FMLAv1i64_indexed_OP2:
    Opc = AArch64::FMLAv1i64_indexed;
    RC = &AArch64::FPR64RegClass;
    MUL = genFusedMultiply(MF, MRI, TII, Root, InsInstrs, 2, Opc, RC,
                           FMAInstKind::Indexed);
    break;

  case MachineCombinerPattern::FMLAv4i16_indexed_OP1:
    RC = &AArch64::FPR64RegClass;
    Opc = AArch64::FMLAv4i16_indexed;
    MUL = genFusedMultiply(MF, MRI, TII, Root, InsInstrs, 1, Opc, RC,
                           FMAInstKind::Indexed);
    break;
  case MachineCombinerPattern::FMLAv4f16_OP1:
    RC = &AArch64::FPR64RegClass;
    Opc = AArch64::FMLAv4f16;
    MUL = genFusedMultiply(MF, MRI, TII, Root, InsInstrs, 1, Opc, RC,
                           FMAInstKind::Accumulator);
    break;
  case MachineCombinerPattern::FMLAv4i16_indexed_OP2:
    RC = &AArch64::FPR64RegClass;
    Opc = AArch64::FMLAv4i16_indexed;
    MUL = genFusedMultiply(MF, MRI, TII, Root, InsInstrs, 2, Opc, RC,
                           FMAInstKind::Indexed);
    break;
  case MachineCombinerPattern::FMLAv4f16_OP2:
    RC = &AArch64::FPR64RegClass;
    Opc = AArch64::FMLAv4f16;
    MUL = genFusedMultiply(MF, MRI, TII, Root, InsInstrs, 2, Opc, RC,
                           FMAInstKind::Accumulator);
    break;

  case MachineCombinerPattern::FMLAv2i32_indexed_OP1:
  case MachineCombinerPattern::FMLAv2f32_OP1:
    RC = &AArch64::FPR64RegClass;
    if (Pattern == MachineCombinerPattern::FMLAv2i32_indexed_OP1) {
      Opc = AArch64::FMLAv2i32_indexed;
      MUL = genFusedMultiply(MF, MRI, TII, Root, InsInstrs, 1, Opc, RC,
                             FMAInstKind::Indexed);
    } else {
      Opc = AArch64::FMLAv2f32;
      MUL = genFusedMultiply(MF, MRI, TII, Root, InsInstrs, 1, Opc, RC,
                             FMAInstKind::Accumulator);
    }
    break;
  case MachineCombinerPattern::FMLAv2i32_indexed_OP2:
  case MachineCombinerPattern::FMLAv2f32_OP2:
    RC = &AArch64::FPR64RegClass;
    if (Pattern == MachineCombinerPattern::FMLAv2i32_indexed_OP2) {
      Opc = AArch64::FMLAv2i32_indexed;
      MUL = genFusedMultiply(MF, MRI, TII, Root, InsInstrs, 2, Opc, RC,
                             FMAInstKind::Indexed);
    } else {
      Opc = AArch64::FMLAv2f32;
      MUL = genFusedMultiply(MF, MRI, TII, Root, InsInstrs, 2, Opc, RC,
                             FMAInstKind::Accumulator);
    }
    break;

  case MachineCombinerPattern::FMLAv8i16_indexed_OP1:
    RC = &AArch64::FPR128RegClass;
    Opc = AArch64::FMLAv8i16_indexed;
    MUL = genFusedMultiply(MF, MRI, TII, Root, InsInstrs, 1, Opc, RC,
                           FMAInstKind::Indexed);
    break;
  case MachineCombinerPattern::FMLAv8f16_OP1:
    RC = &AArch64::FPR128RegClass;
    Opc = AArch64::FMLAv8f16;
    MUL = genFusedMultiply(MF, MRI, TII, Root, InsInstrs, 1, Opc, RC,
                           FMAInstKind::Accumulator);
    break;
  case MachineCombinerPattern::FMLAv8i16_indexed_OP2:
    RC = &AArch64::FPR128RegClass;
    Opc = AArch64::FMLAv8i16_indexed;
    MUL = genFusedMultiply(MF, MRI, TII, Root, InsInstrs, 2, Opc, RC,
                           FMAInstKind::Indexed);
    break;
  case MachineCombinerPattern::FMLAv8f16_OP2:
    RC = &AArch64::FPR128RegClass;
    Opc = AArch64::FMLAv8f16;
    MUL = genFusedMultiply(MF, MRI, TII, Root, InsInstrs, 2, Opc, RC,
                           FMAInstKind::Accumulator);
    break;

  case MachineCombinerPattern::FMLAv2i64_indexed_OP1:
  case MachineCombinerPattern::FMLAv2f64_OP1:
    RC = &AArch64::FPR128RegClass;
    if (Pattern == MachineCombinerPattern::FMLAv2i64_indexed_OP1) {
      Opc = AArch64::FMLAv2i64_indexed;
      MUL = genFusedMultiply(MF, MRI, TII, Root, InsInstrs, 1, Opc, RC,
                             FMAInstKind::Indexed);
    } else {
      Opc = AArch64::FMLAv2f64;
      MUL = genFusedMultiply(MF, MRI, TII, Root, InsInstrs, 1, Opc, RC,
                             FMAInstKind::Accumulator);
    }
    break;
  case MachineCombinerPattern::FMLAv2i64_indexed_OP2:
  case MachineCombinerPattern::FMLAv2f64_OP2:
    RC = &AArch64::FPR128RegClass;
    if (Pattern == MachineCombinerPattern::FMLAv2i64_indexed_OP2) {
      Opc = AArch64::FMLAv2i64_indexed;
      MUL = genFusedMultiply(MF, MRI, TII, Root, InsInstrs, 2, Opc, RC,
                             FMAInstKind::Indexed);
    } else {
      Opc = AArch64::FMLAv2f64;
      MUL = genFusedMultiply(MF, MRI, TII, Root, InsInstrs, 2, Opc, RC,
                             FMAInstKind::Accumulator);
    }
    break;

  case MachineCombinerPattern::FMLAv4i32_indexed_OP1:
  case MachineCombinerPattern::FMLAv4f32_OP1:
    RC = &AArch64::FPR128RegClass;
    if (Pattern == MachineCombinerPattern::FMLAv4i32_indexed_OP1) {
      Opc = AArch64::FMLAv4i32_indexed;
      MUL = genFusedMultiply(MF, MRI, TII, Root, InsInstrs, 1, Opc, RC,
                             FMAInstKind::Indexed);
    } else {
      Opc = AArch64::FMLAv4f32;
      MUL = genFusedMultiply(MF, MRI, TII, Root, InsInstrs, 1, Opc, RC,
                             FMAInstKind::Accumulator);
    }
    break;

  case MachineCombinerPattern::FMLAv4i32_indexed_OP2:
  case MachineCombinerPattern::FMLAv4f32_OP2:
    RC = &AArch64::FPR128RegClass;
    if (Pattern == MachineCombinerPattern::FMLAv4i32_indexed_OP2) {
      Opc = AArch64::FMLAv4i32_indexed;
      MUL = genFusedMultiply(MF, MRI, TII, Root, InsInstrs, 2, Opc, RC,
                             FMAInstKind::Indexed);
    } else {
      Opc = AArch64::FMLAv4f32;
      MUL = genFusedMultiply(MF, MRI, TII, Root, InsInstrs, 2, Opc, RC,
                             FMAInstKind::Accumulator);
    }
    break;

  case MachineCombinerPattern::FMULSUBH_OP1:
    Opc = AArch64::FNMSUBHrrr;
    RC = &AArch64::FPR16RegClass;
    MUL = genFusedMultiply(MF, MRI, TII, Root, InsInstrs, 1, Opc, RC);
    break;
  case MachineCombinerPattern::FMULSUBS_OP1:
    Opc = AArch64::FNMSUBSrrr;
    RC = &AArch64::FPR32RegClass;
    MUL = genFusedMultiply(MF, MRI, TII, Root, InsInstrs, 1, Opc, RC);
    break;
  case MachineCombinerPattern::FMULSUBD_OP1:
    Opc = AArch64::FNMSUBDrrr;
    RC = &AArch64::FPR64RegClass;
    MUL = genFusedMultiply(MF, MRI, TII, Root, InsInstrs, 1, Opc, RC);
    break;

  case MachineCombinerPattern::FNMULSUBH_OP1:
    Opc = AArch64::FNMADDHrrr;
    RC = &AArch64::FPR16RegClass;
    MUL = genFusedMultiply(MF, MRI, TII, Root, InsInstrs, 1, Opc, RC);
    break;
  case MachineCombinerPattern::FNMULSUBS_OP1:
    Opc = AArch64::FNMADDSrrr;
    RC = &AArch64::FPR32RegClass;
    MUL = genFusedMultiply(MF, MRI, TII, Root, InsInstrs, 1, Opc, RC);
    break;
  case MachineCombinerPattern::FNMULSUBD_OP1:
    Opc = AArch64::FNMADDDrrr;
    RC = &AArch64::FPR64RegClass;
    MUL = genFusedMultiply(MF, MRI, TII, Root, InsInstrs, 1, Opc, RC);
    break;

  case MachineCombinerPattern::FMULSUBH_OP2:
    Opc = AArch64::FMSUBHrrr;
    RC = &AArch64::FPR16RegClass;
    MUL = genFusedMultiply(MF, MRI, TII, Root, InsInstrs, 2, Opc, RC);
    break;
  case MachineCombinerPattern::FMULSUBS_OP2:
    Opc = AArch64::FMSUBSrrr;
    RC = &AArch64::FPR32RegClass;
    MUL = genFusedMultiply(MF, MRI, TII, Root, InsInstrs, 2, Opc, RC);
    break;
  case MachineCombinerPattern::FMULSUBD_OP2:
    Opc = AArch64::FMSUBDrrr;
    RC = &AArch64::FPR64RegClass;
    MUL = genFusedMultiply(MF, MRI, TII, Root, InsInstrs, 2, Opc, RC);
    break;

  case MachineCombinerPattern::FMLSv1i32_indexed_OP2:
    Opc = AArch64::FMLSv1i32_indexed;
    RC = &AArch64::FPR32RegClass;
    MUL = genFusedMultiply(MF, MRI, TII, Root, InsInstrs, 2, Opc, RC,
                           FMAInstKind::Indexed);
    break;

  case MachineCombinerPattern::FMLSv1i64_indexed_OP2:
    Opc = AArch64::FMLSv1i64_indexed;
    RC = &AArch64::FPR64RegClass;
    MUL = genFusedMultiply(MF, MRI, TII, Root, InsInstrs, 2, Opc, RC,
                           FMAInstKind::Indexed);
    break;

  case MachineCombinerPattern::FMLSv4f16_OP1:
  case MachineCombinerPattern::FMLSv4i16_indexed_OP1: {
    RC = &AArch64::FPR64RegClass;
    Register NewVR = MRI.createVirtualRegister(RC);
    MachineInstrBuilder MIB1 =
        BuildMI(MF, Root.getDebugLoc(), TII->get(AArch64::FNEGv4f16), NewVR)
            .add(Root.getOperand(2));
    InsInstrs.push_back(MIB1);
    InstrIdxForVirtReg.insert(std::make_pair(NewVR, 0));
    if (Pattern == MachineCombinerPattern::FMLSv4f16_OP1) {
      Opc = AArch64::FMLAv4f16;
      MUL = genFusedMultiply(MF, MRI, TII, Root, InsInstrs, 1, Opc, RC,
                             FMAInstKind::Accumulator, &NewVR);
    } else {
      Opc = AArch64::FMLAv4i16_indexed;
      MUL = genFusedMultiply(MF, MRI, TII, Root, InsInstrs, 1, Opc, RC,
                             FMAInstKind::Indexed, &NewVR);
    }
    break;
  }
  case MachineCombinerPattern::FMLSv4f16_OP2:
    RC = &AArch64::FPR64RegClass;
    Opc = AArch64::FMLSv4f16;
    MUL = genFusedMultiply(MF, MRI, TII, Root, InsInstrs, 2, Opc, RC,
                           FMAInstKind::Accumulator);
    break;
  case MachineCombinerPattern::FMLSv4i16_indexed_OP2:
    RC = &AArch64::FPR64RegClass;
    Opc = AArch64::FMLSv4i16_indexed;
    MUL = genFusedMultiply(MF, MRI, TII, Root, InsInstrs, 2, Opc, RC,
                           FMAInstKind::Indexed);
    break;

  case MachineCombinerPattern::FMLSv2f32_OP2:
  case MachineCombinerPattern::FMLSv2i32_indexed_OP2:
    RC = &AArch64::FPR64RegClass;
    if (Pattern == MachineCombinerPattern::FMLSv2i32_indexed_OP2) {
      Opc = AArch64::FMLSv2i32_indexed;
      MUL = genFusedMultiply(MF, MRI, TII, Root, InsInstrs, 2, Opc, RC,
                             FMAInstKind::Indexed);
    } else {
      Opc = AArch64::FMLSv2f32;
      MUL = genFusedMultiply(MF, MRI, TII, Root, InsInstrs, 2, Opc, RC,
                             FMAInstKind::Accumulator);
    }
    break;

  case MachineCombinerPattern::FMLSv8f16_OP1:
  case MachineCombinerPattern::FMLSv8i16_indexed_OP1: {
    RC = &AArch64::FPR128RegClass;
    Register NewVR = MRI.createVirtualRegister(RC);
    MachineInstrBuilder MIB1 =
        BuildMI(MF, Root.getDebugLoc(), TII->get(AArch64::FNEGv8f16), NewVR)
            .add(Root.getOperand(2));
    InsInstrs.push_back(MIB1);
    InstrIdxForVirtReg.insert(std::make_pair(NewVR, 0));
    if (Pattern == MachineCombinerPattern::FMLSv8f16_OP1) {
      Opc = AArch64::FMLAv8f16;
      MUL = genFusedMultiply(MF, MRI, TII, Root, InsInstrs, 1, Opc, RC,
                             FMAInstKind::Accumulator, &NewVR);
    } else {
      Opc = AArch64::FMLAv8i16_indexed;
      MUL = genFusedMultiply(MF, MRI, TII, Root, InsInstrs, 1, Opc, RC,
                             FMAInstKind::Indexed, &NewVR);
    }
    break;
  }
  case MachineCombinerPattern::FMLSv8f16_OP2:
    RC = &AArch64::FPR128RegClass;
    Opc = AArch64::FMLSv8f16;
    MUL = genFusedMultiply(MF, MRI, TII, Root, InsInstrs, 2, Opc, RC,
                           FMAInstKind::Accumulator);
    break;
  case MachineCombinerPattern::FMLSv8i16_indexed_OP2:
    RC = &AArch64::FPR128RegClass;
    Opc = AArch64::FMLSv8i16_indexed;
    MUL = genFusedMultiply(MF, MRI, TII, Root, InsInstrs, 2, Opc, RC,
                           FMAInstKind::Indexed);
    break;

  case MachineCombinerPattern::FMLSv2f64_OP2:
  case MachineCombinerPattern::FMLSv2i64_indexed_OP2:
    RC = &AArch64::FPR128RegClass;
    if (Pattern == MachineCombinerPattern::FMLSv2i64_indexed_OP2) {
      Opc = AArch64::FMLSv2i64_indexed;
      MUL = genFusedMultiply(MF, MRI, TII, Root, InsInstrs, 2, Opc, RC,
                             FMAInstKind::Indexed);
    } else {
      Opc = AArch64::FMLSv2f64;
      MUL = genFusedMultiply(MF, MRI, TII, Root, InsInstrs, 2, Opc, RC,
                             FMAInstKind::Accumulator);
    }
    break;

  case MachineCombinerPattern::FMLSv4f32_OP2:
  case MachineCombinerPattern::FMLSv4i32_indexed_OP2:
    RC = &AArch64::FPR128RegClass;
    if (Pattern == MachineCombinerPattern::FMLSv4i32_indexed_OP2) {
      Opc = AArch64::FMLSv4i32_indexed;
      MUL = genFusedMultiply(MF, MRI, TII, Root, InsInstrs, 2, Opc, RC,
                             FMAInstKind::Indexed);
    } else {
      Opc = AArch64::FMLSv4f32;
      MUL = genFusedMultiply(MF, MRI, TII, Root, InsInstrs, 2, Opc, RC,
                             FMAInstKind::Accumulator);
    }
    break;
  case MachineCombinerPattern::FMLSv2f32_OP1:
  case MachineCombinerPattern::FMLSv2i32_indexed_OP1: {
    RC = &AArch64::FPR64RegClass;
    Register NewVR = MRI.createVirtualRegister(RC);
    MachineInstrBuilder MIB1 =
        BuildMI(MF, Root.getDebugLoc(), TII->get(AArch64::FNEGv2f32), NewVR)
            .add(Root.getOperand(2));
    InsInstrs.push_back(MIB1);
    InstrIdxForVirtReg.insert(std::make_pair(NewVR, 0));
    if (Pattern == MachineCombinerPattern::FMLSv2i32_indexed_OP1) {
      Opc = AArch64::FMLAv2i32_indexed;
      MUL = genFusedMultiply(MF, MRI, TII, Root, InsInstrs, 1, Opc, RC,
                             FMAInstKind::Indexed, &NewVR);
    } else {
      Opc = AArch64::FMLAv2f32;
      MUL = genFusedMultiply(MF, MRI, TII, Root, InsInstrs, 1, Opc, RC,
                             FMAInstKind::Accumulator, &NewVR);
    }
    break;
  }
  case MachineCombinerPattern::FMLSv4f32_OP1:
  case MachineCombinerPattern::FMLSv4i32_indexed_OP1: {
    RC = &AArch64::FPR128RegClass;
    Register NewVR = MRI.createVirtualRegister(RC);
    MachineInstrBuilder MIB1 =
        BuildMI(MF, Root.getDebugLoc(), TII->get(AArch64::FNEGv4f32), NewVR)
            .add(Root.getOperand(2));
    InsInstrs.push_back(MIB1);
    InstrIdxForVirtReg.insert(std::make_pair(NewVR, 0));
    if (Pattern == MachineCombinerPattern::FMLSv4i32_indexed_OP1) {
      Opc = AArch64::FMLAv4i32_indexed;
      MUL = genFusedMultiply(MF, MRI, TII, Root, InsInstrs, 1, Opc, RC,
                             FMAInstKind::Indexed, &NewVR);
    } else {
      Opc = AArch64::FMLAv4f32;
      MUL = genFusedMultiply(MF, MRI, TII, Root, InsInstrs, 1, Opc, RC,
                             FMAInstKind::Accumulator, &NewVR);
    }
    break;
  }
  case MachineCombinerPattern::FMLSv2f64_OP1:
  case MachineCombinerPattern::FMLSv2i64_indexed_OP1: {
    RC = &AArch64::FPR128RegClass;
    Register NewVR = MRI.createVirtualRegister(RC);
    MachineInstrBuilder MIB1 =
        BuildMI(MF, Root.getDebugLoc(), TII->get(AArch64::FNEGv2f64), NewVR)
            .add(Root.getOperand(2));
    InsInstrs.push_back(MIB1);
    InstrIdxForVirtReg.insert(std::make_pair(NewVR, 0));
    if (Pattern == MachineCombinerPattern::FMLSv2i64_indexed_OP1) {
      Opc = AArch64::FMLAv2i64_indexed;
      MUL = genFusedMultiply(MF, MRI, TII, Root, InsInstrs, 1, Opc, RC,
                             FMAInstKind::Indexed, &NewVR);
    } else {
      Opc = AArch64::FMLAv2f64;
      MUL = genFusedMultiply(MF, MRI, TII, Root, InsInstrs, 1, Opc, RC,
                             FMAInstKind::Accumulator, &NewVR);
    }
    break;
  }
  } // end switch (Pattern)
  // Record MUL and ADD/SUB for deletion
  DelInstrs.push_back(MUL);
  DelInstrs.push_back(&Root);
}

/// Replace csincr-branch sequence by simple conditional branch
///
/// Examples:
/// 1. \code
///   csinc  w9, wzr, wzr, <condition code>
///   tbnz   w9, #0, 0x44
///    \endcode
/// to
///    \code
///   b.<inverted condition code>
///    \endcode
///
/// 2. \code
///   csinc w9, wzr, wzr, <condition code>
///   tbz   w9, #0, 0x44
///    \endcode
/// to
///    \code
///   b.<condition code>
///    \endcode
///
/// Replace compare and branch sequence by TBZ/TBNZ instruction when the
/// compare's constant operand is power of 2.
///
/// Examples:
///    \code
///   and  w8, w8, #0x400
///   cbnz w8, L1
///    \endcode
/// to
///    \code
///   tbnz w8, #10, L1
///    \endcode
///
/// \param  MI Conditional Branch
/// \return True when the simple conditional branch is generated
///
bool AArch64InstrInfo::optimizeCondBranch(MachineInstr &MI) const {
  bool IsNegativeBranch = false;
  bool IsTestAndBranch = false;
  unsigned TargetBBInMI = 0;
  switch (MI.getOpcode()) {
  default:
    llvm_unreachable("Unknown branch instruction?");
  case AArch64::Bcc:
    return false;
  case AArch64::CBZW:
  case AArch64::CBZX:
    TargetBBInMI = 1;
    break;
  case AArch64::CBNZW:
  case AArch64::CBNZX:
    TargetBBInMI = 1;
    IsNegativeBranch = true;
    break;
  case AArch64::TBZW:
  case AArch64::TBZX:
    TargetBBInMI = 2;
    IsTestAndBranch = true;
    break;
  case AArch64::TBNZW:
  case AArch64::TBNZX:
    TargetBBInMI = 2;
    IsNegativeBranch = true;
    IsTestAndBranch = true;
    break;
  }
  // So we increment a zero register and test for bits other
  // than bit 0? Conservatively bail out in case the verifier
  // missed this case.
  if (IsTestAndBranch && MI.getOperand(1).getImm())
    return false;

  // Find Definition.
  assert(MI.getParent() && "Incomplete machine instruciton\n");
  MachineBasicBlock *MBB = MI.getParent();
  MachineFunction *MF = MBB->getParent();
  MachineRegisterInfo *MRI = &MF->getRegInfo();
  Register VReg = MI.getOperand(0).getReg();
  if (!Register::isVirtualRegister(VReg))
    return false;

  MachineInstr *DefMI = MRI->getVRegDef(VReg);

  // Look through COPY instructions to find definition.
  while (DefMI->isCopy()) {
    Register CopyVReg = DefMI->getOperand(1).getReg();
    if (!MRI->hasOneNonDBGUse(CopyVReg))
      return false;
    if (!MRI->hasOneDef(CopyVReg))
      return false;
    DefMI = MRI->getVRegDef(CopyVReg);
  }

  switch (DefMI->getOpcode()) {
  default:
    return false;
  // Fold AND into a TBZ/TBNZ if constant operand is power of 2.
  case AArch64::ANDWri:
  case AArch64::ANDXri: {
    if (IsTestAndBranch)
      return false;
    if (DefMI->getParent() != MBB)
      return false;
    if (!MRI->hasOneNonDBGUse(VReg))
      return false;

    bool Is32Bit = (DefMI->getOpcode() == AArch64::ANDWri);
    uint64_t Mask = AArch64_AM::decodeLogicalImmediate(
        DefMI->getOperand(2).getImm(), Is32Bit ? 32 : 64);
    if (!isPowerOf2_64(Mask))
      return false;

    MachineOperand &MO = DefMI->getOperand(1);
    Register NewReg = MO.getReg();
    if (!Register::isVirtualRegister(NewReg))
      return false;

    assert(!MRI->def_empty(NewReg) && "Register must be defined.");

    MachineBasicBlock &RefToMBB = *MBB;
    MachineBasicBlock *TBB = MI.getOperand(1).getMBB();
    DebugLoc DL = MI.getDebugLoc();
    unsigned Imm = Log2_64(Mask);
    unsigned Opc = (Imm < 32)
                       ? (IsNegativeBranch ? AArch64::TBNZW : AArch64::TBZW)
                       : (IsNegativeBranch ? AArch64::TBNZX : AArch64::TBZX);
    MachineInstr *NewMI = BuildMI(RefToMBB, MI, DL, get(Opc))
                              .addReg(NewReg)
                              .addImm(Imm)
                              .addMBB(TBB);
    // Register lives on to the CBZ now.
    MO.setIsKill(false);

    // For immediate smaller than 32, we need to use the 32-bit
    // variant (W) in all cases. Indeed the 64-bit variant does not
    // allow to encode them.
    // Therefore, if the input register is 64-bit, we need to take the
    // 32-bit sub-part.
    if (!Is32Bit && Imm < 32)
      NewMI->getOperand(0).setSubReg(AArch64::sub_32);
    MI.eraseFromParent();
    return true;
  }
  // Look for CSINC
  case AArch64::CSINCWr:
  case AArch64::CSINCXr: {
    if (!(DefMI->getOperand(1).getReg() == AArch64::WZR &&
          DefMI->getOperand(2).getReg() == AArch64::WZR) &&
        !(DefMI->getOperand(1).getReg() == AArch64::XZR &&
          DefMI->getOperand(2).getReg() == AArch64::XZR))
      return false;

    if (DefMI->findRegisterDefOperandIdx(AArch64::NZCV, true) != -1)
      return false;

    AArch64CC::CondCode CC = (AArch64CC::CondCode)DefMI->getOperand(3).getImm();
    // Convert only when the condition code is not modified between
    // the CSINC and the branch. The CC may be used by other
    // instructions in between.
    if (areCFlagsAccessedBetweenInstrs(DefMI, MI, &getRegisterInfo(), AK_Write))
      return false;
    MachineBasicBlock &RefToMBB = *MBB;
    MachineBasicBlock *TBB = MI.getOperand(TargetBBInMI).getMBB();
    DebugLoc DL = MI.getDebugLoc();
    if (IsNegativeBranch)
      CC = AArch64CC::getInvertedCondCode(CC);
    BuildMI(RefToMBB, MI, DL, get(AArch64::Bcc)).addImm(CC).addMBB(TBB);
    MI.eraseFromParent();
    return true;
  }
  }
}

std::pair<unsigned, unsigned>
AArch64InstrInfo::decomposeMachineOperandsTargetFlags(unsigned TF) const {
  const unsigned Mask = AArch64II::MO_FRAGMENT;
  return std::make_pair(TF & Mask, TF & ~Mask);
}

ArrayRef<std::pair<unsigned, const char *>>
AArch64InstrInfo::getSerializableDirectMachineOperandTargetFlags() const {
  using namespace AArch64II;

  static const std::pair<unsigned, const char *> TargetFlags[] = {
      {MO_PAGE, "aarch64-page"}, {MO_PAGEOFF, "aarch64-pageoff"},
      {MO_G3, "aarch64-g3"},     {MO_G2, "aarch64-g2"},
      {MO_G1, "aarch64-g1"},     {MO_G0, "aarch64-g0"},
      {MO_HI12, "aarch64-hi12"}};
  return makeArrayRef(TargetFlags);
}

ArrayRef<std::pair<unsigned, const char *>>
AArch64InstrInfo::getSerializableBitmaskMachineOperandTargetFlags() const {
  using namespace AArch64II;

  static const std::pair<unsigned, const char *> TargetFlags[] = {
      {MO_COFFSTUB, "aarch64-coffstub"},
      {MO_GOT, "aarch64-got"},
      {MO_NC, "aarch64-nc"},
      {MO_S, "aarch64-s"},
      {MO_TLS, "aarch64-tls"},
      {MO_DLLIMPORT, "aarch64-dllimport"},
      {MO_PREL, "aarch64-prel"},
      {MO_TAGGED, "aarch64-tagged"}};
  return makeArrayRef(TargetFlags);
}

ArrayRef<std::pair<MachineMemOperand::Flags, const char *>>
AArch64InstrInfo::getSerializableMachineMemOperandTargetFlags() const {
  static const std::pair<MachineMemOperand::Flags, const char *> TargetFlags[] =
      {{MOSuppressPair, "aarch64-suppress-pair"},
       {MOStridedAccess, "aarch64-strided-access"}};
  return makeArrayRef(TargetFlags);
}

/// Constants defining how certain sequences should be outlined.
/// This encompasses how an outlined function should be called, and what kind of
/// frame should be emitted for that outlined function.
///
/// \p MachineOutlinerDefault implies that the function should be called with
/// a save and restore of LR to the stack.
///
/// That is,
///
/// I1     Save LR                    OUTLINED_FUNCTION:
/// I2 --> BL OUTLINED_FUNCTION       I1
/// I3     Restore LR                 I2
///                                   I3
///                                   RET
///
/// * Call construction overhead: 3 (save + BL + restore)
/// * Frame construction overhead: 1 (ret)
/// * Requires stack fixups? Yes
///
/// \p MachineOutlinerTailCall implies that the function is being created from
/// a sequence of instructions ending in a return.
///
/// That is,
///
/// I1                             OUTLINED_FUNCTION:
/// I2 --> B OUTLINED_FUNCTION     I1
/// RET                            I2
///                                RET
///
/// * Call construction overhead: 1 (B)
/// * Frame construction overhead: 0 (Return included in sequence)
/// * Requires stack fixups? No
///
/// \p MachineOutlinerNoLRSave implies that the function should be called using
/// a BL instruction, but doesn't require LR to be saved and restored. This
/// happens when LR is known to be dead.
///
/// That is,
///
/// I1                                OUTLINED_FUNCTION:
/// I2 --> BL OUTLINED_FUNCTION       I1
/// I3                                I2
///                                   I3
///                                   RET
///
/// * Call construction overhead: 1 (BL)
/// * Frame construction overhead: 1 (RET)
/// * Requires stack fixups? No
///
/// \p MachineOutlinerThunk implies that the function is being created from
/// a sequence of instructions ending in a call. The outlined function is
/// called with a BL instruction, and the outlined function tail-calls the
/// original call destination.
///
/// That is,
///
/// I1                                OUTLINED_FUNCTION:
/// I2 --> BL OUTLINED_FUNCTION       I1
/// BL f                              I2
///                                   B f
/// * Call construction overhead: 1 (BL)
/// * Frame construction overhead: 0
/// * Requires stack fixups? No
///
/// \p MachineOutlinerRegSave implies that the function should be called with a
/// save and restore of LR to an available register. This allows us to avoid
/// stack fixups. Note that this outlining variant is compatible with the
/// NoLRSave case.
///
/// That is,
///
/// I1     Save LR                    OUTLINED_FUNCTION:
/// I2 --> BL OUTLINED_FUNCTION       I1
/// I3     Restore LR                 I2
///                                   I3
///                                   RET
///
/// * Call construction overhead: 3 (save + BL + restore)
/// * Frame construction overhead: 1 (ret)
/// * Requires stack fixups? No
enum MachineOutlinerClass {
  MachineOutlinerDefault,  /// Emit a save, restore, call, and return.
  MachineOutlinerTailCall, /// Only emit a branch.
  MachineOutlinerNoLRSave, /// Emit a call and return.
  MachineOutlinerThunk,    /// Emit a call and tail-call.
  MachineOutlinerRegSave   /// Same as default, but save to a register.
};

enum MachineOutlinerMBBFlags {
  LRUnavailableSomewhere = 0x2,
  HasCalls = 0x4,
  UnsafeRegsDead = 0x8
};

unsigned
AArch64InstrInfo::findRegisterToSaveLRTo(const outliner::Candidate &C) const {
  assert(C.LRUWasSet && "LRU wasn't set?");
  MachineFunction *MF = C.getMF();
  const AArch64RegisterInfo *ARI = static_cast<const AArch64RegisterInfo *>(
      MF->getSubtarget().getRegisterInfo());

  // Check if there is an available register across the sequence that we can
  // use.
  for (unsigned Reg : AArch64::GPR64RegClass) {
    if (!ARI->isReservedReg(*MF, Reg) &&
        Reg != AArch64::LR &&  // LR is not reserved, but don't use it.
        Reg != AArch64::X16 && // X16 is not guaranteed to be preserved.
        Reg != AArch64::X17 && // Ditto for X17.
        C.LRU.available(Reg) && C.UsedInSequence.available(Reg))
      return Reg;
  }

  // No suitable register. Return 0.
  return 0u;
}

static bool
outliningCandidatesSigningScopeConsensus(const outliner::Candidate &a,
                                         const outliner::Candidate &b) {
  const Function &Fa = a.getMF()->getFunction();
  const Function &Fb = b.getMF()->getFunction();

  // If none of the functions have the "sign-return-address" attribute their
  // signing behaviour is equal
  if (!Fa.hasFnAttribute("sign-return-address") &&
      !Fb.hasFnAttribute("sign-return-address")) {
    return true;
  }

  // If both functions have the "sign-return-address" attribute their signing
  // behaviour is equal, if the values of the attributes are equal
  if (Fa.hasFnAttribute("sign-return-address") &&
      Fb.hasFnAttribute("sign-return-address")) {
    StringRef ScopeA =
        Fa.getFnAttribute("sign-return-address").getValueAsString();
    StringRef ScopeB =
        Fb.getFnAttribute("sign-return-address").getValueAsString();
    return ScopeA.equals(ScopeB);
  }

  // If function B doesn't have the "sign-return-address" attribute but A does,
  // the functions' signing behaviour is equal if A's value for
  // "sign-return-address" is "none" and vice versa.
  if (Fa.hasFnAttribute("sign-return-address")) {
    StringRef ScopeA =
        Fa.getFnAttribute("sign-return-address").getValueAsString();
    return ScopeA.equals("none");
  }

  if (Fb.hasFnAttribute("sign-return-address")) {
    StringRef ScopeB =
        Fb.getFnAttribute("sign-return-address").getValueAsString();
    return ScopeB.equals("none");
  }

  llvm_unreachable("Unkown combination of sign-return-address attributes");
}

static bool
outliningCandidatesSigningKeyConsensus(const outliner::Candidate &a,
                                       const outliner::Candidate &b) {
  const Function &Fa = a.getMF()->getFunction();
  const Function &Fb = b.getMF()->getFunction();

  // If none of the functions have the "sign-return-address-key" attribute
  // their keys are equal
  if (!Fa.hasFnAttribute("sign-return-address-key") &&
      !Fb.hasFnAttribute("sign-return-address-key")) {
    return true;
  }

  // If both functions have the "sign-return-address-key" attribute their
  // keys are equal if the values of "sign-return-address-key" are equal
  if (Fa.hasFnAttribute("sign-return-address-key") &&
      Fb.hasFnAttribute("sign-return-address-key")) {
    StringRef KeyA =
        Fa.getFnAttribute("sign-return-address-key").getValueAsString();
    StringRef KeyB =
        Fb.getFnAttribute("sign-return-address-key").getValueAsString();
    return KeyA.equals(KeyB);
  }

  // If B doesn't have the "sign-return-address-key" attribute, both keys are
  // equal, if function a has the default key (a_key)
  if (Fa.hasFnAttribute("sign-return-address-key")) {
    StringRef KeyA =
        Fa.getFnAttribute("sign-return-address-key").getValueAsString();
    return KeyA.equals_lower("a_key");
  }

  if (Fb.hasFnAttribute("sign-return-address-key")) {
    StringRef KeyB =
        Fb.getFnAttribute("sign-return-address-key").getValueAsString();
    return KeyB.equals_lower("a_key");
  }

  llvm_unreachable("Unkown combination of sign-return-address-key attributes");
}

static bool outliningCandidatesV8_3OpsConsensus(const outliner::Candidate &a,
                                                const outliner::Candidate &b) {
  const AArch64Subtarget &SubtargetA =
      a.getMF()->getSubtarget<AArch64Subtarget>();
  const AArch64Subtarget &SubtargetB =
      b.getMF()->getSubtarget<AArch64Subtarget>();
  return SubtargetA.hasV8_3aOps() == SubtargetB.hasV8_3aOps();
}

outliner::OutlinedFunction AArch64InstrInfo::getOutliningCandidateInfo(
    std::vector<outliner::Candidate> &RepeatedSequenceLocs) const {
  outliner::Candidate &FirstCand = RepeatedSequenceLocs[0];
  unsigned SequenceSize =
      std::accumulate(FirstCand.front(), std::next(FirstCand.back()), 0,
                      [this](unsigned Sum, const MachineInstr &MI) {
                        return Sum + getInstSizeInBytes(MI);
                      });
  unsigned NumBytesToCreateFrame = 0;

  // We only allow outlining for functions having exactly matching return
  // address signing attributes, i.e., all share the same value for the
  // attribute "sign-return-address" and all share the same type of key they
  // are signed with.
  // Additionally we require all functions to simultaniously either support
  // v8.3a features or not. Otherwise an outlined function could get signed
  // using dedicated v8.3 instructions and a call from a function that doesn't
  // support v8.3 instructions would therefore be invalid.
  if (std::adjacent_find(
          RepeatedSequenceLocs.begin(), RepeatedSequenceLocs.end(),
          [](const outliner::Candidate &a, const outliner::Candidate &b) {
            // Return true if a and b are non-equal w.r.t. return address
            // signing or support of v8.3a features
            if (outliningCandidatesSigningScopeConsensus(a, b) &&
                outliningCandidatesSigningKeyConsensus(a, b) &&
                outliningCandidatesV8_3OpsConsensus(a, b)) {
              return false;
            }
            return true;
          }) != RepeatedSequenceLocs.end()) {
    return outliner::OutlinedFunction();
  }

  // Since at this point all candidates agree on their return address signing
  // picking just one is fine. If the candidate functions potentially sign their
  // return addresses, the outlined function should do the same. Note that in
  // the case of "sign-return-address"="non-leaf" this is an assumption: It is
  // not certainly true that the outlined function will have to sign its return
  // address but this decision is made later, when the decision to outline
  // has already been made.
  // The same holds for the number of additional instructions we need: On
  // v8.3a RET can be replaced by RETAA/RETAB and no AUT instruction is
  // necessary. However, at this point we don't know if the outlined function
  // will have a RET instruction so we assume the worst.
  const Function &FCF = FirstCand.getMF()->getFunction();
  const TargetRegisterInfo &TRI = getRegisterInfo();
  if (FCF.hasFnAttribute("sign-return-address")) {
    // One PAC and one AUT instructions
    NumBytesToCreateFrame += 8;

    // We have to check if sp modifying instructions would get outlined.
    // If so we only allow outlining if sp is unchanged overall, so matching
    // sub and add instructions are okay to outline, all other sp modifications
    // are not
    auto hasIllegalSPModification = [&TRI](outliner::Candidate &C) {
      int SPValue = 0;
      MachineBasicBlock::iterator MBBI = C.front();
      for (;;) {
        if (MBBI->modifiesRegister(AArch64::SP, &TRI)) {
          switch (MBBI->getOpcode()) {
          case AArch64::ADDXri:
          case AArch64::ADDWri:
            assert(MBBI->getNumOperands() == 4 && "Wrong number of operands");
            assert(MBBI->getOperand(2).isImm() &&
                   "Expected operand to be immediate");
            assert(MBBI->getOperand(1).isReg() &&
                   "Expected operand to be a register");
            // Check if the add just increments sp. If so, we search for
            // matching sub instructions that decrement sp. If not, the
            // modification is illegal
            if (MBBI->getOperand(1).getReg() == AArch64::SP)
              SPValue += MBBI->getOperand(2).getImm();
            else
              return true;
            break;
          case AArch64::SUBXri:
          case AArch64::SUBWri:
            assert(MBBI->getNumOperands() == 4 && "Wrong number of operands");
            assert(MBBI->getOperand(2).isImm() &&
                   "Expected operand to be immediate");
            assert(MBBI->getOperand(1).isReg() &&
                   "Expected operand to be a register");
            // Check if the sub just decrements sp. If so, we search for
            // matching add instructions that increment sp. If not, the
            // modification is illegal
            if (MBBI->getOperand(1).getReg() == AArch64::SP)
              SPValue -= MBBI->getOperand(2).getImm();
            else
              return true;
            break;
          default:
            return true;
          }
        }
        if (MBBI == C.back())
          break;
        ++MBBI;
      }
      if (SPValue)
        return true;
      return false;
    };
    // Remove candidates with illegal stack modifying instructions
    RepeatedSequenceLocs.erase(std::remove_if(RepeatedSequenceLocs.begin(),
                                              RepeatedSequenceLocs.end(),
                                              hasIllegalSPModification),
                               RepeatedSequenceLocs.end());

    // If the sequence doesn't have enough candidates left, then we're done.
    if (RepeatedSequenceLocs.size() < 2)
      return outliner::OutlinedFunction();
  }

  // Properties about candidate MBBs that hold for all of them.
  unsigned FlagsSetInAll = 0xF;

  // Compute liveness information for each candidate, and set FlagsSetInAll.
  std::for_each(RepeatedSequenceLocs.begin(), RepeatedSequenceLocs.end(),
                [&FlagsSetInAll](outliner::Candidate &C) {
                  FlagsSetInAll &= C.Flags;
                });

  // According to the AArch64 Procedure Call Standard, the following are
  // undefined on entry/exit from a function call:
  //
  // * Registers x16, x17, (and thus w16, w17)
  // * Condition codes (and thus the NZCV register)
  //
  // Because if this, we can't outline any sequence of instructions where
  // one
  // of these registers is live into/across it. Thus, we need to delete
  // those
  // candidates.
  auto CantGuaranteeValueAcrossCall = [&TRI](outliner::Candidate &C) {
    // If the unsafe registers in this block are all dead, then we don't need
    // to compute liveness here.
    if (C.Flags & UnsafeRegsDead)
      return false;
    C.initLRU(TRI);
    LiveRegUnits LRU = C.LRU;
    return (!LRU.available(AArch64::W16) || !LRU.available(AArch64::W17) ||
            !LRU.available(AArch64::NZCV));
  };

  // Are there any candidates where those registers are live?
  if (!(FlagsSetInAll & UnsafeRegsDead)) {
    // Erase every candidate that violates the restrictions above. (It could be
    // true that we have viable candidates, so it's not worth bailing out in
    // the case that, say, 1 out of 20 candidates violate the restructions.)
    RepeatedSequenceLocs.erase(std::remove_if(RepeatedSequenceLocs.begin(),
                                              RepeatedSequenceLocs.end(),
                                              CantGuaranteeValueAcrossCall),
                               RepeatedSequenceLocs.end());

    // If the sequence doesn't have enough candidates left, then we're done.
    if (RepeatedSequenceLocs.size() < 2)
      return outliner::OutlinedFunction();
  }

  // At this point, we have only "safe" candidates to outline. Figure out
  // frame + call instruction information.

  unsigned LastInstrOpcode = RepeatedSequenceLocs[0].back()->getOpcode();

  // Helper lambda which sets call information for every candidate.
  auto SetCandidateCallInfo =
      [&RepeatedSequenceLocs](unsigned CallID, unsigned NumBytesForCall) {
        for (outliner::Candidate &C : RepeatedSequenceLocs)
          C.setCallInfo(CallID, NumBytesForCall);
      };

  unsigned FrameID = MachineOutlinerDefault;
  NumBytesToCreateFrame += 4;

  bool HasBTI = any_of(RepeatedSequenceLocs, [](outliner::Candidate &C) {
    return C.getMF()->getFunction().hasFnAttribute("branch-target-enforcement");
  });

  // We check to see if CFI Instructions are present, and if they are
  // we find the number of CFI Instructions in the candidates.
  unsigned CFICount = 0;
  MachineBasicBlock::iterator MBBI = RepeatedSequenceLocs[0].front();
  for (unsigned Loc = RepeatedSequenceLocs[0].getStartIdx();
       Loc < RepeatedSequenceLocs[0].getEndIdx() + 1; Loc++) {
    const std::vector<MCCFIInstruction> &CFIInstructions =
        RepeatedSequenceLocs[0].getMF()->getFrameInstructions();
    if (MBBI->isCFIInstruction()) {
      unsigned CFIIndex = MBBI->getOperand(0).getCFIIndex();
      MCCFIInstruction CFI = CFIInstructions[CFIIndex];
      CFICount++;
    }
    MBBI++;
  }

  // We compare the number of found CFI Instructions to  the number of CFI
  // instructions in the parent function for each candidate.  We must check this
  // since if we outline one of the CFI instructions in a function, we have to
  // outline them all for correctness. If we do not, the address offsets will be
  // incorrect between the two sections of the program.
  for (outliner::Candidate &C : RepeatedSequenceLocs) {
    std::vector<MCCFIInstruction> CFIInstructions =
        C.getMF()->getFrameInstructions();

    if (CFICount > 0 && CFICount != CFIInstructions.size())
      return outliner::OutlinedFunction();
  }

  // Returns true if an instructions is safe to fix up, false otherwise.
  auto IsSafeToFixup = [this, &TRI](MachineInstr &MI) {
    if (MI.isCall())
      return true;

    if (!MI.modifiesRegister(AArch64::SP, &TRI) &&
        !MI.readsRegister(AArch64::SP, &TRI))
      return true;

    // Any modification of SP will break our code to save/restore LR.
    // FIXME: We could handle some instructions which add a constant
    // offset to SP, with a bit more work.
    if (MI.modifiesRegister(AArch64::SP, &TRI))
      return false;

    // At this point, we have a stack instruction that we might need to
    // fix up. We'll handle it if it's a load or store.
    if (MI.mayLoadOrStore()) {
      const MachineOperand *Base; // Filled with the base operand of MI.
      int64_t Offset;             // Filled with the offset of MI.
      bool OffsetIsScalable;

      // Does it allow us to offset the base operand and is the base the
      // register SP?
      if (!getMemOperandWithOffset(MI, Base, Offset, OffsetIsScalable, &TRI) ||
          !Base->isReg() || Base->getReg() != AArch64::SP)
        return false;

      // Fixe-up code below assumes bytes.
      if (OffsetIsScalable)
        return false;

      // Find the minimum/maximum offset for this instruction and check
      // if fixing it up would be in range.
      int64_t MinOffset,
          MaxOffset;  // Unscaled offsets for the instruction.
      TypeSize Scale(0U, false); // The scale to multiply the offsets by.
      unsigned DummyWidth;
      getMemOpInfo(MI.getOpcode(), Scale, DummyWidth, MinOffset, MaxOffset);

      Offset += 16; // Update the offset to what it would be if we outlined.
      if (Offset < MinOffset * (int64_t)Scale.getFixedSize() ||
          Offset > MaxOffset * (int64_t)Scale.getFixedSize())
        return false;

      // It's in range, so we can outline it.
      return true;
    }

    // FIXME: Add handling for instructions like "add x0, sp, #8".

    // We can't fix it up, so don't outline it.
    return false;
  };

  // True if it's possible to fix up each stack instruction in this sequence.
  // Important for frames/call variants that modify the stack.
  bool AllStackInstrsSafe = std::all_of(
      FirstCand.front(), std::next(FirstCand.back()), IsSafeToFixup);

  // If the last instruction in any candidate is a terminator, then we should
  // tail call all of the candidates.
  if (RepeatedSequenceLocs[0].back()->isTerminator()) {
    FrameID = MachineOutlinerTailCall;
    NumBytesToCreateFrame = 0;
    SetCandidateCallInfo(MachineOutlinerTailCall, 4);
  }

  else if (LastInstrOpcode == AArch64::BL ||
           (LastInstrOpcode == AArch64::BLR && !HasBTI)) {
    // FIXME: Do we need to check if the code after this uses the value of LR?
    FrameID = MachineOutlinerThunk;
    NumBytesToCreateFrame = 0;
    SetCandidateCallInfo(MachineOutlinerThunk, 4);
  }

  else {
    // We need to decide how to emit calls + frames. We can always emit the same
    // frame if we don't need to save to the stack. If we have to save to the
    // stack, then we need a different frame.
    unsigned NumBytesNoStackCalls = 0;
    std::vector<outliner::Candidate> CandidatesWithoutStackFixups;

    // Check if we have to save LR.
    for (outliner::Candidate &C : RepeatedSequenceLocs) {
      C.initLRU(TRI);

      // If we have a noreturn caller, then we're going to be conservative and
      // say that we have to save LR. If we don't have a ret at the end of the
      // block, then we can't reason about liveness accurately.
      //
      // FIXME: We can probably do better than always disabling this in
      // noreturn functions by fixing up the liveness info.
      bool IsNoReturn =
          C.getMF()->getFunction().hasFnAttribute(Attribute::NoReturn);

      // Is LR available? If so, we don't need a save.
      if (C.LRU.available(AArch64::LR) && !IsNoReturn) {
        NumBytesNoStackCalls += 4;
        C.setCallInfo(MachineOutlinerNoLRSave, 4);
        CandidatesWithoutStackFixups.push_back(C);
      }

      // Is an unused register available? If so, we won't modify the stack, so
      // we can outline with the same frame type as those that don't save LR.
      else if (findRegisterToSaveLRTo(C)) {
        NumBytesNoStackCalls += 12;
        C.setCallInfo(MachineOutlinerRegSave, 12);
        CandidatesWithoutStackFixups.push_back(C);
      }

      // Is SP used in the sequence at all? If not, we don't have to modify
      // the stack, so we are guaranteed to get the same frame.
      else if (C.UsedInSequence.available(AArch64::SP)) {
        NumBytesNoStackCalls += 12;
        C.setCallInfo(MachineOutlinerDefault, 12);
        CandidatesWithoutStackFixups.push_back(C);
      }

      // If we outline this, we need to modify the stack. Pretend we don't
      // outline this by saving all of its bytes.
      else {
        NumBytesNoStackCalls += SequenceSize;
      }
    }

    // If there are no places where we have to save LR, then note that we
    // don't have to update the stack. Otherwise, give every candidate the
    // default call type, as long as it's safe to do so.
    if (!AllStackInstrsSafe ||
        NumBytesNoStackCalls <= RepeatedSequenceLocs.size() * 12) {
      RepeatedSequenceLocs = CandidatesWithoutStackFixups;
      FrameID = MachineOutlinerNoLRSave;
    } else {
      SetCandidateCallInfo(MachineOutlinerDefault, 12);
    }

    // If we dropped all of the candidates, bail out here.
    if (RepeatedSequenceLocs.size() < 2) {
      RepeatedSequenceLocs.clear();
      return outliner::OutlinedFunction();
    }
  }

  // Does every candidate's MBB contain a call? If so, then we might have a call
  // in the range.
  if (FlagsSetInAll & MachineOutlinerMBBFlags::HasCalls) {
    // Check if the range contains a call. These require a save + restore of the
    // link register.
    bool ModStackToSaveLR = false;
    if (std::any_of(FirstCand.front(), FirstCand.back(),
                    [](const MachineInstr &MI) { return MI.isCall(); }))
      ModStackToSaveLR = true;

    // Handle the last instruction separately. If this is a tail call, then the
    // last instruction is a call. We don't want to save + restore in this case.
    // However, it could be possible that the last instruction is a call without
    // it being valid to tail call this sequence. We should consider this as
    // well.
    else if (FrameID != MachineOutlinerThunk &&
             FrameID != MachineOutlinerTailCall && FirstCand.back()->isCall())
      ModStackToSaveLR = true;

    if (ModStackToSaveLR) {
      // We can't fix up the stack. Bail out.
      if (!AllStackInstrsSafe) {
        RepeatedSequenceLocs.clear();
        return outliner::OutlinedFunction();
      }

      // Save + restore LR.
      NumBytesToCreateFrame += 8;
    }
  }

  // If we have CFI instructions, we can only outline if the outlined section
  // can be a tail call
  if (FrameID != MachineOutlinerTailCall && CFICount > 0)
    return outliner::OutlinedFunction();

  return outliner::OutlinedFunction(RepeatedSequenceLocs, SequenceSize,
                                    NumBytesToCreateFrame, FrameID);
}

bool AArch64InstrInfo::isFunctionSafeToOutlineFrom(
    MachineFunction &MF, bool OutlineFromLinkOnceODRs) const {
  const Function &F = MF.getFunction();

  // Can F be deduplicated by the linker? If it can, don't outline from it.
  if (!OutlineFromLinkOnceODRs && F.hasLinkOnceODRLinkage())
    return false;

  // Don't outline from functions with section markings; the program could
  // expect that all the code is in the named section.
  // FIXME: Allow outlining from multiple functions with the same section
  // marking.
  if (F.hasSection())
    return false;

  // Outlining from functions with redzones is unsafe since the outliner may
  // modify the stack. Check if hasRedZone is true or unknown; if yes, don't
  // outline from it.
  AArch64FunctionInfo *AFI = MF.getInfo<AArch64FunctionInfo>();
  if (!AFI || AFI->hasRedZone().getValueOr(true))
    return false;

  // FIXME: Teach the outliner to generate/handle Windows unwind info.
  if (MF.getTarget().getMCAsmInfo()->usesWindowsCFI())
    return false;

  // It's safe to outline from MF.
  return true;
}

bool AArch64InstrInfo::isMBBSafeToOutlineFrom(MachineBasicBlock &MBB,
                                              unsigned &Flags) const {
  // Check if LR is available through all of the MBB. If it's not, then set
  // a flag.
  assert(MBB.getParent()->getRegInfo().tracksLiveness() &&
         "Suitable Machine Function for outlining must track liveness");
  LiveRegUnits LRU(getRegisterInfo());

  std::for_each(MBB.rbegin(), MBB.rend(),
                [&LRU](MachineInstr &MI) { LRU.accumulate(MI); });

  // Check if each of the unsafe registers are available...
  bool W16AvailableInBlock = LRU.available(AArch64::W16);
  bool W17AvailableInBlock = LRU.available(AArch64::W17);
  bool NZCVAvailableInBlock = LRU.available(AArch64::NZCV);

  // If all of these are dead (and not live out), we know we don't have to check
  // them later.
  if (W16AvailableInBlock && W17AvailableInBlock && NZCVAvailableInBlock)
    Flags |= MachineOutlinerMBBFlags::UnsafeRegsDead;

  // Now, add the live outs to the set.
  LRU.addLiveOuts(MBB);

  // If any of these registers is available in the MBB, but also a live out of
  // the block, then we know outlining is unsafe.
  if (W16AvailableInBlock && !LRU.available(AArch64::W16))
    return false;
  if (W17AvailableInBlock && !LRU.available(AArch64::W17))
    return false;
  if (NZCVAvailableInBlock && !LRU.available(AArch64::NZCV))
    return false;

  // Check if there's a call inside this MachineBasicBlock. If there is, then
  // set a flag.
  if (any_of(MBB, [](MachineInstr &MI) { return MI.isCall(); }))
    Flags |= MachineOutlinerMBBFlags::HasCalls;

  MachineFunction *MF = MBB.getParent();

  // In the event that we outline, we may have to save LR. If there is an
  // available register in the MBB, then we'll always save LR there. Check if
  // this is true.
  bool CanSaveLR = false;
  const AArch64RegisterInfo *ARI = static_cast<const AArch64RegisterInfo *>(
      MF->getSubtarget().getRegisterInfo());

  // Check if there is an available register across the sequence that we can
  // use.
  for (unsigned Reg : AArch64::GPR64RegClass) {
    if (!ARI->isReservedReg(*MF, Reg) && Reg != AArch64::LR &&
        Reg != AArch64::X16 && Reg != AArch64::X17 && LRU.available(Reg)) {
      CanSaveLR = true;
      break;
    }
  }

  // Check if we have a register we can save LR to, and if LR was used
  // somewhere. If both of those things are true, then we need to evaluate the
  // safety of outlining stack instructions later.
  if (!CanSaveLR && !LRU.available(AArch64::LR))
    Flags |= MachineOutlinerMBBFlags::LRUnavailableSomewhere;

  return true;
}

outliner::InstrType
AArch64InstrInfo::getOutliningType(MachineBasicBlock::iterator &MIT,
                                   unsigned Flags) const {
  MachineInstr &MI = *MIT;
  MachineBasicBlock *MBB = MI.getParent();
  MachineFunction *MF = MBB->getParent();
  AArch64FunctionInfo *FuncInfo = MF->getInfo<AArch64FunctionInfo>();

  // Don't outline anything used for return address signing. The outlined
  // function will get signed later if needed
  switch (MI.getOpcode()) {
  case AArch64::PACIASP:
  case AArch64::PACIBSP:
  case AArch64::AUTIASP:
  case AArch64::AUTIBSP:
  case AArch64::RETAA:
  case AArch64::RETAB:
  case AArch64::EMITBKEY:
    return outliner::InstrType::Illegal;
  }

  // Don't outline LOHs.
  if (FuncInfo->getLOHRelated().count(&MI))
    return outliner::InstrType::Illegal;

  // We can only outline these if we will tail call the outlined function, or
  // fix up the CFI offsets. Currently, CFI instructions are outlined only if
  // in a tail call.
  //
  // FIXME: If the proper fixups for the offset are implemented, this should be
  // possible.
  if (MI.isCFIInstruction())
    return outliner::InstrType::Legal;

  // Don't allow debug values to impact outlining type.
  if (MI.isDebugInstr() || MI.isIndirectDebugValue())
    return outliner::InstrType::Invisible;

  // At this point, KILL instructions don't really tell us much so we can go
  // ahead and skip over them.
  if (MI.isKill())
    return outliner::InstrType::Invisible;

  // Is this a terminator for a basic block?
  if (MI.isTerminator()) {

    // Is this the end of a function?
    if (MI.getParent()->succ_empty())
      return outliner::InstrType::Legal;

    // It's not, so don't outline it.
    return outliner::InstrType::Illegal;
  }

  // Make sure none of the operands are un-outlinable.
  for (const MachineOperand &MOP : MI.operands()) {
    if (MOP.isCPI() || MOP.isJTI() || MOP.isCFIIndex() || MOP.isFI() ||
        MOP.isTargetIndex())
      return outliner::InstrType::Illegal;

    // If it uses LR or W30 explicitly, then don't touch it.
    if (MOP.isReg() && !MOP.isImplicit() &&
        (MOP.getReg() == AArch64::LR || MOP.getReg() == AArch64::W30))
      return outliner::InstrType::Illegal;
  }

  // Special cases for instructions that can always be outlined, but will fail
  // the later tests. e.g, ADRPs, which are PC-relative use LR, but can always
  // be outlined because they don't require a *specific* value to be in LR.
  if (MI.getOpcode() == AArch64::ADRP)
    return outliner::InstrType::Legal;

  // If MI is a call we might be able to outline it. We don't want to outline
  // any calls that rely on the position of items on the stack. When we outline
  // something containing a call, we have to emit a save and restore of LR in
  // the outlined function. Currently, this always happens by saving LR to the
  // stack. Thus, if we outline, say, half the parameters for a function call
  // plus the call, then we'll break the callee's expectations for the layout
  // of the stack.
  //
  // FIXME: Allow calls to functions which construct a stack frame, as long
  // as they don't access arguments on the stack.
  // FIXME: Figure out some way to analyze functions defined in other modules.
  // We should be able to compute the memory usage based on the IR calling
  // convention, even if we can't see the definition.
  if (MI.isCall()) {
    // Get the function associated with the call. Look at each operand and find
    // the one that represents the callee and get its name.
    const Function *Callee = nullptr;
    for (const MachineOperand &MOP : MI.operands()) {
      if (MOP.isGlobal()) {
        Callee = dyn_cast<Function>(MOP.getGlobal());
        break;
      }
    }

    // Never outline calls to mcount.  There isn't any rule that would require
    // this, but the Linux kernel's "ftrace" feature depends on it.
    if (Callee && Callee->getName() == "\01_mcount")
      return outliner::InstrType::Illegal;

    // If we don't know anything about the callee, assume it depends on the
    // stack layout of the caller. In that case, it's only legal to outline
    // as a tail-call.  Whitelist the call instructions we know about so we
    // don't get unexpected results with call pseudo-instructions.
    auto UnknownCallOutlineType = outliner::InstrType::Illegal;
    if (MI.getOpcode() == AArch64::BLR || MI.getOpcode() == AArch64::BL)
      UnknownCallOutlineType = outliner::InstrType::LegalTerminator;

    if (!Callee)
      return UnknownCallOutlineType;

    // We have a function we have information about. Check it if it's something
    // can safely outline.
    MachineFunction *CalleeMF = MF->getMMI().getMachineFunction(*Callee);

    // We don't know what's going on with the callee at all. Don't touch it.
    if (!CalleeMF)
      return UnknownCallOutlineType;

    // Check if we know anything about the callee saves on the function. If we
    // don't, then don't touch it, since that implies that we haven't
    // computed anything about its stack frame yet.
    MachineFrameInfo &MFI = CalleeMF->getFrameInfo();
    if (!MFI.isCalleeSavedInfoValid() || MFI.getStackSize() > 0 ||
        MFI.getNumObjects() > 0)
      return UnknownCallOutlineType;

    // At this point, we can say that CalleeMF ought to not pass anything on the
    // stack. Therefore, we can outline it.
    return outliner::InstrType::Legal;
  }

  // Don't outline positions.
  if (MI.isPosition())
    return outliner::InstrType::Illegal;

  // Don't touch the link register or W30.
  if (MI.readsRegister(AArch64::W30, &getRegisterInfo()) ||
      MI.modifiesRegister(AArch64::W30, &getRegisterInfo()))
    return outliner::InstrType::Illegal;

  // Don't outline BTI instructions, because that will prevent the outlining
  // site from being indirectly callable.
  if (MI.getOpcode() == AArch64::HINT) {
    int64_t Imm = MI.getOperand(0).getImm();
    if (Imm == 32 || Imm == 34 || Imm == 36 || Imm == 38)
      return outliner::InstrType::Illegal;
  }

  return outliner::InstrType::Legal;
}

void AArch64InstrInfo::fixupPostOutline(MachineBasicBlock &MBB) const {
  for (MachineInstr &MI : MBB) {
    const MachineOperand *Base;
    unsigned Width;
    int64_t Offset;
    bool OffsetIsScalable;

    // Is this a load or store with an immediate offset with SP as the base?
    if (!MI.mayLoadOrStore() ||
        !getMemOperandWithOffsetWidth(MI, Base, Offset, OffsetIsScalable, Width,
                                      &RI) ||
        (Base->isReg() && Base->getReg() != AArch64::SP))
      continue;

    // It is, so we have to fix it up.
    TypeSize Scale(0U, false);
    int64_t Dummy1, Dummy2;

    MachineOperand &StackOffsetOperand = getMemOpBaseRegImmOfsOffsetOperand(MI);
    assert(StackOffsetOperand.isImm() && "Stack offset wasn't immediate!");
    getMemOpInfo(MI.getOpcode(), Scale, Width, Dummy1, Dummy2);
    assert(Scale != 0 && "Unexpected opcode!");
    assert(!OffsetIsScalable && "Expected offset to be a byte offset");

    // We've pushed the return address to the stack, so add 16 to the offset.
    // This is safe, since we already checked if it would overflow when we
    // checked if this instruction was legal to outline.
    int64_t NewImm = (Offset + 16) / (int64_t)Scale.getFixedSize();
    StackOffsetOperand.setImm(NewImm);
  }
}

static void signOutlinedFunction(MachineFunction &MF, MachineBasicBlock &MBB,
                                 bool ShouldSignReturnAddr,
                                 bool ShouldSignReturnAddrWithAKey) {
  if (ShouldSignReturnAddr) {
    MachineBasicBlock::iterator MBBPAC = MBB.begin();
    MachineBasicBlock::iterator MBBAUT = MBB.getFirstTerminator();
    const AArch64Subtarget &Subtarget = MF.getSubtarget<AArch64Subtarget>();
    const TargetInstrInfo *TII = Subtarget.getInstrInfo();
    DebugLoc DL;

    if (MBBAUT != MBB.end())
      DL = MBBAUT->getDebugLoc();

    // At the very beginning of the basic block we insert the following
    // depending on the key type
    //
    // a_key:                   b_key:
    //    PACIASP                   EMITBKEY
    //    CFI_INSTRUCTION           PACIBSP
    //                              CFI_INSTRUCTION
    if (ShouldSignReturnAddrWithAKey) {
      BuildMI(MBB, MBBPAC, DebugLoc(), TII->get(AArch64::PACIASP))
          .setMIFlag(MachineInstr::FrameSetup);
    } else {
      BuildMI(MBB, MBBPAC, DebugLoc(), TII->get(AArch64::EMITBKEY))
          .setMIFlag(MachineInstr::FrameSetup);
      BuildMI(MBB, MBBPAC, DebugLoc(), TII->get(AArch64::PACIBSP))
          .setMIFlag(MachineInstr::FrameSetup);
    }
    unsigned CFIIndex =
        MF.addFrameInst(MCCFIInstruction::createNegateRAState(nullptr));
    BuildMI(MBB, MBBPAC, DebugLoc(), TII->get(AArch64::CFI_INSTRUCTION))
        .addCFIIndex(CFIIndex)
        .setMIFlags(MachineInstr::FrameSetup);

    // If v8.3a features are available we can replace a RET instruction by
    // RETAA or RETAB and omit the AUT instructions
    if (Subtarget.hasV8_3aOps() && MBBAUT != MBB.end() &&
        MBBAUT->getOpcode() == AArch64::RET) {
      BuildMI(MBB, MBBAUT, DL,
              TII->get(ShouldSignReturnAddrWithAKey ? AArch64::RETAA
                                                    : AArch64::RETAB))
          .copyImplicitOps(*MBBAUT);
      MBB.erase(MBBAUT);
    } else {
      BuildMI(MBB, MBBAUT, DL,
              TII->get(ShouldSignReturnAddrWithAKey ? AArch64::AUTIASP
                                                    : AArch64::AUTIBSP))
          .setMIFlag(MachineInstr::FrameDestroy);
    }
  }
}

void AArch64InstrInfo::buildOutlinedFrame(
    MachineBasicBlock &MBB, MachineFunction &MF,
    const outliner::OutlinedFunction &OF) const {

  AArch64FunctionInfo *FI = MF.getInfo<AArch64FunctionInfo>();

  if (OF.FrameConstructionID == MachineOutlinerTailCall)
    FI->setOutliningStyle("Tail Call");
  else if (OF.FrameConstructionID == MachineOutlinerThunk) {
    // For thunk outlining, rewrite the last instruction from a call to a
    // tail-call.
    MachineInstr *Call = &*--MBB.instr_end();
    unsigned TailOpcode;
    if (Call->getOpcode() == AArch64::BL) {
      TailOpcode = AArch64::TCRETURNdi;
    } else {
      assert(Call->getOpcode() == AArch64::BLR);
      TailOpcode = AArch64::TCRETURNriALL;
    }
    MachineInstr *TC = BuildMI(MF, DebugLoc(), get(TailOpcode))
                           .add(Call->getOperand(0))
                           .addImm(0);
    MBB.insert(MBB.end(), TC);
    Call->eraseFromParent();

    FI->setOutliningStyle("Thunk");
  }

  bool IsLeafFunction = true;

  // Is there a call in the outlined range?
  auto IsNonTailCall = [](const MachineInstr &MI) {
    return MI.isCall() && !MI.isReturn();
  };

  if (std::any_of(MBB.instr_begin(), MBB.instr_end(), IsNonTailCall)) {
    // Fix up the instructions in the range, since we're going to modify the
    // stack.
    assert(OF.FrameConstructionID != MachineOutlinerDefault &&
           "Can only fix up stack references once");
    fixupPostOutline(MBB);

    IsLeafFunction = false;

    // LR has to be a live in so that we can save it.
    if (!MBB.isLiveIn(AArch64::LR))
      MBB.addLiveIn(AArch64::LR);

    MachineBasicBlock::iterator It = MBB.begin();
    MachineBasicBlock::iterator Et = MBB.end();

    if (OF.FrameConstructionID == MachineOutlinerTailCall ||
        OF.FrameConstructionID == MachineOutlinerThunk)
      Et = std::prev(MBB.end());

    // Insert a save before the outlined region
    MachineInstr *STRXpre = BuildMI(MF, DebugLoc(), get(AArch64::STRXpre))
                                .addReg(AArch64::SP, RegState::Define)
                                .addReg(AArch64::LR)
                                .addReg(AArch64::SP)
                                .addImm(-16);
    It = MBB.insert(It, STRXpre);

    const TargetSubtargetInfo &STI = MF.getSubtarget();
    const MCRegisterInfo *MRI = STI.getRegisterInfo();
    unsigned DwarfReg = MRI->getDwarfRegNum(AArch64::LR, true);

    // Add a CFI saying the stack was moved 16 B down.
    int64_t StackPosEntry =
        MF.addFrameInst(MCCFIInstruction::cfiDefCfaOffset(nullptr, 16));
    BuildMI(MBB, It, DebugLoc(), get(AArch64::CFI_INSTRUCTION))
        .addCFIIndex(StackPosEntry)
        .setMIFlags(MachineInstr::FrameSetup);

    // Add a CFI saying that the LR that we want to find is now 16 B higher than
    // before.
    int64_t LRPosEntry =
        MF.addFrameInst(MCCFIInstruction::createOffset(nullptr, DwarfReg, -16));
    BuildMI(MBB, It, DebugLoc(), get(AArch64::CFI_INSTRUCTION))
        .addCFIIndex(LRPosEntry)
        .setMIFlags(MachineInstr::FrameSetup);

    // Insert a restore before the terminator for the function.
    MachineInstr *LDRXpost = BuildMI(MF, DebugLoc(), get(AArch64::LDRXpost))
                                 .addReg(AArch64::SP, RegState::Define)
                                 .addReg(AArch64::LR, RegState::Define)
                                 .addReg(AArch64::SP)
                                 .addImm(16);
    Et = MBB.insert(Et, LDRXpost);
  }

  // If a bunch of candidates reach this point they must agree on their return
  // address signing. It is therefore enough to just consider the signing
  // behaviour of one of them
  const Function &CF = OF.Candidates.front().getMF()->getFunction();
  bool ShouldSignReturnAddr = false;
  if (CF.hasFnAttribute("sign-return-address")) {
    StringRef Scope =
        CF.getFnAttribute("sign-return-address").getValueAsString();
    if (Scope.equals("all"))
      ShouldSignReturnAddr = true;
    else if (Scope.equals("non-leaf") && !IsLeafFunction)
      ShouldSignReturnAddr = true;
  }

  // a_key is the default
  bool ShouldSignReturnAddrWithAKey = true;
  if (CF.hasFnAttribute("sign-return-address-key")) {
    const StringRef Key =
        CF.getFnAttribute("sign-return-address-key").getValueAsString();
    // Key can either be a_key or b_key
    assert((Key.equals_lower("a_key") || Key.equals_lower("b_key")) &&
           "Return address signing key must be either a_key or b_key");
    ShouldSignReturnAddrWithAKey = Key.equals_lower("a_key");
  }

  // If this is a tail call outlined function, then there's already a return.
  if (OF.FrameConstructionID == MachineOutlinerTailCall ||
      OF.FrameConstructionID == MachineOutlinerThunk) {
    signOutlinedFunction(MF, MBB, ShouldSignReturnAddr,
                         ShouldSignReturnAddrWithAKey);
    return;
  }

  // It's not a tail call, so we have to insert the return ourselves.

  // LR has to be a live in so that we can return to it.
  if (!MBB.isLiveIn(AArch64::LR))
    MBB.addLiveIn(AArch64::LR);

  MachineInstr *ret = BuildMI(MF, DebugLoc(), get(AArch64::RET))
                          .addReg(AArch64::LR);
  MBB.insert(MBB.end(), ret);

  signOutlinedFunction(MF, MBB, ShouldSignReturnAddr,
                       ShouldSignReturnAddrWithAKey);

  FI->setOutliningStyle("Function");

  // Did we have to modify the stack by saving the link register?
  if (OF.FrameConstructionID != MachineOutlinerDefault)
    return;

  // We modified the stack.
  // Walk over the basic block and fix up all the stack accesses.
  fixupPostOutline(MBB);
}

MachineBasicBlock::iterator AArch64InstrInfo::insertOutlinedCall(
    Module &M, MachineBasicBlock &MBB, MachineBasicBlock::iterator &It,
    MachineFunction &MF, const outliner::Candidate &C) const {

  // Are we tail calling?
  if (C.CallConstructionID == MachineOutlinerTailCall) {
    // If yes, then we can just branch to the label.
    It = MBB.insert(It, BuildMI(MF, DebugLoc(), get(AArch64::TCRETURNdi))
                            .addGlobalAddress(M.getNamedValue(MF.getName()))
                            .addImm(0));
    return It;
  }

  // Are we saving the link register?
  if (C.CallConstructionID == MachineOutlinerNoLRSave ||
      C.CallConstructionID == MachineOutlinerThunk) {
    // No, so just insert the call.
    It = MBB.insert(It, BuildMI(MF, DebugLoc(), get(AArch64::BL))
                            .addGlobalAddress(M.getNamedValue(MF.getName())));
    return It;
  }

  // We want to return the spot where we inserted the call.
  MachineBasicBlock::iterator CallPt;

  // Instructions for saving and restoring LR around the call instruction we're
  // going to insert.
  MachineInstr *Save;
  MachineInstr *Restore;
  // Can we save to a register?
  if (C.CallConstructionID == MachineOutlinerRegSave) {
    // FIXME: This logic should be sunk into a target-specific interface so that
    // we don't have to recompute the register.
    unsigned Reg = findRegisterToSaveLRTo(C);
    assert(Reg != 0 && "No callee-saved register available?");

    // Save and restore LR from that register.
    Save = BuildMI(MF, DebugLoc(), get(AArch64::ORRXrs), Reg)
               .addReg(AArch64::XZR)
               .addReg(AArch64::LR)
               .addImm(0);
    Restore = BuildMI(MF, DebugLoc(), get(AArch64::ORRXrs), AArch64::LR)
                .addReg(AArch64::XZR)
                .addReg(Reg)
                .addImm(0);
  } else {
    // We have the default case. Save and restore from SP.
    Save = BuildMI(MF, DebugLoc(), get(AArch64::STRXpre))
               .addReg(AArch64::SP, RegState::Define)
               .addReg(AArch64::LR)
               .addReg(AArch64::SP)
               .addImm(-16);
    Restore = BuildMI(MF, DebugLoc(), get(AArch64::LDRXpost))
                  .addReg(AArch64::SP, RegState::Define)
                  .addReg(AArch64::LR, RegState::Define)
                  .addReg(AArch64::SP)
                  .addImm(16);
  }

  It = MBB.insert(It, Save);
  It++;

  // Insert the call.
  It = MBB.insert(It, BuildMI(MF, DebugLoc(), get(AArch64::BL))
                          .addGlobalAddress(M.getNamedValue(MF.getName())));
  CallPt = It;
  It++;

  It = MBB.insert(It, Restore);
  return CallPt;
}

bool AArch64InstrInfo::shouldOutlineFromFunctionByDefault(
  MachineFunction &MF) const {
  return MF.getFunction().hasMinSize();
}

Optional<DestSourcePair>
AArch64InstrInfo::isCopyInstrImpl(const MachineInstr &MI) const {

  // AArch64::ORRWrs and AArch64::ORRXrs with WZR/XZR reg
  // and zero immediate operands used as an alias for mov instruction.
  if (MI.getOpcode() == AArch64::ORRWrs &&
      MI.getOperand(1).getReg() == AArch64::WZR &&
      MI.getOperand(3).getImm() == 0x0) {
    return DestSourcePair{MI.getOperand(0), MI.getOperand(2)};
  }

  if (MI.getOpcode() == AArch64::ORRXrs &&
      MI.getOperand(1).getReg() == AArch64::XZR &&
      MI.getOperand(3).getImm() == 0x0) {
    return DestSourcePair{MI.getOperand(0), MI.getOperand(2)};
  }

  return None;
}

Optional<RegImmPair> AArch64InstrInfo::isAddImmediate(const MachineInstr &MI,
                                                      Register Reg) const {
  int Sign = 1;
  int64_t Offset = 0;

  // TODO: Handle cases where Reg is a super- or sub-register of the
  // destination register.
  const MachineOperand &Op0 = MI.getOperand(0);
  if (!Op0.isReg() || Reg != Op0.getReg())
    return None;

  switch (MI.getOpcode()) {
  default:
    return None;
  case AArch64::SUBWri:
  case AArch64::SUBXri:
  case AArch64::SUBSWri:
  case AArch64::SUBSXri:
    Sign *= -1;
    LLVM_FALLTHROUGH;
  case AArch64::ADDSWri:
  case AArch64::ADDSXri:
  case AArch64::ADDWri:
  case AArch64::ADDXri: {
    // TODO: Third operand can be global address (usually some string).
    if (!MI.getOperand(0).isReg() || !MI.getOperand(1).isReg() ||
        !MI.getOperand(2).isImm())
      return None;
    Offset = MI.getOperand(2).getImm() * Sign;
    int Shift = MI.getOperand(3).getImm();
    assert((Shift == 0 || Shift == 12) && "Shift can be either 0 or 12");
    Offset = Offset << Shift;
  }
  }
  return RegImmPair{MI.getOperand(1).getReg(), Offset};
}

/// If the given ORR instruction is a copy, and \p DescribedReg overlaps with
/// the destination register then, if possible, describe the value in terms of
/// the source register.
static Optional<ParamLoadedValue>
describeORRLoadedValue(const MachineInstr &MI, Register DescribedReg,
                       const TargetInstrInfo *TII,
                       const TargetRegisterInfo *TRI) {
  auto DestSrc = TII->isCopyInstr(MI);
  if (!DestSrc)
    return None;

  Register DestReg = DestSrc->Destination->getReg();
  Register SrcReg = DestSrc->Source->getReg();

  auto Expr = DIExpression::get(MI.getMF()->getFunction().getContext(), {});

  // If the described register is the destination, just return the source.
  if (DestReg == DescribedReg)
    return ParamLoadedValue(MachineOperand::CreateReg(SrcReg, false), Expr);

  // ORRWrs zero-extends to 64-bits, so we need to consider such cases.
  if (MI.getOpcode() == AArch64::ORRWrs &&
      TRI->isSuperRegister(DestReg, DescribedReg))
    return ParamLoadedValue(MachineOperand::CreateReg(SrcReg, false), Expr);

  // We may need to describe the lower part of a ORRXrs move.
  if (MI.getOpcode() == AArch64::ORRXrs &&
      TRI->isSubRegister(DestReg, DescribedReg)) {
    Register SrcSubReg = TRI->getSubReg(SrcReg, AArch64::sub_32);
    return ParamLoadedValue(MachineOperand::CreateReg(SrcSubReg, false), Expr);
  }

  assert(!TRI->isSuperOrSubRegisterEq(DestReg, DescribedReg) &&
         "Unhandled ORR[XW]rs copy case");

  return None;
}

Optional<ParamLoadedValue>
AArch64InstrInfo::describeLoadedValue(const MachineInstr &MI,
                                      Register Reg) const {
  const MachineFunction *MF = MI.getMF();
  const TargetRegisterInfo *TRI = MF->getSubtarget().getRegisterInfo();
  switch (MI.getOpcode()) {
  case AArch64::MOVZWi:
  case AArch64::MOVZXi: {
    // MOVZWi may be used for producing zero-extended 32-bit immediates in
    // 64-bit parameters, so we need to consider super-registers.
    if (!TRI->isSuperRegisterEq(MI.getOperand(0).getReg(), Reg))
      return None;

    if (!MI.getOperand(1).isImm())
      return None;
    int64_t Immediate = MI.getOperand(1).getImm();
    int Shift = MI.getOperand(2).getImm();
    return ParamLoadedValue(MachineOperand::CreateImm(Immediate << Shift),
                            nullptr);
  }
  case AArch64::ORRWrs:
  case AArch64::ORRXrs:
    return describeORRLoadedValue(MI, Reg, this, TRI);
  }

  return TargetInstrInfo::describeLoadedValue(MI, Reg);
}

uint64_t AArch64InstrInfo::getElementSizeForOpcode(unsigned Opc) const {
  return get(Opc).TSFlags & AArch64::ElementSizeMask;
}

#define GET_INSTRINFO_HELPERS
#define GET_INSTRMAP_INFO
#include "AArch64GenInstrInfo.inc"<|MERGE_RESOLUTION|>--- conflicted
+++ resolved
@@ -111,8 +111,6 @@
     // This gets lowered to an instruction sequence which takes 16 bytes
     NumBytes = 16;
     break;
-<<<<<<< HEAD
-=======
   case AArch64::SpeculationBarrierISBDSBEndBB:
     // This gets lowered to 2 4-byte instructions.
     NumBytes = 8;
@@ -121,7 +119,6 @@
     // This gets lowered to 1 4-byte instructions.
     NumBytes = 4;
     break;
->>>>>>> 01733665
   case AArch64::AUT:
     NumBytes = 24;
     break;
