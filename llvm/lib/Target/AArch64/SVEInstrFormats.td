//=-- SVEInstrFormats.td -  AArch64 SVE Instruction classes -*- tablegen -*--=//
//
// Part of the LLVM Project, under the Apache License v2.0 with LLVM Exceptions.
// See https://llvm.org/LICENSE.txt for license information.
// SPDX-License-Identifier: Apache-2.0 WITH LLVM-exception
//
//===----------------------------------------------------------------------===//
//
// AArch64 Scalable Vector Extension (SVE) Instruction Class Definitions.
//
//===----------------------------------------------------------------------===//

def SVEPatternOperand : AsmOperandClass {
  let Name = "SVEPattern";
  let ParserMethod = "tryParseSVEPattern";
  let PredicateMethod = "isSVEPattern";
  let RenderMethod = "addImmOperands";
  let DiagnosticType = "InvalidSVEPattern";
}

def sve_pred_enum : Operand<i32>, ImmLeaf<i32, [{
  return (((uint32_t)Imm) < 32);
  }]> {

  let PrintMethod = "printSVEPattern";
  let ParserMatchClass = SVEPatternOperand;
}

def SVEPrefetchOperand : AsmOperandClass {
  let Name = "SVEPrefetch";
  let ParserMethod = "tryParsePrefetch<true>";
  let PredicateMethod = "isPrefetch";
  let RenderMethod = "addPrefetchOperands";
}

def sve_prfop : Operand<i32>, ImmLeaf<i32, [{
    return (((uint32_t)Imm) <= 15);
  }]> {
  let PrintMethod = "printPrefetchOp<true>";
  let ParserMatchClass = SVEPrefetchOperand;
}

class SVELogicalImmOperand<int Width> : AsmOperandClass {
  let Name = "SVELogicalImm" # Width;
  let DiagnosticType = "LogicalSecondSource";
  let PredicateMethod = "isLogicalImm<int" # Width # "_t>";
  let RenderMethod = "addLogicalImmOperands<int" # Width # "_t>";
}

def sve_logical_imm8 : Operand<i64> {
  let ParserMatchClass = SVELogicalImmOperand<8>;
  let PrintMethod = "printLogicalImm<int8_t>";

  let MCOperandPredicate = [{
    if (!MCOp.isImm())
      return false;
    int64_t Val = AArch64_AM::decodeLogicalImmediate(MCOp.getImm(), 64);
    return AArch64_AM::isSVEMaskOfIdenticalElements<int8_t>(Val);
  }];
}

def sve_logical_imm16 : Operand<i64> {
  let ParserMatchClass = SVELogicalImmOperand<16>;
  let PrintMethod = "printLogicalImm<int16_t>";

  let MCOperandPredicate = [{
    if (!MCOp.isImm())
      return false;
    int64_t Val = AArch64_AM::decodeLogicalImmediate(MCOp.getImm(), 64);
    return AArch64_AM::isSVEMaskOfIdenticalElements<int16_t>(Val);
  }];
}

def sve_logical_imm32 : Operand<i64> {
  let ParserMatchClass = SVELogicalImmOperand<32>;
  let PrintMethod = "printLogicalImm<int32_t>";

  let MCOperandPredicate = [{
    if (!MCOp.isImm())
      return false;
    int64_t Val = AArch64_AM::decodeLogicalImmediate(MCOp.getImm(), 64);
    return AArch64_AM::isSVEMaskOfIdenticalElements<int32_t>(Val);
  }];
}

class SVEPreferredLogicalImmOperand<int Width> : AsmOperandClass {
  let Name = "SVEPreferredLogicalImm" # Width;
  let PredicateMethod = "isSVEPreferredLogicalImm<int" # Width # "_t>";
  let RenderMethod = "addLogicalImmOperands<int" # Width # "_t>";
}

def sve_preferred_logical_imm16 : Operand<i64> {
  let ParserMatchClass = SVEPreferredLogicalImmOperand<16>;
  let PrintMethod = "printSVELogicalImm<int16_t>";

  let MCOperandPredicate = [{
    if (!MCOp.isImm())
      return false;
    int64_t Val = AArch64_AM::decodeLogicalImmediate(MCOp.getImm(), 64);
    return AArch64_AM::isSVEMaskOfIdenticalElements<int16_t>(Val) &&
           AArch64_AM::isSVEMoveMaskPreferredLogicalImmediate(Val);
  }];
}

def sve_preferred_logical_imm32 : Operand<i64> {
  let ParserMatchClass =  SVEPreferredLogicalImmOperand<32>;
  let PrintMethod = "printSVELogicalImm<int32_t>";

  let MCOperandPredicate = [{
    if (!MCOp.isImm())
      return false;
    int64_t Val = AArch64_AM::decodeLogicalImmediate(MCOp.getImm(), 64);
    return AArch64_AM::isSVEMaskOfIdenticalElements<int32_t>(Val) &&
           AArch64_AM::isSVEMoveMaskPreferredLogicalImmediate(Val);
  }];
}

def sve_preferred_logical_imm64 : Operand<i64> {
  let ParserMatchClass = SVEPreferredLogicalImmOperand<64>;
  let PrintMethod = "printSVELogicalImm<int64_t>";

  let MCOperandPredicate = [{
    if (!MCOp.isImm())
      return false;
    int64_t Val = AArch64_AM::decodeLogicalImmediate(MCOp.getImm(), 64);
    return AArch64_AM::isSVEMaskOfIdenticalElements<int64_t>(Val) &&
           AArch64_AM::isSVEMoveMaskPreferredLogicalImmediate(Val);
  }];
}

class SVELogicalImmNotOperand<int Width> : AsmOperandClass {
  let Name = "SVELogicalImm" # Width # "Not";
  let DiagnosticType = "LogicalSecondSource";
  let PredicateMethod = "isLogicalImm<int" # Width # "_t>";
  let RenderMethod = "addLogicalImmNotOperands<int" # Width # "_t>";
}

def sve_logical_imm8_not : Operand<i64> {
  let ParserMatchClass = SVELogicalImmNotOperand<8>;
}

def sve_logical_imm16_not : Operand<i64> {
  let ParserMatchClass = SVELogicalImmNotOperand<16>;
}

def sve_logical_imm32_not : Operand<i64> {
  let ParserMatchClass = SVELogicalImmNotOperand<32>;
}

class SVEShiftedImmOperand<int ElementWidth, string Infix, string Predicate>
    : AsmOperandClass {
  let Name = "SVE" # Infix # "Imm" # ElementWidth;
  let DiagnosticType = "Invalid" # Name;
  let RenderMethod = "addImmWithOptionalShiftOperands<8>";
  let ParserMethod = "tryParseImmWithOptionalShift";
  let PredicateMethod = Predicate;
}

def SVECpyImmOperand8  : SVEShiftedImmOperand<8,  "Cpy", "isSVECpyImm<int8_t>">;
def SVECpyImmOperand16 : SVEShiftedImmOperand<16, "Cpy", "isSVECpyImm<int16_t>">;
def SVECpyImmOperand32 : SVEShiftedImmOperand<32, "Cpy", "isSVECpyImm<int32_t>">;
def SVECpyImmOperand64 : SVEShiftedImmOperand<64, "Cpy", "isSVECpyImm<int64_t>">;

def SVEAddSubImmOperand8  : SVEShiftedImmOperand<8,  "AddSub", "isSVEAddSubImm<int8_t>">;
def SVEAddSubImmOperand16 : SVEShiftedImmOperand<16, "AddSub", "isSVEAddSubImm<int16_t>">;
def SVEAddSubImmOperand32 : SVEShiftedImmOperand<32, "AddSub", "isSVEAddSubImm<int32_t>">;
def SVEAddSubImmOperand64 : SVEShiftedImmOperand<64, "AddSub", "isSVEAddSubImm<int64_t>">;

class imm8_opt_lsl<int ElementWidth, string printType,
                   AsmOperandClass OpndClass, code Predicate>
    : Operand<i32>, ImmLeaf<i32, Predicate> {
  let EncoderMethod = "getImm8OptLsl";
  let DecoderMethod = "DecodeImm8OptLsl<" # ElementWidth # ">";
  let PrintMethod = "printImm8OptLsl<" # printType # ">";
  let ParserMatchClass = OpndClass;
  let MIOperandInfo = (ops i32imm, i32imm);
}

def cpy_imm8_opt_lsl_i8  : imm8_opt_lsl<8,  "int8_t",  SVECpyImmOperand8,  [{
  return AArch64_AM::isSVECpyImm<int8_t>(Imm);
}]>;
def cpy_imm8_opt_lsl_i16 : imm8_opt_lsl<16, "int16_t", SVECpyImmOperand16, [{
  return AArch64_AM::isSVECpyImm<int16_t>(Imm);
}]>;
def cpy_imm8_opt_lsl_i32 : imm8_opt_lsl<32, "int32_t", SVECpyImmOperand32, [{
  return AArch64_AM::isSVECpyImm<int32_t>(Imm);
}]>;
def cpy_imm8_opt_lsl_i64 : imm8_opt_lsl<64, "int64_t", SVECpyImmOperand64, [{
  return AArch64_AM::isSVECpyImm<int64_t>(Imm);
}]>;

def addsub_imm8_opt_lsl_i8  : imm8_opt_lsl<8,  "uint8_t",  SVEAddSubImmOperand8,  [{
  return AArch64_AM::isSVEAddSubImm<int8_t>(Imm);
}]>;
def addsub_imm8_opt_lsl_i16 : imm8_opt_lsl<16, "uint16_t", SVEAddSubImmOperand16, [{
  return AArch64_AM::isSVEAddSubImm<int16_t>(Imm);
}]>;
def addsub_imm8_opt_lsl_i32 : imm8_opt_lsl<32, "uint32_t", SVEAddSubImmOperand32, [{
  return AArch64_AM::isSVEAddSubImm<int32_t>(Imm);
}]>;
def addsub_imm8_opt_lsl_i64 : imm8_opt_lsl<64, "uint64_t", SVEAddSubImmOperand64, [{
  return AArch64_AM::isSVEAddSubImm<int64_t>(Imm);
}]>;

class SVEExactFPImm<string Suffix, string ValA, string ValB> : AsmOperandClass {
  let Name = "SVEExactFPImmOperand" # Suffix;
  let DiagnosticType = "Invalid" # Name;
  let ParserMethod = "tryParseFPImm<false>";
  let PredicateMethod = "isExactFPImm<" # ValA # ", " # ValB # ">";
  let RenderMethod = "addExactFPImmOperands<" # ValA # ", " # ValB # ">";
}

class SVEExactFPImmOperand<string Suffix, string ValA, string ValB> : Operand<i32> {
  let PrintMethod = "printExactFPImm<" # ValA # ", " # ValB # ">";
  let ParserMatchClass = SVEExactFPImm<Suffix, ValA, ValB>;
}

def sve_fpimm_half_one
    : SVEExactFPImmOperand<"HalfOne", "AArch64ExactFPImm::half",
                           "AArch64ExactFPImm::one">;
def sve_fpimm_half_two
    : SVEExactFPImmOperand<"HalfTwo", "AArch64ExactFPImm::half",
                           "AArch64ExactFPImm::two">;
def sve_fpimm_zero_one
    : SVEExactFPImmOperand<"ZeroOne", "AArch64ExactFPImm::zero",
                           "AArch64ExactFPImm::one">;

def sve_incdec_imm : Operand<i32>, ImmLeaf<i32, [{
  return (((uint32_t)Imm) > 0) && (((uint32_t)Imm) < 17);
}]> {
  let ParserMatchClass = Imm1_16Operand;
  let EncoderMethod = "getSVEIncDecImm";
  let DecoderMethod = "DecodeSVEIncDecImm";
}

//===----------------------------------------------------------------------===//
// SVE PTrue - These are used extensively throughout the pattern matching so
//             it's important we define them first.
//===----------------------------------------------------------------------===//

class sve_int_ptrue<bits<2> sz8_64, bits<3> opc, string asm, PPRRegOp pprty>
: I<(outs pprty:$Pd), (ins sve_pred_enum:$pattern),
  asm, "\t$Pd, $pattern",
  "",
  []>, Sched<[]> {
  bits<4> Pd;
  bits<5> pattern;
  let Inst{31-24} = 0b00100101;
  let Inst{23-22} = sz8_64;
  let Inst{21-19} = 0b011;
  let Inst{18-17} = opc{2-1};
  let Inst{16}    = opc{0};
  let Inst{15-10} = 0b111000;
  let Inst{9-5}   = pattern;
  let Inst{4}     = 0b0;
  let Inst{3-0}   = Pd;

  let Defs = !if(!eq (opc{0}, 1), [NZCV], []);
}

multiclass sve_int_ptrue<bits<3> opc, string asm> {
  def _B : sve_int_ptrue<0b00, opc, asm, PPR8>;
  def _H : sve_int_ptrue<0b01, opc, asm, PPR16>;
  def _S : sve_int_ptrue<0b10, opc, asm, PPR32>;
  def _D : sve_int_ptrue<0b11, opc, asm, PPR64>;

  def : InstAlias<asm # "\t$Pd",
                  (!cast<Instruction>(NAME # _B) PPR8:$Pd, 0b11111), 1>;
  def : InstAlias<asm # "\t$Pd",
                  (!cast<Instruction>(NAME # _H) PPR16:$Pd, 0b11111), 1>;
  def : InstAlias<asm # "\t$Pd",
                  (!cast<Instruction>(NAME # _S) PPR32:$Pd, 0b11111), 1>;
  def : InstAlias<asm # "\t$Pd",
                  (!cast<Instruction>(NAME # _D) PPR64:$Pd, 0b11111), 1>;
}

let Predicates = [HasSVE] in {
  defm PTRUE  : sve_int_ptrue<0b000, "ptrue">;
  defm PTRUES : sve_int_ptrue<0b001, "ptrues">;
}


//===----------------------------------------------------------------------===//
// SVE Predicate Misc Group
//===----------------------------------------------------------------------===//

class sve_int_pfalse<bits<6> opc, string asm>
: I<(outs PPR8:$Pd), (ins),
  asm, "\t$Pd",
  "",
  []>, Sched<[]> {
  bits<4> Pd;
  let Inst{31-24} = 0b00100101;
  let Inst{23-22} = opc{5-4};
  let Inst{21-19} = 0b011;
  let Inst{18-16} = opc{3-1};
  let Inst{15-10} = 0b111001;
  let Inst{9}     = opc{0};
  let Inst{8-4}   = 0b00000;
  let Inst{3-0}   = Pd;
}

class sve_int_ptest<bits<6> opc, string asm>
: I<(outs), (ins PPRAny:$Pg, PPR8:$Pn),
  asm, "\t$Pg, $Pn",
  "",
  []>, Sched<[]> {
  bits<4> Pg;
  bits<4> Pn;
  let Inst{31-24} = 0b00100101;
  let Inst{23-22} = opc{5-4};
  let Inst{21-19} = 0b010;
  let Inst{18-16} = opc{3-1};
  let Inst{15-14} = 0b11;
  let Inst{13-10} = Pg;
  let Inst{9}     = opc{0};
  let Inst{8-5}   = Pn;
  let Inst{4-0}   = 0b00000;

  let Defs = [NZCV];
}

class sve_int_pfirst_next<bits<2> sz8_64, bits<5> opc, string asm,
                          PPRRegOp pprty>
: I<(outs pprty:$Pdn), (ins PPRAny:$Pg, pprty:$_Pdn),
  asm, "\t$Pdn, $Pg, $_Pdn",
  "",
  []>, Sched<[]> {
  bits<4> Pdn;
  bits<4> Pg;
  let Inst{31-24} = 0b00100101;
  let Inst{23-22} = sz8_64;
  let Inst{21-19} = 0b011;
  let Inst{18-16} = opc{4-2};
  let Inst{15-11} = 0b11000;
  let Inst{10-9}  = opc{1-0};
  let Inst{8-5}   = Pg;
  let Inst{4}     = 0;
  let Inst{3-0}   = Pdn;

  let Constraints = "$Pdn = $_Pdn";
  let Defs = [NZCV];
}

multiclass sve_int_pfirst<bits<5> opc, string asm> {
  def : sve_int_pfirst_next<0b01, opc, asm, PPR8>;
}

multiclass sve_int_pnext<bits<5> opc, string asm> {
  def _B : sve_int_pfirst_next<0b00, opc, asm, PPR8>;
  def _H : sve_int_pfirst_next<0b01, opc, asm, PPR16>;
  def _S : sve_int_pfirst_next<0b10, opc, asm, PPR32>;
  def _D : sve_int_pfirst_next<0b11, opc, asm, PPR64>;
}

//===----------------------------------------------------------------------===//
// SVE Predicate Count Group
//===----------------------------------------------------------------------===//

class sve_int_count_r<bits<2> sz8_64, bits<5> opc, string asm,
                      RegisterOperand dty, PPRRegOp pprty, RegisterOperand sty>
: I<(outs dty:$Rdn), (ins pprty:$Pg, sty:$_Rdn),
  asm, "\t$Rdn, $Pg",
  "",
  []>, Sched<[]> {
  bits<5> Rdn;
  bits<4> Pg;
  let Inst{31-24} = 0b00100101;
  let Inst{23-22} = sz8_64;
  let Inst{21-19} = 0b101;
  let Inst{18-16} = opc{4-2};
  let Inst{15-11} = 0b10001;
  let Inst{10-9}  = opc{1-0};
  let Inst{8-5}   = Pg;
  let Inst{4-0}   = Rdn;

  // Signed 32bit forms require their GPR operand printed.
  let AsmString = !if(!eq(opc{4,2-0}, 0b0000),
                      !strconcat(asm, "\t$Rdn, $Pg, $_Rdn"),
                      !strconcat(asm, "\t$Rdn, $Pg"));
  let Constraints = "$Rdn = $_Rdn";
}

multiclass sve_int_count_r_s32<bits<5> opc, string asm> {
  def _B : sve_int_count_r<0b00, opc, asm, GPR64z, PPR8, GPR64as32>;
  def _H : sve_int_count_r<0b01, opc, asm, GPR64z, PPR16, GPR64as32>;
  def _S : sve_int_count_r<0b10, opc, asm, GPR64z, PPR32, GPR64as32>;
  def _D : sve_int_count_r<0b11, opc, asm, GPR64z, PPR64, GPR64as32>;
}

multiclass sve_int_count_r_u32<bits<5> opc, string asm> {
  def _B : sve_int_count_r<0b00, opc, asm, GPR32z, PPR8, GPR32z>;
  def _H : sve_int_count_r<0b01, opc, asm, GPR32z, PPR16, GPR32z>;
  def _S : sve_int_count_r<0b10, opc, asm, GPR32z, PPR32, GPR32z>;
  def _D : sve_int_count_r<0b11, opc, asm, GPR32z, PPR64, GPR32z>;
}

multiclass sve_int_count_r_x64<bits<5> opc, string asm> {
  def _B : sve_int_count_r<0b00, opc, asm, GPR64z, PPR8, GPR64z>;
  def _H : sve_int_count_r<0b01, opc, asm, GPR64z, PPR16, GPR64z>;
  def _S : sve_int_count_r<0b10, opc, asm, GPR64z, PPR32, GPR64z>;
  def _D : sve_int_count_r<0b11, opc, asm, GPR64z, PPR64, GPR64z>;
}

class sve_int_count_v<bits<2> sz8_64, bits<5> opc, string asm,
                      ZPRRegOp zprty>
: I<(outs zprty:$Zdn), (ins zprty:$_Zdn, PPRAny:$Pg),
  asm, "\t$Zdn, $Pg",
  "",
  []>, Sched<[]> {
  bits<4> Pg;
  bits<5> Zdn;
  let Inst{31-24} = 0b00100101;
  let Inst{23-22} = sz8_64;
  let Inst{21-19} = 0b101;
  let Inst{18-16} = opc{4-2};
  let Inst{15-11} = 0b10000;
  let Inst{10-9}  = opc{1-0};
  let Inst{8-5}   = Pg;
  let Inst{4-0}   = Zdn;

  let Constraints = "$Zdn = $_Zdn";
  let DestructiveInstType = Destructive;
  let ElementSize = ElementSizeNone;
}

multiclass sve_int_count_v<bits<5> opc, string asm> {
  def _H : sve_int_count_v<0b01, opc, asm, ZPR16>;
  def _S : sve_int_count_v<0b10, opc, asm, ZPR32>;
  def _D : sve_int_count_v<0b11, opc, asm, ZPR64>;
}

class sve_int_pcount_pred<bits<2> sz8_64, bits<4> opc, string asm,
                          PPRRegOp pprty>
: I<(outs GPR64:$Rd), (ins PPRAny:$Pg, pprty:$Pn),
  asm, "\t$Rd, $Pg, $Pn",
  "",
  []>, Sched<[]> {
  bits<4> Pg;
  bits<4> Pn;
  bits<5> Rd;
  let Inst{31-24} = 0b00100101;
  let Inst{23-22} = sz8_64;
  let Inst{21-19} = 0b100;
  let Inst{18-16} = opc{3-1};
  let Inst{15-14} = 0b10;
  let Inst{13-10} = Pg;
  let Inst{9}     = opc{0};
  let Inst{8-5}   = Pn;
  let Inst{4-0}   = Rd;
}

multiclass sve_int_pcount_pred<bits<4> opc, string asm> {
  def _B : sve_int_pcount_pred<0b00, opc, asm, PPR8>;
  def _H : sve_int_pcount_pred<0b01, opc, asm, PPR16>;
  def _S : sve_int_pcount_pred<0b10, opc, asm, PPR32>;
  def _D : sve_int_pcount_pred<0b11, opc, asm, PPR64>;
}

//===----------------------------------------------------------------------===//
// SVE Element Count Group
//===----------------------------------------------------------------------===//

class sve_int_count<bits<3> opc, string asm>
: I<(outs GPR64:$Rd), (ins sve_pred_enum:$pattern, sve_incdec_imm:$imm4),
  asm, "\t$Rd, $pattern, mul $imm4",
  "",
  []>, Sched<[]> {
  bits<5> Rd;
  bits<4> imm4;
  bits<5> pattern;
  let Inst{31-24} = 0b00000100;
  let Inst{23-22} = opc{2-1};
  let Inst{21-20} = 0b10;
  let Inst{19-16} = imm4;
  let Inst{15-11} = 0b11100;
  let Inst{10}    = opc{0};
  let Inst{9-5}   = pattern;
  let Inst{4-0}   = Rd;
}

multiclass sve_int_count<bits<3> opc, string asm> {
  def NAME : sve_int_count<opc, asm>;

  def : InstAlias<asm # "\t$Rd, $pattern",
                  (!cast<Instruction>(NAME) GPR64:$Rd, sve_pred_enum:$pattern, 1), 1>;
  def : InstAlias<asm # "\t$Rd",
                  (!cast<Instruction>(NAME) GPR64:$Rd, 0b11111, 1), 2>;
}

class sve_int_countvlv<bits<5> opc, string asm, ZPRRegOp zprty>
: I<(outs zprty:$Zdn), (ins zprty:$_Zdn, sve_pred_enum:$pattern, sve_incdec_imm:$imm4),
  asm, "\t$Zdn, $pattern, mul $imm4",
  "",
  []>, Sched<[]> {
  bits<5> Zdn;
  bits<5> pattern;
  bits<4> imm4;
  let Inst{31-24} = 0b00000100;
  let Inst{23-22} = opc{4-3};
  let Inst{21}    = 0b1;
  let Inst{20}    = opc{2};
  let Inst{19-16} = imm4;
  let Inst{15-12} = 0b1100;
  let Inst{11-10} = opc{1-0};
  let Inst{9-5}   = pattern;
  let Inst{4-0}   = Zdn;

  let Constraints = "$Zdn = $_Zdn";
  let DestructiveInstType = Destructive;
  let ElementSize = ElementSizeNone;
}

multiclass sve_int_countvlv<bits<5> opc, string asm, ZPRRegOp zprty> {
  def NAME : sve_int_countvlv<opc, asm, zprty>;

  def : InstAlias<asm # "\t$Zdn, $pattern",
                  (!cast<Instruction>(NAME) zprty:$Zdn, sve_pred_enum:$pattern, 1), 1>;
  def : InstAlias<asm # "\t$Zdn",
                  (!cast<Instruction>(NAME) zprty:$Zdn, 0b11111, 1), 2>;
}

class sve_int_pred_pattern_a<bits<3> opc, string asm>
: I<(outs GPR64:$Rdn), (ins GPR64:$_Rdn, sve_pred_enum:$pattern, sve_incdec_imm:$imm4),
  asm, "\t$Rdn, $pattern, mul $imm4",
  "",
  []>, Sched<[]> {
  bits<5> Rdn;
  bits<5> pattern;
  bits<4> imm4;
  let Inst{31-24} = 0b00000100;
  let Inst{23-22} = opc{2-1};
  let Inst{21-20} = 0b11;
  let Inst{19-16} = imm4;
  let Inst{15-11} = 0b11100;
  let Inst{10}    = opc{0};
  let Inst{9-5}   = pattern;
  let Inst{4-0}   = Rdn;

  let Constraints = "$Rdn = $_Rdn";
}

multiclass sve_int_pred_pattern_a<bits<3> opc, string asm> {
  def NAME : sve_int_pred_pattern_a<opc, asm>;

  def : InstAlias<asm # "\t$Rdn, $pattern",
                  (!cast<Instruction>(NAME) GPR64:$Rdn, sve_pred_enum:$pattern, 1), 1>;
  def : InstAlias<asm # "\t$Rdn",
                  (!cast<Instruction>(NAME) GPR64:$Rdn, 0b11111, 1), 2>;
}

class sve_int_pred_pattern_b<bits<5> opc, string asm, RegisterOperand dt,
                             RegisterOperand st>
: I<(outs dt:$Rdn), (ins st:$_Rdn, sve_pred_enum:$pattern, sve_incdec_imm:$imm4),
  asm, "\t$Rdn, $pattern, mul $imm4",
  "",
  []>, Sched<[]> {
  bits<5> Rdn;
  bits<5> pattern;
  bits<4> imm4;
  let Inst{31-24} = 0b00000100;
  let Inst{23-22} = opc{4-3};
  let Inst{21}    = 0b1;
  let Inst{20}    = opc{2};
  let Inst{19-16} = imm4;
  let Inst{15-12} = 0b1111;
  let Inst{11-10} = opc{1-0};
  let Inst{9-5}   = pattern;
  let Inst{4-0}   = Rdn;

  // Signed 32bit forms require their GPR operand printed.
  let AsmString = !if(!eq(opc{2,0}, 0b00),
                      !strconcat(asm, "\t$Rdn, $_Rdn, $pattern, mul $imm4"),
                      !strconcat(asm, "\t$Rdn, $pattern, mul $imm4"));

  let Constraints = "$Rdn = $_Rdn";
}

multiclass sve_int_pred_pattern_b_s32<bits<5> opc, string asm> {
  def NAME : sve_int_pred_pattern_b<opc, asm, GPR64z, GPR64as32>;

  def : InstAlias<asm # "\t$Rd, $Rn, $pattern",
                  (!cast<Instruction>(NAME) GPR64z:$Rd, GPR64as32:$Rn, sve_pred_enum:$pattern, 1), 1>;
  def : InstAlias<asm # "\t$Rd, $Rn",
                  (!cast<Instruction>(NAME) GPR64z:$Rd, GPR64as32:$Rn, 0b11111, 1), 2>;
}

multiclass sve_int_pred_pattern_b_u32<bits<5> opc, string asm> {
  def NAME : sve_int_pred_pattern_b<opc, asm, GPR32z, GPR32z>;

  def : InstAlias<asm # "\t$Rdn, $pattern",
                  (!cast<Instruction>(NAME) GPR32z:$Rdn, sve_pred_enum:$pattern, 1), 1>;
  def : InstAlias<asm # "\t$Rdn",
                  (!cast<Instruction>(NAME) GPR32z:$Rdn, 0b11111, 1), 2>;
}

multiclass sve_int_pred_pattern_b_x64<bits<5> opc, string asm> {
  def NAME : sve_int_pred_pattern_b<opc, asm, GPR64z, GPR64z>;

  def : InstAlias<asm # "\t$Rdn, $pattern",
                  (!cast<Instruction>(NAME) GPR64z:$Rdn, sve_pred_enum:$pattern, 1), 1>;
  def : InstAlias<asm # "\t$Rdn",
                  (!cast<Instruction>(NAME) GPR64z:$Rdn, 0b11111, 1), 2>;
}


//===----------------------------------------------------------------------===//
// SVE Permute - Cross Lane Group
//===----------------------------------------------------------------------===//

class sve_int_perm_dup_r<bits<2> sz8_64, string asm, ZPRRegOp zprty,
                         RegisterClass srcRegType>
: I<(outs zprty:$Zd), (ins srcRegType:$Rn),
  asm, "\t$Zd, $Rn",
  "",
  []>, Sched<[]> {
  bits<5> Rn;
  bits<5> Zd;
  let Inst{31-24} = 0b00000101;
  let Inst{23-22} = sz8_64;
  let Inst{21-10} = 0b100000001110;
  let Inst{9-5}   = Rn;
  let Inst{4-0}   = Zd;
}

multiclass sve_int_perm_dup_r<string asm> {
  def _B : sve_int_perm_dup_r<0b00, asm, ZPR8, GPR32sp>;
  def _H : sve_int_perm_dup_r<0b01, asm, ZPR16, GPR32sp>;
  def _S : sve_int_perm_dup_r<0b10, asm, ZPR32, GPR32sp>;
  def _D : sve_int_perm_dup_r<0b11, asm, ZPR64, GPR64sp>;

  def : InstAlias<"mov $Zd, $Rn",
                  (!cast<Instruction>(NAME # _B) ZPR8:$Zd, GPR32sp:$Rn), 1>;
  def : InstAlias<"mov $Zd, $Rn",
                  (!cast<Instruction>(NAME # _H) ZPR16:$Zd, GPR32sp:$Rn), 1>;
  def : InstAlias<"mov $Zd, $Rn",
                  (!cast<Instruction>(NAME # _S) ZPR32:$Zd, GPR32sp:$Rn), 1>;
  def : InstAlias<"mov $Zd, $Rn",
                  (!cast<Instruction>(NAME # _D) ZPR64:$Zd, GPR64sp:$Rn), 1>;
}

class sve_int_perm_dup_i<bits<5> tsz, Operand immtype, string asm,
                         ZPRRegOp zprty>
: I<(outs zprty:$Zd), (ins zprty:$Zn, immtype:$idx),
  asm, "\t$Zd, $Zn$idx",
  "",
  []>, Sched<[]> {
  bits<5> Zd;
  bits<5> Zn;
  bits<7> idx;
  let Inst{31-24} = 0b00000101;
  let Inst{23-22} = {?,?}; // imm3h
  let Inst{21}    = 0b1;
  let Inst{20-16} = tsz;
  let Inst{15-10} = 0b001000;
  let Inst{9-5}   = Zn;
  let Inst{4-0}   = Zd;
}

multiclass sve_int_perm_dup_i<string asm> {
  def _B : sve_int_perm_dup_i<{?,?,?,?,1}, sve_elm_idx_extdup_b, asm, ZPR8> {
    let Inst{23-22} = idx{5-4};
    let Inst{20-17} = idx{3-0};
  }
  def _H : sve_int_perm_dup_i<{?,?,?,1,0}, sve_elm_idx_extdup_h, asm, ZPR16> {
    let Inst{23-22} = idx{4-3};
    let Inst{20-18} = idx{2-0};
  }
  def _S : sve_int_perm_dup_i<{?,?,1,0,0}, sve_elm_idx_extdup_s, asm, ZPR32> {
    let Inst{23-22} = idx{3-2};
    let Inst{20-19}    = idx{1-0};
  }
  def _D : sve_int_perm_dup_i<{?,1,0,0,0}, sve_elm_idx_extdup_d, asm, ZPR64> {
    let Inst{23-22} = idx{2-1};
    let Inst{20}    = idx{0};
  }
  def _Q : sve_int_perm_dup_i<{1,0,0,0,0}, sve_elm_idx_extdup_q, asm, ZPR128> {
    let Inst{23-22} = idx{1-0};
  }

  def : InstAlias<"mov $Zd, $Zn$idx",
                  (!cast<Instruction>(NAME # _B) ZPR8:$Zd, ZPR8:$Zn, sve_elm_idx_extdup_b:$idx), 1>;
  def : InstAlias<"mov $Zd, $Zn$idx",
                  (!cast<Instruction>(NAME # _H) ZPR16:$Zd, ZPR16:$Zn, sve_elm_idx_extdup_h:$idx), 1>;
  def : InstAlias<"mov $Zd, $Zn$idx",
                  (!cast<Instruction>(NAME # _S) ZPR32:$Zd, ZPR32:$Zn, sve_elm_idx_extdup_s:$idx), 1>;
  def : InstAlias<"mov $Zd, $Zn$idx",
                  (!cast<Instruction>(NAME # _D) ZPR64:$Zd, ZPR64:$Zn, sve_elm_idx_extdup_d:$idx), 1>;
  def : InstAlias<"mov $Zd, $Zn$idx",
                  (!cast<Instruction>(NAME # _Q) ZPR128:$Zd, ZPR128:$Zn, sve_elm_idx_extdup_q:$idx), 1>;
  def : InstAlias<"mov $Zd, $Bn",
                  (!cast<Instruction>(NAME # _B) ZPR8:$Zd, FPR8asZPR:$Bn, 0), 2>;
  def : InstAlias<"mov $Zd, $Hn",
                  (!cast<Instruction>(NAME # _H) ZPR16:$Zd, FPR16asZPR:$Hn, 0), 2>;
  def : InstAlias<"mov $Zd, $Sn",
                  (!cast<Instruction>(NAME # _S) ZPR32:$Zd, FPR32asZPR:$Sn, 0), 2>;
  def : InstAlias<"mov $Zd, $Dn",
                  (!cast<Instruction>(NAME # _D) ZPR64:$Zd, FPR64asZPR:$Dn, 0), 2>;
  def : InstAlias<"mov $Zd, $Qn",
                  (!cast<Instruction>(NAME # _Q) ZPR128:$Zd, FPR128asZPR:$Qn, 0), 2>;
}

class sve_int_perm_tbl<bits<2> sz8_64, string asm, ZPRRegOp zprty,
                       RegisterOperand VecList>
: I<(outs zprty:$Zd), (ins VecList:$Zn, zprty:$Zm),
  asm, "\t$Zd, $Zn, $Zm",
  "",
  []>, Sched<[]> {
  bits<5> Zd;
  bits<5> Zm;
  bits<5> Zn;
  let Inst{31-24} = 0b00000101;
  let Inst{23-22} = sz8_64;
  let Inst{21}    = 0b1;
  let Inst{20-16} = Zm;
  let Inst{15-10} = 0b001100;
  let Inst{9-5}   = Zn;
  let Inst{4-0}   = Zd;
}

multiclass sve_int_perm_tbl<string asm> {
  def _B : sve_int_perm_tbl<0b00, asm, ZPR8, Z_b>;
  def _H : sve_int_perm_tbl<0b01, asm, ZPR16, Z_h>;
  def _S : sve_int_perm_tbl<0b10, asm, ZPR32, Z_s>;
  def _D : sve_int_perm_tbl<0b11, asm, ZPR64, Z_d>;

  def : InstAlias<asm # "\t$Zd, $Zn, $Zm",
                 (!cast<Instruction>(NAME # _B) ZPR8:$Zd, ZPR8:$Zn, ZPR8:$Zm), 0>;
  def : InstAlias<asm # "\t$Zd, $Zn, $Zm",
                 (!cast<Instruction>(NAME # _H) ZPR16:$Zd, ZPR16:$Zn, ZPR16:$Zm), 0>;
  def : InstAlias<asm # "\t$Zd, $Zn, $Zm",
                 (!cast<Instruction>(NAME # _S) ZPR32:$Zd, ZPR32:$Zn, ZPR32:$Zm), 0>;
  def : InstAlias<asm # "\t$Zd, $Zn, $Zm",
                 (!cast<Instruction>(NAME # _D) ZPR64:$Zd, ZPR64:$Zn, ZPR64:$Zm), 0>;
}

class sve_int_perm_reverse_z<bits<2> sz8_64, string asm, ZPRRegOp zprty>
: I<(outs zprty:$Zd), (ins zprty:$Zn),
  asm, "\t$Zd, $Zn",
  "",
  []>, Sched<[]> {
  bits<5> Zd;
  bits<5> Zn;
  let Inst{31-24} = 0b00000101;
  let Inst{23-22} = sz8_64;
  let Inst{21-10} = 0b111000001110;
  let Inst{9-5}   = Zn;
  let Inst{4-0}   = Zd;
}

multiclass sve_int_perm_reverse_z<string asm> {
  def _B : sve_int_perm_reverse_z<0b00, asm, ZPR8>;
  def _H : sve_int_perm_reverse_z<0b01, asm, ZPR16>;
  def _S : sve_int_perm_reverse_z<0b10, asm, ZPR32>;
  def _D : sve_int_perm_reverse_z<0b11, asm, ZPR64>;
}

class sve_int_perm_reverse_p<bits<2> sz8_64, string asm, PPRRegOp pprty>
: I<(outs pprty:$Pd), (ins pprty:$Pn),
  asm, "\t$Pd, $Pn",
  "",
  []>, Sched<[]> {
  bits<4> Pd;
  bits<4> Pn;
  let Inst{31-24} = 0b00000101;
  let Inst{23-22} = sz8_64;
  let Inst{21-9}  = 0b1101000100000;
  let Inst{8-5}   = Pn;
  let Inst{4}     = 0b0;
  let Inst{3-0}   = Pd;
}

multiclass sve_int_perm_reverse_p<string asm> {
  def _B : sve_int_perm_reverse_p<0b00, asm, PPR8>;
  def _H : sve_int_perm_reverse_p<0b01, asm, PPR16>;
  def _S : sve_int_perm_reverse_p<0b10, asm, PPR32>;
  def _D : sve_int_perm_reverse_p<0b11, asm, PPR64>;
}

class sve_int_perm_unpk<bits<2> sz16_64, bits<2> opc, string asm,
                        ZPRRegOp zprty1, ZPRRegOp zprty2>
: I<(outs zprty1:$Zd), (ins zprty2:$Zn),
  asm, "\t$Zd, $Zn",
  "", []>, Sched<[]> {
  bits<5> Zd;
  bits<5> Zn;
  let Inst{31-24} = 0b00000101;
  let Inst{23-22} = sz16_64;
  let Inst{21-18} = 0b1100;
  let Inst{17-16} = opc;
  let Inst{15-10} = 0b001110;
  let Inst{9-5}   = Zn;
  let Inst{4-0}   = Zd;
}

multiclass sve_int_perm_unpk<bits<2> opc, string asm> {
  def _H : sve_int_perm_unpk<0b01, opc, asm, ZPR16, ZPR8>;
  def _S : sve_int_perm_unpk<0b10, opc, asm, ZPR32, ZPR16>;
  def _D : sve_int_perm_unpk<0b11, opc, asm, ZPR64, ZPR32>;
}

class sve_int_perm_insrs<bits<2> sz8_64, string asm, ZPRRegOp zprty,
                         RegisterClass srcRegType>
: I<(outs zprty:$Zdn), (ins zprty:$_Zdn, srcRegType:$Rm),
  asm, "\t$Zdn, $Rm",
  "",
  []>, Sched<[]> {
  bits<5> Rm;
  bits<5> Zdn;
  let Inst{31-24} = 0b00000101;
  let Inst{23-22} = sz8_64;
  let Inst{21-10} = 0b100100001110;
  let Inst{9-5}   = Rm;
  let Inst{4-0}   = Zdn;

  let Constraints = "$Zdn = $_Zdn";
  let DestructiveInstType = Destructive;
  let ElementSize = ElementSizeNone;
}

multiclass sve_int_perm_insrs<string asm> {
  def _B : sve_int_perm_insrs<0b00, asm, ZPR8, GPR32>;
  def _H : sve_int_perm_insrs<0b01, asm, ZPR16, GPR32>;
  def _S : sve_int_perm_insrs<0b10, asm, ZPR32, GPR32>;
  def _D : sve_int_perm_insrs<0b11, asm, ZPR64, GPR64>;
}

class sve_int_perm_insrv<bits<2> sz8_64, string asm, ZPRRegOp zprty,
                         RegisterClass srcRegType>
: I<(outs zprty:$Zdn), (ins zprty:$_Zdn, srcRegType:$Vm),
  asm, "\t$Zdn, $Vm",
  "",
  []>, Sched<[]> {
  bits<5> Vm;
  bits<5> Zdn;
  let Inst{31-24} = 0b00000101;
  let Inst{23-22} = sz8_64;
  let Inst{21-10} = 0b110100001110;
  let Inst{9-5}   = Vm;
  let Inst{4-0}   = Zdn;

  let Constraints = "$Zdn = $_Zdn";
  let DestructiveInstType = Destructive;
  let ElementSize = ElementSizeNone;
}

multiclass sve_int_perm_insrv<string asm> {
  def _B : sve_int_perm_insrv<0b00, asm, ZPR8, FPR8>;
  def _H : sve_int_perm_insrv<0b01, asm, ZPR16, FPR16>;
  def _S : sve_int_perm_insrv<0b10, asm, ZPR32, FPR32>;
  def _D : sve_int_perm_insrv<0b11, asm, ZPR64, FPR64>;
}

//===----------------------------------------------------------------------===//
// SVE Permute - Extract Group
//===----------------------------------------------------------------------===//

class sve_int_perm_extract_i<string asm>
: I<(outs ZPR8:$Zdn), (ins ZPR8:$_Zdn, ZPR8:$Zm, imm0_255:$imm8),
  asm, "\t$Zdn, $_Zdn, $Zm, $imm8",
  "", []>, Sched<[]> {
  bits<5> Zdn;
  bits<5> Zm;
  bits<8> imm8;
  let Inst{31-21} = 0b00000101001;
  let Inst{20-16} = imm8{7-3};
  let Inst{15-13} = 0b000;
  let Inst{12-10} = imm8{2-0};
  let Inst{9-5}   = Zm;
  let Inst{4-0}   = Zdn;

  let Constraints = "$Zdn = $_Zdn";
  let DestructiveInstType = Destructive;
  let ElementSize = ElementSizeNone;
}

//===----------------------------------------------------------------------===//
// SVE Vector Select Group
//===----------------------------------------------------------------------===//

class sve_int_sel_vvv<bits<2> sz8_64, string asm, ZPRRegOp zprty>
: I<(outs zprty:$Zd), (ins PPRAny:$Pg, zprty:$Zn, zprty:$Zm),
  asm, "\t$Zd, $Pg, $Zn, $Zm",
  "",
  []>, Sched<[]> {
  bits<4> Pg;
  bits<5> Zd;
  bits<5> Zm;
  bits<5> Zn;
  let Inst{31-24} = 0b00000101;
  let Inst{23-22} = sz8_64;
  let Inst{21}    = 0b1;
  let Inst{20-16} = Zm;
  let Inst{15-14} = 0b11;
  let Inst{13-10} = Pg;
  let Inst{9-5}   = Zn;
  let Inst{4-0}   = Zd;
}

multiclass sve_int_sel_vvv<string asm> {
  def _B : sve_int_sel_vvv<0b00, asm, ZPR8>;
  def _H : sve_int_sel_vvv<0b01, asm, ZPR16>;
  def _S : sve_int_sel_vvv<0b10, asm, ZPR32>;
  def _D : sve_int_sel_vvv<0b11, asm, ZPR64>;

  def : InstAlias<"mov $Zd, $Pg/m, $Zn",
                  (!cast<Instruction>(NAME # _B) ZPR8:$Zd, PPRAny:$Pg, ZPR8:$Zn, ZPR8:$Zd), 1>;
  def : InstAlias<"mov $Zd, $Pg/m, $Zn",
                  (!cast<Instruction>(NAME # _H) ZPR16:$Zd, PPRAny:$Pg, ZPR16:$Zn, ZPR16:$Zd), 1>;
  def : InstAlias<"mov $Zd, $Pg/m, $Zn",
                  (!cast<Instruction>(NAME # _S) ZPR32:$Zd, PPRAny:$Pg, ZPR32:$Zn, ZPR32:$Zd), 1>;
  def : InstAlias<"mov $Zd, $Pg/m, $Zn",
                  (!cast<Instruction>(NAME # _D) ZPR64:$Zd, PPRAny:$Pg, ZPR64:$Zn, ZPR64:$Zd), 1>;
}


//===----------------------------------------------------------------------===//
// SVE Predicate Logical Operations Group
//===----------------------------------------------------------------------===//

class sve_int_pred_log<bits<4> opc, string asm>
: I<(outs PPR8:$Pd), (ins PPRAny:$Pg, PPR8:$Pn, PPR8:$Pm),
  asm, "\t$Pd, $Pg/z, $Pn, $Pm",
  "",
  []>, Sched<[]> {
  bits<4> Pd;
  bits<4> Pg;
  bits<4> Pm;
  bits<4> Pn;
  let Inst{31-24} = 0b00100101;
  let Inst{23-22} = opc{3-2};
  let Inst{21-20} = 0b00;
  let Inst{19-16} = Pm;
  let Inst{15-14} = 0b01;
  let Inst{13-10} = Pg;
  let Inst{9}     = opc{1};
  let Inst{8-5}   = Pn;
  let Inst{4}     = opc{0};
  let Inst{3-0}   = Pd;

  // SEL has no predication qualifier.
  let AsmString = !if(!eq(opc, 0b0011),
                      !strconcat(asm, "\t$Pd, $Pg, $Pn, $Pm"),
                      !strconcat(asm, "\t$Pd, $Pg/z, $Pn, $Pm"));

  let Defs = !if(!eq (opc{2}, 1), [NZCV], []);
}


//===----------------------------------------------------------------------===//
// SVE Logical Mask Immediate Group
//===----------------------------------------------------------------------===//

class sve_int_log_imm<bits<2> opc, string asm>
: I<(outs ZPR64:$Zdn), (ins ZPR64:$_Zdn, logical_imm64:$imms13),
  asm, "\t$Zdn, $_Zdn, $imms13",
  "", []>, Sched<[]> {
  bits<5> Zdn;
  bits<13> imms13;
  let Inst{31-24} = 0b00000101;
  let Inst{23-22} = opc;
  let Inst{21-18} = 0b0000;
  let Inst{17-5}  = imms13;
  let Inst{4-0}   = Zdn;

  let Constraints = "$Zdn = $_Zdn";
  let DecoderMethod = "DecodeSVELogicalImmInstruction";
  let DestructiveInstType = Destructive;
  let ElementSize = ElementSizeNone;
}

multiclass sve_int_log_imm<bits<2> opc, string asm, string alias> {
  def NAME : sve_int_log_imm<opc, asm>;

  def : InstAlias<asm # "\t$Zdn, $Zdn, $imm",
                  (!cast<Instruction>(NAME) ZPR8:$Zdn, sve_logical_imm8:$imm), 4>;
  def : InstAlias<asm # "\t$Zdn, $Zdn, $imm",
                  (!cast<Instruction>(NAME) ZPR16:$Zdn, sve_logical_imm16:$imm), 3>;
  def : InstAlias<asm # "\t$Zdn, $Zdn, $imm",
                  (!cast<Instruction>(NAME) ZPR32:$Zdn, sve_logical_imm32:$imm), 2>;

  def : InstAlias<alias # "\t$Zdn, $Zdn, $imm",
                  (!cast<Instruction>(NAME) ZPR8:$Zdn, sve_logical_imm8_not:$imm), 0>;
  def : InstAlias<alias # "\t$Zdn, $Zdn, $imm",
                  (!cast<Instruction>(NAME) ZPR16:$Zdn, sve_logical_imm16_not:$imm), 0>;
  def : InstAlias<alias # "\t$Zdn, $Zdn, $imm",
                  (!cast<Instruction>(NAME) ZPR32:$Zdn, sve_logical_imm32_not:$imm), 0>;
  def : InstAlias<alias # "\t$Zdn, $Zdn, $imm",
                  (!cast<Instruction>(NAME) ZPR64:$Zdn, logical_imm64_not:$imm), 0>;
}

class sve_int_dup_mask_imm<string asm>
: I<(outs ZPR64:$Zd), (ins logical_imm64:$imms),
  asm, "\t$Zd, $imms",
  "",
  []>, Sched<[]> {
  bits<5> Zd;
  bits<13> imms;
  let Inst{31-18} = 0b00000101110000;
  let Inst{17-5} = imms;
  let Inst{4-0} = Zd;

  let isReMaterializable = 1;
  let DecoderMethod = "DecodeSVELogicalImmInstruction";
}

multiclass sve_int_dup_mask_imm<string asm> {
  def NAME : sve_int_dup_mask_imm<asm>;

  def : InstAlias<"dupm $Zd, $imm",
                  (!cast<Instruction>(NAME) ZPR8:$Zd, sve_logical_imm8:$imm), 4>;
  def : InstAlias<"dupm $Zd, $imm",
                  (!cast<Instruction>(NAME) ZPR16:$Zd, sve_logical_imm16:$imm), 3>;
  def : InstAlias<"dupm $Zd, $imm",
                  (!cast<Instruction>(NAME) ZPR32:$Zd, sve_logical_imm32:$imm), 2>;

  // All Zd.b forms have a CPY/DUP equivalent, hence no byte alias here.
  def : InstAlias<"mov $Zd, $imm",
                  (!cast<Instruction>(NAME) ZPR16:$Zd, sve_preferred_logical_imm16:$imm), 7>;
  def : InstAlias<"mov $Zd, $imm",
                  (!cast<Instruction>(NAME) ZPR32:$Zd, sve_preferred_logical_imm32:$imm), 6>;
  def : InstAlias<"mov $Zd, $imm",
                  (!cast<Instruction>(NAME) ZPR64:$Zd, sve_preferred_logical_imm64:$imm), 5>;
}

//===----------------------------------------------------------------------===//
// SVE Integer Arithmetic -  Unpredicated Group.
//===----------------------------------------------------------------------===//

class sve_int_bin_cons_arit_0<bits<2> sz8_64, bits<3> opc, string asm,
                              ZPRRegOp zprty>
: I<(outs zprty:$Zd), (ins zprty:$Zn, zprty:$Zm),
  asm, "\t$Zd, $Zn, $Zm",
  "", []>, Sched<[]> {
  bits<5> Zd;
  bits<5> Zm;
  bits<5> Zn;
  let Inst{31-24} = 0b00000100;
  let Inst{23-22} = sz8_64;
  let Inst{21}    = 0b1;
  let Inst{20-16} = Zm;
  let Inst{15-13} = 0b000;
  let Inst{12-10} = opc;
  let Inst{9-5}   = Zn;
  let Inst{4-0}   = Zd;
}

multiclass sve_int_bin_cons_arit_0<bits<3> opc, string asm> {
  def _B : sve_int_bin_cons_arit_0<0b00, opc, asm, ZPR8>;
  def _H : sve_int_bin_cons_arit_0<0b01, opc, asm, ZPR16>;
  def _S : sve_int_bin_cons_arit_0<0b10, opc, asm, ZPR32>;
  def _D : sve_int_bin_cons_arit_0<0b11, opc, asm, ZPR64>;
}

//===----------------------------------------------------------------------===//
// SVE Floating Point Arithmetic - Predicated Group
//===----------------------------------------------------------------------===//

class sve_fp_2op_i_p_zds<bits<2> sz, bits<3> opc, string asm,
                         ZPRRegOp zprty,
                         Operand imm_ty>
: I<(outs zprty:$Zdn), (ins PPR3bAny:$Pg, zprty:$_Zdn, imm_ty:$i1),
  asm, "\t$Zdn, $Pg/m, $_Zdn, $i1",
  "",
  []>, Sched<[]> {
  bits<3> Pg;
  bits<5> Zdn;
  bit i1;
  let Inst{31-24} = 0b01100101;
  let Inst{23-22} = sz;
  let Inst{21-19} = 0b011;
  let Inst{18-16} = opc;
  let Inst{15-13} = 0b100;
  let Inst{12-10} = Pg;
  let Inst{9-6}   = 0b0000;
  let Inst{5}     = i1;
  let Inst{4-0}   = Zdn;

  let Constraints = "$Zdn = $_Zdn";
  let DestructiveInstType = Destructive;
  let ElementSize = zprty.ElementSize;
}

multiclass sve_fp_2op_i_p_zds<bits<3> opc, string asm, Operand imm_ty> {
  def _H : sve_fp_2op_i_p_zds<0b01, opc, asm, ZPR16, imm_ty>;
  def _S : sve_fp_2op_i_p_zds<0b10, opc, asm, ZPR32, imm_ty>;
  def _D : sve_fp_2op_i_p_zds<0b11, opc, asm, ZPR64, imm_ty>;
}

class sve_fp_2op_p_zds<bits<2> sz, bits<4> opc, string asm,
                       ZPRRegOp zprty>
: I<(outs zprty:$Zdn), (ins PPR3bAny:$Pg, zprty:$_Zdn, zprty:$Zm),
  asm, "\t$Zdn, $Pg/m, $_Zdn, $Zm",
  "",
  []>, Sched<[]> {
  bits<3> Pg;
  bits<5> Zdn;
  bits<5> Zm;
  let Inst{31-24} = 0b01100101;
  let Inst{23-22} = sz;
  let Inst{21-20} = 0b00;
  let Inst{19-16} = opc;
  let Inst{15-13} = 0b100;
  let Inst{12-10} = Pg;
  let Inst{9-5}   = Zm;
  let Inst{4-0}   = Zdn;

  let Constraints = "$Zdn = $_Zdn";
  let DestructiveInstType = Destructive;
  let ElementSize = zprty.ElementSize;
}

multiclass sve_fp_2op_p_zds<bits<4> opc, string asm> {
  def _H : sve_fp_2op_p_zds<0b01, opc, asm, ZPR16>;
  def _S : sve_fp_2op_p_zds<0b10, opc, asm, ZPR32>;
  def _D : sve_fp_2op_p_zds<0b11, opc, asm, ZPR64>;
}

class sve_fp_ftmad<bits<2> sz, string asm, ZPRRegOp zprty>
: I<(outs zprty:$Zdn), (ins zprty:$_Zdn, zprty:$Zm, imm0_7:$imm3),
  asm, "\t$Zdn, $_Zdn, $Zm, $imm3",
  "",
  []>, Sched<[]> {
  bits<5> Zdn;
  bits<5> Zm;
  bits<3> imm3;
  let Inst{31-24} = 0b01100101;
  let Inst{23-22} = sz;
  let Inst{21-19} = 0b010;
  let Inst{18-16} = imm3;
  let Inst{15-10} = 0b100000;
  let Inst{9-5}   = Zm;
  let Inst{4-0}   = Zdn;

  let Constraints = "$Zdn = $_Zdn";
  let DestructiveInstType = Destructive;
  let ElementSize = ElementSizeNone;
}

multiclass sve_fp_ftmad<string asm> {
  def _H : sve_fp_ftmad<0b01, asm, ZPR16>;
  def _S : sve_fp_ftmad<0b10, asm, ZPR32>;
  def _D : sve_fp_ftmad<0b11, asm, ZPR64>;
}


//===----------------------------------------------------------------------===//
// SVE Floating Point Arithmetic - Unpredicated Group
//===----------------------------------------------------------------------===//

class sve_fp_3op_u_zd<bits<2> sz, bits<3> opc, string asm,
                      ZPRRegOp zprty>
: I<(outs zprty:$Zd), (ins  zprty:$Zn, zprty:$Zm),
  asm, "\t$Zd, $Zn, $Zm",
  "", []>, Sched<[]> {
  bits<5> Zd;
  bits<5> Zm;
  bits<5> Zn;
  let Inst{31-24} = 0b01100101;
  let Inst{23-22} = sz;
  let Inst{21}    = 0b0;
  let Inst{20-16} = Zm;
  let Inst{15-13} = 0b000;
  let Inst{12-10} = opc;
  let Inst{9-5}   = Zn;
  let Inst{4-0}   = Zd;
}

multiclass sve_fp_3op_u_zd<bits<3> opc, string asm> {
  def _H : sve_fp_3op_u_zd<0b01, opc, asm, ZPR16>;
  def _S : sve_fp_3op_u_zd<0b10, opc, asm, ZPR32>;
  def _D : sve_fp_3op_u_zd<0b11, opc, asm, ZPR64>;
}

//===----------------------------------------------------------------------===//
// SVE Floating Point Fused Multiply-Add Group
//===----------------------------------------------------------------------===//

class sve_fp_3op_p_zds_a<bits<2> sz, bits<2> opc, string asm, ZPRRegOp zprty>
: I<(outs zprty:$Zda), (ins PPR3bAny:$Pg, zprty:$_Zda, zprty:$Zn, zprty:$Zm),
  asm, "\t$Zda, $Pg/m, $Zn, $Zm",
  "",
  []>, Sched<[]> {
  bits<3> Pg;
  bits<5> Zda;
  bits<5> Zm;
  bits<5> Zn;
  let Inst{31-24} = 0b01100101;
  let Inst{23-22} = sz;
  let Inst{21}    = 0b1;
  let Inst{20-16} = Zm;
  let Inst{15}    = 0b0;
  let Inst{14-13} = opc;
  let Inst{12-10} = Pg;
  let Inst{9-5}   = Zn;
  let Inst{4-0}   = Zda;

  let Constraints = "$Zda = $_Zda";
  let DestructiveInstType = Destructive;
  let ElementSize = zprty.ElementSize;
}

multiclass sve_fp_3op_p_zds_a<bits<2> opc, string asm> {
  def _H : sve_fp_3op_p_zds_a<0b01, opc, asm, ZPR16>;
  def _S : sve_fp_3op_p_zds_a<0b10, opc, asm, ZPR32>;
  def _D : sve_fp_3op_p_zds_a<0b11, opc, asm, ZPR64>;
}

class sve_fp_3op_p_zds_b<bits<2> sz, bits<2> opc, string asm,
                         ZPRRegOp zprty>
: I<(outs zprty:$Zdn), (ins PPR3bAny:$Pg, zprty:$_Zdn, zprty:$Zm, zprty:$Za),
  asm, "\t$Zdn, $Pg/m, $Zm, $Za",
  "",
  []>, Sched<[]> {
  bits<3> Pg;
  bits<5> Za;
  bits<5> Zdn;
  bits<5> Zm;
  let Inst{31-24} = 0b01100101;
  let Inst{23-22} = sz;
  let Inst{21}    = 0b1;
  let Inst{20-16} = Za;
  let Inst{15}    = 0b1;
  let Inst{14-13} = opc;
  let Inst{12-10} = Pg;
  let Inst{9-5}   = Zm;
  let Inst{4-0}   = Zdn;

  let Constraints = "$Zdn = $_Zdn";
  let DestructiveInstType = Destructive;
  let ElementSize = zprty.ElementSize;
}

multiclass sve_fp_3op_p_zds_b<bits<2> opc, string asm> {
  def _H : sve_fp_3op_p_zds_b<0b01, opc, asm, ZPR16>;
  def _S : sve_fp_3op_p_zds_b<0b10, opc, asm, ZPR32>;
  def _D : sve_fp_3op_p_zds_b<0b11, opc, asm, ZPR64>;
}

//===----------------------------------------------------------------------===//
// SVE Floating Point Multiply-Add - Indexed Group
//===----------------------------------------------------------------------===//

class sve_fp_fma_by_indexed_elem<bits<2> sz, bit opc, string asm,
                                 ZPRRegOp zprty1,
                                 ZPRRegOp zprty2, Operand itype>
: I<(outs zprty1:$Zda), (ins zprty1:$_Zda, zprty1:$Zn, zprty2:$Zm, itype:$iop),
  asm, "\t$Zda, $Zn, $Zm$iop", "", []>, Sched<[]> {
  bits<5> Zda;
  bits<5> Zn;
  let Inst{31-24} = 0b01100100;
  let Inst{23-22} = sz;
  let Inst{21}    = 0b1;
  let Inst{15-11} = 0;
  let Inst{10}    = opc;
  let Inst{9-5}   = Zn;
  let Inst{4-0}   = Zda;

  let Constraints = "$Zda = $_Zda";
  let DestructiveInstType = Destructive;
  let ElementSize = ElementSizeNone;
}

multiclass sve_fp_fma_by_indexed_elem<bit opc, string asm> {
  def _H : sve_fp_fma_by_indexed_elem<{0, ?}, opc, asm, ZPR16, ZPR3b16, VectorIndexH> {
    bits<3> Zm;
    bits<3> iop;
    let Inst{22} = iop{2};
    let Inst{20-19} = iop{1-0};
    let Inst{18-16} = Zm;
  }
  def _S : sve_fp_fma_by_indexed_elem<0b10, opc, asm, ZPR32, ZPR3b32, VectorIndexS> {
    bits<3> Zm;
    bits<2> iop;
    let Inst{20-19} = iop;
    let Inst{18-16} = Zm;
  }
  def _D : sve_fp_fma_by_indexed_elem<0b11, opc, asm, ZPR64, ZPR4b64, VectorIndexD> {
    bits<4> Zm;
    bit iop;
    let Inst{20} = iop;
    let Inst{19-16} = Zm;
  }
}


//===----------------------------------------------------------------------===//
// SVE Floating Point Multiply - Indexed Group
//===----------------------------------------------------------------------===//

class sve_fp_fmul_by_indexed_elem<bits<2> sz, string asm, ZPRRegOp zprty,
                                      ZPRRegOp zprty2, Operand itype>
: I<(outs zprty:$Zd), (ins zprty:$Zn, zprty2:$Zm, itype:$iop),
  asm, "\t$Zd, $Zn, $Zm$iop", "", []>, Sched<[]> {
  bits<5> Zd;
  bits<5> Zn;
  let Inst{31-24} = 0b01100100;
  let Inst{23-22} = sz;
  let Inst{21}    = 0b1;
  let Inst{15-10} = 0b001000;
  let Inst{9-5}   = Zn;
  let Inst{4-0}   = Zd;
}

multiclass sve_fp_fmul_by_indexed_elem<string asm> {
  def _H : sve_fp_fmul_by_indexed_elem<{0, ?}, asm, ZPR16, ZPR3b16, VectorIndexH> {
    bits<3> Zm;
    bits<3> iop;
    let Inst{22} = iop{2};
    let Inst{20-19} = iop{1-0};
    let Inst{18-16} = Zm;
  }
  def _S : sve_fp_fmul_by_indexed_elem<0b10, asm, ZPR32, ZPR3b32, VectorIndexS> {
    bits<3> Zm;
    bits<2> iop;
    let Inst{20-19} = iop;
    let Inst{18-16} = Zm;
  }
  def _D : sve_fp_fmul_by_indexed_elem<0b11, asm, ZPR64, ZPR4b64, VectorIndexD> {
    bits<4> Zm;
    bit iop;
    let Inst{20} = iop;
    let Inst{19-16} = Zm;
  }
}

//===----------------------------------------------------------------------===//
// SVE Floating Point Complex Multiply-Add Group
//===----------------------------------------------------------------------===//

class sve_fp_fcmla<bits<2> sz, string asm, ZPRRegOp zprty>
: I<(outs zprty:$Zda), (ins PPR3bAny:$Pg, zprty:$_Zda, zprty:$Zn, zprty:$Zm,
                        complexrotateop:$imm),
  asm, "\t$Zda, $Pg/m, $Zn, $Zm, $imm",
  "", []>, Sched<[]> {
  bits<5> Zda;
  bits<3> Pg;
  bits<5> Zn;
  bits<5> Zm;
  bits<2> imm;
  let Inst{31-24} = 0b01100100;
  let Inst{23-22} = sz;
  let Inst{21}    = 0;
  let Inst{20-16} = Zm;
  let Inst{15}    = 0;
  let Inst{14-13} = imm;
  let Inst{12-10} = Pg;
  let Inst{9-5}   = Zn;
  let Inst{4-0}   = Zda;

  let Constraints = "$Zda = $_Zda";
  let DestructiveInstType = Destructive;
  let ElementSize = zprty.ElementSize;
}

multiclass sve_fp_fcmla<string asm> {
  def _H : sve_fp_fcmla<0b01, asm, ZPR16>;
  def _S : sve_fp_fcmla<0b10, asm, ZPR32>;
  def _D : sve_fp_fcmla<0b11, asm, ZPR64>;
}

//===----------------------------------------------------------------------===//
// SVE Floating Point Complex Multiply-Add - Indexed Group
//===----------------------------------------------------------------------===//

class sve_fp_fcmla_by_indexed_elem<bits<2> sz, string asm,
                                   ZPRRegOp zprty,
                                   ZPRRegOp zprty2, Operand itype>
: I<(outs zprty:$Zda), (ins zprty:$_Zda, zprty:$Zn, zprty2:$Zm, itype:$iop,
                        complexrotateop:$imm),
  asm, "\t$Zda, $Zn, $Zm$iop, $imm",
  "", []>, Sched<[]> {
  bits<5> Zda;
  bits<5> Zn;
  bits<2> imm;
  let Inst{31-24} = 0b01100100;
  let Inst{23-22} = sz;
  let Inst{21}    = 0b1;
  let Inst{15-12} = 0b0001;
  let Inst{11-10} = imm;
  let Inst{9-5}   = Zn;
  let Inst{4-0}   = Zda;

  let Constraints = "$Zda = $_Zda";
  let DestructiveInstType = Destructive;
  let ElementSize = ElementSizeNone;
}

multiclass sve_fp_fcmla_by_indexed_elem<string asm> {
  def _H : sve_fp_fcmla_by_indexed_elem<0b10, asm, ZPR16, ZPR3b16, VectorIndexS> {
    bits<3> Zm;
    bits<2> iop;
    let Inst{20-19} = iop;
    let Inst{18-16} = Zm;
  }
  def _S : sve_fp_fcmla_by_indexed_elem<0b11, asm, ZPR32, ZPR4b32, VectorIndexD> {
    bits<4> Zm;
    bits<1> iop;
    let Inst{20} = iop;
    let Inst{19-16} = Zm;
  }
}

//===----------------------------------------------------------------------===//
// SVE Floating Point Complex Addition Group
//===----------------------------------------------------------------------===//

class sve_fp_fcadd<bits<2> sz, string asm, ZPRRegOp zprty>
: I<(outs zprty:$Zdn), (ins PPR3bAny:$Pg, zprty:$_Zdn, zprty:$Zm,
                        complexrotateopodd:$imm),
  asm, "\t$Zdn, $Pg/m, $_Zdn, $Zm, $imm",
  "",
  []>, Sched<[]> {
  bits<5> Zdn;
  bits<5> Zm;
  bits<3> Pg;
  bit imm;
  let Inst{31-24} = 0b01100100;
  let Inst{23-22} = sz;
  let Inst{21-17} = 0;
  let Inst{16}    = imm;
  let Inst{15-13} = 0b100;
  let Inst{12-10} = Pg;
  let Inst{9-5}   = Zm;
  let Inst{4-0}   = Zdn;

  let Constraints = "$Zdn = $_Zdn";
  let DestructiveInstType = Destructive;
  let ElementSize = zprty.ElementSize;
}

multiclass sve_fp_fcadd<string asm> {
  def _H : sve_fp_fcadd<0b01, asm, ZPR16>;
  def _S : sve_fp_fcadd<0b10, asm, ZPR32>;
  def _D : sve_fp_fcadd<0b11, asm, ZPR64>;
}

//===----------------------------------------------------------------------===//
// SVE Stack Allocation Group
//===----------------------------------------------------------------------===//

class sve_int_arith_vl<bit opc, string asm>
: I<(outs GPR64sp:$Rd), (ins GPR64sp:$Rn, simm6_32b:$imm6),
  asm, "\t$Rd, $Rn, $imm6",
  "",
  []>, Sched<[]> {
  bits<5> Rd;
  bits<5> Rn;
  bits<6> imm6;
  let Inst{31-23} = 0b000001000;
  let Inst{22}    = opc;
  let Inst{21}    = 0b1;
  let Inst{20-16} = Rn;
  let Inst{15-11} = 0b01010;
  let Inst{10-5}  = imm6;
  let Inst{4-0}   = Rd;
}

class sve_int_read_vl_a<bit op, bits<5> opc2, string asm>
: I<(outs GPR64:$Rd), (ins simm6_32b:$imm6),
  asm, "\t$Rd, $imm6",
  "",
  []>, Sched<[]> {
  bits<5> Rd;
  bits<6> imm6;
  let Inst{31-23} = 0b000001001;
  let Inst{22}    = op;
  let Inst{21}    = 0b1;
  let Inst{20-16} = opc2{4-0};
  let Inst{15-11} = 0b01010;
  let Inst{10-5}  = imm6;
  let Inst{4-0}   = Rd;
}

//===----------------------------------------------------------------------===//
// SVE Permute - In Lane Group
//===----------------------------------------------------------------------===//

class sve_int_perm_bin_perm_zz<bits<3> opc, bits<2> sz8_64, string asm,
                               ZPRRegOp zprty>
: I<(outs zprty:$Zd), (ins zprty:$Zn, zprty:$Zm),
  asm, "\t$Zd, $Zn, $Zm",
  "",
  []>, Sched<[]> {
  bits<5> Zd;
  bits<5> Zm;
  bits<5> Zn;
  let Inst{31-24} = 0b00000101;
  let Inst{23-22} = sz8_64;
  let Inst{21}    = 0b1;
  let Inst{20-16} = Zm;
  let Inst{15-13} = 0b011;
  let Inst{12-10} = opc;
  let Inst{9-5}   = Zn;
  let Inst{4-0}   = Zd;
}

multiclass sve_int_perm_bin_perm_zz<bits<3> opc, string asm> {
  def _B : sve_int_perm_bin_perm_zz<opc, 0b00, asm, ZPR8>;
  def _H : sve_int_perm_bin_perm_zz<opc, 0b01, asm, ZPR16>;
  def _S : sve_int_perm_bin_perm_zz<opc, 0b10, asm, ZPR32>;
  def _D : sve_int_perm_bin_perm_zz<opc, 0b11, asm, ZPR64>;
}

//===----------------------------------------------------------------------===//
// SVE Floating Point Unary Operations Group
//===----------------------------------------------------------------------===//

class sve_fp_2op_p_zd<bits<7> opc, string asm, RegisterOperand i_zprtype,
                      RegisterOperand o_zprtype, ElementSizeEnum size>
: I<(outs o_zprtype:$Zd), (ins i_zprtype:$_Zd, PPR3bAny:$Pg, i_zprtype:$Zn),
  asm, "\t$Zd, $Pg/m, $Zn",
  "",
  []>, Sched<[]> {
  bits<3> Pg;
  bits<5> Zd;
  bits<5> Zn;
  let Inst{31-24} = 0b01100101;
  let Inst{23-22} = opc{6-5};
  let Inst{21}    = 0b0;
  let Inst{20-16} = opc{4-0};
  let Inst{15-13} = 0b101;
  let Inst{12-10} = Pg;
  let Inst{9-5}   = Zn;
  let Inst{4-0}   = Zd;

  let Constraints = "$Zd = $_Zd";
  let DestructiveInstType = Destructive;
  let ElementSize = size;
}

multiclass sve_fp_2op_p_zd_HSD<bits<5> opc, string asm> {
  def _H : sve_fp_2op_p_zd<{ 0b01, opc }, asm, ZPR16, ZPR16, ElementSizeH>;
  def _S : sve_fp_2op_p_zd<{ 0b10, opc }, asm, ZPR32, ZPR32, ElementSizeS>;
  def _D : sve_fp_2op_p_zd<{ 0b11, opc }, asm, ZPR64, ZPR64, ElementSizeD>;
}

//===----------------------------------------------------------------------===//
// SVE Floating Point Unary Operations - Unpredicated Group
//===----------------------------------------------------------------------===//

class sve_fp_2op_u_zd<bits<2> sz, bits<3> opc, string asm,
                      ZPRRegOp zprty>
: I<(outs zprty:$Zd), (ins zprty:$Zn),
  asm, "\t$Zd, $Zn",
  "",
  []>, Sched<[]> {
  bits<5> Zd;
  bits<5> Zn;
  let Inst{31-24} = 0b01100101;
  let Inst{23-22} = sz;
  let Inst{21-19} = 0b001;
  let Inst{18-16} = opc;
  let Inst{15-10} = 0b001100;
  let Inst{9-5}   = Zn;
  let Inst{4-0}   = Zd;
}

multiclass sve_fp_2op_u_zd<bits<3> opc, string asm> {
  def _H : sve_fp_2op_u_zd<0b01, opc, asm, ZPR16>;
  def _S : sve_fp_2op_u_zd<0b10, opc, asm, ZPR32>;
  def _D : sve_fp_2op_u_zd<0b11, opc, asm, ZPR64>;
}

//===----------------------------------------------------------------------===//
// SVE Integer Arithmetic - Binary Predicated Group
//===----------------------------------------------------------------------===//

class sve_int_bin_pred_arit_log<bits<2> sz8_64, bits<2> fmt, bits<3> opc,
                                string asm, ZPRRegOp zprty>
: I<(outs zprty:$Zdn), (ins PPR3bAny:$Pg, zprty:$_Zdn, zprty:$Zm),
  asm, "\t$Zdn, $Pg/m, $_Zdn, $Zm", "", []>, Sched<[]> {
  bits<3> Pg;
  bits<5> Zdn;
  bits<5> Zm;
  let Inst{31-24} = 0b00000100;
  let Inst{23-22} = sz8_64;
  let Inst{21}    = 0b0;
  let Inst{20-19} = fmt;
  let Inst{18-16} = opc;
  let Inst{15-13} = 0b000;
  let Inst{12-10} = Pg;
  let Inst{9-5}   = Zm;
  let Inst{4-0}   = Zdn;

  let Constraints = "$Zdn = $_Zdn";
  let DestructiveInstType = Destructive;
  let ElementSize = zprty.ElementSize;
}

multiclass sve_int_bin_pred_log<bits<3> opc, string asm> {
  def _B : sve_int_bin_pred_arit_log<0b00, 0b11, opc, asm, ZPR8>;
  def _H : sve_int_bin_pred_arit_log<0b01, 0b11, opc, asm, ZPR16>;
  def _S : sve_int_bin_pred_arit_log<0b10, 0b11, opc, asm, ZPR32>;
  def _D : sve_int_bin_pred_arit_log<0b11, 0b11, opc, asm, ZPR64>;
}

multiclass sve_int_bin_pred_arit_0<bits<3> opc, string asm> {
  def _B : sve_int_bin_pred_arit_log<0b00, 0b00, opc, asm, ZPR8>;
  def _H : sve_int_bin_pred_arit_log<0b01, 0b00, opc, asm, ZPR16>;
  def _S : sve_int_bin_pred_arit_log<0b10, 0b00, opc, asm, ZPR32>;
  def _D : sve_int_bin_pred_arit_log<0b11, 0b00, opc, asm, ZPR64>;
}

multiclass sve_int_bin_pred_arit_1<bits<3> opc, string asm> {
  def _B : sve_int_bin_pred_arit_log<0b00, 0b01, opc, asm, ZPR8>;
  def _H : sve_int_bin_pred_arit_log<0b01, 0b01, opc, asm, ZPR16>;
  def _S : sve_int_bin_pred_arit_log<0b10, 0b01, opc, asm, ZPR32>;
  def _D : sve_int_bin_pred_arit_log<0b11, 0b01, opc, asm, ZPR64>;
}

multiclass sve_int_bin_pred_arit_2<bits<3> opc, string asm> {
  def _B : sve_int_bin_pred_arit_log<0b00, 0b10, opc, asm, ZPR8>;
  def _H : sve_int_bin_pred_arit_log<0b01, 0b10, opc, asm, ZPR16>;
  def _S : sve_int_bin_pred_arit_log<0b10, 0b10, opc, asm, ZPR32>;
  def _D : sve_int_bin_pred_arit_log<0b11, 0b10, opc, asm, ZPR64>;
}

// Special case for divides which are not defined for 8b/16b elements.
multiclass sve_int_bin_pred_arit_2_div<bits<3> opc, string asm> {
  def _S : sve_int_bin_pred_arit_log<0b10, 0b10, opc, asm, ZPR32>;
  def _D : sve_int_bin_pred_arit_log<0b11, 0b10, opc, asm, ZPR64>;
}

//===----------------------------------------------------------------------===//
// SVE Integer Multiply-Add Group
//===----------------------------------------------------------------------===//

class sve_int_mladdsub_vvv_pred<bits<2> sz8_64, bits<1> opc, string asm,
                                ZPRRegOp zprty>
: I<(outs zprty:$Zdn), (ins PPR3bAny:$Pg, zprty:$_Zdn, zprty:$Zm, zprty:$Za),
  asm, "\t$Zdn, $Pg/m, $Zm, $Za",
  "",
  []>, Sched<[]> {
  bits<3> Pg;
  bits<5> Zdn;
  bits<5> Za;
  bits<5> Zm;
  let Inst{31-24} = 0b00000100;
  let Inst{23-22} = sz8_64;
  let Inst{21}    = 0b0;
  let Inst{20-16} = Zm;
  let Inst{15-14} = 0b11;
  let Inst{13}    = opc;
  let Inst{12-10} = Pg;
  let Inst{9-5}   = Za;
  let Inst{4-0}   = Zdn;

  let Constraints = "$Zdn = $_Zdn";
  let DestructiveInstType = Destructive;
  let ElementSize = zprty.ElementSize;
}

multiclass sve_int_mladdsub_vvv_pred<bits<1> opc, string asm> {
  def _B : sve_int_mladdsub_vvv_pred<0b00, opc, asm, ZPR8>;
  def _H : sve_int_mladdsub_vvv_pred<0b01, opc, asm, ZPR16>;
  def _S : sve_int_mladdsub_vvv_pred<0b10, opc, asm, ZPR32>;
  def _D : sve_int_mladdsub_vvv_pred<0b11, opc, asm, ZPR64>;
}

class sve_int_mlas_vvv_pred<bits<2> sz8_64, bits<1> opc, string asm,
                            ZPRRegOp zprty>
: I<(outs zprty:$Zda), (ins PPR3bAny:$Pg, zprty:$_Zda, zprty:$Zn, zprty:$Zm),
  asm, "\t$Zda, $Pg/m, $Zn, $Zm",
  "",
  []>, Sched<[]> {
  bits<3> Pg;
  bits<5> Zda;
  bits<5> Zm;
  bits<5> Zn;
  let Inst{31-24} = 0b00000100;
  let Inst{23-22} = sz8_64;
  let Inst{21}    = 0b0;
  let Inst{20-16} = Zm;
  let Inst{15-14} = 0b01;
  let Inst{13}    = opc;
  let Inst{12-10} = Pg;
  let Inst{9-5}   = Zn;
  let Inst{4-0}   = Zda;

  let Constraints = "$Zda = $_Zda";
  let DestructiveInstType = Destructive;
  let ElementSize = zprty.ElementSize;
}

multiclass sve_int_mlas_vvv_pred<bits<1> opc, string asm> {
  def _B : sve_int_mlas_vvv_pred<0b00, opc, asm, ZPR8>;
  def _H : sve_int_mlas_vvv_pred<0b01, opc, asm, ZPR16>;
  def _S : sve_int_mlas_vvv_pred<0b10, opc, asm, ZPR32>;
  def _D : sve_int_mlas_vvv_pred<0b11, opc, asm, ZPR64>;
}

//===----------------------------------------------------------------------===//
// SVE2 Integer Multiply-Add - Unpredicated Group
//===----------------------------------------------------------------------===//

class sve2_int_mla<bits<2> sz, bits<5> opc, string asm,
                   ZPRRegOp zprty1, ZPRRegOp zprty2>
: I<(outs zprty1:$Zda), (ins zprty1:$_Zda, zprty2:$Zn, zprty2:$Zm),
  asm, "\t$Zda, $Zn, $Zm", "", []>, Sched<[]> {
  bits<5> Zda;
  bits<5> Zn;
  bits<5> Zm;
  let Inst{31-24} = 0b01000100;
  let Inst{23-22} = sz;
  let Inst{21}    = 0b0;
  let Inst{20-16} = Zm;
  let Inst{15}    = 0b0;
  let Inst{14-10} = opc;
  let Inst{9-5}   = Zn;
  let Inst{4-0}   = Zda;

  let Constraints = "$Zda = $_Zda";
  let DestructiveInstType = Destructive;
  let ElementSize = ElementSizeNone;
}

multiclass sve2_int_mla<bit S, string asm> {
  def _B : sve2_int_mla<0b00, { 0b1110, S }, asm, ZPR8, ZPR8>;
  def _H : sve2_int_mla<0b01, { 0b1110, S }, asm, ZPR16, ZPR16>;
  def _S : sve2_int_mla<0b10, { 0b1110, S }, asm, ZPR32, ZPR32>;
  def _D : sve2_int_mla<0b11, { 0b1110, S }, asm, ZPR64, ZPR64>;
}

multiclass sve2_int_mla_long<bits<5> opc, string asm> {
  def _H : sve2_int_mla<0b01, opc, asm, ZPR16, ZPR8>;
  def _S : sve2_int_mla<0b10, opc, asm, ZPR32, ZPR16>;
  def _D : sve2_int_mla<0b11, opc, asm, ZPR64, ZPR32>;
}

//===----------------------------------------------------------------------===//
// SVE2 Integer Multiply-Add - Indexed Group
//===----------------------------------------------------------------------===//

class sve2_int_mla_by_indexed_elem<bits<2> sz, bits<6> opc, string asm,
                                   ZPRRegOp zprty1, ZPRRegOp zprty2,
                                   ZPRRegOp zprty3, Operand itype>
: I<(outs zprty1:$Zda), (ins zprty1:$_Zda, zprty2:$Zn, zprty3:$Zm, itype:$iop),
  asm, "\t$Zda, $Zn, $Zm$iop", "", []>, Sched<[]> {
  bits<5> Zda;
  bits<5> Zn;
  let Inst{31-24} = 0b01000100;
  let Inst{23-22} = sz;
  let Inst{21}    = 0b1;
  let Inst{15-10} = opc;
  let Inst{9-5}   = Zn;
  let Inst{4-0}   = Zda;

  let Constraints = "$Zda = $_Zda";
  let DestructiveInstType = Destructive;
  let ElementSize = ElementSizeNone;
}

multiclass sve2_int_mla_by_indexed_elem<bits<2> opc, bit S, string asm> {
  def _H : sve2_int_mla_by_indexed_elem<{0, ?}, { 0b000, opc, S }, asm, ZPR16, ZPR16, ZPR3b16, VectorIndexH> {
    bits<3> Zm;
    bits<3> iop;
    let Inst{22} = iop{2};
    let Inst{20-19} = iop{1-0};
    let Inst{18-16} = Zm;
  }
  def _S : sve2_int_mla_by_indexed_elem<0b10, { 0b000, opc, S }, asm, ZPR32, ZPR32, ZPR3b32, VectorIndexS> {
    bits<3> Zm;
    bits<2> iop;
    let Inst{20-19} = iop;
    let Inst{18-16} = Zm;
  }
  def _D : sve2_int_mla_by_indexed_elem<0b11, { 0b000, opc, S }, asm, ZPR64, ZPR64, ZPR4b64, VectorIndexD> {
    bits<4> Zm;
    bit iop;
    let Inst{20} = iop;
    let Inst{19-16} = Zm;
  }
}

//===----------------------------------------------------------------------===//
// SVE2 Integer Multiply-Add Long - Indexed Group
//===----------------------------------------------------------------------===//

multiclass sve2_int_mla_long_by_indexed_elem<bits<4> opc, string asm> {
  def _S : sve2_int_mla_by_indexed_elem<0b10, { opc{3}, 0b0, opc{2-1}, ?, opc{0} },
                                        asm, ZPR32, ZPR16, ZPR3b16, VectorIndexH> {
    bits<3> Zm;
    bits<3> iop;
    let Inst{20-19} = iop{2-1};
    let Inst{18-16} = Zm;
    let Inst{11} = iop{0};
  }
  def _D : sve2_int_mla_by_indexed_elem<0b11, { opc{3}, 0b0, opc{2-1}, ?, opc{0} },
                                        asm, ZPR64, ZPR32, ZPR4b32, VectorIndexS> {
    bits<4> Zm;
    bits<2> iop;
    let Inst{20} = iop{1};
    let Inst{19-16} = Zm;
    let Inst{11} = iop{0};
  }
}

//===----------------------------------------------------------------------===//
// SVE Integer Dot Product Group
//===----------------------------------------------------------------------===//

class sve_intx_dot<bit sz, bit U, string asm, ZPRRegOp zprty1,
                   ZPRRegOp zprty2>
: I<(outs zprty1:$Zda), (ins zprty1:$_Zda, zprty2:$Zn, zprty2:$Zm), asm,
  "\t$Zda, $Zn, $Zm", "", []>, Sched<[]> {
  bits<5> Zda;
  bits<5> Zn;
  bits<5> Zm;
  let Inst{31-23} = 0b010001001;
  let Inst{22}    = sz;
  let Inst{21}    = 0;
  let Inst{20-16} = Zm;
  let Inst{15-11} = 0;
  let Inst{10}    = U;
  let Inst{9-5}   = Zn;
  let Inst{4-0}   = Zda;

  let Constraints = "$Zda = $_Zda";
  let DestructiveInstType = Destructive;
  let ElementSize = zprty1.ElementSize;
}

multiclass sve_intx_dot<bit opc, string asm> {
  def _S : sve_intx_dot<0b0, opc, asm, ZPR32, ZPR8>;
  def _D : sve_intx_dot<0b1, opc, asm, ZPR64, ZPR16>;
}

//===----------------------------------------------------------------------===//
// SVE Integer Dot Product Group - Indexed Group
//===----------------------------------------------------------------------===//

class sve_intx_dot_by_indexed_elem<bit sz, bit U, string asm,
                                   ZPRRegOp zprty1, ZPRRegOp zprty2,
                                   ZPRRegOp zprty3, Operand itype>
: I<(outs zprty1:$Zda), (ins zprty1:$_Zda, zprty2:$Zn, zprty3:$Zm, itype:$iop),
  asm, "\t$Zda, $Zn, $Zm$iop",
  "", []>, Sched<[]> {
  bits<5> Zda;
  bits<5> Zn;
  let Inst{31-23} = 0b010001001;
  let Inst{22}    = sz;
  let Inst{21}    = 0b1;
  let Inst{15-11} = 0;
  let Inst{10}    = U;
  let Inst{9-5}   = Zn;
  let Inst{4-0}   = Zda;

  let Constraints = "$Zda = $_Zda";
  let DestructiveInstType = Destructive;
  let ElementSize = ElementSizeNone;
}

multiclass sve_intx_dot_by_indexed_elem<bit opc, string asm> {
  def _S : sve_intx_dot_by_indexed_elem<0b0, opc, asm, ZPR32, ZPR8, ZPR3b8, VectorIndexS> {
    bits<2> iop;
    bits<3> Zm;
    let Inst{20-19} = iop;
    let Inst{18-16} = Zm;
  }
  def _D : sve_intx_dot_by_indexed_elem<0b1, opc, asm, ZPR64, ZPR16, ZPR4b16, VectorIndexD> {
    bits<1> iop;
    bits<4> Zm;
    let Inst{20} = iop;
    let Inst{19-16} = Zm;
  }
}

//===----------------------------------------------------------------------===//
// SVE2 Complex Integer Dot Product Group
//===----------------------------------------------------------------------===//

class sve2_complex_int_arith<bits<2> sz, bits<4> opc, string asm,
                             ZPRRegOp zprty1, ZPRRegOp zprty2>
: I<(outs zprty1:$Zda), (ins zprty1:$_Zda, zprty2:$Zn, zprty2:$Zm,
                         complexrotateop:$rot),
  asm, "\t$Zda, $Zn, $Zm, $rot", "", []>, Sched<[]> {
  bits<5> Zda;
  bits<5> Zn;
  bits<5> Zm;
  bits<2> rot;
  let Inst{31-24} = 0b01000100;
  let Inst{23-22} = sz;
  let Inst{21}    = 0b0;
  let Inst{20-16} = Zm;
  let Inst{15-12} = opc;
  let Inst{11-10} = rot;
  let Inst{9-5}   = Zn;
  let Inst{4-0}   = Zda;

  let Constraints = "$Zda = $_Zda";
  let DestructiveInstType = Destructive;
  let ElementSize = ElementSizeNone;
}

multiclass sve2_cintx_dot<string asm> {
  def _S : sve2_complex_int_arith<0b10, 0b0001, asm, ZPR32, ZPR8>;
  def _D : sve2_complex_int_arith<0b11, 0b0001, asm, ZPR64, ZPR16>;
}

//===----------------------------------------------------------------------===//
// SVE2 Complex Multiply-Add Group
//===----------------------------------------------------------------------===//

multiclass sve2_int_cmla<bit opc, string asm> {
  def _B : sve2_complex_int_arith<0b00, { 0b001, opc }, asm, ZPR8, ZPR8>;
  def _H : sve2_complex_int_arith<0b01, { 0b001, opc }, asm, ZPR16, ZPR16>;
  def _S : sve2_complex_int_arith<0b10, { 0b001, opc }, asm, ZPR32, ZPR32>;
  def _D : sve2_complex_int_arith<0b11, { 0b001, opc }, asm, ZPR64, ZPR64>;
}

//===----------------------------------------------------------------------===//
// SVE2 Complex Integer Dot Product - Indexed Group
//===----------------------------------------------------------------------===//

class sve2_complex_int_arith_indexed<bits<2> sz, bits<4> opc, string asm,
                                     ZPRRegOp zprty1, ZPRRegOp zprty2,
                                     ZPRRegOp zprty3, Operand itype>
: I<(outs zprty1:$Zda), (ins zprty1:$_Zda, zprty2:$Zn, zprty3:$Zm, itype:$iop,
                         complexrotateop:$rot),
  asm, "\t$Zda, $Zn, $Zm$iop, $rot", "", []>, Sched<[]> {
  bits<5> Zda;
  bits<5> Zn;
  bits<2> rot;
  let Inst{31-24} = 0b01000100;
  let Inst{23-22} = sz;
  let Inst{21}    = 0b1;
  let Inst{15-12} = opc;
  let Inst{11-10} = rot;
  let Inst{9-5}   = Zn;
  let Inst{4-0}   = Zda;

  let Constraints = "$Zda = $_Zda";
  let DestructiveInstType = Destructive;
  let ElementSize = ElementSizeNone;
}

multiclass sve2_cintx_dot_by_indexed_elem<string asm> {
  def _S : sve2_complex_int_arith_indexed<0b10, 0b0100, asm, ZPR32, ZPR8, ZPR3b8, VectorIndexS> {
    bits<2> iop;
    bits<3> Zm;
    let Inst{20-19} = iop;
    let Inst{18-16} = Zm;
  }
  def _D : sve2_complex_int_arith_indexed<0b11, 0b0100, asm, ZPR64, ZPR16, ZPR4b16, VectorIndexD> {
    bit iop;
    bits<4> Zm;
    let Inst{20} = iop;
    let Inst{19-16} = Zm;
  }
}

//===----------------------------------------------------------------------===//
// SVE2 Complex Multiply-Add - Indexed Group
//===----------------------------------------------------------------------===//

multiclass sve2_cmla_by_indexed_elem<bit opc, string asm> {
  def _H : sve2_complex_int_arith_indexed<0b10, { 0b011, opc }, asm, ZPR16, ZPR16, ZPR3b16, VectorIndexS> {
    bits<2> iop;
    bits<3> Zm;
    let Inst{20-19} = iop;
    let Inst{18-16} = Zm;
  }
  def _S : sve2_complex_int_arith_indexed<0b11, { 0b011, opc }, asm, ZPR32, ZPR32, ZPR4b32, VectorIndexD> {
    bit iop;
    bits<4> Zm;
    let Inst{20} = iop;
    let Inst{19-16} = Zm;
  }
}

//===----------------------------------------------------------------------===//
// SVE2 Integer Multiply - Unpredicated Group
//===----------------------------------------------------------------------===//

class sve2_int_mul<bits<2> sz, bits<3> opc, string asm, ZPRRegOp zprty>
: I<(outs zprty:$Zd), (ins zprty:$Zn, zprty:$Zm),
  asm, "\t$Zd, $Zn, $Zm", "", []>, Sched<[]> {
  bits<5> Zd;
  bits<5> Zm;
  bits<5> Zn;
  let Inst{31-24} = 0b00000100;
  let Inst{23-22} = sz;
  let Inst{21}    = 0b1;
  let Inst{20-16} = Zm;
  let Inst{15-13} = 0b011;
  let Inst{12-10} = opc;
  let Inst{9-5}   = Zn;
  let Inst{4-0}   = Zd;
}

multiclass sve2_int_mul<bits<3> opc, string asm> {
  def _B : sve2_int_mul<0b00, opc, asm, ZPR8>;
  def _H : sve2_int_mul<0b01, opc, asm, ZPR16>;
  def _S : sve2_int_mul<0b10, opc, asm, ZPR32>;
  def _D : sve2_int_mul<0b11, opc, asm, ZPR64>;
}

//===----------------------------------------------------------------------===//
// SVE2 Integer Multiply - Indexed Group
//===----------------------------------------------------------------------===//

class sve2_int_mul_by_indexed_elem<bits<2> sz, bits<4> opc, string asm,
                                   ZPRRegOp zprty1, ZPRRegOp zprty2,
                                   ZPRRegOp zprty3, Operand itype>
: I<(outs zprty1:$Zd), (ins zprty2:$Zn, zprty3:$Zm, itype:$iop),
  asm, "\t$Zd, $Zn, $Zm$iop", "", []>, Sched<[]> {
  bits<5> Zd;
  bits<5> Zn;
  let Inst{31-24} = 0b01000100;
  let Inst{23-22} = sz;
  let Inst{21}    = 0b1;
  let Inst{15-14} = 0b11;
  let Inst{13-10} = opc;
  let Inst{9-5}   = Zn;
  let Inst{4-0}   = Zd;
}

multiclass sve2_int_mul_by_indexed_elem<bits<4> opc, string asm> {
  def _H : sve2_int_mul_by_indexed_elem<{0, ?}, opc, asm, ZPR16, ZPR16, ZPR3b16, VectorIndexH> {
    bits<3> Zm;
    bits<3> iop;
    let Inst{22} = iop{2};
    let Inst{20-19} = iop{1-0};
    let Inst{18-16} = Zm;
  }
  def _S : sve2_int_mul_by_indexed_elem<0b10, opc, asm, ZPR32, ZPR32, ZPR3b32, VectorIndexS> {
    bits<3> Zm;
    bits<2> iop;
    let Inst{20-19} = iop;
    let Inst{18-16} = Zm;
  }
  def _D : sve2_int_mul_by_indexed_elem<0b11, opc, asm, ZPR64, ZPR64, ZPR4b64, VectorIndexD> {
    bits<4> Zm;
    bit iop;
    let Inst{20} = iop;
    let Inst{19-16} = Zm;
  }
}

multiclass sve2_int_mul_long_by_indexed_elem<bits<3> opc, string asm> {
  def _S : sve2_int_mul_by_indexed_elem<0b10, { opc{2-1}, ?, opc{0} }, asm,
                                        ZPR32, ZPR16, ZPR3b16, VectorIndexH> {
    bits<3> Zm;
    bits<3> iop;
    let Inst{20-19} = iop{2-1};
    let Inst{18-16} = Zm;
    let Inst{11} = iop{0};
  }
  def _D : sve2_int_mul_by_indexed_elem<0b11, { opc{2-1}, ?, opc{0} }, asm,
                                        ZPR64, ZPR32, ZPR4b32, VectorIndexS> {
    bits<4> Zm;
    bits<2> iop;
    let Inst{20} = iop{1};
    let Inst{19-16} = Zm;
    let Inst{11} = iop{0};
  }
}

//===----------------------------------------------------------------------===//
// SVE2 Integer - Predicated Group
//===----------------------------------------------------------------------===//

class sve2_int_arith_pred<bits<2> sz, bits<6> opc, string asm,
                          ZPRRegOp zprty>
: I<(outs zprty:$Zdn), (ins PPR3bAny:$Pg, zprty:$_Zdn, zprty:$Zm),
  asm, "\t$Zdn, $Pg/m, $_Zdn, $Zm", "", []>, Sched<[]> {
  bits<3> Pg;
  bits<5> Zm;
  bits<5> Zdn;
  let Inst{31-24} = 0b01000100;
  let Inst{23-22} = sz;
  let Inst{21-20} = 0b01;
  let Inst{20-16} = opc{5-1};
  let Inst{15-14} = 0b10;
  let Inst{13}    = opc{0};
  let Inst{12-10} = Pg;
  let Inst{9-5}   = Zm;
  let Inst{4-0}   = Zdn;

  let Constraints = "$Zdn = $_Zdn";
  let DestructiveInstType = Destructive;
  let ElementSize = zprty.ElementSize;
}

multiclass sve2_int_arith_pred<bits<6> opc, string asm> {
  def _B : sve2_int_arith_pred<0b00, opc, asm, ZPR8>;
  def _H : sve2_int_arith_pred<0b01, opc, asm, ZPR16>;
  def _S : sve2_int_arith_pred<0b10, opc, asm, ZPR32>;
  def _D : sve2_int_arith_pred<0b11, opc, asm, ZPR64>;
}

class sve2_int_sadd_long_accum_pairwise<bits<2> sz, bit U, string asm,
                                        ZPRRegOp zprty1, ZPRRegOp zprty2>
: I<(outs zprty1:$Zda), (ins PPR3bAny:$Pg, zprty1:$_Zda, zprty2:$Zn),
  asm, "\t$Zda, $Pg/m, $Zn", "", []>, Sched<[]> {
  bits<3> Pg;
  bits<5> Zn;
  bits<5> Zda;
  let Inst{31-24} = 0b01000100;
  let Inst{23-22} = sz;
  let Inst{21-17} = 0b00010;
  let Inst{16}    = U;
  let Inst{15-13} = 0b101;
  let Inst{12-10} = Pg;
  let Inst{9-5}   = Zn;
  let Inst{4-0}   = Zda;

  let Constraints = "$Zda = $_Zda";
  let DestructiveInstType = Destructive;
  let ElementSize = zprty1.ElementSize;
}

multiclass sve2_int_sadd_long_accum_pairwise<bit U, string asm> {
  def _H : sve2_int_sadd_long_accum_pairwise<0b01, U, asm, ZPR16, ZPR8>;
  def _S : sve2_int_sadd_long_accum_pairwise<0b10, U, asm, ZPR32, ZPR16>;
  def _D : sve2_int_sadd_long_accum_pairwise<0b11, U, asm, ZPR64, ZPR32>;
}

class sve2_int_un_pred_arit<bits<2> sz, bit Q, bits<2> opc,
                            string asm, ZPRRegOp zprty>
: I<(outs zprty:$Zd), (ins zprty:$_Zd, PPR3bAny:$Pg, zprty:$Zn),
  asm, "\t$Zd, $Pg/m, $Zn",
  "",
  []>, Sched<[]> {
  bits<3> Pg;
  bits<5> Zd;
  bits<5> Zn;
  let Inst{31-24} = 0b01000100;
  let Inst{23-22} = sz;
  let Inst{21-20} = 0b00;
  let Inst{19}    = Q;
  let Inst{18}    = 0b0;
  let Inst{17-16} = opc;
  let Inst{15-13} = 0b101;
  let Inst{12-10} = Pg;
  let Inst{9-5}   = Zn;
  let Inst{4-0}   = Zd;

  let Constraints = "$Zd = $_Zd";
  let DestructiveInstType = Destructive;
  let ElementSize = zprty.ElementSize;
}

multiclass sve2_int_un_pred_arit_s<bits<3> opc, string asm> {
  def _S : sve2_int_un_pred_arit<0b10, opc{2}, opc{1-0}, asm, ZPR32>;
}

multiclass sve2_int_un_pred_arit<bits<3> opc, string asm> {
  def _B : sve2_int_un_pred_arit<0b00, opc{2}, opc{1-0}, asm, ZPR8>;
  def _H : sve2_int_un_pred_arit<0b01, opc{2}, opc{1-0}, asm, ZPR16>;
  def _S : sve2_int_un_pred_arit<0b10, opc{2}, opc{1-0}, asm, ZPR32>;
  def _D : sve2_int_un_pred_arit<0b11, opc{2}, opc{1-0}, asm, ZPR64>;
}

//===----------------------------------------------------------------------===//
// SVE2 Widening Integer Arithmetic Group
//===----------------------------------------------------------------------===//

class sve2_wide_int_arith<bits<2> sz, bits<5> opc, string asm,
                          ZPRRegOp zprty1, ZPRRegOp zprty2, ZPRRegOp zprty3>
: I<(outs zprty1:$Zd), (ins zprty2:$Zn, zprty3:$Zm),
  asm, "\t$Zd, $Zn, $Zm", "", []>, Sched<[]> {
  bits<5> Zd;
  bits<5> Zn;
  bits<5> Zm;
  let Inst{31-24} = 0b01000101;
  let Inst{23-22} = sz;
  let Inst{21}    = 0b0;
  let Inst{20-16} = Zm;
  let Inst{15}    = 0b0;
  let Inst{14-10} = opc;
  let Inst{9-5}   = Zn;
  let Inst{4-0}   = Zd;
}

multiclass sve2_wide_int_arith_long<bits<5> opc, string asm> {
  def _H : sve2_wide_int_arith<0b01, opc, asm, ZPR16, ZPR8, ZPR8>;
  def _S : sve2_wide_int_arith<0b10, opc, asm, ZPR32, ZPR16, ZPR16>;
  def _D : sve2_wide_int_arith<0b11, opc, asm, ZPR64, ZPR32, ZPR32>;
}

<<<<<<< HEAD
=======
multiclass sve2_wide_int_arith_wide<bits<3> opc, string asm> {
  def _H : sve2_wide_int_arith<0b01, { 0b10, opc }, asm, ZPR16, ZPR16, ZPR8>;
  def _S : sve2_wide_int_arith<0b10, { 0b10, opc }, asm, ZPR32, ZPR32, ZPR16>;
  def _D : sve2_wide_int_arith<0b11, { 0b10, opc }, asm, ZPR64, ZPR64, ZPR32>;
}

multiclass sve2_pmul_long<bits<1> opc, string asm> {
  def _H : sve2_wide_int_arith<0b01, {0b1101, opc}, asm, ZPR16, ZPR8, ZPR8>;
  def _D : sve2_wide_int_arith<0b11, {0b1101, opc}, asm, ZPR64, ZPR32, ZPR32>;
}

>>>>>>> 980f7605
//===----------------------------------------------------------------------===//
// SVE Integer Arithmetic - Unary Predicated Group
//===----------------------------------------------------------------------===//

class sve_int_un_pred_arit<bits<2> sz8_64, bits<4> opc,
                             string asm, ZPRRegOp zprty>
: I<(outs zprty:$Zd), (ins zprty:$_Zd, PPR3bAny:$Pg, zprty:$Zn),
  asm, "\t$Zd, $Pg/m, $Zn",
  "",
  []>, Sched<[]> {
  bits<3> Pg;
  bits<5> Zd;
  bits<5> Zn;
  let Inst{31-24} = 0b00000100;
  let Inst{23-22} = sz8_64;
  let Inst{21-20} = 0b01;
  let Inst{19}    = opc{0};
  let Inst{18-16} = opc{3-1};
  let Inst{15-13} = 0b101;
  let Inst{12-10} = Pg;
  let Inst{9-5}   = Zn;
  let Inst{4-0}   = Zd;

  let Constraints = "$Zd = $_Zd";
  let DestructiveInstType = Destructive;
  let ElementSize = zprty.ElementSize;
}

multiclass sve_int_un_pred_arit_0<bits<3> opc, string asm> {
  def _B : sve_int_un_pred_arit<0b00, { opc, 0b0 }, asm, ZPR8>;
  def _H : sve_int_un_pred_arit<0b01, { opc, 0b0 }, asm, ZPR16>;
  def _S : sve_int_un_pred_arit<0b10, { opc, 0b0 }, asm, ZPR32>;
  def _D : sve_int_un_pred_arit<0b11, { opc, 0b0 }, asm, ZPR64>;
}

multiclass sve_int_un_pred_arit_0_h<bits<3> opc, string asm> {
  def _H : sve_int_un_pred_arit<0b01, { opc, 0b0 }, asm, ZPR16>;
  def _S : sve_int_un_pred_arit<0b10, { opc, 0b0 }, asm, ZPR32>;
  def _D : sve_int_un_pred_arit<0b11, { opc, 0b0 }, asm, ZPR64>;
}

multiclass sve_int_un_pred_arit_0_w<bits<3> opc, string asm> {
  def _S : sve_int_un_pred_arit<0b10, { opc, 0b0 }, asm, ZPR32>;
  def _D : sve_int_un_pred_arit<0b11, { opc, 0b0 }, asm, ZPR64>;
}

multiclass sve_int_un_pred_arit_0_d<bits<3> opc, string asm> {
  def _D : sve_int_un_pred_arit<0b11, { opc, 0b0 }, asm, ZPR64>;
}

multiclass sve_int_un_pred_arit_1<bits<3> opc, string asm> {
  def _B : sve_int_un_pred_arit<0b00, { opc, 0b1 }, asm, ZPR8>;
  def _H : sve_int_un_pred_arit<0b01, { opc, 0b1 }, asm, ZPR16>;
  def _S : sve_int_un_pred_arit<0b10, { opc, 0b1 }, asm, ZPR32>;
  def _D : sve_int_un_pred_arit<0b11, { opc, 0b1 }, asm, ZPR64>;
}

multiclass sve_int_un_pred_arit_1_fp<bits<3> opc, string asm> {
  def _H : sve_int_un_pred_arit<0b01, { opc, 0b1 }, asm, ZPR16>;
  def _S : sve_int_un_pred_arit<0b10, { opc, 0b1 }, asm, ZPR32>;
  def _D : sve_int_un_pred_arit<0b11, { opc, 0b1 }, asm, ZPR64>;
}

//===----------------------------------------------------------------------===//
// SVE Integer Wide Immediate - Unpredicated Group
//===----------------------------------------------------------------------===//
class sve_int_dup_imm<bits<2> sz8_64, string asm,
                      ZPRRegOp zprty, Operand immtype>
: I<(outs zprty:$Zd), (ins immtype:$imm),
  asm, "\t$Zd, $imm",
  "",
  []>, Sched<[]> {
  bits<5> Zd;
  bits<9> imm;
  let Inst{31-24} = 0b00100101;
  let Inst{23-22} = sz8_64;
  let Inst{21-14} = 0b11100011;
  let Inst{13}    = imm{8};   // sh
  let Inst{12-5}  = imm{7-0}; // imm8
  let Inst{4-0}   = Zd;

  let isReMaterializable = 1;
}

multiclass sve_int_dup_imm<string asm> {
  def _B : sve_int_dup_imm<0b00, asm, ZPR8, cpy_imm8_opt_lsl_i8>;
  def _H : sve_int_dup_imm<0b01, asm, ZPR16, cpy_imm8_opt_lsl_i16>;
  def _S : sve_int_dup_imm<0b10, asm, ZPR32, cpy_imm8_opt_lsl_i32>;
  def _D : sve_int_dup_imm<0b11, asm, ZPR64, cpy_imm8_opt_lsl_i64>;

  def : InstAlias<"mov $Zd, $imm",
                  (!cast<Instruction>(NAME # _B) ZPR8:$Zd, cpy_imm8_opt_lsl_i8:$imm), 1>;
  def : InstAlias<"mov $Zd, $imm",
                  (!cast<Instruction>(NAME # _H) ZPR16:$Zd, cpy_imm8_opt_lsl_i16:$imm), 1>;
  def : InstAlias<"mov $Zd, $imm",
                  (!cast<Instruction>(NAME # _S) ZPR32:$Zd, cpy_imm8_opt_lsl_i32:$imm), 1>;
  def : InstAlias<"mov $Zd, $imm",
                  (!cast<Instruction>(NAME # _D) ZPR64:$Zd, cpy_imm8_opt_lsl_i64:$imm), 1>;

  def : InstAlias<"fmov $Zd, #0.0",
                  (!cast<Instruction>(NAME # _H) ZPR16:$Zd, 0, 0), 1>;
  def : InstAlias<"fmov $Zd, #0.0",
                  (!cast<Instruction>(NAME # _S) ZPR32:$Zd, 0, 0), 1>;
  def : InstAlias<"fmov $Zd, #0.0",
                  (!cast<Instruction>(NAME # _D) ZPR64:$Zd, 0, 0), 1>;
}

class sve_int_dup_fpimm<bits<2> sz8_64, Operand fpimmtype,
                        string asm, ZPRRegOp zprty>
: I<(outs zprty:$Zd), (ins fpimmtype:$imm8),
  asm, "\t$Zd, $imm8",
  "",
  []>, Sched<[]> {
  bits<5> Zd;
  bits<8> imm8;
  let Inst{31-24} = 0b00100101;
  let Inst{23-22} = sz8_64;
  let Inst{21-14} = 0b11100111;
  let Inst{13}    = 0b0;
  let Inst{12-5}  = imm8;
  let Inst{4-0}   = Zd;

  let isReMaterializable = 1;
}

multiclass sve_int_dup_fpimm<string asm> {
  def _H : sve_int_dup_fpimm<0b01, fpimm16, asm, ZPR16>;
  def _S : sve_int_dup_fpimm<0b10, fpimm32, asm, ZPR32>;
  def _D : sve_int_dup_fpimm<0b11, fpimm64, asm, ZPR64>;

  def : InstAlias<"fmov $Zd, $imm8",
                  (!cast<Instruction>(NAME # _H) ZPR16:$Zd, fpimm16:$imm8), 1>;
  def : InstAlias<"fmov $Zd, $imm8",
                  (!cast<Instruction>(NAME # _S) ZPR32:$Zd, fpimm32:$imm8), 1>;
  def : InstAlias<"fmov $Zd, $imm8",
                  (!cast<Instruction>(NAME # _D) ZPR64:$Zd, fpimm64:$imm8), 1>;
}

class sve_int_arith_imm0<bits<2> sz8_64, bits<3> opc, string asm,
                         ZPRRegOp zprty, Operand immtype>
: I<(outs zprty:$Zdn), (ins zprty:$_Zdn, immtype:$imm),
  asm, "\t$Zdn, $_Zdn, $imm",
  "",
  []>, Sched<[]> {
  bits<5> Zdn;
  bits<9> imm;
  let Inst{31-24} = 0b00100101;
  let Inst{23-22} = sz8_64;
  let Inst{21-19} = 0b100;
  let Inst{18-16} = opc;
  let Inst{15-14} = 0b11;
  let Inst{13}    = imm{8};   // sh
  let Inst{12-5}  = imm{7-0}; // imm8
  let Inst{4-0}   = Zdn;

  let Constraints = "$Zdn = $_Zdn";
  let DestructiveInstType = Destructive;
  let ElementSize = ElementSizeNone;
}

multiclass sve_int_arith_imm0<bits<3> opc, string asm> {
  def _B : sve_int_arith_imm0<0b00, opc, asm, ZPR8, addsub_imm8_opt_lsl_i8>;
  def _H : sve_int_arith_imm0<0b01, opc, asm, ZPR16, addsub_imm8_opt_lsl_i16>;
  def _S : sve_int_arith_imm0<0b10, opc, asm, ZPR32, addsub_imm8_opt_lsl_i32>;
  def _D : sve_int_arith_imm0<0b11, opc, asm, ZPR64, addsub_imm8_opt_lsl_i64>;
}

class sve_int_arith_imm<bits<2> sz8_64, bits<6> opc, string asm,
                        ZPRRegOp zprty, Operand immtype>
: I<(outs zprty:$Zdn), (ins zprty:$_Zdn, immtype:$imm),
  asm, "\t$Zdn, $_Zdn, $imm",
  "",
  []>, Sched<[]> {
  bits<5> Zdn;
  bits<8> imm;
  let Inst{31-24} = 0b00100101;
  let Inst{23-22} = sz8_64;
  let Inst{21-16} = opc;
  let Inst{15-13} = 0b110;
  let Inst{12-5} = imm;
  let Inst{4-0} = Zdn;

  let Constraints = "$Zdn = $_Zdn";
  let DestructiveInstType = Destructive;
  let ElementSize = ElementSizeNone;
}

multiclass sve_int_arith_imm1<bits<2> opc, string asm, Operand immtype> {
  def _B : sve_int_arith_imm<0b00, { 0b1010, opc }, asm, ZPR8, immtype>;
  def _H : sve_int_arith_imm<0b01, { 0b1010, opc }, asm, ZPR16, immtype>;
  def _S : sve_int_arith_imm<0b10, { 0b1010, opc }, asm, ZPR32, immtype>;
  def _D : sve_int_arith_imm<0b11, { 0b1010, opc }, asm, ZPR64, immtype>;
}

multiclass sve_int_arith_imm2<string asm> {
  def _B : sve_int_arith_imm<0b00, 0b110000, asm, ZPR8,  simm8>;
  def _H : sve_int_arith_imm<0b01, 0b110000, asm, ZPR16, simm8>;
  def _S : sve_int_arith_imm<0b10, 0b110000, asm, ZPR32, simm8>;
  def _D : sve_int_arith_imm<0b11, 0b110000, asm, ZPR64, simm8>;
}

//===----------------------------------------------------------------------===//
// SVE Bitwise Logical - Unpredicated Group
//===----------------------------------------------------------------------===//

class sve_int_bin_cons_log<bits<2> opc, string asm>
: I<(outs ZPR64:$Zd), (ins ZPR64:$Zn, ZPR64:$Zm),
  asm, "\t$Zd, $Zn, $Zm",
  "",
  []>, Sched<[]> {
  bits<5> Zd;
  bits<5> Zm;
  bits<5> Zn;
  let Inst{31-24} = 0b00000100;
  let Inst{23-22} = opc{1-0};
  let Inst{21}    = 0b1;
  let Inst{20-16} = Zm;
  let Inst{15-10} = 0b001100;
  let Inst{9-5}   = Zn;
  let Inst{4-0}   = Zd;
}

multiclass sve_int_bin_cons_log<bits<2> opc, string asm> {
  def NAME : sve_int_bin_cons_log<opc, asm>;

  def : InstAlias<asm # "\t$Zd, $Zn, $Zm",
                  (!cast<Instruction>(NAME) ZPR8:$Zd,  ZPR8:$Zn,  ZPR8:$Zm),  1>;
  def : InstAlias<asm # "\t$Zd, $Zn, $Zm",
                  (!cast<Instruction>(NAME) ZPR16:$Zd, ZPR16:$Zn, ZPR16:$Zm), 1>;
  def : InstAlias<asm # "\t$Zd, $Zn, $Zm",
                  (!cast<Instruction>(NAME) ZPR32:$Zd, ZPR32:$Zn, ZPR32:$Zm), 1>;
}

//===----------------------------------------------------------------------===//
// SVE Integer Wide Immediate - Predicated Group
//===----------------------------------------------------------------------===//

class sve_int_dup_fpimm_pred<bits<2> sz, Operand fpimmtype,
                             string asm, ZPRRegOp zprty>
: I<(outs zprty:$Zd), (ins zprty:$_Zd, PPRAny:$Pg, fpimmtype:$imm8),
  asm, "\t$Zd, $Pg/m, $imm8",
  "",
  []>, Sched<[]> {
  bits<4> Pg;
  bits<5> Zd;
  bits<8> imm8;
  let Inst{31-24} = 0b00000101;
  let Inst{23-22} = sz;
  let Inst{21-20} = 0b01;
  let Inst{19-16} = Pg;
  let Inst{15-13} = 0b110;
  let Inst{12-5}  = imm8;
  let Inst{4-0}   = Zd;

  let Constraints = "$Zd = $_Zd";
  let DestructiveInstType = Destructive;
  let ElementSize = zprty.ElementSize;
}

multiclass sve_int_dup_fpimm_pred<string asm> {
  def _H : sve_int_dup_fpimm_pred<0b01, fpimm16, asm, ZPR16>;
  def _S : sve_int_dup_fpimm_pred<0b10, fpimm32, asm, ZPR32>;
  def _D : sve_int_dup_fpimm_pred<0b11, fpimm64, asm, ZPR64>;

  def : InstAlias<"fmov $Zd, $Pg/m, $imm8",
                  (!cast<Instruction>(NAME # _H) ZPR16:$Zd, PPRAny:$Pg, fpimm16:$imm8), 1>;
  def : InstAlias<"fmov $Zd, $Pg/m, $imm8",
                  (!cast<Instruction>(NAME # _S) ZPR32:$Zd, PPRAny:$Pg, fpimm32:$imm8), 1>;
  def : InstAlias<"fmov $Zd, $Pg/m, $imm8",
                  (!cast<Instruction>(NAME # _D) ZPR64:$Zd, PPRAny:$Pg, fpimm64:$imm8), 1>;
}

class sve_int_dup_imm_pred<bits<2> sz8_64, bit m, string asm,
                           ZPRRegOp zprty, string pred_qual, dag iops>
: I<(outs zprty:$Zd), iops,
  asm, "\t$Zd, $Pg"#pred_qual#", $imm",
  "", []>, Sched<[]> {
  bits<5> Zd;
  bits<4> Pg;
  bits<9> imm;
  let Inst{31-24} = 0b00000101;
  let Inst{23-22} = sz8_64;
  let Inst{21-20} = 0b01;
  let Inst{19-16} = Pg;
  let Inst{15}    = 0b0;
  let Inst{14}    = m;
  let Inst{13}    = imm{8};   // sh
  let Inst{12-5}  = imm{7-0}; // imm8
  let Inst{4-0}   = Zd;

  let DestructiveInstType = Destructive;
  let ElementSize = zprty.ElementSize;
}

multiclass sve_int_dup_imm_pred_merge<string asm> {
  let Constraints = "$Zd = $_Zd" in {
  def _B : sve_int_dup_imm_pred<0b00, 1, asm, ZPR8,  "/m", (ins ZPR8:$_Zd,  PPRAny:$Pg, cpy_imm8_opt_lsl_i8:$imm)>;
  def _H : sve_int_dup_imm_pred<0b01, 1, asm, ZPR16, "/m", (ins ZPR16:$_Zd, PPRAny:$Pg, cpy_imm8_opt_lsl_i16:$imm)>;
  def _S : sve_int_dup_imm_pred<0b10, 1, asm, ZPR32, "/m", (ins ZPR32:$_Zd, PPRAny:$Pg, cpy_imm8_opt_lsl_i32:$imm)>;
  def _D : sve_int_dup_imm_pred<0b11, 1, asm, ZPR64, "/m", (ins ZPR64:$_Zd, PPRAny:$Pg, cpy_imm8_opt_lsl_i64:$imm)>;
  }

  def : InstAlias<"mov $Zd, $Pg/m, $imm",
                  (!cast<Instruction>(NAME # _B) ZPR8:$Zd,  PPRAny:$Pg, cpy_imm8_opt_lsl_i8:$imm), 1>;
  def : InstAlias<"mov $Zd, $Pg/m, $imm",
                  (!cast<Instruction>(NAME # _H) ZPR16:$Zd, PPRAny:$Pg, cpy_imm8_opt_lsl_i16:$imm), 1>;
  def : InstAlias<"mov $Zd, $Pg/m, $imm",
                  (!cast<Instruction>(NAME # _S) ZPR32:$Zd, PPRAny:$Pg, cpy_imm8_opt_lsl_i32:$imm), 1>;
  def : InstAlias<"mov $Zd, $Pg/m, $imm",
                  (!cast<Instruction>(NAME # _D) ZPR64:$Zd, PPRAny:$Pg, cpy_imm8_opt_lsl_i64:$imm), 1>;

  def : InstAlias<"fmov $Zd, $Pg/m, #0.0",
                  (!cast<Instruction>(NAME # _H) ZPR16:$Zd, PPRAny:$Pg, 0, 0), 0>;
  def : InstAlias<"fmov $Zd, $Pg/m, #0.0",
                  (!cast<Instruction>(NAME # _S) ZPR32:$Zd, PPRAny:$Pg, 0, 0), 0>;
  def : InstAlias<"fmov $Zd, $Pg/m, #0.0",
                  (!cast<Instruction>(NAME # _D) ZPR64:$Zd, PPRAny:$Pg, 0, 0), 0>;
}

multiclass sve_int_dup_imm_pred_zero<string asm> {
  def _B : sve_int_dup_imm_pred<0b00, 0, asm, ZPR8,  "/z", (ins PPRAny:$Pg, cpy_imm8_opt_lsl_i8:$imm)>;
  def _H : sve_int_dup_imm_pred<0b01, 0, asm, ZPR16, "/z", (ins PPRAny:$Pg, cpy_imm8_opt_lsl_i16:$imm)>;
  def _S : sve_int_dup_imm_pred<0b10, 0, asm, ZPR32, "/z", (ins PPRAny:$Pg, cpy_imm8_opt_lsl_i32:$imm)>;
  def _D : sve_int_dup_imm_pred<0b11, 0, asm, ZPR64, "/z", (ins PPRAny:$Pg, cpy_imm8_opt_lsl_i64:$imm)>;

  def : InstAlias<"mov $Zd, $Pg/z, $imm",
                  (!cast<Instruction>(NAME # _B) ZPR8:$Zd,  PPRAny:$Pg, cpy_imm8_opt_lsl_i8:$imm), 1>;
  def : InstAlias<"mov $Zd, $Pg/z, $imm",
                  (!cast<Instruction>(NAME # _H) ZPR16:$Zd, PPRAny:$Pg, cpy_imm8_opt_lsl_i16:$imm), 1>;
  def : InstAlias<"mov $Zd, $Pg/z, $imm",
                  (!cast<Instruction>(NAME # _S) ZPR32:$Zd, PPRAny:$Pg, cpy_imm8_opt_lsl_i32:$imm), 1>;
  def : InstAlias<"mov $Zd, $Pg/z, $imm",
                  (!cast<Instruction>(NAME # _D) ZPR64:$Zd, PPRAny:$Pg, cpy_imm8_opt_lsl_i64:$imm), 1>;
}

//===----------------------------------------------------------------------===//
// SVE Integer Compare - Vectors Group
//===----------------------------------------------------------------------===//

class sve_int_cmp<bit cmp_1, bits<2> sz8_64, bits<3> opc, string asm,
                  PPRRegOp pprty, ZPRRegOp zprty1, ZPRRegOp zprty2>
: I<(outs pprty:$Pd), (ins PPR3bAny:$Pg, zprty1:$Zn, zprty2:$Zm),
  asm, "\t$Pd, $Pg/z, $Zn, $Zm",
  "",
  []>, Sched<[]> {
  bits<4> Pd;
  bits<3> Pg;
  bits<5> Zm;
  bits<5> Zn;
  let Inst{31-24} = 0b00100100;
  let Inst{23-22} = sz8_64;
  let Inst{21}    = 0b0;
  let Inst{20-16} = Zm;
  let Inst{15}    = opc{2};
  let Inst{14}    = cmp_1;
  let Inst{13}    = opc{1};
  let Inst{12-10} = Pg;
  let Inst{9-5}   = Zn;
  let Inst{4}     = opc{0};
  let Inst{3-0}   = Pd;

  let Defs = [NZCV];
}

multiclass sve_int_cmp_0<bits<3> opc, string asm> {
  def _B : sve_int_cmp<0b0, 0b00, opc, asm, PPR8, ZPR8, ZPR8>;
  def _H : sve_int_cmp<0b0, 0b01, opc, asm, PPR16, ZPR16, ZPR16>;
  def _S : sve_int_cmp<0b0, 0b10, opc, asm, PPR32, ZPR32, ZPR32>;
  def _D : sve_int_cmp<0b0, 0b11, opc, asm, PPR64, ZPR64, ZPR64>;
}

multiclass sve_int_cmp_0_wide<bits<3> opc, string asm> {
  def _B : sve_int_cmp<0b0, 0b00, opc, asm, PPR8, ZPR8, ZPR64>;
  def _H : sve_int_cmp<0b0, 0b01, opc, asm, PPR16, ZPR16, ZPR64>;
  def _S : sve_int_cmp<0b0, 0b10, opc, asm, PPR32, ZPR32, ZPR64>;
}

multiclass sve_int_cmp_1_wide<bits<3> opc, string asm> {
  def _B : sve_int_cmp<0b1, 0b00, opc, asm, PPR8, ZPR8, ZPR64>;
  def _H : sve_int_cmp<0b1, 0b01, opc, asm, PPR16, ZPR16, ZPR64>;
  def _S : sve_int_cmp<0b1, 0b10, opc, asm, PPR32, ZPR32, ZPR64>;
}


//===----------------------------------------------------------------------===//
// SVE Integer Compare - Signed Immediate Group
//===----------------------------------------------------------------------===//

class sve_int_scmp_vi<bits<2> sz8_64, bits<3> opc, string asm, PPRRegOp pprty,
                      ZPRRegOp zprty,
                      Operand immtype>
: I<(outs pprty:$Pd), (ins PPR3bAny:$Pg, zprty:$Zn, immtype:$imm5),
  asm, "\t$Pd, $Pg/z, $Zn, $imm5",
  "",
  []>, Sched<[]> {
  bits<4> Pd;
  bits<3> Pg;
  bits<5> Zn;
  bits<5> imm5;
  let Inst{31-24} = 0b00100101;
  let Inst{23-22} = sz8_64;
  let Inst{21}    = 0b0;
  let Inst{20-16} = imm5;
  let Inst{15}    = opc{2};
  let Inst{14}    = 0b0;
  let Inst{13}    = opc{1};
  let Inst{12-10} = Pg;
  let Inst{9-5}   = Zn;
  let Inst{4}     = opc{0};
  let Inst{3-0}   = Pd;

  let Defs = [NZCV];
}

multiclass sve_int_scmp_vi<bits<3> opc, string asm> {
  def _B : sve_int_scmp_vi<0b00, opc, asm, PPR8, ZPR8, simm5_32b>;
  def _H : sve_int_scmp_vi<0b01, opc, asm, PPR16, ZPR16, simm5_32b>;
  def _S : sve_int_scmp_vi<0b10, opc, asm, PPR32, ZPR32, simm5_32b>;
  def _D : sve_int_scmp_vi<0b11, opc, asm, PPR64, ZPR64, simm5_64b>;
}


//===----------------------------------------------------------------------===//
// SVE Integer Compare - Unsigned Immediate Group
//===----------------------------------------------------------------------===//

class sve_int_ucmp_vi<bits<2> sz8_64, bits<2> opc, string asm, PPRRegOp pprty,
                      ZPRRegOp zprty, Operand immtype>
: I<(outs pprty:$Pd), (ins PPR3bAny:$Pg, zprty:$Zn, immtype:$imm7),
  asm, "\t$Pd, $Pg/z, $Zn, $imm7",
  "",
  []>, Sched<[]> {
  bits<4> Pd;
  bits<3> Pg;
  bits<5> Zn;
  bits<7> imm7;
  let Inst{31-24} = 0b00100100;
  let Inst{23-22} = sz8_64;
  let Inst{21}    = 1;
  let Inst{20-14} = imm7;
  let Inst{13}    = opc{1};
  let Inst{12-10} = Pg;
  let Inst{9-5}   = Zn;
  let Inst{4}     = opc{0};
  let Inst{3-0}   = Pd;

  let Defs = [NZCV];
}

multiclass sve_int_ucmp_vi<bits<2> opc, string asm> {
  def _B : sve_int_ucmp_vi<0b00, opc, asm, PPR8, ZPR8, imm0_127>;
  def _H : sve_int_ucmp_vi<0b01, opc, asm, PPR16, ZPR16, imm0_127>;
  def _S : sve_int_ucmp_vi<0b10, opc, asm, PPR32, ZPR32, imm0_127>;
  def _D : sve_int_ucmp_vi<0b11, opc, asm, PPR64, ZPR64, imm0_127>;
}


//===----------------------------------------------------------------------===//
// SVE Integer Compare - Scalars Group
//===----------------------------------------------------------------------===//

class sve_int_cterm<bit sz, bit opc, string asm, RegisterClass rt>
: I<(outs), (ins rt:$Rn, rt:$Rm),
  asm, "\t$Rn, $Rm",
  "",
  []>, Sched<[]> {
  bits<5> Rm;
  bits<5> Rn;
  let Inst{31-23} = 0b001001011;
  let Inst{22}    = sz;
  let Inst{21}    = 0b1;
  let Inst{20-16} = Rm;
  let Inst{15-10} = 0b001000;
  let Inst{9-5}   = Rn;
  let Inst{4}     = opc;
  let Inst{3-0}   = 0b0000;

  let Defs = [NZCV];
}

class sve_int_while_rr<bits<2> sz8_64, bits<4> opc, string asm,
                       RegisterClass gprty, PPRRegOp pprty>
: I<(outs pprty:$Pd), (ins gprty:$Rn, gprty:$Rm),
  asm, "\t$Pd, $Rn, $Rm",
  "", []>, Sched<[]> {
  bits<4> Pd;
  bits<5> Rm;
  bits<5> Rn;
  let Inst{31-24} = 0b00100101;
  let Inst{23-22} = sz8_64;
  let Inst{21}    = 0b1;
  let Inst{20-16} = Rm;
  let Inst{15-13} = 0b000;
  let Inst{12-10} = opc{3-1};
  let Inst{9-5}   = Rn;
  let Inst{4}     = opc{0};
  let Inst{3-0}   = Pd;

  let Defs = [NZCV];
}

multiclass sve_int_while4_rr<bits<3> opc, string asm> {
  def _B : sve_int_while_rr<0b00, { 0, opc }, asm, GPR32, PPR8>;
  def _H : sve_int_while_rr<0b01, { 0, opc }, asm, GPR32, PPR16>;
  def _S : sve_int_while_rr<0b10, { 0, opc }, asm, GPR32, PPR32>;
  def _D : sve_int_while_rr<0b11, { 0, opc }, asm, GPR32, PPR64>;
}

multiclass sve_int_while8_rr<bits<3> opc, string asm> {
  def _B : sve_int_while_rr<0b00, { 1, opc }, asm, GPR64, PPR8>;
  def _H : sve_int_while_rr<0b01, { 1, opc }, asm, GPR64, PPR16>;
  def _S : sve_int_while_rr<0b10, { 1, opc }, asm, GPR64, PPR32>;
  def _D : sve_int_while_rr<0b11, { 1, opc }, asm, GPR64, PPR64>;
}


//===----------------------------------------------------------------------===//
// SVE Floating Point Fast Reduction Group
//===----------------------------------------------------------------------===//

class sve_fp_fast_red<bits<2> sz, bits<3> opc, string asm,
                      ZPRRegOp zprty, RegisterClass dstRegClass>
: I<(outs dstRegClass:$Vd), (ins PPR3bAny:$Pg, zprty:$Zn),
  asm, "\t$Vd, $Pg, $Zn",
  "",
  []>, Sched<[]> {
  bits<5> Zn;
  bits<5> Vd;
  bits<3> Pg;
  let Inst{31-24} = 0b01100101;
  let Inst{23-22} = sz;
  let Inst{21-19} = 0b000;
  let Inst{18-16} = opc;
  let Inst{15-13} = 0b001;
  let Inst{12-10} = Pg;
  let Inst{9-5}   = Zn;
  let Inst{4-0}   = Vd;
}

multiclass sve_fp_fast_red<bits<3> opc, string asm> {
  def _H : sve_fp_fast_red<0b01, opc, asm, ZPR16, FPR16>;
  def _S : sve_fp_fast_red<0b10, opc, asm, ZPR32, FPR32>;
  def _D : sve_fp_fast_red<0b11, opc, asm, ZPR64, FPR64>;
}


//===----------------------------------------------------------------------===//
// SVE Floating Point Accumulating Reduction Group
//===----------------------------------------------------------------------===//

class sve_fp_2op_p_vd<bits<2> sz, bits<3> opc, string asm,
                      ZPRRegOp zprty, RegisterClass dstRegClass>
: I<(outs dstRegClass:$Vdn), (ins PPR3bAny:$Pg, dstRegClass:$_Vdn, zprty:$Zm),
  asm, "\t$Vdn, $Pg, $_Vdn, $Zm",
  "",
  []>,
  Sched<[]> {
  bits<3> Pg;
  bits<5> Vdn;
  bits<5> Zm;
  let Inst{31-24} = 0b01100101;
  let Inst{23-22} = sz;
  let Inst{21-19} = 0b011;
  let Inst{18-16} = opc;
  let Inst{15-13} = 0b001;
  let Inst{12-10} = Pg;
  let Inst{9-5}   = Zm;
  let Inst{4-0}   = Vdn;

  let Constraints = "$Vdn = $_Vdn";
}

multiclass sve_fp_2op_p_vd<bits<3> opc, string asm> {
  def _H : sve_fp_2op_p_vd<0b01, opc, asm, ZPR16, FPR16>;
  def _S : sve_fp_2op_p_vd<0b10, opc, asm, ZPR32, FPR32>;
  def _D : sve_fp_2op_p_vd<0b11, opc, asm, ZPR64, FPR64>;
}

//===----------------------------------------------------------------------===//
// SVE Floating Point Compare - Vectors Group
//===----------------------------------------------------------------------===//

class sve_fp_3op_p_pd<bits<2> sz, bits<3> opc, string asm, PPRRegOp pprty,
                      ZPRRegOp zprty>
: I<(outs pprty:$Pd), (ins PPR3bAny:$Pg, zprty:$Zn, zprty:$Zm),
  asm, "\t$Pd, $Pg/z, $Zn, $Zm",
  "",
  []>, Sched<[]> {
  bits<4> Pd;
  bits<3> Pg;
  bits<5> Zm;
  bits<5> Zn;
  let Inst{31-24} = 0b01100101;
  let Inst{23-22} = sz;
  let Inst{21}    = 0b0;
  let Inst{20-16} = Zm;
  let Inst{15}    = opc{2};
  let Inst{14}    = 0b1;
  let Inst{13}    = opc{1};
  let Inst{12-10} = Pg;
  let Inst{9-5}   = Zn;
  let Inst{4}     = opc{0};
  let Inst{3-0}   = Pd;
}

multiclass sve_fp_3op_p_pd<bits<3> opc, string asm> {
  def _H : sve_fp_3op_p_pd<0b01, opc, asm, PPR16, ZPR16>;
  def _S : sve_fp_3op_p_pd<0b10, opc, asm, PPR32, ZPR32>;
  def _D : sve_fp_3op_p_pd<0b11, opc, asm, PPR64, ZPR64>;
}


//===----------------------------------------------------------------------===//
// SVE Floating Point Compare - with Zero Group
//===----------------------------------------------------------------------===//

class sve_fp_2op_p_pd<bits<2> sz, bits<3> opc, string asm, PPRRegOp pprty,
                      ZPRRegOp zprty>
: I<(outs pprty:$Pd), (ins PPR3bAny:$Pg, zprty:$Zn),
  asm, "\t$Pd, $Pg/z, $Zn, #0.0",
  "",
  []>, Sched<[]> {
  bits<4> Pd;
  bits<3> Pg;
  bits<5> Zn;
  let Inst{31-24} = 0b01100101;
  let Inst{23-22} = sz;
  let Inst{21-18} = 0b0100;
  let Inst{17-16} = opc{2-1};
  let Inst{15-13} = 0b001;
  let Inst{12-10} = Pg;
  let Inst{9-5}   = Zn;
  let Inst{4}     = opc{0};
  let Inst{3-0}   = Pd;
}

multiclass sve_fp_2op_p_pd<bits<3> opc, string asm> {
  def _H : sve_fp_2op_p_pd<0b01, opc, asm, PPR16, ZPR16>;
  def _S : sve_fp_2op_p_pd<0b10, opc, asm, PPR32, ZPR32>;
  def _D : sve_fp_2op_p_pd<0b11, opc, asm, PPR64, ZPR64>;
}


//===----------------------------------------------------------------------===//
//SVE Index Generation Group
//===----------------------------------------------------------------------===//

class sve_int_index_ii<bits<2> sz8_64, string asm, ZPRRegOp zprty,
                       Operand imm_ty>
: I<(outs zprty:$Zd), (ins imm_ty:$imm5, imm_ty:$imm5b),
  asm, "\t$Zd, $imm5, $imm5b",
  "", []>, Sched<[]> {
  bits<5> Zd;
  bits<5> imm5;
  bits<5> imm5b;
  let Inst{31-24} = 0b00000100;
  let Inst{23-22} = sz8_64;
  let Inst{21}    = 0b1;
  let Inst{20-16} = imm5b;
  let Inst{15-10} = 0b010000;
  let Inst{9-5}   = imm5;
  let Inst{4-0}   = Zd;
}

multiclass sve_int_index_ii<string asm> {
  def _B : sve_int_index_ii<0b00, asm, ZPR8, simm5_32b>;
  def _H : sve_int_index_ii<0b01, asm, ZPR16, simm5_32b>;
  def _S : sve_int_index_ii<0b10, asm, ZPR32, simm5_32b>;
  def _D : sve_int_index_ii<0b11, asm, ZPR64, simm5_64b>;
}

class sve_int_index_ir<bits<2> sz8_64, string asm, ZPRRegOp zprty,
                       RegisterClass srcRegType, Operand imm_ty>
: I<(outs zprty:$Zd), (ins imm_ty:$imm5, srcRegType:$Rm),
  asm, "\t$Zd, $imm5, $Rm",
  "", []>, Sched<[]> {
  bits<5> Rm;
  bits<5> Zd;
  bits<5> imm5;
  let Inst{31-24} = 0b00000100;
  let Inst{23-22} = sz8_64;
  let Inst{21}    = 0b1;
  let Inst{20-16} = Rm;
  let Inst{15-10} = 0b010010;
  let Inst{9-5}   = imm5;
  let Inst{4-0}   = Zd;
}

multiclass sve_int_index_ir<string asm> {
  def _B : sve_int_index_ir<0b00, asm, ZPR8, GPR32, simm5_32b>;
  def _H : sve_int_index_ir<0b01, asm, ZPR16, GPR32, simm5_32b>;
  def _S : sve_int_index_ir<0b10, asm, ZPR32, GPR32, simm5_32b>;
  def _D : sve_int_index_ir<0b11, asm, ZPR64, GPR64, simm5_64b>;
}

class sve_int_index_ri<bits<2> sz8_64, string asm, ZPRRegOp zprty,
                       RegisterClass srcRegType, Operand imm_ty>
: I<(outs zprty:$Zd), (ins srcRegType:$Rn, imm_ty:$imm5),
  asm, "\t$Zd, $Rn, $imm5",
  "", []>, Sched<[]> {
  bits<5> Rn;
  bits<5> Zd;
  bits<5> imm5;
  let Inst{31-24} = 0b00000100;
  let Inst{23-22} = sz8_64;
  let Inst{21}    = 0b1;
  let Inst{20-16} = imm5;
  let Inst{15-10} = 0b010001;
  let Inst{9-5}   = Rn;
  let Inst{4-0}   = Zd;
}

multiclass sve_int_index_ri<string asm> {
  def _B : sve_int_index_ri<0b00, asm, ZPR8, GPR32, simm5_32b>;
  def _H : sve_int_index_ri<0b01, asm, ZPR16, GPR32, simm5_32b>;
  def _S : sve_int_index_ri<0b10, asm, ZPR32, GPR32, simm5_32b>;
  def _D : sve_int_index_ri<0b11, asm, ZPR64, GPR64, simm5_64b>;
}

class sve_int_index_rr<bits<2> sz8_64, string asm, ZPRRegOp zprty,
                       RegisterClass srcRegType>
: I<(outs zprty:$Zd), (ins srcRegType:$Rn, srcRegType:$Rm),
  asm, "\t$Zd, $Rn, $Rm",
  "", []>, Sched<[]> {
  bits<5> Zd;
  bits<5> Rm;
  bits<5> Rn;
  let Inst{31-24} = 0b00000100;
  let Inst{23-22} = sz8_64;
  let Inst{21}    = 0b1;
  let Inst{20-16} = Rm;
  let Inst{15-10} = 0b010011;
  let Inst{9-5}   = Rn;
  let Inst{4-0}   = Zd;
}

multiclass sve_int_index_rr<string asm> {
  def _B : sve_int_index_rr<0b00, asm, ZPR8, GPR32>;
  def _H : sve_int_index_rr<0b01, asm, ZPR16, GPR32>;
  def _S : sve_int_index_rr<0b10, asm, ZPR32, GPR32>;
  def _D : sve_int_index_rr<0b11, asm, ZPR64, GPR64>;
}
//
//===----------------------------------------------------------------------===//
// SVE Bitwise Shift - Predicated Group
//===----------------------------------------------------------------------===//
class sve_int_bin_pred_shift_imm<bits<4> tsz8_64, bits<3> opc, string asm,
                               ZPRRegOp zprty, Operand immtype,
                               ElementSizeEnum size>
: I<(outs zprty:$Zdn), (ins PPR3bAny:$Pg, zprty:$_Zdn, immtype:$imm),
  asm, "\t$Zdn, $Pg/m, $_Zdn, $imm",
  "",
  []>, Sched<[]> {
  bits<3> Pg;
  bits<5> Zdn;
  bits<6> imm;
  let Inst{31-24} = 0b00000100;
  let Inst{23-22} = tsz8_64{3-2};
  let Inst{21-19} = 0b000;
  let Inst{18-16} = opc;
  let Inst{15-13} = 0b100;
  let Inst{12-10} = Pg;
  let Inst{9-8}   = tsz8_64{1-0};
  let Inst{7-5}   = imm{2-0}; // imm3
  let Inst{4-0}   = Zdn;

  let Constraints = "$Zdn = $_Zdn";
  let DestructiveInstType = Destructive;
  let ElementSize = size;
}

multiclass sve_int_bin_pred_shift_imm_left<bits<3> opc, string asm> {
  def _B : sve_int_bin_pred_shift_imm<{0,0,0,1}, opc, asm, ZPR8, vecshiftL8,
                                      ElementSizeB>;
  def _H : sve_int_bin_pred_shift_imm<{0,0,1,?}, opc, asm, ZPR16, vecshiftL16,
                                      ElementSizeH> {
    let Inst{8} = imm{3};
  }
  def _S : sve_int_bin_pred_shift_imm<{0,1,?,?}, opc, asm, ZPR32, vecshiftL32,
                                      ElementSizeS> {
    let Inst{9-8} = imm{4-3};
  }
  def _D : sve_int_bin_pred_shift_imm<{1,?,?,?}, opc, asm, ZPR64, vecshiftL64,
                                      ElementSizeD> {
    let Inst{22}  = imm{5};
    let Inst{9-8} = imm{4-3};
  }
}

multiclass sve_int_bin_pred_shift_imm_right<bits<3> opc, string asm> {
  def _B : sve_int_bin_pred_shift_imm<{0,0,0,1}, opc, asm, ZPR8, vecshiftR8,
                                      ElementSizeB>;
  def _H : sve_int_bin_pred_shift_imm<{0,0,1,?}, opc, asm, ZPR16, vecshiftR16,
                                      ElementSizeH> {
    let Inst{8} = imm{3};
  }
  def _S : sve_int_bin_pred_shift_imm<{0,1,?,?}, opc, asm, ZPR32, vecshiftR32,
                                      ElementSizeS> {
    let Inst{9-8} = imm{4-3};
  }
  def _D : sve_int_bin_pred_shift_imm<{1,?,?,?}, opc, asm, ZPR64, vecshiftR64,
                                      ElementSizeD> {
    let Inst{22}  = imm{5};
    let Inst{9-8} = imm{4-3};
  }
}

class sve_int_bin_pred_shift<bits<2> sz8_64, bit wide, bits<3> opc,
                             string asm, ZPRRegOp zprty, ZPRRegOp zprty2>
: I<(outs zprty:$Zdn), (ins PPR3bAny:$Pg, zprty:$_Zdn, zprty2:$Zm),
  asm, "\t$Zdn, $Pg/m, $_Zdn, $Zm",
  "",
  []>, Sched<[]> {
  bits<3> Pg;
  bits<5> Zdn;
  bits<5> Zm;
  let Inst{31-24} = 0b00000100;
  let Inst{23-22} = sz8_64;
  let Inst{21-20} = 0b01;
  let Inst{19}    = wide;
  let Inst{18-16} = opc;
  let Inst{15-13} = 0b100;
  let Inst{12-10} = Pg;
  let Inst{9-5}   = Zm;
  let Inst{4-0}   = Zdn;

  let Constraints = "$Zdn = $_Zdn";
  let DestructiveInstType = Destructive;
  let ElementSize = zprty.ElementSize;
}

multiclass sve_int_bin_pred_shift<bits<3> opc, string asm> {
  def _B : sve_int_bin_pred_shift<0b00, 0b0, opc, asm, ZPR8, ZPR8>;
  def _H : sve_int_bin_pred_shift<0b01, 0b0, opc, asm, ZPR16, ZPR16>;
  def _S : sve_int_bin_pred_shift<0b10, 0b0, opc, asm, ZPR32, ZPR32>;
  def _D : sve_int_bin_pred_shift<0b11, 0b0, opc, asm, ZPR64, ZPR64>;
}

multiclass sve_int_bin_pred_shift_wide<bits<3> opc, string asm> {
  def _B : sve_int_bin_pred_shift<0b00, 0b1, opc, asm, ZPR8, ZPR64>;
  def _H : sve_int_bin_pred_shift<0b01, 0b1, opc, asm, ZPR16, ZPR64>;
  def _S : sve_int_bin_pred_shift<0b10, 0b1, opc, asm, ZPR32, ZPR64>;
}

//===----------------------------------------------------------------------===//
// SVE Shift - Unpredicated Group
//===----------------------------------------------------------------------===//

class sve_int_bin_cons_shift_wide<bits<2> sz8_64, bits<2> opc, string asm,
                               ZPRRegOp zprty>
: I<(outs zprty:$Zd), (ins zprty:$Zn, ZPR64:$Zm),
  asm, "\t$Zd, $Zn, $Zm",
  "",
  []>, Sched<[]> {
  bits<5> Zd;
  bits<5> Zm;
  bits<5> Zn;
  let Inst{31-24} = 0b00000100;
  let Inst{23-22} = sz8_64;
  let Inst{21}    = 0b1;
  let Inst{20-16} = Zm;
  let Inst{15-12} = 0b1000;
  let Inst{11-10} = opc;
  let Inst{9-5}   = Zn;
  let Inst{4-0}   = Zd;
}

multiclass sve_int_bin_cons_shift_wide<bits<2> opc, string asm> {
  def _B : sve_int_bin_cons_shift_wide<0b00, opc, asm, ZPR8>;
  def _H : sve_int_bin_cons_shift_wide<0b01, opc, asm, ZPR16>;
  def _S : sve_int_bin_cons_shift_wide<0b10, opc, asm, ZPR32>;
}

class sve_int_bin_cons_shift_imm<bits<4> tsz8_64, bits<2> opc, string asm,
                               ZPRRegOp zprty, Operand immtype>
: I<(outs zprty:$Zd), (ins zprty:$Zn, immtype:$imm),
  asm, "\t$Zd, $Zn, $imm",
  "", []>, Sched<[]> {
  bits<5> Zd;
  bits<5> Zn;
  bits<6> imm;
  let Inst{31-24} = 0b00000100;
  let Inst{23-22} = tsz8_64{3-2};
  let Inst{21}    = 0b1;
  let Inst{20-19} = tsz8_64{1-0};
  let Inst{18-16} = imm{2-0}; // imm3
  let Inst{15-12} = 0b1001;
  let Inst{11-10} = opc;
  let Inst{9-5}   = Zn;
  let Inst{4-0}   = Zd;
}

multiclass sve_int_bin_cons_shift_imm_left<bits<2> opc, string asm> {
  def _B : sve_int_bin_cons_shift_imm<{0,0,0,1}, opc, asm, ZPR8, vecshiftL8>;
  def _H : sve_int_bin_cons_shift_imm<{0,0,1,?}, opc, asm, ZPR16, vecshiftL16> {
    let Inst{19} = imm{3};
  }
  def _S : sve_int_bin_cons_shift_imm<{0,1,?,?}, opc, asm, ZPR32, vecshiftL32> {
    let Inst{20-19} = imm{4-3};
  }
  def _D : sve_int_bin_cons_shift_imm<{1,?,?,?}, opc, asm, ZPR64, vecshiftL64> {
    let Inst{22}    = imm{5};
    let Inst{20-19} = imm{4-3};
  }
}

multiclass sve_int_bin_cons_shift_imm_right<bits<2> opc, string asm> {
  def _B : sve_int_bin_cons_shift_imm<{0,0,0,1}, opc, asm, ZPR8, vecshiftR8>;
  def _H : sve_int_bin_cons_shift_imm<{0,0,1,?}, opc, asm, ZPR16, vecshiftR16> {
    let Inst{19} = imm{3};
  }
  def _S : sve_int_bin_cons_shift_imm<{0,1,?,?}, opc, asm, ZPR32, vecshiftR32> {
    let Inst{20-19} = imm{4-3};
  }
  def _D : sve_int_bin_cons_shift_imm<{1,?,?,?}, opc, asm, ZPR64, vecshiftR64> {
    let Inst{22}    = imm{5};
    let Inst{20-19} = imm{4-3};
  }
}
//===----------------------------------------------------------------------===//
// SVE Memory - Store Group
//===----------------------------------------------------------------------===//

class sve_mem_cst_si<bits<2> msz, bits<2> esz, string asm,
                     RegisterOperand VecList>
: I<(outs), (ins VecList:$Zt, PPR3bAny:$Pg, GPR64sp:$Rn, simm4s1:$imm4),
  asm, "\t$Zt, $Pg, [$Rn, $imm4, mul vl]",
  "",
  []>, Sched<[]> {
  bits<3> Pg;
  bits<5> Rn;
  bits<5> Zt;
  bits<4> imm4;
  let Inst{31-25} = 0b1110010;
  let Inst{24-23} = msz;
  let Inst{22-21} = esz;
  let Inst{20}    = 0;
  let Inst{19-16} = imm4;
  let Inst{15-13} = 0b111;
  let Inst{12-10} = Pg;
  let Inst{9-5}   = Rn;
  let Inst{4-0}   = Zt;

  let mayStore = 1;
}

multiclass sve_mem_cst_si<bits<2> msz, bits<2> esz, string asm,
                          RegisterOperand listty, ZPRRegOp zprty>
{
  def NAME : sve_mem_cst_si<msz, esz, asm, listty>;

  def : InstAlias<asm # "\t$Zt, $Pg, [$Rn, $imm4, mul vl]",
                 (!cast<Instruction>(NAME) zprty:$Zt, PPR3bAny:$Pg, GPR64sp:$Rn, simm4s1:$imm4), 0>;
  def : InstAlias<asm # "\t$Zt, $Pg, [$Rn]",
                  (!cast<Instruction>(NAME) zprty:$Zt, PPR3bAny:$Pg, GPR64sp:$Rn, 0), 0>;
  def : InstAlias<asm # "\t$Zt, $Pg, [$Rn]",
                  (!cast<Instruction>(NAME) listty:$Zt, PPR3bAny:$Pg, GPR64sp:$Rn, 0), 1>;
}

class sve_mem_est_si<bits<2> sz, bits<2> nregs, RegisterOperand VecList,
                     string asm, Operand immtype>
: I<(outs), (ins VecList:$Zt, PPR3bAny:$Pg, GPR64sp:$Rn, immtype:$imm4),
  asm, "\t$Zt, $Pg, [$Rn, $imm4, mul vl]",
  "",
  []>, Sched<[]> {
  bits<3> Pg;
  bits<5> Rn;
  bits<5> Zt;
  bits<4> imm4;
  let Inst{31-25} = 0b1110010;
  let Inst{24-23} = sz;
  let Inst{22-21} = nregs;
  let Inst{20}    = 1;
  let Inst{19-16} = imm4;
  let Inst{15-13} = 0b111;
  let Inst{12-10} = Pg;
  let Inst{9-5}   = Rn;
  let Inst{4-0}   = Zt;

  let mayStore = 1;
}

multiclass sve_mem_est_si<bits<2> sz, bits<2> nregs, RegisterOperand VecList,
                          string asm, Operand immtype> {
  def NAME : sve_mem_est_si<sz, nregs, VecList, asm, immtype>;

  def : InstAlias<asm # "\t$Zt, $Pg, [$Rn]",
                  (!cast<Instruction>(NAME) VecList:$Zt, PPR3bAny:$Pg, GPR64sp:$Rn, 0), 1>;
}

class sve_mem_est_ss<bits<2> sz, bits<2> nregs, RegisterOperand VecList,
                     string asm, RegisterOperand gprty>
: I<(outs), (ins VecList:$Zt, PPR3bAny:$Pg, GPR64sp:$Rn, gprty:$Rm),
  asm, "\t$Zt, $Pg, [$Rn, $Rm]",
  "",
  []>, Sched<[]> {
  bits<3> Pg;
  bits<5> Rm;
  bits<5> Rn;
  bits<5> Zt;
  let Inst{31-25} = 0b1110010;
  let Inst{24-23} = sz;
  let Inst{22-21} = nregs;
  let Inst{20-16} = Rm;
  let Inst{15-13} = 0b011;
  let Inst{12-10} = Pg;
  let Inst{9-5}   = Rn;
  let Inst{4-0}   = Zt;

  let mayStore = 1;
}

class sve_mem_cst_ss_base<bits<4> dtype, string asm,
                          RegisterOperand listty, RegisterOperand gprty>
: I<(outs), (ins listty:$Zt, PPR3bAny:$Pg, GPR64sp:$Rn, gprty:$Rm),
  asm, "\t$Zt, $Pg, [$Rn, $Rm]",
  "",
  []>, Sched<[]> {
  bits<3> Pg;
  bits<5> Rm;
  bits<5> Rn;
  bits<5> Zt;
  let Inst{31-25} = 0b1110010;
  let Inst{24-21} = dtype;
  let Inst{20-16} = Rm;
  let Inst{15-13} = 0b010;
  let Inst{12-10} = Pg;
  let Inst{9-5}   = Rn;
  let Inst{4-0}   = Zt;

  let mayStore = 1;
}

multiclass sve_mem_cst_ss<bits<4> dtype, string asm,
                          RegisterOperand listty, ZPRRegOp zprty,
                          RegisterOperand gprty> {
  def NAME : sve_mem_cst_ss_base<dtype, asm, listty, gprty>;

  def : InstAlias<asm # "\t$Zt, $Pg, [$Rn, $Rm]",
                  (!cast<Instruction>(NAME) zprty:$Zt, PPR3bAny:$Pg, GPR64sp:$Rn, gprty:$Rm), 0>;
}

class sve_mem_cstnt_si<bits<2> msz, string asm, RegisterOperand VecList>
: I<(outs), (ins VecList:$Zt, PPR3bAny:$Pg, GPR64sp:$Rn, simm4s1:$imm4),
  asm, "\t$Zt, $Pg, [$Rn, $imm4, mul vl]",
  "",
  []>, Sched<[]> {
  bits<3> Pg;
  bits<5> Rn;
  bits<5> Zt;
  bits<4> imm4;
  let Inst{31-25} = 0b1110010;
  let Inst{24-23} = msz;
  let Inst{22-20} = 0b001;
  let Inst{19-16} = imm4;
  let Inst{15-13} = 0b111;
  let Inst{12-10} = Pg;
  let Inst{9-5}   = Rn;
  let Inst{4-0}   = Zt;

  let mayStore = 1;
}

multiclass sve_mem_cstnt_si<bits<2> msz, string asm, RegisterOperand listty,
                            ZPRRegOp zprty> {
  def NAME : sve_mem_cstnt_si<msz, asm, listty>;

  def : InstAlias<asm # "\t$Zt, $Pg, [$Rn]",
                  (!cast<Instruction>(NAME) zprty:$Zt, PPR3bAny:$Pg, GPR64sp:$Rn, 0), 0>;
  def : InstAlias<asm # "\t$Zt, $Pg, [$Rn, $imm4, mul vl]",
                  (!cast<Instruction>(NAME) zprty:$Zt, PPR3bAny:$Pg, GPR64sp:$Rn, simm4s1:$imm4), 0>;
  def : InstAlias<asm # "\t$Zt, $Pg, [$Rn]",
                  (!cast<Instruction>(NAME) listty:$Zt, PPR3bAny:$Pg, GPR64sp:$Rn, 0), 1>;
}

class sve_mem_cstnt_ss_base<bits<2> msz, string asm, RegisterOperand listty,
                            RegisterOperand gprty>
: I<(outs), (ins listty:$Zt, PPR3bAny:$Pg, GPR64sp:$Rn, gprty:$Rm),
  asm, "\t$Zt, $Pg, [$Rn, $Rm]",
  "",
  []>, Sched<[]> {
  bits<3> Pg;
  bits<5> Rm;
  bits<5> Rn;
  bits<5> Zt;
  let Inst{31-25} = 0b1110010;
  let Inst{24-23} = msz;
  let Inst{22-21} = 0b00;
  let Inst{20-16} = Rm;
  let Inst{15-13} = 0b011;
  let Inst{12-10} = Pg;
  let Inst{9-5}   = Rn;
  let Inst{4-0}   = Zt;

  let mayStore = 1;
}

multiclass sve_mem_cstnt_ss<bits<2> msz, string asm, RegisterOperand listty,
                            ZPRRegOp zprty, RegisterOperand gprty> {
  def NAME : sve_mem_cstnt_ss_base<msz, asm, listty, gprty>;

  def : InstAlias<asm # "\t$Zt, $Pg, [$Rn, $Rm]",
                 (!cast<Instruction>(NAME) zprty:$Zt, PPR3bAny:$Pg, GPR64sp:$Rn, gprty:$Rm), 0>;
}

class sve_mem_sst_sv<bits<3> opc, bit xs, bit scaled, string asm,
                     RegisterOperand VecList, RegisterOperand zprext>
: I<(outs), (ins VecList:$Zt, PPR3bAny:$Pg, GPR64sp:$Rn, zprext:$Zm),
  asm, "\t$Zt, $Pg, [$Rn, $Zm]",
  "",
  []>, Sched<[]> {
  bits<3> Pg;
  bits<5> Rn;
  bits<5> Zm;
  bits<5> Zt;
  let Inst{31-25} = 0b1110010;
  let Inst{24-22} = opc;
  let Inst{21}    = scaled;
  let Inst{20-16} = Zm;
  let Inst{15}    = 0b1;
  let Inst{14}    = xs;
  let Inst{13}    = 0;
  let Inst{12-10} = Pg;
  let Inst{9-5}   = Rn;
  let Inst{4-0}   = Zt;

  let mayStore = 1;
}

multiclass sve_mem_sst_sv_32_scaled<bits<3> opc, string asm,
                                    RegisterOperand listty,
                                    ZPRRegOp zprty,
                                    RegisterOperand sxtw_opnd,
                                    RegisterOperand uxtw_opnd > {
  def _UXTW_SCALED : sve_mem_sst_sv<opc, 0, 1, asm, listty, uxtw_opnd>;
  def _SXTW_SCALED : sve_mem_sst_sv<opc, 1, 1, asm, listty, sxtw_opnd>;

  def : InstAlias<asm # "\t$Zt, $Pg, [$Rn, $Zm]",
                 (!cast<Instruction>(NAME # _UXTW_SCALED) zprty:$Zt, PPR3bAny:$Pg, GPR64sp:$Rn, uxtw_opnd:$Zm), 0>;
  def : InstAlias<asm # "\t$Zt, $Pg, [$Rn, $Zm]",
                 (!cast<Instruction>(NAME # _SXTW_SCALED) zprty:$Zt, PPR3bAny:$Pg, GPR64sp:$Rn, sxtw_opnd:$Zm), 0>;
}

multiclass sve_mem_sst_sv_32_unscaled<bits<3> opc, string asm,
                                      RegisterOperand listty,
                                      ZPRRegOp zprty,
                                      RegisterOperand sxtw_opnd,
                                      RegisterOperand uxtw_opnd> {
  def _UXTW : sve_mem_sst_sv<opc, 0, 0, asm, listty, uxtw_opnd>;
  def _SXTW : sve_mem_sst_sv<opc, 1, 0, asm, listty, sxtw_opnd>;

  def : InstAlias<asm # "\t$Zt, $Pg, [$Rn, $Zm]",
                 (!cast<Instruction>(NAME # _UXTW) zprty:$Zt, PPR3bAny:$Pg, GPR64sp:$Rn, uxtw_opnd:$Zm), 0>;
  def : InstAlias<asm # "\t$Zt, $Pg, [$Rn, $Zm]",
                 (!cast<Instruction>(NAME # _SXTW) zprty:$Zt, PPR3bAny:$Pg, GPR64sp:$Rn, sxtw_opnd:$Zm), 0>;
}

class sve_mem_sst_sv2<bits<2> msz, bit scaled, string asm,
                      RegisterOperand zprext>
: I<(outs), (ins Z_d:$Zt, PPR3bAny:$Pg, GPR64sp:$Rn, zprext:$Zm),
  asm, "\t$Zt, $Pg, [$Rn, $Zm]",
  "",
  []>, Sched<[]> {
  bits<3> Pg;
  bits<5> Rn;
  bits<5> Zm;
  bits<5> Zt;
  let Inst{31-25} = 0b1110010;
  let Inst{24-23} = msz;
  let Inst{22}    = 0b0;
  let Inst{21}    = scaled;
  let Inst{20-16} = Zm;
  let Inst{15-13} = 0b101;
  let Inst{12-10} = Pg;
  let Inst{9-5}   = Rn;
  let Inst{4-0}   = Zt;

  let mayStore = 1;
}

multiclass sve_mem_sst_sv_64_scaled<bits<2> msz, string asm,
                                    RegisterOperand zprext> {
  def "" : sve_mem_sst_sv2<msz, 1, asm, zprext>;

  def : InstAlias<asm # "\t$Zt, $Pg, [$Rn, $Zm]",
                 (!cast<Instruction>(NAME) ZPR64:$Zt, PPR3bAny:$Pg, GPR64sp:$Rn, zprext:$Zm), 0>;

}

multiclass sve_mem_sst_sv_64_unscaled<bits<2> msz, string asm> {
  def "" : sve_mem_sst_sv2<msz, 0, asm, ZPR64ExtLSL8>;

  def : InstAlias<asm # "\t$Zt, $Pg, [$Rn, $Zm]",
                 (!cast<Instruction>(NAME) ZPR64:$Zt, PPR3bAny:$Pg, GPR64sp:$Rn, ZPR64ExtLSL8:$Zm), 0>;
}

class sve_mem_sst_vi<bits<3> opc, string asm, ZPRRegOp zprty,
                     RegisterOperand VecList, Operand imm_ty>
: I<(outs), (ins VecList:$Zt, PPR3bAny:$Pg, zprty:$Zn, imm_ty:$imm5),
  asm, "\t$Zt, $Pg, [$Zn, $imm5]",
  "",
  []>, Sched<[]> {
  bits<3> Pg;
  bits<5> imm5;
  bits<5> Zn;
  bits<5> Zt;
  let Inst{31-25} = 0b1110010;
  let Inst{24-23} = opc{2-1};
  let Inst{22}    = 0b1;
  let Inst{21}    = opc{0};
  let Inst{20-16} = imm5;
  let Inst{15-13} = 0b101;
  let Inst{12-10} = Pg;
  let Inst{9-5}   = Zn;
  let Inst{4-0}   = Zt;

  let mayStore = 1;
}

multiclass sve_mem_sst_vi_ptrs<bits<3> opc, string asm, RegisterOperand listty,
                               ZPRRegOp zprty, Operand imm_ty> {
  def _IMM : sve_mem_sst_vi<opc, asm, zprty, listty, imm_ty>;

  def : InstAlias<asm # "\t$Zt, $Pg, [$Zn]",
                  (!cast<Instruction>(NAME # _IMM) zprty:$Zt, PPR3bAny:$Pg, zprty:$Zn, 0), 0>;
  def : InstAlias<asm # "\t$Zt, $Pg, [$Zn, $imm5]",
                  (!cast<Instruction>(NAME # _IMM) zprty:$Zt, PPR3bAny:$Pg, zprty:$Zn, imm_ty:$imm5), 0>;
  def : InstAlias<asm # "\t$Zt, $Pg, [$Zn]",
                  (!cast<Instruction>(NAME # _IMM) listty:$Zt, PPR3bAny:$Pg, zprty:$Zn, 0), 1>;
}

class sve_mem_z_spill<string asm>
: I<(outs), (ins ZPRAny:$Zt, GPR64sp:$Rn, simm9:$imm9),
  asm, "\t$Zt, [$Rn, $imm9, mul vl]",
  "",
  []>, Sched<[]> {
  bits<5> Rn;
  bits<5> Zt;
  bits<9> imm9;
  let Inst{31-22} = 0b1110010110;
  let Inst{21-16} = imm9{8-3};
  let Inst{15-13} = 0b010;
  let Inst{12-10} = imm9{2-0};
  let Inst{9-5}   = Rn;
  let Inst{4-0}   = Zt;

  let mayStore = 1;
}

multiclass sve_mem_z_spill<string asm> {
  def NAME : sve_mem_z_spill<asm>;

  def : InstAlias<asm # "\t$Zt, [$Rn]",
                  (!cast<Instruction>(NAME) ZPRAny:$Zt, GPR64sp:$Rn, 0), 1>;
}

class sve_mem_p_spill<string asm>
: I<(outs), (ins PPRAny:$Pt, GPR64sp:$Rn, simm9:$imm9),
  asm, "\t$Pt, [$Rn, $imm9, mul vl]",
  "",
  []>, Sched<[]> {
  bits<4> Pt;
  bits<5> Rn;
  bits<9> imm9;
  let Inst{31-22} = 0b1110010110;
  let Inst{21-16} = imm9{8-3};
  let Inst{15-13} = 0b000;
  let Inst{12-10} = imm9{2-0};
  let Inst{9-5}   = Rn;
  let Inst{4}     = 0b0;
  let Inst{3-0}   = Pt;

  let mayStore = 1;
}

multiclass sve_mem_p_spill<string asm> {
  def NAME : sve_mem_p_spill<asm>;

  def : InstAlias<asm # "\t$Pt, [$Rn]",
                  (!cast<Instruction>(NAME) PPRAny:$Pt, GPR64sp:$Rn, 0), 1>;
}

//===----------------------------------------------------------------------===//
// SVE Permute - Predicates Group
//===----------------------------------------------------------------------===//

class sve_int_perm_bin_perm_pp<bits<3> opc, bits<2> sz8_64, string asm,
                               PPRRegOp pprty>
: I<(outs pprty:$Pd), (ins pprty:$Pn, pprty:$Pm),
  asm, "\t$Pd, $Pn, $Pm",
  "",
  []>, Sched<[]> {
  bits<4> Pd;
  bits<4> Pm;
  bits<4> Pn;
  let Inst{31-24} = 0b00000101;
  let Inst{23-22} = sz8_64;
  let Inst{21-20} = 0b10;
  let Inst{19-16} = Pm;
  let Inst{15-13} = 0b010;
  let Inst{12-10} = opc;
  let Inst{9}     = 0b0;
  let Inst{8-5}   = Pn;
  let Inst{4}     = 0b0;
  let Inst{3-0}   = Pd;
}

multiclass sve_int_perm_bin_perm_pp<bits<3> opc, string asm> {
  def _B : sve_int_perm_bin_perm_pp<opc, 0b00, asm, PPR8>;
  def _H : sve_int_perm_bin_perm_pp<opc, 0b01, asm, PPR16>;
  def _S : sve_int_perm_bin_perm_pp<opc, 0b10, asm, PPR32>;
  def _D : sve_int_perm_bin_perm_pp<opc, 0b11, asm, PPR64>;
}

class sve_int_perm_punpk<bit opc, string asm>
: I<(outs PPR16:$Pd), (ins PPR8:$Pn),
  asm, "\t$Pd, $Pn",
  "",
  []>, Sched<[]> {
  bits<4> Pd;
  bits<4> Pn;
  let Inst{31-17} = 0b000001010011000;
  let Inst{16}    = opc;
  let Inst{15-9}  = 0b0100000;
  let Inst{8-5}   = Pn;
  let Inst{4}     = 0b0;
  let Inst{3-0}   = Pd;
}

class sve_int_rdffr_pred<bit s, string asm>
: I<(outs PPR8:$Pd), (ins PPRAny:$Pg),
  asm, "\t$Pd, $Pg/z",
  "",
  []>, Sched<[]> {
  bits<4> Pd;
  bits<4> Pg;
  let Inst{31-23} = 0b001001010;
  let Inst{22}    = s;
  let Inst{21-9}  = 0b0110001111000;
  let Inst{8-5}   = Pg;
  let Inst{4}     = 0;
  let Inst{3-0}   = Pd;

  let Defs = !if(!eq (s, 1), [NZCV], []);
  let Uses = [FFR];
}

class sve_int_rdffr_unpred<string asm> : I<
  (outs PPR8:$Pd), (ins),
  asm, "\t$Pd",
  "",
  []>, Sched<[]> {
  bits<4> Pd;
  let Inst{31-4} = 0b0010010100011001111100000000;
  let Inst{3-0}   = Pd;

  let Uses = [FFR];
}

class sve_int_wrffr<string asm>
: I<(outs), (ins PPR8:$Pn),
  asm, "\t$Pn",
  "",
  []>, Sched<[]> {
  bits<4> Pn;
  let Inst{31-9} = 0b00100101001010001001000;
  let Inst{8-5}  = Pn;
  let Inst{4-0}  = 0b00000;

  let hasSideEffects = 1;
  let Defs = [FFR];
}

class sve_int_setffr<string asm>
: I<(outs), (ins),
  asm, "",
  "",
  []>, Sched<[]> {
  let Inst{31-0} = 0b00100101001011001001000000000000;

  let hasSideEffects = 1;
  let Defs = [FFR];
}

//===----------------------------------------------------------------------===//
// SVE Permute Vector - Predicated Group
//===----------------------------------------------------------------------===//

class sve_int_perm_clast_rz<bits<2> sz8_64, bit ab, string asm,
                            ZPRRegOp zprty, RegisterClass rt>
: I<(outs rt:$Rdn), (ins PPR3bAny:$Pg, rt:$_Rdn, zprty:$Zm),
  asm, "\t$Rdn, $Pg, $_Rdn, $Zm",
  "",
  []>, Sched<[]> {
  bits<3> Pg;
  bits<5> Rdn;
  bits<5> Zm;
  let Inst{31-24} = 0b00000101;
  let Inst{23-22} = sz8_64;
  let Inst{21-17} = 0b11000;
  let Inst{16}    = ab;
  let Inst{15-13} = 0b101;
  let Inst{12-10} = Pg;
  let Inst{9-5}   = Zm;
  let Inst{4-0}   = Rdn;

  let Constraints = "$Rdn = $_Rdn";
}

multiclass sve_int_perm_clast_rz<bit ab, string asm> {
  def _B : sve_int_perm_clast_rz<0b00, ab, asm, ZPR8, GPR32>;
  def _H : sve_int_perm_clast_rz<0b01, ab, asm, ZPR16, GPR32>;
  def _S : sve_int_perm_clast_rz<0b10, ab, asm, ZPR32, GPR32>;
  def _D : sve_int_perm_clast_rz<0b11, ab, asm, ZPR64, GPR64>;
}

class sve_int_perm_clast_vz<bits<2> sz8_64, bit ab, string asm,
                            ZPRRegOp zprty, RegisterClass rt>
: I<(outs rt:$Vdn), (ins PPR3bAny:$Pg, rt:$_Vdn, zprty:$Zm),
  asm, "\t$Vdn, $Pg, $_Vdn, $Zm",
  "",
  []>, Sched<[]> {
  bits<3> Pg;
  bits<5> Vdn;
  bits<5> Zm;
  let Inst{31-24} = 0b00000101;
  let Inst{23-22} = sz8_64;
  let Inst{21-17} = 0b10101;
  let Inst{16}    = ab;
  let Inst{15-13} = 0b100;
  let Inst{12-10} = Pg;
  let Inst{9-5}   = Zm;
  let Inst{4-0}   = Vdn;

  let Constraints = "$Vdn = $_Vdn";
}

multiclass sve_int_perm_clast_vz<bit ab, string asm> {
  def _B : sve_int_perm_clast_vz<0b00, ab, asm, ZPR8, FPR8>;
  def _H : sve_int_perm_clast_vz<0b01, ab, asm, ZPR16, FPR16>;
  def _S : sve_int_perm_clast_vz<0b10, ab, asm, ZPR32, FPR32>;
  def _D : sve_int_perm_clast_vz<0b11, ab, asm, ZPR64, FPR64>;
}

class sve_int_perm_clast_zz<bits<2> sz8_64, bit ab, string asm,
                            ZPRRegOp zprty>
: I<(outs zprty:$Zdn), (ins PPR3bAny:$Pg, zprty:$_Zdn, zprty:$Zm),
  asm, "\t$Zdn, $Pg, $_Zdn, $Zm",
  "",
  []>, Sched<[]> {
  bits<3> Pg;
  bits<5> Zdn;
  bits<5> Zm;
  let Inst{31-24} = 0b00000101;
  let Inst{23-22} = sz8_64;
  let Inst{21-17} = 0b10100;
  let Inst{16}    = ab;
  let Inst{15-13} = 0b100;
  let Inst{12-10} = Pg;
  let Inst{9-5}   = Zm;
  let Inst{4-0}   = Zdn;

  let Constraints = "$Zdn = $_Zdn";
  let DestructiveInstType = Destructive;
  let ElementSize = ElementSizeNone;
}

multiclass sve_int_perm_clast_zz<bit ab, string asm> {
  def _B : sve_int_perm_clast_zz<0b00, ab, asm, ZPR8>;
  def _H : sve_int_perm_clast_zz<0b01, ab, asm, ZPR16>;
  def _S : sve_int_perm_clast_zz<0b10, ab, asm, ZPR32>;
  def _D : sve_int_perm_clast_zz<0b11, ab, asm, ZPR64>;
}

class sve_int_perm_last_r<bits<2> sz8_64, bit ab, string asm,
                          ZPRRegOp zprty, RegisterClass resultRegType>
: I<(outs resultRegType:$Rd), (ins PPR3bAny:$Pg, zprty:$Zn),
  asm, "\t$Rd, $Pg, $Zn",
  "",
  []>, Sched<[]> {
  bits<3> Pg;
  bits<5> Rd;
  bits<5> Zn;
  let Inst{31-24} = 0b00000101;
  let Inst{23-22} = sz8_64;
  let Inst{21-17} = 0b10000;
  let Inst{16}    = ab;
  let Inst{15-13} = 0b101;
  let Inst{12-10} = Pg;
  let Inst{9-5}   = Zn;
  let Inst{4-0}   = Rd;
}

multiclass sve_int_perm_last_r<bit ab, string asm> {
  def _B : sve_int_perm_last_r<0b00, ab, asm, ZPR8, GPR32>;
  def _H : sve_int_perm_last_r<0b01, ab, asm, ZPR16, GPR32>;
  def _S : sve_int_perm_last_r<0b10, ab, asm, ZPR32, GPR32>;
  def _D : sve_int_perm_last_r<0b11, ab, asm, ZPR64, GPR64>;
}

class sve_int_perm_last_v<bits<2> sz8_64, bit ab, string asm,
                          ZPRRegOp zprty, RegisterClass dstRegtype>
: I<(outs dstRegtype:$Vd), (ins PPR3bAny:$Pg, zprty:$Zn),
  asm, "\t$Vd, $Pg, $Zn",
  "",
  []>, Sched<[]> {
  bits<3> Pg;
  bits<5> Vd;
  bits<5> Zn;
  let Inst{31-24} = 0b00000101;
  let Inst{23-22} = sz8_64;
  let Inst{21-17} = 0b10001;
  let Inst{16}    = ab;
  let Inst{15-13} = 0b100;
  let Inst{12-10} = Pg;
  let Inst{9-5}   = Zn;
  let Inst{4-0}   = Vd;
}

multiclass sve_int_perm_last_v<bit ab, string asm> {
  def _B : sve_int_perm_last_v<0b00, ab, asm, ZPR8, FPR8>;
  def _H : sve_int_perm_last_v<0b01, ab, asm, ZPR16, FPR16>;
  def _S : sve_int_perm_last_v<0b10, ab, asm, ZPR32, FPR32>;
  def _D : sve_int_perm_last_v<0b11, ab, asm, ZPR64, FPR64>;
}

class sve_int_perm_splice<bits<2> sz8_64, string asm, ZPRRegOp zprty>
: I<(outs zprty:$Zdn), (ins PPR3bAny:$Pg, zprty:$_Zdn, zprty:$Zm),
  asm, "\t$Zdn, $Pg, $_Zdn, $Zm",
  "",
  []>, Sched<[]> {
  bits<3> Pg;
  bits<5> Zdn;
  bits<5> Zm;
  let Inst{31-24} = 0b00000101;
  let Inst{23-22} = sz8_64;
  let Inst{21-13} = 0b101100100;
  let Inst{12-10} = Pg;
  let Inst{9-5}   = Zm;
  let Inst{4-0}   = Zdn;

  let Constraints = "$Zdn = $_Zdn";
  let DestructiveInstType = Destructive;
  let ElementSize = ElementSizeNone;
}

multiclass sve_int_perm_splice<string asm> {
  def _B : sve_int_perm_splice<0b00, asm, ZPR8>;
  def _H : sve_int_perm_splice<0b01, asm, ZPR16>;
  def _S : sve_int_perm_splice<0b10, asm, ZPR32>;
  def _D : sve_int_perm_splice<0b11, asm, ZPR64>;
}

class sve_int_perm_rev<bits<2> sz8_64, bits<2> opc, string asm,
                       ZPRRegOp zprty>
: I<(outs zprty:$Zd), (ins zprty:$_Zd, PPR3bAny:$Pg, zprty:$Zn),
  asm, "\t$Zd, $Pg/m, $Zn",
  "",
  []>, Sched<[]> {
  bits<5> Zd;
  bits<3> Pg;
  bits<5> Zn;
  let Inst{31-24} = 0b00000101;
  let Inst{23-22} = sz8_64;
  let Inst{21-18} = 0b1001;
  let Inst{17-16} = opc;
  let Inst{15-13} = 0b100;
  let Inst{12-10} = Pg;
  let Inst{9-5}   = Zn;
  let Inst{4-0}   = Zd;

  let Constraints = "$Zd = $_Zd";
  let DestructiveInstType = Destructive;
  let ElementSize = zprty.ElementSize;
}

multiclass sve_int_perm_rev_rbit<string asm> {
  def _B : sve_int_perm_rev<0b00, 0b11, asm, ZPR8>;
  def _H : sve_int_perm_rev<0b01, 0b11, asm, ZPR16>;
  def _S : sve_int_perm_rev<0b10, 0b11, asm, ZPR32>;
  def _D : sve_int_perm_rev<0b11, 0b11, asm, ZPR64>;
}

multiclass sve_int_perm_rev_revb<string asm> {
  def _H : sve_int_perm_rev<0b01, 0b00, asm, ZPR16>;
  def _S : sve_int_perm_rev<0b10, 0b00, asm, ZPR32>;
  def _D : sve_int_perm_rev<0b11, 0b00, asm, ZPR64>;
}

multiclass sve_int_perm_rev_revh<string asm> {
  def _S : sve_int_perm_rev<0b10, 0b01, asm, ZPR32>;
  def _D : sve_int_perm_rev<0b11, 0b01, asm, ZPR64>;
}

multiclass sve_int_perm_rev_revw<string asm> {
  def _D : sve_int_perm_rev<0b11, 0b10, asm, ZPR64>;
}

class sve_int_perm_cpy_r<bits<2> sz8_64, string asm, ZPRRegOp zprty,
                         RegisterClass srcRegType>
: I<(outs zprty:$Zd), (ins zprty:$_Zd, PPR3bAny:$Pg, srcRegType:$Rn),
  asm, "\t$Zd, $Pg/m, $Rn",
  "",
  []>, Sched<[]> {
  bits<3> Pg;
  bits<5> Rn;
  bits<5> Zd;
  let Inst{31-24} = 0b00000101;
  let Inst{23-22} = sz8_64;
  let Inst{21-13} = 0b101000101;
  let Inst{12-10} = Pg;
  let Inst{9-5}   = Rn;
  let Inst{4-0}   = Zd;

  let Constraints = "$Zd = $_Zd";
  let DestructiveInstType = Destructive;
  let ElementSize = zprty.ElementSize;
}

multiclass sve_int_perm_cpy_r<string asm> {
  def _B : sve_int_perm_cpy_r<0b00, asm, ZPR8, GPR32sp>;
  def _H : sve_int_perm_cpy_r<0b01, asm, ZPR16, GPR32sp>;
  def _S : sve_int_perm_cpy_r<0b10, asm, ZPR32, GPR32sp>;
  def _D : sve_int_perm_cpy_r<0b11, asm, ZPR64, GPR64sp>;

  def : InstAlias<"mov $Zd, $Pg/m, $Rn",
                  (!cast<Instruction>(NAME # _B) ZPR8:$Zd, PPR3bAny:$Pg, GPR32sp:$Rn), 1>;
  def : InstAlias<"mov $Zd, $Pg/m, $Rn",
                  (!cast<Instruction>(NAME # _H) ZPR16:$Zd, PPR3bAny:$Pg, GPR32sp:$Rn), 1>;
  def : InstAlias<"mov $Zd, $Pg/m, $Rn",
                  (!cast<Instruction>(NAME # _S) ZPR32:$Zd, PPR3bAny:$Pg, GPR32sp:$Rn), 1>;
  def : InstAlias<"mov $Zd, $Pg/m, $Rn",
                  (!cast<Instruction>(NAME # _D) ZPR64:$Zd, PPR3bAny:$Pg, GPR64sp:$Rn), 1>;
}

class sve_int_perm_cpy_v<bits<2> sz8_64, string asm, ZPRRegOp zprty,
                         RegisterClass srcRegtype>
: I<(outs zprty:$Zd), (ins zprty:$_Zd, PPR3bAny:$Pg, srcRegtype:$Vn),
  asm, "\t$Zd, $Pg/m, $Vn",
  "",
  []>, Sched<[]> {
  bits<3> Pg;
  bits<5> Vn;
  bits<5> Zd;
  let Inst{31-24} = 0b00000101;
  let Inst{23-22} = sz8_64;
  let Inst{21-13} = 0b100000100;
  let Inst{12-10} = Pg;
  let Inst{9-5}   = Vn;
  let Inst{4-0}   = Zd;

  let Constraints = "$Zd = $_Zd";
  let DestructiveInstType = Destructive;
  let ElementSize = zprty.ElementSize;
}

multiclass sve_int_perm_cpy_v<string asm> {
  def _B : sve_int_perm_cpy_v<0b00, asm, ZPR8, FPR8>;
  def _H : sve_int_perm_cpy_v<0b01, asm, ZPR16, FPR16>;
  def _S : sve_int_perm_cpy_v<0b10, asm, ZPR32, FPR32>;
  def _D : sve_int_perm_cpy_v<0b11, asm, ZPR64, FPR64>;

  def : InstAlias<"mov $Zd, $Pg/m, $Vn",
                  (!cast<Instruction>(NAME # _B) ZPR8:$Zd, PPR3bAny:$Pg, FPR8:$Vn), 1>;
  def : InstAlias<"mov $Zd, $Pg/m, $Vn",
                  (!cast<Instruction>(NAME # _H) ZPR16:$Zd, PPR3bAny:$Pg, FPR16:$Vn), 1>;
  def : InstAlias<"mov $Zd, $Pg/m, $Vn",
                  (!cast<Instruction>(NAME # _S) ZPR32:$Zd, PPR3bAny:$Pg, FPR32:$Vn), 1>;
  def : InstAlias<"mov $Zd, $Pg/m, $Vn",
                  (!cast<Instruction>(NAME # _D) ZPR64:$Zd, PPR3bAny:$Pg, FPR64:$Vn), 1>;
}

class sve_int_perm_compact<bit sz, string asm, ZPRRegOp zprty>
: I<(outs zprty:$Zd), (ins PPR3bAny:$Pg, zprty:$Zn),
  asm, "\t$Zd, $Pg, $Zn",
  "",
  []>, Sched<[]> {
  bits<3> Pg;
  bits<5> Zd;
  bits<5> Zn;
  let Inst{31-23} = 0b000001011;
  let Inst{22}    = sz;
  let Inst{21-13} = 0b100001100;
  let Inst{12-10} = Pg;
  let Inst{9-5}   = Zn;
  let Inst{4-0}   = Zd;
}

multiclass sve_int_perm_compact<string asm> {
  def _S : sve_int_perm_compact<0b0, asm, ZPR32>;
  def _D : sve_int_perm_compact<0b1, asm, ZPR64>;
}


//===----------------------------------------------------------------------===//
// SVE Memory - Contiguous Load Group
//===----------------------------------------------------------------------===//

class sve_mem_cld_si_base<bits<4> dtype, bit nf, string asm,
                          RegisterOperand VecList>
: I<(outs VecList:$Zt), (ins PPR3bAny:$Pg, GPR64sp:$Rn, simm4s1:$imm4),
  asm, "\t$Zt, $Pg/z, [$Rn, $imm4, mul vl]",
  "",
  []>, Sched<[]> {
  bits<3> Pg;
  bits<5> Rn;
  bits<5> Zt;
  bits<4> imm4;
  let Inst{31-25} = 0b1010010;
  let Inst{24-21} = dtype;
  let Inst{20}    = nf;
  let Inst{19-16} = imm4;
  let Inst{15-13} = 0b101;
  let Inst{12-10} = Pg;
  let Inst{9-5}   = Rn;
  let Inst{4-0}   = Zt;

  let mayLoad = 1;
  let Uses = !if(!eq(nf, 1), [FFR], []);
  let Defs = !if(!eq(nf, 1), [FFR], []);
}

multiclass sve_mem_cld_si_base<bits<4> dtype, bit nf, string asm,
                               RegisterOperand listty, ZPRRegOp zprty> {
  def _REAL : sve_mem_cld_si_base<dtype, nf, asm, listty>;

  def : InstAlias<asm # "\t$Zt, $Pg/z, [$Rn]",
                  (!cast<Instruction>(NAME # _REAL) zprty:$Zt, PPR3bAny:$Pg, GPR64sp:$Rn, 0), 0>;
  def : InstAlias<asm # "\t$Zt, $Pg/z, [$Rn, $imm4, mul vl]",
                  (!cast<Instruction>(NAME # _REAL) zprty:$Zt, PPR3bAny:$Pg, GPR64sp:$Rn, simm4s1:$imm4), 0>;
  def : InstAlias<asm # "\t$Zt, $Pg/z, [$Rn]",
                  (!cast<Instruction>(NAME # _REAL) listty:$Zt, PPR3bAny:$Pg, GPR64sp:$Rn, 0), 1>;
}

multiclass sve_mem_cld_si<bits<4> dtype, string asm, RegisterOperand listty,
                          ZPRRegOp zprty>
: sve_mem_cld_si_base<dtype, 0, asm, listty, zprty>;

class sve_mem_cldnt_si_base<bits<2> msz, string asm, RegisterOperand VecList>
: I<(outs VecList:$Zt), (ins PPR3bAny:$Pg, GPR64sp:$Rn, simm4s1:$imm4),
  asm, "\t$Zt, $Pg/z, [$Rn, $imm4, mul vl]",
  "",
  []>, Sched<[]> {
  bits<5> Zt;
  bits<3> Pg;
  bits<5> Rn;
  bits<4> imm4;
  let Inst{31-25} = 0b1010010;
  let Inst{24-23} = msz;
  let Inst{22-20} = 0b000;
  let Inst{19-16} = imm4;
  let Inst{15-13} = 0b111;
  let Inst{12-10} = Pg;
  let Inst{9-5}   = Rn;
  let Inst{4-0}   = Zt;

  let mayLoad = 1;
}

multiclass sve_mem_cldnt_si<bits<2> msz, string asm, RegisterOperand listty,
                            ZPRRegOp zprty> {
  def NAME : sve_mem_cldnt_si_base<msz, asm, listty>;

  def : InstAlias<asm # "\t$Zt, $Pg/z, [$Rn]",
                  (!cast<Instruction>(NAME) zprty:$Zt, PPR3bAny:$Pg, GPR64sp:$Rn, 0), 0>;
  def : InstAlias<asm # "\t$Zt, $Pg/z, [$Rn, $imm4, mul vl]",
                  (!cast<Instruction>(NAME) zprty:$Zt, PPR3bAny:$Pg, GPR64sp:$Rn, simm4s1:$imm4), 0>;
  def : InstAlias<asm # "\t$Zt, $Pg/z, [$Rn]",
                  (!cast<Instruction>(NAME) listty:$Zt, PPR3bAny:$Pg, GPR64sp:$Rn, 0), 1>;
}

class sve_mem_cldnt_ss_base<bits<2> msz, string asm, RegisterOperand VecList,
                            RegisterOperand gprty>
: I<(outs VecList:$Zt), (ins PPR3bAny:$Pg, GPR64sp:$Rn, gprty:$Rm),
  asm, "\t$Zt, $Pg/z, [$Rn, $Rm]",
  "",
  []>, Sched<[]> {
  bits<3> Pg;
  bits<5> Rm;
  bits<5> Rn;
  bits<5> Zt;
  let Inst{31-25} = 0b1010010;
  let Inst{24-23} = msz;
  let Inst{22-21} = 0b00;
  let Inst{20-16} = Rm;
  let Inst{15-13} = 0b110;
  let Inst{12-10} = Pg;
  let Inst{9-5}   = Rn;
  let Inst{4-0}   = Zt;

  let mayLoad = 1;
}

multiclass sve_mem_cldnt_ss<bits<2> msz, string asm, RegisterOperand listty,
                            ZPRRegOp zprty, RegisterOperand gprty> {
  def NAME : sve_mem_cldnt_ss_base<msz, asm, listty, gprty>;

  def : InstAlias<asm # "\t$Zt, $Pg/z, [$Rn, $Rm]",
                 (!cast<Instruction>(NAME) zprty:$Zt, PPR3bAny:$Pg, GPR64sp:$Rn, gprty:$Rm), 0>;
}

class sve_mem_ldqr_si<bits<2> sz, string asm, RegisterOperand VecList>
: I<(outs VecList:$Zt), (ins PPR3bAny:$Pg, GPR64sp:$Rn, simm4s16:$imm4),
  asm, "\t$Zt, $Pg/z, [$Rn, $imm4]", "", []>, Sched<[]> {
  bits<5> Zt;
  bits<5> Rn;
  bits<3> Pg;
  bits<4> imm4;
  let Inst{31-25} = 0b1010010;
  let Inst{24-23} = sz;
  let Inst{22-20} = 0;
  let Inst{19-16} = imm4;
  let Inst{15-13} = 0b001;
  let Inst{12-10} = Pg;
  let Inst{9-5}   = Rn;
  let Inst{4-0}   = Zt;

  let mayLoad = 1;
}

multiclass sve_mem_ldqr_si<bits<2> sz, string asm, RegisterOperand listty,
                           ZPRRegOp zprty> {
  def NAME : sve_mem_ldqr_si<sz, asm, listty>;
  def : InstAlias<asm # "\t$Zt, $Pg/z, [$Rn]",
                  (!cast<Instruction>(NAME) listty:$Zt, PPR3bAny:$Pg, GPR64sp:$Rn, 0), 1>;
  def : InstAlias<asm # "\t$Zt, $Pg/z, [$Rn]",
                  (!cast<Instruction>(NAME) zprty:$Zt, PPR3bAny:$Pg, GPR64sp:$Rn, 0), 0>;
  def : InstAlias<asm # "\t$Zt, $Pg/z, [$Rn, $imm4]",
                  (!cast<Instruction>(NAME) zprty:$Zt, PPR3bAny:$Pg, GPR64sp:$Rn, simm4s16:$imm4), 0>;
}

class sve_mem_ldqr_ss<bits<2> sz, string asm, RegisterOperand VecList,
                      RegisterOperand gprty>
: I<(outs VecList:$Zt), (ins PPR3bAny:$Pg, GPR64sp:$Rn, gprty:$Rm),
  asm, "\t$Zt, $Pg/z, [$Rn, $Rm]", "", []>, Sched<[]> {
  bits<5> Zt;
  bits<3> Pg;
  bits<5> Rn;
  bits<5> Rm;
  let Inst{31-25} = 0b1010010;
  let Inst{24-23} = sz;
  let Inst{22-21} = 0;
  let Inst{20-16} = Rm;
  let Inst{15-13} = 0;
  let Inst{12-10} = Pg;
  let Inst{9-5}   = Rn;
  let Inst{4-0}   = Zt;

  let mayLoad = 1;
}

multiclass sve_mem_ldqr_ss<bits<2> sz, string asm, RegisterOperand listty,
                           ZPRRegOp zprty, RegisterOperand gprty> {
  def NAME : sve_mem_ldqr_ss<sz, asm, listty, gprty>;

  def : InstAlias<asm # "\t$Zt, $Pg/z, [$Rn, $Rm]",
                  (!cast<Instruction>(NAME) zprty:$Zt, PPR3bAny:$Pg, GPR64sp:$Rn, gprty:$Rm), 0>;
}

class sve_mem_ld_dup<bits<2> dtypeh, bits<2> dtypel, string asm,
                     RegisterOperand VecList, Operand immtype>
: I<(outs VecList:$Zt), (ins PPR3bAny:$Pg, GPR64sp:$Rn, immtype:$imm6),
  asm, "\t$Zt, $Pg/z, [$Rn, $imm6]",
  "",
  []>, Sched<[]> {
  bits<3> Pg;
  bits<5> Rn;
  bits<5> Zt;
  bits<6> imm6;
  let Inst{31-25} = 0b1000010;
  let Inst{24-23} = dtypeh;
  let Inst{22}    = 1;
  let Inst{21-16} = imm6;
  let Inst{15}    = 0b1;
  let Inst{14-13} = dtypel;
  let Inst{12-10} = Pg;
  let Inst{9-5}   = Rn;
  let Inst{4-0}   = Zt;

  let mayLoad = 1;
}

multiclass sve_mem_ld_dup<bits<2> dtypeh, bits<2> dtypel, string asm,
                          RegisterOperand zlistty, ZPRRegOp zprty, Operand immtype> {
  def NAME : sve_mem_ld_dup<dtypeh, dtypel, asm, zlistty, immtype>;

  def : InstAlias<asm # "\t$Zt, $Pg/z, [$Rn]",
                  (!cast<Instruction>(NAME) zprty:$Zt, PPR3bAny:$Pg, GPR64sp:$Rn, 0), 0>;
  def : InstAlias<asm # "\t$Zt, $Pg/z, [$Rn, $imm6]",
                  (!cast<Instruction>(NAME) zprty:$Zt, PPR3bAny:$Pg, GPR64sp:$Rn, immtype:$imm6), 0>;
  def : InstAlias<asm # "\t$Zt, $Pg/z, [$Rn]",
                  (!cast<Instruction>(NAME) zlistty:$Zt, PPR3bAny:$Pg, GPR64sp:$Rn, 0), 1>;
}

class sve_mem_cld_ss_base<bits<4> dtype, bit ff, dag iops, string asm,
                          RegisterOperand VecList>
: I<(outs VecList:$Zt), iops,
  asm, "\t$Zt, $Pg/z, [$Rn, $Rm]",
  "",
  []>, Sched<[]> {
  bits<5> Zt;
  bits<3> Pg;
  bits<5> Rm;
  bits<5> Rn;
  let Inst{31-25} = 0b1010010;
  let Inst{24-21} = dtype;
  let Inst{20-16} = Rm;
  let Inst{15-14} = 0b01;
  let Inst{13}    = ff;
  let Inst{12-10} = Pg;
  let Inst{9-5}   = Rn;
  let Inst{4-0}   = Zt;

  let mayLoad = 1;
  let Uses = !if(!eq(ff, 1), [FFR], []);
  let Defs = !if(!eq(ff, 1), [FFR], []);
}

multiclass sve_mem_cld_ss<bits<4> dtype, string asm, RegisterOperand listty,
                          ZPRRegOp zprty, RegisterOperand gprty> {
  def "" : sve_mem_cld_ss_base<dtype, 0, (ins PPR3bAny:$Pg, GPR64sp:$Rn, gprty:$Rm),
                               asm, listty>;

  def : InstAlias<asm # "\t$Zt, $Pg/z, [$Rn, $Rm]",
                 (!cast<Instruction>(NAME) zprty:$Zt, PPR3bAny:$Pg, GPR64sp:$Rn, gprty:$Rm), 0>;
}

multiclass sve_mem_cldff_ss<bits<4> dtype, string asm, RegisterOperand listty,
                            ZPRRegOp zprty, RegisterOperand gprty> {
  def _REAL : sve_mem_cld_ss_base<dtype, 1, (ins PPR3bAny:$Pg, GPR64sp:$Rn, gprty:$Rm),
                                  asm, listty>;

  def : InstAlias<asm # "\t$Zt, $Pg/z, [$Rn, $Rm]",
                 (!cast<Instruction>(NAME # _REAL) zprty:$Zt, PPR3bAny:$Pg, GPR64sp:$Rn, gprty:$Rm), 0>;

  def : InstAlias<asm # "\t$Zt, $Pg/z, [$Rn]",
                 (!cast<Instruction>(NAME # _REAL) listty:$Zt, PPR3bAny:$Pg, GPR64sp:$Rn, XZR), 1>;

  def : InstAlias<asm # "\t$Zt, $Pg/z, [$Rn]",
                 (!cast<Instruction>(NAME # _REAL) zprty:$Zt, PPR3bAny:$Pg, GPR64sp:$Rn, XZR), 0>;
}

multiclass sve_mem_cldnf_si<bits<4> dtype, string asm, RegisterOperand listty,
                            ZPRRegOp zprty>
: sve_mem_cld_si_base<dtype, 1, asm, listty, zprty>;

class sve_mem_eld_si<bits<2> sz, bits<2> nregs, RegisterOperand VecList,
                     string asm, Operand immtype>
: I<(outs VecList:$Zt), (ins PPR3bAny:$Pg, GPR64sp:$Rn, immtype:$imm4),
  asm, "\t$Zt, $Pg/z, [$Rn, $imm4, mul vl]",
  "",
  []>, Sched<[]> {
  bits<5> Zt;
  bits<3> Pg;
  bits<5> Rn;
  bits<4> imm4;
  let Inst{31-25} = 0b1010010;
  let Inst{24-23} = sz;
  let Inst{22-21} = nregs;
  let Inst{20}    = 0;
  let Inst{19-16} = imm4;
  let Inst{15-13} = 0b111;
  let Inst{12-10} = Pg;
  let Inst{9-5}   = Rn;
  let Inst{4-0}   = Zt;

  let mayLoad = 1;
}

multiclass sve_mem_eld_si<bits<2> sz, bits<2> nregs, RegisterOperand VecList,
                          string asm, Operand immtype> {
  def NAME : sve_mem_eld_si<sz, nregs, VecList, asm, immtype>;

  def : InstAlias<asm # "\t$Zt, $Pg/z, [$Rn]",
                  (!cast<Instruction>(NAME) VecList:$Zt, PPR3bAny:$Pg, GPR64sp:$Rn, 0), 1>;
}

class sve_mem_eld_ss<bits<2> sz, bits<2> nregs, RegisterOperand VecList,
                     string asm, RegisterOperand gprty>
: I<(outs VecList:$Zt), (ins PPR3bAny:$Pg, GPR64sp:$Rn, gprty:$Rm),
  asm, "\t$Zt, $Pg/z, [$Rn, $Rm]",
  "",
  []>, Sched<[]> {
  bits<3> Pg;
  bits<5> Rm;
  bits<5> Rn;
  bits<5> Zt;
  let Inst{31-25} = 0b1010010;
  let Inst{24-23} = sz;
  let Inst{22-21} = nregs;
  let Inst{20-16} = Rm;
  let Inst{15-13} = 0b110;
  let Inst{12-10} = Pg;
  let Inst{9-5}   = Rn;
  let Inst{4-0}   = Zt;

  let mayLoad = 1;
}

//===----------------------------------------------------------------------===//
// SVE Memory - 32-bit Gather and Unsized Contiguous Group
//===----------------------------------------------------------------------===//

// bit xs      is '1' if offsets are signed
// bit scaled  is '1' if the offsets are scaled
class sve_mem_32b_gld_sv<bits<4> opc, bit xs, bit scaled, string asm,
                         RegisterOperand zprext>
: I<(outs Z_s:$Zt), (ins PPR3bAny:$Pg, GPR64sp:$Rn, zprext:$Zm),
  asm, "\t$Zt, $Pg/z, [$Rn, $Zm]",
  "",
  []>, Sched<[]> {
  bits<3> Pg;
  bits<5> Rn;
  bits<5> Zm;
  bits<5> Zt;
  let Inst{31-25} = 0b1000010;
  let Inst{24-23} = opc{3-2};
  let Inst{22}    = xs;
  let Inst{21}    = scaled;
  let Inst{20-16} = Zm;
  let Inst{15}    = 0b0;
  let Inst{14-13} = opc{1-0};
  let Inst{12-10} = Pg;
  let Inst{9-5}   = Rn;
  let Inst{4-0}   = Zt;

  let mayLoad = 1;
  let Defs = !if(!eq(opc{0}, 1), [FFR], []);
  let Uses = !if(!eq(opc{0}, 1), [FFR], []);
}

multiclass sve_mem_32b_gld_sv_32_scaled<bits<4> opc, string asm,
                                        RegisterOperand sxtw_opnd,
                                        RegisterOperand uxtw_opnd> {
  def _UXTW_SCALED_REAL : sve_mem_32b_gld_sv<opc, 0, 1, asm, uxtw_opnd>;
  def _SXTW_SCALED_REAL : sve_mem_32b_gld_sv<opc, 1, 1, asm, sxtw_opnd>;

  def : InstAlias<asm # "\t$Zt, $Pg/z, [$Rn, $Zm]",
                  (!cast<Instruction>(NAME # _UXTW_SCALED_REAL) ZPR32:$Zt, PPR3bAny:$Pg, GPR64sp:$Rn, uxtw_opnd:$Zm), 0>;
  def : InstAlias<asm # "\t$Zt, $Pg/z, [$Rn, $Zm]",
                  (!cast<Instruction>(NAME # _SXTW_SCALED_REAL) ZPR32:$Zt, PPR3bAny:$Pg, GPR64sp:$Rn, sxtw_opnd:$Zm), 0>;
}

multiclass sve_mem_32b_gld_vs_32_unscaled<bits<4> opc, string asm,
                                          RegisterOperand sxtw_opnd,
                                          RegisterOperand uxtw_opnd> {
  def _UXTW_REAL : sve_mem_32b_gld_sv<opc, 0, 0, asm, uxtw_opnd>;
  def _SXTW_REAL : sve_mem_32b_gld_sv<opc, 1, 0, asm, sxtw_opnd>;

  def : InstAlias<asm # "\t$Zt, $Pg/z, [$Rn, $Zm]",
                  (!cast<Instruction>(NAME # _UXTW_REAL) ZPR32:$Zt, PPR3bAny:$Pg, GPR64sp:$Rn, uxtw_opnd:$Zm), 0>;
  def : InstAlias<asm # "\t$Zt, $Pg/z, [$Rn, $Zm]",
                  (!cast<Instruction>(NAME # _SXTW_REAL) ZPR32:$Zt, PPR3bAny:$Pg, GPR64sp:$Rn, sxtw_opnd:$Zm), 0>;
}


class sve_mem_32b_gld_vi<bits<4> opc, string asm, Operand imm_ty>
: I<(outs Z_s:$Zt), (ins PPR3bAny:$Pg, ZPR32:$Zn, imm_ty:$imm5),
  asm, "\t$Zt, $Pg/z, [$Zn, $imm5]",
  "",
  []>, Sched<[]> {
  bits<3> Pg;
  bits<5> Zn;
  bits<5> Zt;
  bits<5> imm5;
  let Inst{31-25} = 0b1000010;
  let Inst{24-23} = opc{3-2};
  let Inst{22-21} = 0b01;
  let Inst{20-16} = imm5;
  let Inst{15}    = 0b1;
  let Inst{14-13} = opc{1-0};
  let Inst{12-10} = Pg;
  let Inst{9-5}   = Zn;
  let Inst{4-0}   = Zt;

  let mayLoad = 1;
  let Defs = !if(!eq(opc{0}, 1), [FFR], []);
  let Uses = !if(!eq(opc{0}, 1), [FFR], []);
}

multiclass sve_mem_32b_gld_vi_32_ptrs<bits<4> opc, string asm, Operand imm_ty> {
  def _IMM_REAL : sve_mem_32b_gld_vi<opc, asm, imm_ty>;

  def : InstAlias<asm # "\t$Zt, $Pg/z, [$Zn]",
                  (!cast<Instruction>(NAME # _IMM_REAL) ZPR32:$Zt, PPR3bAny:$Pg, ZPR32:$Zn, 0), 0>;
  def : InstAlias<asm # "\t$Zt, $Pg/z, [$Zn, $imm5]",
                  (!cast<Instruction>(NAME # _IMM_REAL) ZPR32:$Zt, PPR3bAny:$Pg, ZPR32:$Zn, imm_ty:$imm5), 0>;
  def : InstAlias<asm # "\t$Zt, $Pg/z, [$Zn]",
                  (!cast<Instruction>(NAME # _IMM_REAL) Z_s:$Zt, PPR3bAny:$Pg, ZPR32:$Zn, 0), 1>;
}

class sve_mem_prfm_si<bits<2> msz, string asm>
: I<(outs), (ins sve_prfop:$prfop, PPR3bAny:$Pg, GPR64sp:$Rn, simm6s1:$imm6),
  asm, "\t$prfop, $Pg, [$Rn, $imm6, mul vl]",
  "",
  []>, Sched<[]> {
  bits<5> Rn;
  bits<3> Pg;
  bits<6> imm6;
  bits<4> prfop;
  let Inst{31-22} = 0b1000010111;
  let Inst{21-16} = imm6;
  let Inst{15}    = 0b0;
  let Inst{14-13} = msz;
  let Inst{12-10} = Pg;
  let Inst{9-5}   = Rn;
  let Inst{4}     = 0b0;
  let Inst{3-0}   = prfop;

  let hasSideEffects = 1;
}

multiclass sve_mem_prfm_si<bits<2> msz, string asm> {
  def NAME : sve_mem_prfm_si<msz, asm>;

  def : InstAlias<asm # "\t$prfop, $Pg, [$Rn]",
                  (!cast<Instruction>(NAME) sve_prfop:$prfop, PPR3bAny:$Pg, GPR64sp:$Rn, 0), 1>;
}

class sve_mem_prfm_ss<bits<3> opc, string asm, RegisterOperand gprty>
: I<(outs), (ins sve_prfop:$prfop, PPR3bAny:$Pg, GPR64sp:$Rn, gprty:$Rm),
  asm, "\t$prfop, $Pg, [$Rn, $Rm]",
  "",
  []>, Sched<[]> {
  bits<5> Rm;
  bits<5> Rn;
  bits<3> Pg;
  bits<4> prfop;
  let Inst{31-25} = 0b1000010;
  let Inst{24-23} = opc{2-1};
  let Inst{22-21} = 0b00;
  let Inst{20-16} = Rm;
  let Inst{15}    = 0b1;
  let Inst{14}    = opc{0};
  let Inst{13}    = 0b0;
  let Inst{12-10} = Pg;
  let Inst{9-5}   = Rn;
  let Inst{4}     = 0b0;
  let Inst{3-0}   = prfop;

  let hasSideEffects = 1;
}

class sve_mem_32b_prfm_sv<bits<2> msz, bit xs, string asm,
                          RegisterOperand zprext>
: I<(outs), (ins sve_prfop:$prfop, PPR3bAny:$Pg, GPR64sp:$Rn, zprext:$Zm),
  asm, "\t$prfop, $Pg, [$Rn, $Zm]",
  "",
  []>, Sched<[]> {
  bits<3> Pg;
  bits<5> Rn;
  bits<5> Zm;
  bits<4> prfop;
  let Inst{31-23} = 0b100001000;
  let Inst{22}    = xs;
  let Inst{21}    = 0b1;
  let Inst{20-16} = Zm;
  let Inst{15}    = 0b0;
  let Inst{14-13} = msz;
  let Inst{12-10} = Pg;
  let Inst{9-5}   = Rn;
  let Inst{4}     = 0b0;
  let Inst{3-0}   = prfop;

  let hasSideEffects = 1;
}

multiclass sve_mem_32b_prfm_sv_scaled<bits<2> msz, string asm,
                                      RegisterOperand sxtw_opnd,
                                      RegisterOperand uxtw_opnd> {
  def _UXTW_SCALED : sve_mem_32b_prfm_sv<msz, 0, asm, uxtw_opnd>;
  def _SXTW_SCALED : sve_mem_32b_prfm_sv<msz, 1, asm, sxtw_opnd>;
}

class sve_mem_32b_prfm_vi<bits<2> msz, string asm, Operand imm_ty>
: I<(outs), (ins sve_prfop:$prfop, PPR3bAny:$Pg, ZPR32:$Zn, imm_ty:$imm5),
  asm, "\t$prfop, $Pg, [$Zn, $imm5]",
  "",
  []>, Sched<[]> {
  bits<3> Pg;
  bits<5> Zn;
  bits<5> imm5;
  bits<4> prfop;
  let Inst{31-25} = 0b1000010;
  let Inst{24-23} = msz;
  let Inst{22-21} = 0b00;
  let Inst{20-16} = imm5;
  let Inst{15-13} = 0b111;
  let Inst{12-10} = Pg;
  let Inst{9-5}   = Zn;
  let Inst{4}     = 0b0;
  let Inst{3-0}   = prfop;
}

multiclass sve_mem_32b_prfm_vi<bits<2> msz, string asm, Operand imm_ty> {
  def NAME : sve_mem_32b_prfm_vi<msz, asm, imm_ty>;

  def : InstAlias<asm # "\t$prfop, $Pg, [$Zn]",
                  (!cast<Instruction>(NAME) sve_prfop:$prfop, PPR3bAny:$Pg, ZPR32:$Zn, 0), 1>;
}

class sve_mem_z_fill<string asm>
: I<(outs ZPRAny:$Zt), (ins GPR64sp:$Rn, simm9:$imm9),
  asm, "\t$Zt, [$Rn, $imm9, mul vl]",
  "",
  []>, Sched<[]> {
  bits<5> Rn;
  bits<5> Zt;
  bits<9> imm9;
  let Inst{31-22} = 0b1000010110;
  let Inst{21-16} = imm9{8-3};
  let Inst{15-13} = 0b010;
  let Inst{12-10} = imm9{2-0};
  let Inst{9-5}   = Rn;
  let Inst{4-0}   = Zt;

  let mayLoad = 1;
}

multiclass sve_mem_z_fill<string asm> {
  def NAME : sve_mem_z_fill<asm>;

  def : InstAlias<asm # "\t$Zt, [$Rn]",
                  (!cast<Instruction>(NAME) ZPRAny:$Zt, GPR64sp:$Rn, 0), 1>;
}

class sve_mem_p_fill<string asm>
: I<(outs PPRAny:$Pt), (ins GPR64sp:$Rn, simm9:$imm9),
  asm, "\t$Pt, [$Rn, $imm9, mul vl]",
  "",
  []>, Sched<[]> {
  bits<4> Pt;
  bits<5> Rn;
  bits<9> imm9;
  let Inst{31-22} = 0b1000010110;
  let Inst{21-16} = imm9{8-3};
  let Inst{15-13} = 0b000;
  let Inst{12-10} = imm9{2-0};
  let Inst{9-5}   = Rn;
  let Inst{4}     = 0b0;
  let Inst{3-0}   = Pt;

  let mayLoad = 1;
}

multiclass sve_mem_p_fill<string asm> {
  def NAME : sve_mem_p_fill<asm>;

  def : InstAlias<asm # "\t$Pt, [$Rn]",
                  (!cast<Instruction>(NAME) PPRAny:$Pt, GPR64sp:$Rn, 0), 1>;
}

//===----------------------------------------------------------------------===//
// SVE Memory - 64-bit Gather Group
//===----------------------------------------------------------------------===//

// bit xs      is '1' if offsets are signed
// bit scaled  is '1' if the offsets are scaled
// bit lsl     is '0' if the offsets are extended (uxtw/sxtw), '1' if shifted (lsl)
class sve_mem_64b_gld_sv<bits<4> opc, bit xs, bit scaled, bit lsl, string asm,
                         RegisterOperand zprext>
: I<(outs Z_d:$Zt), (ins PPR3bAny:$Pg, GPR64sp:$Rn, zprext:$Zm),
  asm, "\t$Zt, $Pg/z, [$Rn, $Zm]",
  "",
  []>, Sched<[]> {
  bits<3> Pg;
  bits<5> Rn;
  bits<5> Zm;
  bits<5> Zt;
  let Inst{31-25} = 0b1100010;
  let Inst{24-23} = opc{3-2};
  let Inst{22}    = xs;
  let Inst{21}    = scaled;
  let Inst{20-16} = Zm;
  let Inst{15}    = lsl;
  let Inst{14-13} = opc{1-0};
  let Inst{12-10} = Pg;
  let Inst{9-5}   = Rn;
  let Inst{4-0}   = Zt;

  let mayLoad = 1;
  let Defs = !if(!eq(opc{0}, 1), [FFR], []);
  let Uses = !if(!eq(opc{0}, 1), [FFR], []);
}

multiclass sve_mem_64b_gld_sv_32_scaled<bits<4> opc, string asm,
                                        RegisterOperand sxtw_opnd,
                                        RegisterOperand uxtw_opnd> {
  def _UXTW_SCALED_REAL : sve_mem_64b_gld_sv<opc, 0, 1, 0, asm, uxtw_opnd>;
  def _SXTW_SCALED_REAL : sve_mem_64b_gld_sv<opc, 1, 1, 0, asm, sxtw_opnd>;

  def : InstAlias<asm # "\t$Zt, $Pg/z, [$Rn, $Zm]",
                  (!cast<Instruction>(NAME # _UXTW_SCALED_REAL) ZPR64:$Zt, PPR3bAny:$Pg, GPR64sp:$Rn, uxtw_opnd:$Zm), 0>;
  def : InstAlias<asm # "\t$Zt, $Pg/z, [$Rn, $Zm]",
                  (!cast<Instruction>(NAME # _SXTW_SCALED_REAL) ZPR64:$Zt, PPR3bAny:$Pg, GPR64sp:$Rn, sxtw_opnd:$Zm), 0>;
}

multiclass sve_mem_64b_gld_vs_32_unscaled<bits<4> opc, string asm,
                                          RegisterOperand sxtw_opnd,
                                          RegisterOperand uxtw_opnd> {
  def _UXTW_REAL : sve_mem_64b_gld_sv<opc, 0, 0, 0, asm, uxtw_opnd>;
  def _SXTW_REAL : sve_mem_64b_gld_sv<opc, 1, 0, 0, asm, sxtw_opnd>;

  def : InstAlias<asm # "\t$Zt, $Pg/z, [$Rn, $Zm]",
                  (!cast<Instruction>(NAME # _UXTW_REAL) ZPR64:$Zt, PPR3bAny:$Pg, GPR64sp:$Rn, uxtw_opnd:$Zm), 0>;
  def : InstAlias<asm # "\t$Zt, $Pg/z, [$Rn, $Zm]",
                  (!cast<Instruction>(NAME # _SXTW_REAL) ZPR64:$Zt, PPR3bAny:$Pg, GPR64sp:$Rn, sxtw_opnd:$Zm), 0>;
}

multiclass sve_mem_64b_gld_sv2_64_scaled<bits<4> opc, string asm,
                                         RegisterOperand zprext> {
  def _SCALED_REAL : sve_mem_64b_gld_sv<opc, 1, 1, 1, asm, zprext>;

  def : InstAlias<asm # "\t$Zt, $Pg/z, [$Rn, $Zm]",
                  (!cast<Instruction>(NAME # _SCALED_REAL) ZPR64:$Zt, PPR3bAny:$Pg, GPR64sp:$Rn, zprext:$Zm), 0>;
}

multiclass sve_mem_64b_gld_vs2_64_unscaled<bits<4> opc, string asm> {
  def _REAL : sve_mem_64b_gld_sv<opc, 1, 0, 1, asm, ZPR64ExtLSL8>;

  def : InstAlias<asm # "\t$Zt, $Pg/z, [$Rn, $Zm]",
                  (!cast<Instruction>(NAME # _REAL) ZPR64:$Zt, PPR3bAny:$Pg, GPR64sp:$Rn, ZPR64ExtLSL8:$Zm), 0>;
}

class sve_mem_64b_gld_vi<bits<4> opc, string asm, Operand imm_ty>
: I<(outs Z_d:$Zt), (ins PPR3bAny:$Pg, ZPR64:$Zn, imm_ty:$imm5),
  asm, "\t$Zt, $Pg/z, [$Zn, $imm5]",
  "",
  []>, Sched<[]> {
  bits<3> Pg;
  bits<5> Zn;
  bits<5> Zt;
  bits<5> imm5;
  let Inst{31-25} = 0b1100010;
  let Inst{24-23} = opc{3-2};
  let Inst{22-21} = 0b01;
  let Inst{20-16} = imm5;
  let Inst{15}    = 0b1;
  let Inst{14-13} = opc{1-0};
  let Inst{12-10} = Pg;
  let Inst{9-5}   = Zn;
  let Inst{4-0}   = Zt;

  let mayLoad = 1;
  let Defs = !if(!eq(opc{0}, 1), [FFR], []);
  let Uses = !if(!eq(opc{0}, 1), [FFR], []);
}

multiclass sve_mem_64b_gld_vi_64_ptrs<bits<4> opc, string asm, Operand imm_ty> {
  def _IMM_REAL : sve_mem_64b_gld_vi<opc, asm, imm_ty>;

  def : InstAlias<asm # "\t$Zt, $Pg/z, [$Zn]",
                  (!cast<Instruction>(NAME # _IMM_REAL) ZPR64:$Zt, PPR3bAny:$Pg, ZPR64:$Zn, 0), 0>;
  def : InstAlias<asm # "\t$Zt, $Pg/z, [$Zn, $imm5]",
                 (!cast<Instruction>(NAME # _IMM_REAL) ZPR64:$Zt, PPR3bAny:$Pg, ZPR64:$Zn, imm_ty:$imm5), 0>;
  def : InstAlias<asm # "\t$Zt, $Pg/z, [$Zn]",
                  (!cast<Instruction>(NAME # _IMM_REAL) Z_d:$Zt, PPR3bAny:$Pg, ZPR64:$Zn, 0), 1>;
}

// bit lsl is '0' if the offsets are extended (uxtw/sxtw), '1' if shifted (lsl)
class sve_mem_64b_prfm_sv<bits<2> msz, bit xs, bit lsl, string asm,
                          RegisterOperand zprext>
: I<(outs), (ins sve_prfop:$prfop, PPR3bAny:$Pg, GPR64sp:$Rn, zprext:$Zm),
  asm, "\t$prfop, $Pg, [$Rn, $Zm]",
  "",
  []>, Sched<[]> {
  bits<3> Pg;
  bits<5> Rn;
  bits<5> Zm;
  bits<4> prfop;
  let Inst{31-23} = 0b110001000;
  let Inst{22}    = xs;
  let Inst{21}    = 0b1;
  let Inst{20-16} = Zm;
  let Inst{15}    = lsl;
  let Inst{14-13} = msz;
  let Inst{12-10} = Pg;
  let Inst{9-5}   = Rn;
  let Inst{4}     = 0b0;
  let Inst{3-0}   = prfop;

  let hasSideEffects = 1;
}

multiclass sve_mem_64b_prfm_sv_ext_scaled<bits<2> msz, string asm,
                                          RegisterOperand sxtw_opnd,
                                          RegisterOperand uxtw_opnd> {
  def _UXTW_SCALED : sve_mem_64b_prfm_sv<msz, 0, 0, asm, uxtw_opnd>;
  def _SXTW_SCALED : sve_mem_64b_prfm_sv<msz, 1, 0, asm, sxtw_opnd>;
}

multiclass sve_mem_64b_prfm_sv_lsl_scaled<bits<2> msz, string asm,
                                          RegisterOperand zprext> {
  def NAME : sve_mem_64b_prfm_sv<msz, 1, 1, asm, zprext>;
}


class sve_mem_64b_prfm_vi<bits<2> msz, string asm, Operand imm_ty>
: I<(outs), (ins sve_prfop:$prfop, PPR3bAny:$Pg, ZPR64:$Zn, imm_ty:$imm5),
  asm, "\t$prfop, $Pg, [$Zn, $imm5]",
  "",
  []>, Sched<[]> {
  bits<3> Pg;
  bits<5> Zn;
  bits<5> imm5;
  bits<4> prfop;
  let Inst{31-25} = 0b1100010;
  let Inst{24-23} = msz;
  let Inst{22-21} = 0b00;
  let Inst{20-16} = imm5;
  let Inst{15-13} = 0b111;
  let Inst{12-10} = Pg;
  let Inst{9-5}   = Zn;
  let Inst{4}     = 0b0;
  let Inst{3-0}   = prfop;

  let hasSideEffects = 1;
}

multiclass sve_mem_64b_prfm_vi<bits<2> msz, string asm, Operand imm_ty> {
  def NAME : sve_mem_64b_prfm_vi<msz, asm, imm_ty>;

  def : InstAlias<asm # "\t$prfop, $Pg, [$Zn]",
                  (!cast<Instruction>(NAME) sve_prfop:$prfop, PPR3bAny:$Pg, ZPR64:$Zn, 0), 1>;
}


//===----------------------------------------------------------------------===//
// SVE Compute Vector Address Group
//===----------------------------------------------------------------------===//

class sve_int_bin_cons_misc_0_a<bits<2> opc, bits<2> msz, string asm,
                                ZPRRegOp zprty, RegisterOperand zprext>
: I<(outs zprty:$Zd), (ins zprty:$Zn, zprext:$Zm),
  asm, "\t$Zd, [$Zn, $Zm]",
  "",
  []>, Sched<[]> {
  bits<5> Zd;
  bits<5> Zn;
  bits<5> Zm;
  let Inst{31-24} = 0b00000100;
  let Inst{23-22} = opc;
  let Inst{21}    = 0b1;
  let Inst{20-16} = Zm;
  let Inst{15-12} = 0b1010;
  let Inst{11-10} = msz;
  let Inst{9-5}   = Zn;
  let Inst{4-0}   = Zd;
}

multiclass sve_int_bin_cons_misc_0_a_uxtw<bits<2> opc, string asm> {
  def _0 : sve_int_bin_cons_misc_0_a<opc, 0b00, asm, ZPR64, ZPR64ExtUXTW8>;
  def _1 : sve_int_bin_cons_misc_0_a<opc, 0b01, asm, ZPR64, ZPR64ExtUXTW16>;
  def _2 : sve_int_bin_cons_misc_0_a<opc, 0b10, asm, ZPR64, ZPR64ExtUXTW32>;
  def _3 : sve_int_bin_cons_misc_0_a<opc, 0b11, asm, ZPR64, ZPR64ExtUXTW64>;
}

multiclass sve_int_bin_cons_misc_0_a_sxtw<bits<2> opc, string asm> {
  def _0 : sve_int_bin_cons_misc_0_a<opc, 0b00, asm, ZPR64, ZPR64ExtSXTW8>;
  def _1 : sve_int_bin_cons_misc_0_a<opc, 0b01, asm, ZPR64, ZPR64ExtSXTW16>;
  def _2 : sve_int_bin_cons_misc_0_a<opc, 0b10, asm, ZPR64, ZPR64ExtSXTW32>;
  def _3 : sve_int_bin_cons_misc_0_a<opc, 0b11, asm, ZPR64, ZPR64ExtSXTW64>;
}

multiclass sve_int_bin_cons_misc_0_a_32_lsl<bits<2> opc, string asm> {
  def _0 : sve_int_bin_cons_misc_0_a<opc, 0b00, asm, ZPR32, ZPR32ExtLSL8>;
  def _1 : sve_int_bin_cons_misc_0_a<opc, 0b01, asm, ZPR32, ZPR32ExtLSL16>;
  def _2 : sve_int_bin_cons_misc_0_a<opc, 0b10, asm, ZPR32, ZPR32ExtLSL32>;
  def _3 : sve_int_bin_cons_misc_0_a<opc, 0b11, asm, ZPR32, ZPR32ExtLSL64>;
}

multiclass sve_int_bin_cons_misc_0_a_64_lsl<bits<2> opc, string asm> {
  def _0 : sve_int_bin_cons_misc_0_a<opc, 0b00, asm, ZPR64, ZPR64ExtLSL8>;
  def _1 : sve_int_bin_cons_misc_0_a<opc, 0b01, asm, ZPR64, ZPR64ExtLSL16>;
  def _2 : sve_int_bin_cons_misc_0_a<opc, 0b10, asm, ZPR64, ZPR64ExtLSL32>;
  def _3 : sve_int_bin_cons_misc_0_a<opc, 0b11, asm, ZPR64, ZPR64ExtLSL64>;
}


//===----------------------------------------------------------------------===//
// SVE Integer Misc - Unpredicated Group
//===----------------------------------------------------------------------===//

class sve_int_bin_cons_misc_0_b<bits<2> sz, string asm, ZPRRegOp zprty>
: I<(outs zprty:$Zd), (ins zprty:$Zn, zprty:$Zm),
  asm, "\t$Zd, $Zn, $Zm",
  "",
  []>, Sched<[]> {
  bits<5> Zd;
  bits<5> Zm;
  bits<5> Zn;
  let Inst{31-24} = 0b00000100;
  let Inst{23-22} = sz;
  let Inst{21}    = 0b1;
  let Inst{20-16} = Zm;
  let Inst{15-10} = 0b101100;
  let Inst{9-5}   = Zn;
  let Inst{4-0}   = Zd;
}

multiclass sve_int_bin_cons_misc_0_b<string asm> {
  def _H : sve_int_bin_cons_misc_0_b<0b01, asm, ZPR16>;
  def _S : sve_int_bin_cons_misc_0_b<0b10, asm, ZPR32>;
  def _D : sve_int_bin_cons_misc_0_b<0b11, asm, ZPR64>;
}

class sve_int_bin_cons_misc_0_c<bits<8> opc, string asm, ZPRRegOp zprty>
: I<(outs zprty:$Zd), (ins zprty:$Zn),
  asm, "\t$Zd, $Zn",
  "",
  []>, Sched<[]> {
  bits<5> Zd;
  bits<5> Zn;
  let Inst{31-24} = 0b00000100;
  let Inst{23-22} = opc{7-6};
  let Inst{21}    = 0b1;
  let Inst{20-16} = opc{5-1};
  let Inst{15-11} = 0b10111;
  let Inst{10}    = opc{0};
  let Inst{9-5}   = Zn;
  let Inst{4-0}   = Zd;
}

//===----------------------------------------------------------------------===//
// SVE Integer Reduction Group
//===----------------------------------------------------------------------===//

class sve_int_reduce<bits<2> sz8_32, bits<2> fmt, bits<3> opc, string asm,
                     ZPRRegOp zprty, RegisterClass regtype>
: I<(outs regtype:$Vd), (ins PPR3bAny:$Pg, zprty:$Zn),
  asm, "\t$Vd, $Pg, $Zn",
  "",
  []>, Sched<[]> {
  bits<3> Pg;
  bits<5> Vd;
  bits<5> Zn;
  let Inst{31-24} = 0b00000100;
  let Inst{23-22} = sz8_32;
  let Inst{21}    = 0b0;
  let Inst{20-19} = fmt;
  let Inst{18-16} = opc;
  let Inst{15-13} = 0b001;
  let Inst{12-10} = Pg;
  let Inst{9-5}   = Zn;
  let Inst{4-0}   = Vd;
}

multiclass sve_int_reduce_0_saddv<bits<3> opc, string asm> {
  def _B : sve_int_reduce<0b00, 0b00, opc, asm, ZPR8, FPR64>;
  def _H : sve_int_reduce<0b01, 0b00, opc, asm, ZPR16, FPR64>;
  def _S : sve_int_reduce<0b10, 0b00, opc, asm, ZPR32, FPR64>;
}

multiclass sve_int_reduce_0_uaddv<bits<3> opc, string asm> {
  def _B : sve_int_reduce<0b00, 0b00, opc, asm, ZPR8, FPR64>;
  def _H : sve_int_reduce<0b01, 0b00, opc, asm, ZPR16, FPR64>;
  def _S : sve_int_reduce<0b10, 0b00, opc, asm, ZPR32, FPR64>;
  def _D : sve_int_reduce<0b11, 0b00, opc, asm, ZPR64, FPR64>;
}

multiclass sve_int_reduce_1<bits<3> opc, string asm> {
  def _B : sve_int_reduce<0b00, 0b01, opc, asm, ZPR8, FPR8>;
  def _H : sve_int_reduce<0b01, 0b01, opc, asm, ZPR16, FPR16>;
  def _S : sve_int_reduce<0b10, 0b01, opc, asm, ZPR32, FPR32>;
  def _D : sve_int_reduce<0b11, 0b01, opc, asm, ZPR64, FPR64>;
}

multiclass sve_int_reduce_2<bits<3> opc, string asm> {
  def _B : sve_int_reduce<0b00, 0b11, opc, asm, ZPR8, FPR8>;
  def _H : sve_int_reduce<0b01, 0b11, opc, asm, ZPR16, FPR16>;
  def _S : sve_int_reduce<0b10, 0b11, opc, asm, ZPR32, FPR32>;
  def _D : sve_int_reduce<0b11, 0b11, opc, asm, ZPR64, FPR64>;
}

class sve_int_movprfx_pred<bits<2> sz8_32, bits<3> opc, string asm,
                           ZPRRegOp zprty, string pg_suffix, dag iops>
: I<(outs zprty:$Zd), iops,
  asm, "\t$Zd, $Pg"#pg_suffix#", $Zn",
  "",
  []>, Sched<[]> {
  bits<3> Pg;
  bits<5> Zd;
  bits<5> Zn;
  let Inst{31-24} = 0b00000100;
  let Inst{23-22} = sz8_32;
  let Inst{21-19} = 0b010;
  let Inst{18-16} = opc;
  let Inst{15-13} = 0b001;
  let Inst{12-10} = Pg;
  let Inst{9-5}   = Zn;
  let Inst{4-0}   = Zd;

  let ElementSize = zprty.ElementSize;
}

multiclass sve_int_movprfx_pred_merge<bits<3> opc, string asm> {
let Constraints = "$Zd = $_Zd" in {
  def _B : sve_int_movprfx_pred<0b00, opc, asm, ZPR8, "/m",
                                (ins ZPR8:$_Zd, PPR3bAny:$Pg, ZPR8:$Zn)>;
  def _H : sve_int_movprfx_pred<0b01, opc, asm, ZPR16, "/m",
                                (ins ZPR16:$_Zd, PPR3bAny:$Pg, ZPR16:$Zn)>;
  def _S : sve_int_movprfx_pred<0b10, opc, asm, ZPR32, "/m",
                                (ins ZPR32:$_Zd, PPR3bAny:$Pg, ZPR32:$Zn)>;
  def _D : sve_int_movprfx_pred<0b11, opc, asm, ZPR64, "/m",
                                (ins ZPR64:$_Zd, PPR3bAny:$Pg, ZPR64:$Zn)>;
}
}

multiclass sve_int_movprfx_pred_zero<bits<3> opc, string asm> {
  def _B : sve_int_movprfx_pred<0b00, opc, asm, ZPR8, "/z",
                                (ins PPR3bAny:$Pg, ZPR8:$Zn)>;
  def _H : sve_int_movprfx_pred<0b01, opc, asm, ZPR16, "/z",
                                (ins PPR3bAny:$Pg, ZPR16:$Zn)>;
  def _S : sve_int_movprfx_pred<0b10, opc, asm, ZPR32, "/z",
                                (ins PPR3bAny:$Pg, ZPR32:$Zn)>;
  def _D : sve_int_movprfx_pred<0b11, opc, asm, ZPR64, "/z",
                                (ins PPR3bAny:$Pg, ZPR64:$Zn)>;
}

//===----------------------------------------------------------------------===//
// SVE Propagate Break Group
//===----------------------------------------------------------------------===//

class sve_int_brkp<bits<2> opc, string asm>
: I<(outs PPR8:$Pd), (ins PPRAny:$Pg, PPR8:$Pn, PPR8:$Pm),
  asm, "\t$Pd, $Pg/z, $Pn, $Pm",
  "",
  []>, Sched<[]> {
  bits<4> Pd;
  bits<4> Pg;
  bits<4> Pm;
  bits<4> Pn;
  let Inst{31-24} = 0b00100101;
  let Inst{23}    = 0b0;
  let Inst{22}    = opc{1};
  let Inst{21-20} = 0b00;
  let Inst{19-16} = Pm;
  let Inst{15-14} = 0b11;
  let Inst{13-10} = Pg;
  let Inst{9}     = 0b0;
  let Inst{8-5}   = Pn;
  let Inst{4}     = opc{0};
  let Inst{3-0}   = Pd;

  let Defs = !if(!eq (opc{1}, 1), [NZCV], []);
}


//===----------------------------------------------------------------------===//
// SVE Partition Break Group
//===----------------------------------------------------------------------===//

class sve_int_brkn<bit S, string asm>
: I<(outs PPR8:$Pdm), (ins PPRAny:$Pg, PPR8:$Pn, PPR8:$_Pdm),
  asm, "\t$Pdm, $Pg/z, $Pn, $_Pdm",
  "",
  []>, Sched<[]> {
  bits<4> Pdm;
  bits<4> Pg;
  bits<4> Pn;
  let Inst{31-23} = 0b001001010;
  let Inst{22}    = S;
  let Inst{21-14} = 0b01100001;
  let Inst{13-10} = Pg;
  let Inst{9}     = 0b0;
  let Inst{8-5}   = Pn;
  let Inst{4}     = 0b0;
  let Inst{3-0}   = Pdm;

  let Constraints = "$Pdm = $_Pdm";
  let Defs = !if(!eq (S, 0b1), [NZCV], []);
}

class sve_int_break<bits<3> opc, string asm, string suffix, dag iops>
: I<(outs PPR8:$Pd), iops,
  asm, "\t$Pd, $Pg"#suffix#", $Pn",
  "",
  []>, Sched<[]> {
  bits<4> Pd;
  bits<4> Pg;
  bits<4> Pn;
  let Inst{31-24} = 0b00100101;
  let Inst{23-22} = opc{2-1};
  let Inst{21-14} = 0b01000001;
  let Inst{13-10} = Pg;
  let Inst{9}     = 0b0;
  let Inst{8-5}   = Pn;
  let Inst{4}     = opc{0};
  let Inst{3-0}   = Pd;

  let Constraints = !if(!eq (opc{0}, 1), "$Pd = $_Pd", "");
  let Defs = !if(!eq (opc{1}, 1), [NZCV], []);

}

multiclass sve_int_break_m<bits<3> opc, string asm> {
  def NAME : sve_int_break<opc, asm, "/m", (ins PPR8:$_Pd, PPRAny:$Pg, PPR8:$Pn)>;
}

multiclass sve_int_break_z<bits<3> opc, string asm> {
  def NAME : sve_int_break<opc, asm, "/z", (ins PPRAny:$Pg, PPR8:$Pn)>;
}
<|MERGE_RESOLUTION|>--- conflicted
+++ resolved
@@ -2070,7 +2070,7 @@
   bits<5> Zdn;
   let Inst{31-24} = 0b01000100;
   let Inst{23-22} = sz;
-  let Inst{21-20} = 0b01;
+  let Inst{21}    = 0b0;
   let Inst{20-16} = opc{5-1};
   let Inst{15-14} = 0b10;
   let Inst{13}    = opc{0};
@@ -2180,8 +2180,6 @@
   def _D : sve2_wide_int_arith<0b11, opc, asm, ZPR64, ZPR32, ZPR32>;
 }
 
-<<<<<<< HEAD
-=======
 multiclass sve2_wide_int_arith_wide<bits<3> opc, string asm> {
   def _H : sve2_wide_int_arith<0b01, { 0b10, opc }, asm, ZPR16, ZPR16, ZPR8>;
   def _S : sve2_wide_int_arith<0b10, { 0b10, opc }, asm, ZPR32, ZPR32, ZPR16>;
@@ -2193,7 +2191,6 @@
   def _D : sve2_wide_int_arith<0b11, {0b1101, opc}, asm, ZPR64, ZPR32, ZPR32>;
 }
 
->>>>>>> 980f7605
 //===----------------------------------------------------------------------===//
 // SVE Integer Arithmetic - Unary Predicated Group
 //===----------------------------------------------------------------------===//
@@ -2940,9 +2937,9 @@
 //===----------------------------------------------------------------------===//
 // SVE Bitwise Shift - Predicated Group
 //===----------------------------------------------------------------------===//
-class sve_int_bin_pred_shift_imm<bits<4> tsz8_64, bits<3> opc, string asm,
-                               ZPRRegOp zprty, Operand immtype,
-                               ElementSizeEnum size>
+class sve_int_bin_pred_shift_imm<bits<4> tsz8_64, bits<4> opc, string asm,
+                                 ZPRRegOp zprty, Operand immtype,
+                                 ElementSizeEnum size>
 : I<(outs zprty:$Zdn), (ins PPR3bAny:$Pg, zprty:$_Zdn, immtype:$imm),
   asm, "\t$Zdn, $Pg/m, $_Zdn, $imm",
   "",
@@ -2952,8 +2949,8 @@
   bits<6> imm;
   let Inst{31-24} = 0b00000100;
   let Inst{23-22} = tsz8_64{3-2};
-  let Inst{21-19} = 0b000;
-  let Inst{18-16} = opc;
+  let Inst{21-20} = 0b00;
+  let Inst{19-16} = opc;
   let Inst{15-13} = 0b100;
   let Inst{12-10} = Pg;
   let Inst{9-8}   = tsz8_64{1-0};
@@ -2965,7 +2962,7 @@
   let ElementSize = size;
 }
 
-multiclass sve_int_bin_pred_shift_imm_left<bits<3> opc, string asm> {
+multiclass sve_int_bin_pred_shift_imm_left<bits<4> opc, string asm> {
   def _B : sve_int_bin_pred_shift_imm<{0,0,0,1}, opc, asm, ZPR8, vecshiftL8,
                                       ElementSizeB>;
   def _H : sve_int_bin_pred_shift_imm<{0,0,1,?}, opc, asm, ZPR16, vecshiftL16,
@@ -2983,7 +2980,7 @@
   }
 }
 
-multiclass sve_int_bin_pred_shift_imm_right<bits<3> opc, string asm> {
+multiclass sve_int_bin_pred_shift_imm_right<bits<4> opc, string asm> {
   def _B : sve_int_bin_pred_shift_imm<{0,0,0,1}, opc, asm, ZPR8, vecshiftR8,
                                       ElementSizeB>;
   def _H : sve_int_bin_pred_shift_imm<{0,0,1,?}, opc, asm, ZPR16, vecshiftR16,
