--- conflicted
+++ resolved
@@ -282,8 +282,6 @@
 
 
 //===----------------------------------------------------------------------===//
-<<<<<<< HEAD
-=======
 // SVE Predicate Misc Group
 //===----------------------------------------------------------------------===//
 
@@ -357,7 +355,6 @@
 }
 
 //===----------------------------------------------------------------------===//
->>>>>>> ad88a999
 // SVE Predicate Count Group
 //===----------------------------------------------------------------------===//
 
@@ -4251,4 +4248,89 @@
   def _H : sve_int_reduce<0b01, 0b11, opc, asm, ZPR16, FPR16>;
   def _S : sve_int_reduce<0b10, 0b11, opc, asm, ZPR32, FPR32>;
   def _D : sve_int_reduce<0b11, 0b11, opc, asm, ZPR64, FPR64>;
-}+}
+
+
+//===----------------------------------------------------------------------===//
+// SVE Propagate Break Group
+//===----------------------------------------------------------------------===//
+
+class sve_int_brkp<bits<2> opc, string asm>
+: I<(outs PPR8:$Pd), (ins PPRAny:$Pg, PPR8:$Pn, PPR8:$Pm),
+  asm, "\t$Pd, $Pg/z, $Pn, $Pm",
+  "",
+  []>, Sched<[]> {
+  bits<4> Pd;
+  bits<4> Pg;
+  bits<4> Pm;
+  bits<4> Pn;
+  let Inst{31-24} = 0b00100101;
+  let Inst{23}    = 0b0;
+  let Inst{22}    = opc{1};
+  let Inst{21-20} = 0b00;
+  let Inst{19-16} = Pm;
+  let Inst{15-14} = 0b11;
+  let Inst{13-10} = Pg;
+  let Inst{9}     = 0b0;
+  let Inst{8-5}   = Pn;
+  let Inst{4}     = opc{0};
+  let Inst{3-0}   = Pd;
+
+  let Defs = !if(!eq (opc{1}, 1), [NZCV], []);
+}
+
+
+//===----------------------------------------------------------------------===//
+// SVE Partition Break Group
+//===----------------------------------------------------------------------===//
+
+class sve_int_brkn<bit S, string asm>
+: I<(outs PPR8:$Pdm), (ins PPRAny:$Pg, PPR8:$Pn, PPR8:$_Pdm),
+  asm, "\t$Pdm, $Pg/z, $Pn, $_Pdm",
+  "",
+  []>, Sched<[]> {
+  bits<4> Pdm;
+  bits<4> Pg;
+  bits<4> Pn;
+  let Inst{31-23} = 0b001001010;
+  let Inst{22}    = S;
+  let Inst{21-14} = 0b01100001;
+  let Inst{13-10} = Pg;
+  let Inst{9}     = 0b0;
+  let Inst{8-5}   = Pn;
+  let Inst{4}     = 0b0;
+  let Inst{3-0}   = Pdm;
+
+  let Constraints = "$Pdm = $_Pdm";
+  let Defs = !if(!eq (S, 0b1), [NZCV], []);
+}
+
+class sve_int_break<bits<3> opc, string asm, string suffix, dag iops>
+: I<(outs PPR8:$Pd), iops,
+  asm, "\t$Pd, $Pg"#suffix#", $Pn",
+  "",
+  []>, Sched<[]> {
+  bits<4> Pd;
+  bits<4> Pg;
+  bits<4> Pn;
+  let Inst{31-24} = 0b00100101;
+  let Inst{23-22} = opc{2-1};
+  let Inst{21-14} = 0b01000001;
+  let Inst{13-10} = Pg;
+  let Inst{9}     = 0b0;
+  let Inst{8-5}   = Pn;
+  let Inst{4}     = opc{0};
+  let Inst{3-0}   = Pd;
+
+  let Constraints = !if(!eq (opc{0}, 1), "$Pd = $_Pd", "");
+  let Defs = !if(!eq (opc{1}, 1), [NZCV], []);
+
+}
+
+multiclass sve_int_break_m<bits<3> opc, string asm> {
+  def NAME : sve_int_break<opc, asm, "/m", (ins PPR8:$_Pd, PPRAny:$Pg, PPR8:$Pn)>;
+}
+
+multiclass sve_int_break_z<bits<3> opc, string asm> {
+  def NAME : sve_int_break<opc, asm, "/z", (ins PPRAny:$Pg, PPR8:$Pn)>;
+}
