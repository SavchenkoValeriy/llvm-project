--- conflicted
+++ resolved
@@ -53,15 +53,11 @@
   if (CPU.empty()) {
     CPU = "generic";
 
-<<<<<<< HEAD
     if (TT.getArchName() == "arm64e")
       CPU = "vortex";
   }
 
-  return createAArch64MCSubtargetInfoImpl(TT, CPU, FS);
-=======
   return createAArch64MCSubtargetInfoImpl(TT, CPU, /*TuneCPU*/ CPU, FS);
->>>>>>> c7a0b268
 }
 
 void AArch64_MC::initLLVMToCVRegMapping(MCRegisterInfo *MRI) {
