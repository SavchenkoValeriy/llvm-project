--- conflicted
+++ resolved
@@ -545,11 +545,6 @@
 // FIXME: This should be in a separate file.
 class DarwinAArch64AsmBackend : public AArch64AsmBackend {
   const MCRegisterInfo &MRI;
-<<<<<<< HEAD
-  bool IsILP32;
-  bool IsARM64E;
-=======
->>>>>>> 1874dee5
 
   /// Encode compact unwind stack adjustment for frameless functions.
   /// See UNWIND_ARM64_FRAMELESS_STACK_SIZE_MASK in compact_unwind_encoding.h.
@@ -560,24 +555,6 @@
 
 public:
   DarwinAArch64AsmBackend(const Target &T, const Triple &TT,
-<<<<<<< HEAD
-                          const MCRegisterInfo &MRI,
-                          bool IsILP32, bool IsARM64E)
-      : AArch64AsmBackend(T, TT, /*IsLittleEndian*/ true), MRI(MRI),
-        IsILP32(IsILP32), IsARM64E(IsARM64E) {}
-
-  std::unique_ptr<MCObjectTargetWriter>
-  createObjectTargetWriter() const override {
-    if (IsILP32)
-      return createAArch64MachObjectWriter(
-          MachO::CPU_TYPE_ARM64_32, MachO::CPU_SUBTYPE_ARM64_32_V8, true);
-    else if (IsARM64E)
-      return createAArch64MachObjectWriter(
-          MachO::CPU_TYPE_ARM64, MachO::CPU_SUBTYPE_ARM64E, false);
-    else
-      return createAArch64MachObjectWriter(
-          MachO::CPU_TYPE_ARM64, MachO::CPU_SUBTYPE_ARM64_ALL, false);
-=======
                           const MCRegisterInfo &MRI)
       : AArch64AsmBackend(T, TT, /*IsLittleEndian*/ true), MRI(MRI) {}
 
@@ -587,7 +564,6 @@
     uint32_t CPUSubType = cantFail(MachO::getCPUSubType(TheTriple));
     return createAArch64MachObjectWriter(CPUType, CPUSubType,
                                          TheTriple.isArch32Bit());
->>>>>>> 1874dee5
   }
 
   /// Generate the compact unwind encoding from the CFI directives.
@@ -770,13 +746,7 @@
                                               const MCTargetOptions &Options) {
   const Triple &TheTriple = STI.getTargetTriple();
   if (TheTriple.isOSBinFormatMachO()) {
-<<<<<<< HEAD
-    const bool IsILP32 = TheTriple.isArch32Bit();
-    const bool IsARM64E = TheTriple.getArchName() == "arm64e";
-    return new DarwinAArch64AsmBackend(T, TheTriple, MRI, IsILP32, IsARM64E);
-=======
     return new DarwinAArch64AsmBackend(T, TheTriple, MRI);
->>>>>>> 1874dee5
   }
 
   if (TheTriple.isOSBinFormatCOFF())
