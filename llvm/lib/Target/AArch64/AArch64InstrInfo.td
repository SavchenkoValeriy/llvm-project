//=- AArch64InstrInfo.td - Describe the AArch64 Instructions -*- tablegen -*-=//
//
//                     The LLVM Compiler Infrastructure
//
// This file is distributed under the University of Illinois Open Source
// License. See LICENSE.TXT for details.
//
//===----------------------------------------------------------------------===//
//
// AArch64 Instruction definitions.
//
//===----------------------------------------------------------------------===//

//===----------------------------------------------------------------------===//
// ARM Instruction Predicate Definitions.
//
def HasV8_1a         : Predicate<"Subtarget->hasV8_1aOps()">,
                                 AssemblerPredicate<"HasV8_1aOps", "armv8.1a">;
def HasV8_2a         : Predicate<"Subtarget->hasV8_2aOps()">,
                                 AssemblerPredicate<"HasV8_2aOps", "armv8.2a">;
def HasV8_3a         : Predicate<"Subtarget->hasV8_3aOps()">,
                                 AssemblerPredicate<"HasV8_3aOps", "armv8.3a">;
def HasFPARMv8       : Predicate<"Subtarget->hasFPARMv8()">,
                               AssemblerPredicate<"FeatureFPARMv8", "fp-armv8">;
def HasNEON          : Predicate<"Subtarget->hasNEON()">,
                                 AssemblerPredicate<"FeatureNEON", "neon">;
def HasCrypto        : Predicate<"Subtarget->hasCrypto()">,
                                 AssemblerPredicate<"FeatureCrypto", "crypto">;
def HasCRC           : Predicate<"Subtarget->hasCRC()">,
                                 AssemblerPredicate<"FeatureCRC", "crc">;
def HasLSE           : Predicate<"Subtarget->hasLSE()">,
                                 AssemblerPredicate<"FeatureLSE", "lse">;
def HasRAS           : Predicate<"Subtarget->hasRAS()">,
                                 AssemblerPredicate<"FeatureRAS", "ras">;
def HasRDM           : Predicate<"Subtarget->hasRDM()">,
                                 AssemblerPredicate<"FeatureRDM", "rdm">;
def HasPerfMon       : Predicate<"Subtarget->hasPerfMon()">;
def HasFullFP16      : Predicate<"Subtarget->hasFullFP16()">,
                                 AssemblerPredicate<"FeatureFullFP16", "fullfp16">;
def HasSPE           : Predicate<"Subtarget->hasSPE()">,
                                 AssemblerPredicate<"FeatureSPE", "spe">;
def HasFuseAES       : Predicate<"Subtarget->hasFuseAES()">,
                                 AssemblerPredicate<"FeatureFuseAES",
                                 "fuse-aes">;
def HasSVE           : Predicate<"Subtarget->hasSVE()">,
                                 AssemblerPredicate<"FeatureSVE", "sve">;
def HasRCPC          : Predicate<"Subtarget->hasRCPC()">,
                                 AssemblerPredicate<"FeatureRCPC", "rcpc">;

def IsLE             : Predicate<"Subtarget->isLittleEndian()">;
def IsBE             : Predicate<"!Subtarget->isLittleEndian()">;
def UseAlternateSExtLoadCVTF32
    : Predicate<"Subtarget->useAlternateSExtLoadCVTF32Pattern()">;

def UseNegativeImmediates
    : Predicate<"false">, AssemblerPredicate<"!FeatureNoNegativeImmediates",
                                             "NegativeImmediates">;


//===----------------------------------------------------------------------===//
// AArch64-specific DAG Nodes.
//

// SDTBinaryArithWithFlagsOut - RES1, FLAGS = op LHS, RHS
def SDTBinaryArithWithFlagsOut : SDTypeProfile<2, 2,
                                              [SDTCisSameAs<0, 2>,
                                               SDTCisSameAs<0, 3>,
                                               SDTCisInt<0>, SDTCisVT<1, i32>]>;

// SDTBinaryArithWithFlagsIn - RES1, FLAGS = op LHS, RHS, FLAGS
def SDTBinaryArithWithFlagsIn : SDTypeProfile<1, 3,
                                            [SDTCisSameAs<0, 1>,
                                             SDTCisSameAs<0, 2>,
                                             SDTCisInt<0>,
                                             SDTCisVT<3, i32>]>;

// SDTBinaryArithWithFlagsInOut - RES1, FLAGS = op LHS, RHS, FLAGS
def SDTBinaryArithWithFlagsInOut : SDTypeProfile<2, 3,
                                            [SDTCisSameAs<0, 2>,
                                             SDTCisSameAs<0, 3>,
                                             SDTCisInt<0>,
                                             SDTCisVT<1, i32>,
                                             SDTCisVT<4, i32>]>;

def SDT_AArch64Brcond  : SDTypeProfile<0, 3,
                                     [SDTCisVT<0, OtherVT>, SDTCisVT<1, i32>,
                                      SDTCisVT<2, i32>]>;
def SDT_AArch64cbz : SDTypeProfile<0, 2, [SDTCisInt<0>, SDTCisVT<1, OtherVT>]>;
def SDT_AArch64tbz : SDTypeProfile<0, 3, [SDTCisInt<0>, SDTCisInt<1>,
                                        SDTCisVT<2, OtherVT>]>;


def SDT_AArch64CSel  : SDTypeProfile<1, 4,
                                   [SDTCisSameAs<0, 1>,
                                    SDTCisSameAs<0, 2>,
                                    SDTCisInt<3>,
                                    SDTCisVT<4, i32>]>;
def SDT_AArch64CCMP : SDTypeProfile<1, 5,
                                    [SDTCisVT<0, i32>,
                                     SDTCisInt<1>,
                                     SDTCisSameAs<1, 2>,
                                     SDTCisInt<3>,
                                     SDTCisInt<4>,
                                     SDTCisVT<5, i32>]>;
def SDT_AArch64FCCMP : SDTypeProfile<1, 5,
                                     [SDTCisVT<0, i32>,
                                      SDTCisFP<1>,
                                      SDTCisSameAs<1, 2>,
                                      SDTCisInt<3>,
                                      SDTCisInt<4>,
                                      SDTCisVT<5, i32>]>;
def SDT_AArch64FCmp   : SDTypeProfile<0, 2,
                                   [SDTCisFP<0>,
                                    SDTCisSameAs<0, 1>]>;
def SDT_AArch64Dup   : SDTypeProfile<1, 1, [SDTCisVec<0>]>;
def SDT_AArch64DupLane   : SDTypeProfile<1, 2, [SDTCisVec<0>, SDTCisInt<2>]>;
def SDT_AArch64Zip   : SDTypeProfile<1, 2, [SDTCisVec<0>,
                                          SDTCisSameAs<0, 1>,
                                          SDTCisSameAs<0, 2>]>;
def SDT_AArch64MOVIedit : SDTypeProfile<1, 1, [SDTCisInt<1>]>;
def SDT_AArch64MOVIshift : SDTypeProfile<1, 2, [SDTCisInt<1>, SDTCisInt<2>]>;
def SDT_AArch64vecimm : SDTypeProfile<1, 3, [SDTCisVec<0>, SDTCisSameAs<0,1>,
                                           SDTCisInt<2>, SDTCisInt<3>]>;
def SDT_AArch64UnaryVec: SDTypeProfile<1, 1, [SDTCisVec<0>, SDTCisSameAs<0,1>]>;
def SDT_AArch64ExtVec: SDTypeProfile<1, 3, [SDTCisVec<0>, SDTCisSameAs<0,1>,
                                          SDTCisSameAs<0,2>, SDTCisInt<3>]>;
def SDT_AArch64vshift : SDTypeProfile<1, 2, [SDTCisSameAs<0,1>, SDTCisInt<2>]>;

def SDT_AArch64unvec : SDTypeProfile<1, 1, [SDTCisVec<0>, SDTCisSameAs<0,1>]>;
def SDT_AArch64fcmpz : SDTypeProfile<1, 1, []>;
def SDT_AArch64fcmp  : SDTypeProfile<1, 2, [SDTCisSameAs<1,2>]>;
def SDT_AArch64binvec : SDTypeProfile<1, 2, [SDTCisVec<0>, SDTCisSameAs<0,1>,
                                           SDTCisSameAs<0,2>]>;
def SDT_AArch64trivec : SDTypeProfile<1, 3, [SDTCisVec<0>, SDTCisSameAs<0,1>,
                                           SDTCisSameAs<0,2>,
                                           SDTCisSameAs<0,3>]>;
def SDT_AArch64TCRET : SDTypeProfile<0, 2, [SDTCisPtrTy<0>]>;
def SDT_AArch64PREFETCH : SDTypeProfile<0, 2, [SDTCisVT<0, i32>, SDTCisPtrTy<1>]>;

def SDT_AArch64ITOF  : SDTypeProfile<1, 1, [SDTCisFP<0>, SDTCisSameAs<0,1>]>;

def SDT_AArch64TLSDescCall : SDTypeProfile<0, -2, [SDTCisPtrTy<0>,
                                                 SDTCisPtrTy<1>]>;

// Generates the general dynamic sequences, i.e.
//  adrp  x0, :tlsdesc:var
//  ldr   x1, [x0, #:tlsdesc_lo12:var]
//  add   x0, x0, #:tlsdesc_lo12:var
//  .tlsdesccall var
//  blr   x1

// (the TPIDR_EL0 offset is put directly in X0, hence no "result" here)
// number of operands (the variable)
def SDT_AArch64TLSDescCallSeq : SDTypeProfile<0,1,
                                          [SDTCisPtrTy<0>]>;

def SDT_AArch64WrapperLarge : SDTypeProfile<1, 4,
                                        [SDTCisVT<0, i64>, SDTCisVT<1, i32>,
                                         SDTCisSameAs<1, 2>, SDTCisSameAs<1, 3>,
                                         SDTCisSameAs<1, 4>]>;


// Node definitions.
def AArch64adrp          : SDNode<"AArch64ISD::ADRP", SDTIntUnaryOp, []>;
def AArch64addlow        : SDNode<"AArch64ISD::ADDlow", SDTIntBinOp, []>;
def AArch64LOADgot       : SDNode<"AArch64ISD::LOADgot", SDTIntUnaryOp>;
def AArch64callseq_start : SDNode<"ISD::CALLSEQ_START",
                                SDCallSeqStart<[ SDTCisVT<0, i32>,
                                                 SDTCisVT<1, i32> ]>,
                                [SDNPHasChain, SDNPOutGlue]>;
def AArch64callseq_end   : SDNode<"ISD::CALLSEQ_END",
                                SDCallSeqEnd<[ SDTCisVT<0, i32>,
                                               SDTCisVT<1, i32> ]>,
                                [SDNPHasChain, SDNPOptInGlue, SDNPOutGlue]>;
def AArch64call          : SDNode<"AArch64ISD::CALL",
                                SDTypeProfile<0, -1, [SDTCisPtrTy<0>]>,
                                [SDNPHasChain, SDNPOptInGlue, SDNPOutGlue,
                                 SDNPVariadic]>;
def AArch64brcond        : SDNode<"AArch64ISD::BRCOND", SDT_AArch64Brcond,
                                [SDNPHasChain]>;
def AArch64cbz           : SDNode<"AArch64ISD::CBZ", SDT_AArch64cbz,
                                [SDNPHasChain]>;
def AArch64cbnz           : SDNode<"AArch64ISD::CBNZ", SDT_AArch64cbz,
                                [SDNPHasChain]>;
def AArch64tbz           : SDNode<"AArch64ISD::TBZ", SDT_AArch64tbz,
                                [SDNPHasChain]>;
def AArch64tbnz           : SDNode<"AArch64ISD::TBNZ", SDT_AArch64tbz,
                                [SDNPHasChain]>;


def AArch64csel          : SDNode<"AArch64ISD::CSEL", SDT_AArch64CSel>;
def AArch64csinv         : SDNode<"AArch64ISD::CSINV", SDT_AArch64CSel>;
def AArch64csneg         : SDNode<"AArch64ISD::CSNEG", SDT_AArch64CSel>;
def AArch64csinc         : SDNode<"AArch64ISD::CSINC", SDT_AArch64CSel>;
def AArch64retflag       : SDNode<"AArch64ISD::RET_FLAG", SDTNone,
                                [SDNPHasChain, SDNPOptInGlue, SDNPVariadic]>;
def AArch64adc       : SDNode<"AArch64ISD::ADC",  SDTBinaryArithWithFlagsIn >;
def AArch64sbc       : SDNode<"AArch64ISD::SBC",  SDTBinaryArithWithFlagsIn>;
def AArch64add_flag  : SDNode<"AArch64ISD::ADDS",  SDTBinaryArithWithFlagsOut,
                            [SDNPCommutative]>;
def AArch64sub_flag  : SDNode<"AArch64ISD::SUBS",  SDTBinaryArithWithFlagsOut>;
def AArch64and_flag  : SDNode<"AArch64ISD::ANDS",  SDTBinaryArithWithFlagsOut,
                            [SDNPCommutative]>;
def AArch64adc_flag  : SDNode<"AArch64ISD::ADCS",  SDTBinaryArithWithFlagsInOut>;
def AArch64sbc_flag  : SDNode<"AArch64ISD::SBCS",  SDTBinaryArithWithFlagsInOut>;

def AArch64ccmp      : SDNode<"AArch64ISD::CCMP",  SDT_AArch64CCMP>;
def AArch64ccmn      : SDNode<"AArch64ISD::CCMN",  SDT_AArch64CCMP>;
def AArch64fccmp     : SDNode<"AArch64ISD::FCCMP", SDT_AArch64FCCMP>;

def AArch64threadpointer : SDNode<"AArch64ISD::THREAD_POINTER", SDTPtrLeaf>;

def AArch64fcmp      : SDNode<"AArch64ISD::FCMP", SDT_AArch64FCmp>;

def AArch64dup       : SDNode<"AArch64ISD::DUP", SDT_AArch64Dup>;
def AArch64duplane8  : SDNode<"AArch64ISD::DUPLANE8", SDT_AArch64DupLane>;
def AArch64duplane16 : SDNode<"AArch64ISD::DUPLANE16", SDT_AArch64DupLane>;
def AArch64duplane32 : SDNode<"AArch64ISD::DUPLANE32", SDT_AArch64DupLane>;
def AArch64duplane64 : SDNode<"AArch64ISD::DUPLANE64", SDT_AArch64DupLane>;

def AArch64zip1      : SDNode<"AArch64ISD::ZIP1", SDT_AArch64Zip>;
def AArch64zip2      : SDNode<"AArch64ISD::ZIP2", SDT_AArch64Zip>;
def AArch64uzp1      : SDNode<"AArch64ISD::UZP1", SDT_AArch64Zip>;
def AArch64uzp2      : SDNode<"AArch64ISD::UZP2", SDT_AArch64Zip>;
def AArch64trn1      : SDNode<"AArch64ISD::TRN1", SDT_AArch64Zip>;
def AArch64trn2      : SDNode<"AArch64ISD::TRN2", SDT_AArch64Zip>;

def AArch64movi_edit : SDNode<"AArch64ISD::MOVIedit", SDT_AArch64MOVIedit>;
def AArch64movi_shift : SDNode<"AArch64ISD::MOVIshift", SDT_AArch64MOVIshift>;
def AArch64movi_msl : SDNode<"AArch64ISD::MOVImsl", SDT_AArch64MOVIshift>;
def AArch64mvni_shift : SDNode<"AArch64ISD::MVNIshift", SDT_AArch64MOVIshift>;
def AArch64mvni_msl : SDNode<"AArch64ISD::MVNImsl", SDT_AArch64MOVIshift>;
def AArch64movi : SDNode<"AArch64ISD::MOVI", SDT_AArch64MOVIedit>;
def AArch64fmov : SDNode<"AArch64ISD::FMOV", SDT_AArch64MOVIedit>;

def AArch64rev16 : SDNode<"AArch64ISD::REV16", SDT_AArch64UnaryVec>;
def AArch64rev32 : SDNode<"AArch64ISD::REV32", SDT_AArch64UnaryVec>;
def AArch64rev64 : SDNode<"AArch64ISD::REV64", SDT_AArch64UnaryVec>;
def AArch64ext : SDNode<"AArch64ISD::EXT", SDT_AArch64ExtVec>;

def AArch64vashr : SDNode<"AArch64ISD::VASHR", SDT_AArch64vshift>;
def AArch64vlshr : SDNode<"AArch64ISD::VLSHR", SDT_AArch64vshift>;
def AArch64vshl : SDNode<"AArch64ISD::VSHL", SDT_AArch64vshift>;
def AArch64sqshli : SDNode<"AArch64ISD::SQSHL_I", SDT_AArch64vshift>;
def AArch64uqshli : SDNode<"AArch64ISD::UQSHL_I", SDT_AArch64vshift>;
def AArch64sqshlui : SDNode<"AArch64ISD::SQSHLU_I", SDT_AArch64vshift>;
def AArch64srshri : SDNode<"AArch64ISD::SRSHR_I", SDT_AArch64vshift>;
def AArch64urshri : SDNode<"AArch64ISD::URSHR_I", SDT_AArch64vshift>;

def AArch64not: SDNode<"AArch64ISD::NOT", SDT_AArch64unvec>;
def AArch64bit: SDNode<"AArch64ISD::BIT", SDT_AArch64trivec>;
def AArch64bsl: SDNode<"AArch64ISD::BSL", SDT_AArch64trivec>;

def AArch64cmeq: SDNode<"AArch64ISD::CMEQ", SDT_AArch64binvec>;
def AArch64cmge: SDNode<"AArch64ISD::CMGE", SDT_AArch64binvec>;
def AArch64cmgt: SDNode<"AArch64ISD::CMGT", SDT_AArch64binvec>;
def AArch64cmhi: SDNode<"AArch64ISD::CMHI", SDT_AArch64binvec>;
def AArch64cmhs: SDNode<"AArch64ISD::CMHS", SDT_AArch64binvec>;

def AArch64fcmeq: SDNode<"AArch64ISD::FCMEQ", SDT_AArch64fcmp>;
def AArch64fcmge: SDNode<"AArch64ISD::FCMGE", SDT_AArch64fcmp>;
def AArch64fcmgt: SDNode<"AArch64ISD::FCMGT", SDT_AArch64fcmp>;

def AArch64cmeqz: SDNode<"AArch64ISD::CMEQz", SDT_AArch64unvec>;
def AArch64cmgez: SDNode<"AArch64ISD::CMGEz", SDT_AArch64unvec>;
def AArch64cmgtz: SDNode<"AArch64ISD::CMGTz", SDT_AArch64unvec>;
def AArch64cmlez: SDNode<"AArch64ISD::CMLEz", SDT_AArch64unvec>;
def AArch64cmltz: SDNode<"AArch64ISD::CMLTz", SDT_AArch64unvec>;
def AArch64cmtst : PatFrag<(ops node:$LHS, node:$RHS),
                        (AArch64not (AArch64cmeqz (and node:$LHS, node:$RHS)))>;

def AArch64fcmeqz: SDNode<"AArch64ISD::FCMEQz", SDT_AArch64fcmpz>;
def AArch64fcmgez: SDNode<"AArch64ISD::FCMGEz", SDT_AArch64fcmpz>;
def AArch64fcmgtz: SDNode<"AArch64ISD::FCMGTz", SDT_AArch64fcmpz>;
def AArch64fcmlez: SDNode<"AArch64ISD::FCMLEz", SDT_AArch64fcmpz>;
def AArch64fcmltz: SDNode<"AArch64ISD::FCMLTz", SDT_AArch64fcmpz>;

def AArch64bici: SDNode<"AArch64ISD::BICi", SDT_AArch64vecimm>;
def AArch64orri: SDNode<"AArch64ISD::ORRi", SDT_AArch64vecimm>;

def AArch64neg : SDNode<"AArch64ISD::NEG", SDT_AArch64unvec>;

def AArch64tcret: SDNode<"AArch64ISD::TC_RETURN", SDT_AArch64TCRET,
                  [SDNPHasChain,  SDNPOptInGlue, SDNPVariadic]>;

def AArch64Prefetch        : SDNode<"AArch64ISD::PREFETCH", SDT_AArch64PREFETCH,
                               [SDNPHasChain, SDNPSideEffect]>;

def AArch64sitof: SDNode<"AArch64ISD::SITOF", SDT_AArch64ITOF>;
def AArch64uitof: SDNode<"AArch64ISD::UITOF", SDT_AArch64ITOF>;

def AArch64tlsdesc_callseq : SDNode<"AArch64ISD::TLSDESC_CALLSEQ",
                                    SDT_AArch64TLSDescCallSeq,
                                    [SDNPInGlue, SDNPOutGlue, SDNPHasChain,
                                     SDNPVariadic]>;


def AArch64WrapperLarge : SDNode<"AArch64ISD::WrapperLarge",
                                 SDT_AArch64WrapperLarge>;

def AArch64NvCast : SDNode<"AArch64ISD::NVCAST", SDTUnaryOp>;

def SDT_AArch64mull : SDTypeProfile<1, 2, [SDTCisInt<0>, SDTCisInt<1>,
                                    SDTCisSameAs<1, 2>]>;
def AArch64smull    : SDNode<"AArch64ISD::SMULL", SDT_AArch64mull>;
def AArch64umull    : SDNode<"AArch64ISD::UMULL", SDT_AArch64mull>;

def AArch64frecpe   : SDNode<"AArch64ISD::FRECPE", SDTFPUnaryOp>;
def AArch64frecps   : SDNode<"AArch64ISD::FRECPS", SDTFPBinOp>;
def AArch64frsqrte  : SDNode<"AArch64ISD::FRSQRTE", SDTFPUnaryOp>;
def AArch64frsqrts  : SDNode<"AArch64ISD::FRSQRTS", SDTFPBinOp>;

def AArch64saddv    : SDNode<"AArch64ISD::SADDV", SDT_AArch64UnaryVec>;
def AArch64uaddv    : SDNode<"AArch64ISD::UADDV", SDT_AArch64UnaryVec>;
def AArch64sminv    : SDNode<"AArch64ISD::SMINV", SDT_AArch64UnaryVec>;
def AArch64uminv    : SDNode<"AArch64ISD::UMINV", SDT_AArch64UnaryVec>;
def AArch64smaxv    : SDNode<"AArch64ISD::SMAXV", SDT_AArch64UnaryVec>;
def AArch64umaxv    : SDNode<"AArch64ISD::UMAXV", SDT_AArch64UnaryVec>;

//===----------------------------------------------------------------------===//

//===----------------------------------------------------------------------===//

// AArch64 Instruction Predicate Definitions.
// We could compute these on a per-module basis but doing so requires accessing
// the Function object through the <Target>Subtarget and objections were raised
// to that (see post-commit review comments for r301750).
let RecomputePerFunction = 1 in {
  def ForCodeSize   : Predicate<"MF->getFunction()->optForSize()">;
  def NotForCodeSize   : Predicate<"!MF->getFunction()->optForSize()">;
}

include "AArch64InstrFormats.td"

//===----------------------------------------------------------------------===//

//===----------------------------------------------------------------------===//
// Miscellaneous instructions.
//===----------------------------------------------------------------------===//

let Defs = [SP], Uses = [SP], hasSideEffects = 1, isCodeGenOnly = 1 in {
// We set Sched to empty list because we expect these instructions to simply get
// removed in most cases.
def ADJCALLSTACKDOWN : Pseudo<(outs), (ins i32imm:$amt1, i32imm:$amt2),
                              [(AArch64callseq_start timm:$amt1, timm:$amt2)]>,
                              Sched<[]>;
def ADJCALLSTACKUP : Pseudo<(outs), (ins i32imm:$amt1, i32imm:$amt2),
                            [(AArch64callseq_end timm:$amt1, timm:$amt2)]>,
                            Sched<[]>;
} // Defs = [SP], Uses = [SP], hasSideEffects = 1, isCodeGenOnly = 1

let isReMaterializable = 1, isCodeGenOnly = 1 in {
// FIXME: The following pseudo instructions are only needed because remat
// cannot handle multiple instructions.  When that changes, they can be
// removed, along with the AArch64Wrapper node.

let AddedComplexity = 10 in
def LOADgot : Pseudo<(outs GPR64:$dst), (ins i64imm:$addr),
                     [(set GPR64:$dst, (AArch64LOADgot tglobaladdr:$addr))]>,
              Sched<[WriteLDAdr]>;

// The MOVaddr instruction should match only when the add is not folded
// into a load or store address.
def MOVaddr
    : Pseudo<(outs GPR64:$dst), (ins i64imm:$hi, i64imm:$low),
             [(set GPR64:$dst, (AArch64addlow (AArch64adrp tglobaladdr:$hi),
                                            tglobaladdr:$low))]>,
      Sched<[WriteAdrAdr]>;
def MOVaddrJT
    : Pseudo<(outs GPR64:$dst), (ins i64imm:$hi, i64imm:$low),
             [(set GPR64:$dst, (AArch64addlow (AArch64adrp tjumptable:$hi),
                                             tjumptable:$low))]>,
      Sched<[WriteAdrAdr]>;
def MOVaddrCP
    : Pseudo<(outs GPR64:$dst), (ins i64imm:$hi, i64imm:$low),
             [(set GPR64:$dst, (AArch64addlow (AArch64adrp tconstpool:$hi),
                                             tconstpool:$low))]>,
      Sched<[WriteAdrAdr]>;
def MOVaddrBA
    : Pseudo<(outs GPR64:$dst), (ins i64imm:$hi, i64imm:$low),
             [(set GPR64:$dst, (AArch64addlow (AArch64adrp tblockaddress:$hi),
                                             tblockaddress:$low))]>,
      Sched<[WriteAdrAdr]>;
def MOVaddrTLS
    : Pseudo<(outs GPR64:$dst), (ins i64imm:$hi, i64imm:$low),
             [(set GPR64:$dst, (AArch64addlow (AArch64adrp tglobaltlsaddr:$hi),
                                            tglobaltlsaddr:$low))]>,
      Sched<[WriteAdrAdr]>;
def MOVaddrEXT
    : Pseudo<(outs GPR64:$dst), (ins i64imm:$hi, i64imm:$low),
             [(set GPR64:$dst, (AArch64addlow (AArch64adrp texternalsym:$hi),
                                            texternalsym:$low))]>,
      Sched<[WriteAdrAdr]>;

} // isReMaterializable, isCodeGenOnly

def : Pat<(AArch64LOADgot tglobaltlsaddr:$addr),
          (LOADgot tglobaltlsaddr:$addr)>;

def : Pat<(AArch64LOADgot texternalsym:$addr),
          (LOADgot texternalsym:$addr)>;

def : Pat<(AArch64LOADgot tconstpool:$addr),
          (LOADgot tconstpool:$addr)>;

//===----------------------------------------------------------------------===//
// System instructions.
//===----------------------------------------------------------------------===//

def HINT : HintI<"hint">;
def : InstAlias<"nop",  (HINT 0b000)>;
def : InstAlias<"yield",(HINT 0b001)>;
def : InstAlias<"wfe",  (HINT 0b010)>;
def : InstAlias<"wfi",  (HINT 0b011)>;
def : InstAlias<"sev",  (HINT 0b100)>;
def : InstAlias<"sevl", (HINT 0b101)>;
def : InstAlias<"esb",  (HINT 0b10000)>, Requires<[HasRAS]>;

// v8.2a Statistical Profiling extension
def : InstAlias<"psb $op",  (HINT psbhint_op:$op)>, Requires<[HasSPE]>;

// As far as LLVM is concerned this writes to the system's exclusive monitors.
let mayLoad = 1, mayStore = 1 in
def CLREX : CRmSystemI<imm0_15, 0b010, "clrex">;

// NOTE: ideally, this would have mayStore = 0, mayLoad = 0, but we cannot
// model patterns with sufficiently fine granularity.
let mayLoad = ?, mayStore = ? in {
def DMB   : CRmSystemI<barrier_op, 0b101, "dmb",
                       [(int_aarch64_dmb (i32 imm32_0_15:$CRm))]>;

def DSB   : CRmSystemI<barrier_op, 0b100, "dsb",
                       [(int_aarch64_dsb (i32 imm32_0_15:$CRm))]>;

def ISB   : CRmSystemI<barrier_op, 0b110, "isb",
                       [(int_aarch64_isb (i32 imm32_0_15:$CRm))]>;
}

<<<<<<< HEAD
=======
// ARMv8.2 Dot Product
let Predicates = [HasDotProd] in {
def UDOT2S    : BaseSIMDThreeSameVectorDot<0, 1, "udot", ".2s", ".8b">;
def SDOT2S    : BaseSIMDThreeSameVectorDot<0, 0, "sdot", ".2s", ".8b">;
def UDOT4S    : BaseSIMDThreeSameVectorDot<1, 1, "udot", ".4s", ".16b">;
def SDOT4S    : BaseSIMDThreeSameVectorDot<1, 0, "sdot", ".4s", ".16b">;
def UDOTIDX2S : BaseSIMDThreeSameVectorDotIndex<0, 1, "udot", ".2s", ".8b", ".4b">;
def SDOTIDX2S : BaseSIMDThreeSameVectorDotIndex<0, 0, "sdot", ".2s", ".8b", ".4b">;
def UDOTIDX4S : BaseSIMDThreeSameVectorDotIndex<1, 1, "udot", ".4s", ".16b", ".4b">;
def SDOTIDX4S : BaseSIMDThreeSameVectorDotIndex<1, 0, "sdot", ".4s", ".16b", ".4b">;
}

let Predicates = [HasRCPC] in {
  // v8.3 Release Consistent Processor Consistent support
  def LDAPRB  : RCPCLoad<0b00, "ldaprb", GPR32>;
  def LDAPRH  : RCPCLoad<0b01, "ldaprh", GPR32>;
  def LDAPRW  : RCPCLoad<0b10, "ldapr", GPR32>;
  def LDAPRX  : RCPCLoad<0b11, "ldapr", GPR64>;
}

>>>>>>> 71a474d5
def : InstAlias<"clrex", (CLREX 0xf)>;
def : InstAlias<"isb", (ISB 0xf)>;

def MRS    : MRSI;
def MSR    : MSRI;
def MSRpstateImm1 : MSRpstateImm0_1;
def MSRpstateImm4 : MSRpstateImm0_15;

// The thread pointer (on Linux, at least, where this has been implemented) is
// TPIDR_EL0.  Add pseudo op so we can mark it as not having any side effects.
let hasSideEffects = 0 in
def MOVbaseTLS : Pseudo<(outs GPR64:$dst), (ins),
                       [(set GPR64:$dst, AArch64threadpointer)]>, Sched<[WriteSys]>;

// The cycle counter PMC register is PMCCNTR_EL0.
let Predicates = [HasPerfMon] in
def : Pat<(readcyclecounter), (MRS 0xdce8)>;

// Generic system instructions
def SYSxt  : SystemXtI<0, "sys">;
def SYSLxt : SystemLXtI<1, "sysl">;

def : InstAlias<"sys $op1, $Cn, $Cm, $op2",
                (SYSxt imm0_7:$op1, sys_cr_op:$Cn,
                 sys_cr_op:$Cm, imm0_7:$op2, XZR)>;

//===----------------------------------------------------------------------===//
// Move immediate instructions.
//===----------------------------------------------------------------------===//

defm MOVK : InsertImmediate<0b11, "movk">;
defm MOVN : MoveImmediate<0b00, "movn">;

let PostEncoderMethod = "fixMOVZ" in
defm MOVZ : MoveImmediate<0b10, "movz">;

// First group of aliases covers an implicit "lsl #0".
def : InstAlias<"movk $dst, $imm", (MOVKWi GPR32:$dst, imm0_65535:$imm, 0)>;
def : InstAlias<"movk $dst, $imm", (MOVKXi GPR64:$dst, imm0_65535:$imm, 0)>;
def : InstAlias<"movn $dst, $imm", (MOVNWi GPR32:$dst, imm0_65535:$imm, 0)>;
def : InstAlias<"movn $dst, $imm", (MOVNXi GPR64:$dst, imm0_65535:$imm, 0)>;
def : InstAlias<"movz $dst, $imm", (MOVZWi GPR32:$dst, imm0_65535:$imm, 0)>;
def : InstAlias<"movz $dst, $imm", (MOVZXi GPR64:$dst, imm0_65535:$imm, 0)>;

// Next, we have various ELF relocations with the ":XYZ_g0:sym" syntax.
def : InstAlias<"movz $Rd, $sym", (MOVZXi GPR64:$Rd, movz_symbol_g3:$sym, 48)>;
def : InstAlias<"movz $Rd, $sym", (MOVZXi GPR64:$Rd, movz_symbol_g2:$sym, 32)>;
def : InstAlias<"movz $Rd, $sym", (MOVZXi GPR64:$Rd, movz_symbol_g1:$sym, 16)>;
def : InstAlias<"movz $Rd, $sym", (MOVZXi GPR64:$Rd, movz_symbol_g0:$sym, 0)>;

def : InstAlias<"movn $Rd, $sym", (MOVNXi GPR64:$Rd, movz_symbol_g3:$sym, 48)>;
def : InstAlias<"movn $Rd, $sym", (MOVNXi GPR64:$Rd, movz_symbol_g2:$sym, 32)>;
def : InstAlias<"movn $Rd, $sym", (MOVNXi GPR64:$Rd, movz_symbol_g1:$sym, 16)>;
def : InstAlias<"movn $Rd, $sym", (MOVNXi GPR64:$Rd, movz_symbol_g0:$sym, 0)>;

def : InstAlias<"movk $Rd, $sym", (MOVKXi GPR64:$Rd, movk_symbol_g3:$sym, 48)>;
def : InstAlias<"movk $Rd, $sym", (MOVKXi GPR64:$Rd, movk_symbol_g2:$sym, 32)>;
def : InstAlias<"movk $Rd, $sym", (MOVKXi GPR64:$Rd, movk_symbol_g1:$sym, 16)>;
def : InstAlias<"movk $Rd, $sym", (MOVKXi GPR64:$Rd, movk_symbol_g0:$sym, 0)>;

def : InstAlias<"movz $Rd, $sym", (MOVZWi GPR32:$Rd, movz_symbol_g1:$sym, 16)>;
def : InstAlias<"movz $Rd, $sym", (MOVZWi GPR32:$Rd, movz_symbol_g0:$sym, 0)>;

def : InstAlias<"movn $Rd, $sym", (MOVNWi GPR32:$Rd, movz_symbol_g1:$sym, 16)>;
def : InstAlias<"movn $Rd, $sym", (MOVNWi GPR32:$Rd, movz_symbol_g0:$sym, 0)>;

def : InstAlias<"movk $Rd, $sym", (MOVKWi GPR32:$Rd, movk_symbol_g1:$sym, 16)>;
def : InstAlias<"movk $Rd, $sym", (MOVKWi GPR32:$Rd, movk_symbol_g0:$sym, 0)>;

// Final group of aliases covers true "mov $Rd, $imm" cases.
multiclass movw_mov_alias<string basename,Instruction INST, RegisterClass GPR,
                          int width, int shift> {
  def _asmoperand : AsmOperandClass {
    let Name = basename # width # "_lsl" # shift # "MovAlias";
    let PredicateMethod = "is" # basename # "MovAlias<" # width # ", "
                               # shift # ">";
    let RenderMethod = "add" # basename # "MovAliasOperands<" # shift # ">";
  }

  def _movimm : Operand<i32> {
    let ParserMatchClass = !cast<AsmOperandClass>(NAME # "_asmoperand");
  }

  def : InstAlias<"mov $Rd, $imm",
                  (INST GPR:$Rd, !cast<Operand>(NAME # "_movimm"):$imm, shift)>;
}

defm : movw_mov_alias<"MOVZ", MOVZWi, GPR32, 32, 0>;
defm : movw_mov_alias<"MOVZ", MOVZWi, GPR32, 32, 16>;

defm : movw_mov_alias<"MOVZ", MOVZXi, GPR64, 64, 0>;
defm : movw_mov_alias<"MOVZ", MOVZXi, GPR64, 64, 16>;
defm : movw_mov_alias<"MOVZ", MOVZXi, GPR64, 64, 32>;
defm : movw_mov_alias<"MOVZ", MOVZXi, GPR64, 64, 48>;

defm : movw_mov_alias<"MOVN", MOVNWi, GPR32, 32, 0>;
defm : movw_mov_alias<"MOVN", MOVNWi, GPR32, 32, 16>;

defm : movw_mov_alias<"MOVN", MOVNXi, GPR64, 64, 0>;
defm : movw_mov_alias<"MOVN", MOVNXi, GPR64, 64, 16>;
defm : movw_mov_alias<"MOVN", MOVNXi, GPR64, 64, 32>;
defm : movw_mov_alias<"MOVN", MOVNXi, GPR64, 64, 48>;

let isReMaterializable = 1, isCodeGenOnly = 1, isMoveImm = 1,
    isAsCheapAsAMove = 1 in {
// FIXME: The following pseudo instructions are only needed because remat
// cannot handle multiple instructions.  When that changes, we can select
// directly to the real instructions and get rid of these pseudos.

def MOVi32imm
    : Pseudo<(outs GPR32:$dst), (ins i32imm:$src),
             [(set GPR32:$dst, imm:$src)]>,
      Sched<[WriteImm]>;
def MOVi64imm
    : Pseudo<(outs GPR64:$dst), (ins i64imm:$src),
             [(set GPR64:$dst, imm:$src)]>,
      Sched<[WriteImm]>;
} // isReMaterializable, isCodeGenOnly

// If possible, we want to use MOVi32imm even for 64-bit moves. This gives the
// eventual expansion code fewer bits to worry about getting right. Marshalling
// the types is a little tricky though:
def i64imm_32bit : ImmLeaf<i64, [{
  return (Imm & 0xffffffffULL) == static_cast<uint64_t>(Imm);
}]>;

def s64imm_32bit : ImmLeaf<i64, [{
  int64_t Imm64 = static_cast<int64_t>(Imm);
  return Imm64 >= std::numeric_limits<int32_t>::min() &&
         Imm64 <= std::numeric_limits<int32_t>::max();
}]>;

def trunc_imm : SDNodeXForm<imm, [{
  return CurDAG->getTargetConstant(N->getZExtValue(), SDLoc(N), MVT::i32);
}]>;

def : Pat<(i64 i64imm_32bit:$src),
          (SUBREG_TO_REG (i64 0), (MOVi32imm (trunc_imm imm:$src)), sub_32)>;

// Materialize FP constants via MOVi32imm/MOVi64imm (MachO large code model).
def bitcast_fpimm_to_i32 : SDNodeXForm<fpimm, [{
return CurDAG->getTargetConstant(
  N->getValueAPF().bitcastToAPInt().getZExtValue(), SDLoc(N), MVT::i32);
}]>;

def bitcast_fpimm_to_i64 : SDNodeXForm<fpimm, [{
return CurDAG->getTargetConstant(
  N->getValueAPF().bitcastToAPInt().getZExtValue(), SDLoc(N), MVT::i64);
}]>;


def : Pat<(f32 fpimm:$in),
  (COPY_TO_REGCLASS (MOVi32imm (bitcast_fpimm_to_i32 f32:$in)), FPR32)>;
def : Pat<(f64 fpimm:$in),
  (COPY_TO_REGCLASS (MOVi64imm (bitcast_fpimm_to_i64 f64:$in)), FPR64)>;


// Deal with the various forms of (ELF) large addressing with MOVZ/MOVK
// sequences.
def : Pat<(AArch64WrapperLarge tglobaladdr:$g3, tglobaladdr:$g2,
                             tglobaladdr:$g1, tglobaladdr:$g0),
          (MOVKXi (MOVKXi (MOVKXi (MOVZXi tglobaladdr:$g0, 0),
                                  tglobaladdr:$g1, 16),
                          tglobaladdr:$g2, 32),
                  tglobaladdr:$g3, 48)>;

def : Pat<(AArch64WrapperLarge tblockaddress:$g3, tblockaddress:$g2,
                             tblockaddress:$g1, tblockaddress:$g0),
          (MOVKXi (MOVKXi (MOVKXi (MOVZXi tblockaddress:$g0, 0),
                                  tblockaddress:$g1, 16),
                          tblockaddress:$g2, 32),
                  tblockaddress:$g3, 48)>;

def : Pat<(AArch64WrapperLarge tconstpool:$g3, tconstpool:$g2,
                             tconstpool:$g1, tconstpool:$g0),
          (MOVKXi (MOVKXi (MOVKXi (MOVZXi tconstpool:$g0, 0),
                                  tconstpool:$g1, 16),
                          tconstpool:$g2, 32),
                  tconstpool:$g3, 48)>;

def : Pat<(AArch64WrapperLarge tjumptable:$g3, tjumptable:$g2,
                             tjumptable:$g1, tjumptable:$g0),
          (MOVKXi (MOVKXi (MOVKXi (MOVZXi tjumptable:$g0, 0),
                                  tjumptable:$g1, 16),
                          tjumptable:$g2, 32),
                  tjumptable:$g3, 48)>;


//===----------------------------------------------------------------------===//
// Arithmetic instructions.
//===----------------------------------------------------------------------===//

// Add/subtract with carry.
defm ADC : AddSubCarry<0, "adc", "adcs", AArch64adc, AArch64adc_flag>;
defm SBC : AddSubCarry<1, "sbc", "sbcs", AArch64sbc, AArch64sbc_flag>;

def : InstAlias<"ngc $dst, $src",  (SBCWr  GPR32:$dst, WZR, GPR32:$src)>;
def : InstAlias<"ngc $dst, $src",  (SBCXr  GPR64:$dst, XZR, GPR64:$src)>;
def : InstAlias<"ngcs $dst, $src", (SBCSWr GPR32:$dst, WZR, GPR32:$src)>;
def : InstAlias<"ngcs $dst, $src", (SBCSXr GPR64:$dst, XZR, GPR64:$src)>;

// Add/subtract
defm ADD : AddSub<0, "add", "sub", add>;
defm SUB : AddSub<1, "sub", "add">;

def : InstAlias<"mov $dst, $src",
                (ADDWri GPR32sponly:$dst, GPR32sp:$src, 0, 0)>;
def : InstAlias<"mov $dst, $src",
                (ADDWri GPR32sp:$dst, GPR32sponly:$src, 0, 0)>;
def : InstAlias<"mov $dst, $src",
                (ADDXri GPR64sponly:$dst, GPR64sp:$src, 0, 0)>;
def : InstAlias<"mov $dst, $src",
                (ADDXri GPR64sp:$dst, GPR64sponly:$src, 0, 0)>;

defm ADDS : AddSubS<0, "adds", AArch64add_flag, "cmn", "subs", "cmp">;
defm SUBS : AddSubS<1, "subs", AArch64sub_flag, "cmp", "adds", "cmn">;

// Use SUBS instead of SUB to enable CSE between SUBS and SUB.
def : Pat<(sub GPR32sp:$Rn, addsub_shifted_imm32:$imm),
          (SUBSWri GPR32sp:$Rn, addsub_shifted_imm32:$imm)>;
def : Pat<(sub GPR64sp:$Rn, addsub_shifted_imm64:$imm),
          (SUBSXri GPR64sp:$Rn, addsub_shifted_imm64:$imm)>;
def : Pat<(sub GPR32:$Rn, GPR32:$Rm),
          (SUBSWrr GPR32:$Rn, GPR32:$Rm)>;
def : Pat<(sub GPR64:$Rn, GPR64:$Rm),
          (SUBSXrr GPR64:$Rn, GPR64:$Rm)>;
def : Pat<(sub GPR32:$Rn, arith_shifted_reg32:$Rm),
          (SUBSWrs GPR32:$Rn, arith_shifted_reg32:$Rm)>;
def : Pat<(sub GPR64:$Rn, arith_shifted_reg64:$Rm),
          (SUBSXrs GPR64:$Rn, arith_shifted_reg64:$Rm)>;
let AddedComplexity = 1 in {
def : Pat<(sub GPR32sp:$R2, arith_extended_reg32<i32>:$R3),
          (SUBSWrx GPR32sp:$R2, arith_extended_reg32<i32>:$R3)>;
def : Pat<(sub GPR64sp:$R2, arith_extended_reg32to64<i64>:$R3),
          (SUBSXrx GPR64sp:$R2, arith_extended_reg32to64<i64>:$R3)>;
}

// Because of the immediate format for add/sub-imm instructions, the
// expression (add x, -1) must be transformed to (SUB{W,X}ri x, 1).
//  These patterns capture that transformation.
let AddedComplexity = 1 in {
def : Pat<(add GPR32:$Rn, neg_addsub_shifted_imm32:$imm),
          (SUBSWri GPR32:$Rn, neg_addsub_shifted_imm32:$imm)>;
def : Pat<(add GPR64:$Rn, neg_addsub_shifted_imm64:$imm),
          (SUBSXri GPR64:$Rn, neg_addsub_shifted_imm64:$imm)>;
def : Pat<(sub GPR32:$Rn, neg_addsub_shifted_imm32:$imm),
          (ADDWri GPR32:$Rn, neg_addsub_shifted_imm32:$imm)>;
def : Pat<(sub GPR64:$Rn, neg_addsub_shifted_imm64:$imm),
          (ADDXri GPR64:$Rn, neg_addsub_shifted_imm64:$imm)>;
}

// Because of the immediate format for add/sub-imm instructions, the
// expression (add x, -1) must be transformed to (SUB{W,X}ri x, 1).
//  These patterns capture that transformation.
let AddedComplexity = 1 in {
def : Pat<(AArch64add_flag GPR32:$Rn, neg_addsub_shifted_imm32:$imm),
          (SUBSWri GPR32:$Rn, neg_addsub_shifted_imm32:$imm)>;
def : Pat<(AArch64add_flag GPR64:$Rn, neg_addsub_shifted_imm64:$imm),
          (SUBSXri GPR64:$Rn, neg_addsub_shifted_imm64:$imm)>;
def : Pat<(AArch64sub_flag GPR32:$Rn, neg_addsub_shifted_imm32:$imm),
          (ADDSWri GPR32:$Rn, neg_addsub_shifted_imm32:$imm)>;
def : Pat<(AArch64sub_flag GPR64:$Rn, neg_addsub_shifted_imm64:$imm),
          (ADDSXri GPR64:$Rn, neg_addsub_shifted_imm64:$imm)>;
}

def : InstAlias<"neg $dst, $src", (SUBWrs GPR32:$dst, WZR, GPR32:$src, 0), 3>;
def : InstAlias<"neg $dst, $src", (SUBXrs GPR64:$dst, XZR, GPR64:$src, 0), 3>;
def : InstAlias<"neg $dst, $src$shift",
                (SUBWrs GPR32:$dst, WZR, GPR32:$src, arith_shift32:$shift), 2>;
def : InstAlias<"neg $dst, $src$shift",
                (SUBXrs GPR64:$dst, XZR, GPR64:$src, arith_shift64:$shift), 2>;

def : InstAlias<"negs $dst, $src", (SUBSWrs GPR32:$dst, WZR, GPR32:$src, 0), 3>;
def : InstAlias<"negs $dst, $src", (SUBSXrs GPR64:$dst, XZR, GPR64:$src, 0), 3>;
def : InstAlias<"negs $dst, $src$shift",
                (SUBSWrs GPR32:$dst, WZR, GPR32:$src, arith_shift32:$shift), 2>;
def : InstAlias<"negs $dst, $src$shift",
                (SUBSXrs GPR64:$dst, XZR, GPR64:$src, arith_shift64:$shift), 2>;


// Unsigned/Signed divide
defm UDIV : Div<0, "udiv", udiv>;
defm SDIV : Div<1, "sdiv", sdiv>;

def : Pat<(int_aarch64_udiv GPR32:$Rn, GPR32:$Rm), (UDIVWr GPR32:$Rn, GPR32:$Rm)>;
def : Pat<(int_aarch64_udiv GPR64:$Rn, GPR64:$Rm), (UDIVXr GPR64:$Rn, GPR64:$Rm)>;
def : Pat<(int_aarch64_sdiv GPR32:$Rn, GPR32:$Rm), (SDIVWr GPR32:$Rn, GPR32:$Rm)>;
def : Pat<(int_aarch64_sdiv GPR64:$Rn, GPR64:$Rm), (SDIVXr GPR64:$Rn, GPR64:$Rm)>;

// Variable shift
defm ASRV : Shift<0b10, "asr", sra>;
defm LSLV : Shift<0b00, "lsl", shl>;
defm LSRV : Shift<0b01, "lsr", srl>;
defm RORV : Shift<0b11, "ror", rotr>;

def : ShiftAlias<"asrv", ASRVWr, GPR32>;
def : ShiftAlias<"asrv", ASRVXr, GPR64>;
def : ShiftAlias<"lslv", LSLVWr, GPR32>;
def : ShiftAlias<"lslv", LSLVXr, GPR64>;
def : ShiftAlias<"lsrv", LSRVWr, GPR32>;
def : ShiftAlias<"lsrv", LSRVXr, GPR64>;
def : ShiftAlias<"rorv", RORVWr, GPR32>;
def : ShiftAlias<"rorv", RORVXr, GPR64>;

// Multiply-add
let AddedComplexity = 5 in {
defm MADD : MulAccum<0, "madd", add>;
defm MSUB : MulAccum<1, "msub", sub>;

def : Pat<(i32 (mul GPR32:$Rn, GPR32:$Rm)),
          (MADDWrrr GPR32:$Rn, GPR32:$Rm, WZR)>;
def : Pat<(i64 (mul GPR64:$Rn, GPR64:$Rm)),
          (MADDXrrr GPR64:$Rn, GPR64:$Rm, XZR)>;

def : Pat<(i32 (ineg (mul GPR32:$Rn, GPR32:$Rm))),
          (MSUBWrrr GPR32:$Rn, GPR32:$Rm, WZR)>;
def : Pat<(i64 (ineg (mul GPR64:$Rn, GPR64:$Rm))),
          (MSUBXrrr GPR64:$Rn, GPR64:$Rm, XZR)>;
def : Pat<(i32 (mul (ineg GPR32:$Rn), GPR32:$Rm)),
          (MSUBWrrr GPR32:$Rn, GPR32:$Rm, WZR)>;
def : Pat<(i64 (mul (ineg GPR64:$Rn), GPR64:$Rm)),
          (MSUBXrrr GPR64:$Rn, GPR64:$Rm, XZR)>;
} // AddedComplexity = 5

let AddedComplexity = 5 in {
def SMADDLrrr : WideMulAccum<0, 0b001, "smaddl", add, sext>;
def SMSUBLrrr : WideMulAccum<1, 0b001, "smsubl", sub, sext>;
def UMADDLrrr : WideMulAccum<0, 0b101, "umaddl", add, zext>;
def UMSUBLrrr : WideMulAccum<1, 0b101, "umsubl", sub, zext>;

def : Pat<(i64 (mul (sext GPR32:$Rn), (sext GPR32:$Rm))),
          (SMADDLrrr GPR32:$Rn, GPR32:$Rm, XZR)>;
def : Pat<(i64 (mul (zext GPR32:$Rn), (zext GPR32:$Rm))),
          (UMADDLrrr GPR32:$Rn, GPR32:$Rm, XZR)>;

def : Pat<(i64 (ineg (mul (sext GPR32:$Rn), (sext GPR32:$Rm)))),
          (SMSUBLrrr GPR32:$Rn, GPR32:$Rm, XZR)>;
def : Pat<(i64 (ineg (mul (zext GPR32:$Rn), (zext GPR32:$Rm)))),
          (UMSUBLrrr GPR32:$Rn, GPR32:$Rm, XZR)>;

def : Pat<(i64 (mul (sext GPR32:$Rn), (s64imm_32bit:$C))),
          (SMADDLrrr GPR32:$Rn, (MOVi32imm (trunc_imm imm:$C)), XZR)>;
def : Pat<(i64 (mul (zext GPR32:$Rn), (i64imm_32bit:$C))),
          (UMADDLrrr GPR32:$Rn, (MOVi32imm (trunc_imm imm:$C)), XZR)>;
def : Pat<(i64 (mul (sext_inreg GPR64:$Rn, i32), (s64imm_32bit:$C))),
          (SMADDLrrr (i32 (EXTRACT_SUBREG GPR64:$Rn, sub_32)),
                     (MOVi32imm (trunc_imm imm:$C)), XZR)>;

def : Pat<(i64 (ineg (mul (sext GPR32:$Rn), (s64imm_32bit:$C)))),
          (SMSUBLrrr GPR32:$Rn, (MOVi32imm (trunc_imm imm:$C)), XZR)>;
def : Pat<(i64 (ineg (mul (zext GPR32:$Rn), (i64imm_32bit:$C)))),
          (UMSUBLrrr GPR32:$Rn, (MOVi32imm (trunc_imm imm:$C)), XZR)>;
def : Pat<(i64 (ineg (mul (sext_inreg GPR64:$Rn, i32), (s64imm_32bit:$C)))),
          (SMSUBLrrr (i32 (EXTRACT_SUBREG GPR64:$Rn, sub_32)),
                     (MOVi32imm (trunc_imm imm:$C)), XZR)>;

def : Pat<(i64 (add (mul (sext GPR32:$Rn), (s64imm_32bit:$C)), GPR64:$Ra)),
          (SMADDLrrr GPR32:$Rn, (MOVi32imm (trunc_imm imm:$C)), GPR64:$Ra)>;
def : Pat<(i64 (add (mul (zext GPR32:$Rn), (i64imm_32bit:$C)), GPR64:$Ra)),
          (UMADDLrrr GPR32:$Rn, (MOVi32imm (trunc_imm imm:$C)), GPR64:$Ra)>;
def : Pat<(i64 (add (mul (sext_inreg GPR64:$Rn, i32), (s64imm_32bit:$C)),
                    GPR64:$Ra)),
          (SMADDLrrr (i32 (EXTRACT_SUBREG GPR64:$Rn, sub_32)),
                     (MOVi32imm (trunc_imm imm:$C)), GPR64:$Ra)>;

def : Pat<(i64 (sub GPR64:$Ra, (mul (sext GPR32:$Rn), (s64imm_32bit:$C)))),
          (SMSUBLrrr GPR32:$Rn, (MOVi32imm (trunc_imm imm:$C)), GPR64:$Ra)>;
def : Pat<(i64 (sub GPR64:$Ra, (mul (zext GPR32:$Rn), (i64imm_32bit:$C)))),
          (UMSUBLrrr GPR32:$Rn, (MOVi32imm (trunc_imm imm:$C)), GPR64:$Ra)>;
def : Pat<(i64 (sub GPR64:$Ra, (mul (sext_inreg GPR64:$Rn, i32),
                                    (s64imm_32bit:$C)))),
          (SMSUBLrrr (i32 (EXTRACT_SUBREG GPR64:$Rn, sub_32)),
                     (MOVi32imm (trunc_imm imm:$C)), GPR64:$Ra)>;
} // AddedComplexity = 5

def : MulAccumWAlias<"mul", MADDWrrr>;
def : MulAccumXAlias<"mul", MADDXrrr>;
def : MulAccumWAlias<"mneg", MSUBWrrr>;
def : MulAccumXAlias<"mneg", MSUBXrrr>;
def : WideMulAccumAlias<"smull", SMADDLrrr>;
def : WideMulAccumAlias<"smnegl", SMSUBLrrr>;
def : WideMulAccumAlias<"umull", UMADDLrrr>;
def : WideMulAccumAlias<"umnegl", UMSUBLrrr>;

// Multiply-high
def SMULHrr : MulHi<0b010, "smulh", mulhs>;
def UMULHrr : MulHi<0b110, "umulh", mulhu>;

// CRC32
def CRC32Brr : BaseCRC32<0, 0b00, 0, GPR32, int_aarch64_crc32b, "crc32b">;
def CRC32Hrr : BaseCRC32<0, 0b01, 0, GPR32, int_aarch64_crc32h, "crc32h">;
def CRC32Wrr : BaseCRC32<0, 0b10, 0, GPR32, int_aarch64_crc32w, "crc32w">;
def CRC32Xrr : BaseCRC32<1, 0b11, 0, GPR64, int_aarch64_crc32x, "crc32x">;

def CRC32CBrr : BaseCRC32<0, 0b00, 1, GPR32, int_aarch64_crc32cb, "crc32cb">;
def CRC32CHrr : BaseCRC32<0, 0b01, 1, GPR32, int_aarch64_crc32ch, "crc32ch">;
def CRC32CWrr : BaseCRC32<0, 0b10, 1, GPR32, int_aarch64_crc32cw, "crc32cw">;
def CRC32CXrr : BaseCRC32<1, 0b11, 1, GPR64, int_aarch64_crc32cx, "crc32cx">;

// v8.1 atomic CAS
defm CAS   : CompareAndSwap<0, 0, "">;
defm CASA  : CompareAndSwap<1, 0, "a">;
defm CASL  : CompareAndSwap<0, 1, "l">;
defm CASAL : CompareAndSwap<1, 1, "al">;

// v8.1 atomic CASP
defm CASP   : CompareAndSwapPair<0, 0, "">;
defm CASPA  : CompareAndSwapPair<1, 0, "a">;
defm CASPL  : CompareAndSwapPair<0, 1, "l">;
defm CASPAL : CompareAndSwapPair<1, 1, "al">;

// v8.1 atomic SWP
defm SWP   : Swap<0, 0, "">;
defm SWPA  : Swap<1, 0, "a">;
defm SWPL  : Swap<0, 1, "l">;
defm SWPAL : Swap<1, 1, "al">;

// v8.1 atomic LD<OP>(register). Performs load and then ST<OP>(register)
defm LDADD   : LDOPregister<0b000, "add", 0, 0, "">;
defm LDADDA  : LDOPregister<0b000, "add", 1, 0, "a">;
defm LDADDL  : LDOPregister<0b000, "add", 0, 1, "l">;
defm LDADDAL : LDOPregister<0b000, "add", 1, 1, "al">;

defm LDCLR   : LDOPregister<0b001, "clr", 0, 0, "">;
defm LDCLRA  : LDOPregister<0b001, "clr", 1, 0, "a">;
defm LDCLRL  : LDOPregister<0b001, "clr", 0, 1, "l">;
defm LDCLRAL : LDOPregister<0b001, "clr", 1, 1, "al">;

defm LDEOR   : LDOPregister<0b010, "eor", 0, 0, "">;
defm LDEORA  : LDOPregister<0b010, "eor", 1, 0, "a">;
defm LDEORL  : LDOPregister<0b010, "eor", 0, 1, "l">;
defm LDEORAL : LDOPregister<0b010, "eor", 1, 1, "al">;

defm LDSET   : LDOPregister<0b011, "set", 0, 0, "">;
defm LDSETA  : LDOPregister<0b011, "set", 1, 0, "a">;
defm LDSETL  : LDOPregister<0b011, "set", 0, 1, "l">;
defm LDSETAL : LDOPregister<0b011, "set", 1, 1, "al">;

defm LDSMAX   : LDOPregister<0b100, "smax", 0, 0, "">;
defm LDSMAXA  : LDOPregister<0b100, "smax", 1, 0, "a">;
defm LDSMAXL  : LDOPregister<0b100, "smax", 0, 1, "l">;
defm LDSMAXAL : LDOPregister<0b100, "smax", 1, 1, "al">;

defm LDSMIN   : LDOPregister<0b101, "smin", 0, 0, "">;
defm LDSMINA  : LDOPregister<0b101, "smin", 1, 0, "a">;
defm LDSMINL  : LDOPregister<0b101, "smin", 0, 1, "l">;
defm LDSMINAL : LDOPregister<0b101, "smin", 1, 1, "al">;

defm LDUMAX   : LDOPregister<0b110, "umax", 0, 0, "">;
defm LDUMAXA  : LDOPregister<0b110, "umax", 1, 0, "a">;
defm LDUMAXL  : LDOPregister<0b110, "umax", 0, 1, "l">;
defm LDUMAXAL : LDOPregister<0b110, "umax", 1, 1, "al">;

defm LDUMIN   : LDOPregister<0b111, "umin", 0, 0, "">;
defm LDUMINA  : LDOPregister<0b111, "umin", 1, 0, "a">;
defm LDUMINL  : LDOPregister<0b111, "umin", 0, 1, "l">;
defm LDUMINAL : LDOPregister<0b111, "umin", 1, 1, "al">;

// v8.1 atomic ST<OP>(register) as aliases to "LD<OP>(register) when Rt=xZR"
defm : STOPregister<"stadd","LDADD">; // STADDx
defm : STOPregister<"stclr","LDCLR">; // STCLRx
defm : STOPregister<"steor","LDEOR">; // STEORx
defm : STOPregister<"stset","LDSET">; // STSETx
defm : STOPregister<"stsmax","LDSMAX">;// STSMAXx
defm : STOPregister<"stsmin","LDSMIN">;// STSMINx
defm : STOPregister<"stumax","LDUMAX">;// STUMAXx
defm : STOPregister<"stumin","LDUMIN">;// STUMINx

//===----------------------------------------------------------------------===//
// Logical instructions.
//===----------------------------------------------------------------------===//

// (immediate)
defm ANDS : LogicalImmS<0b11, "ands", AArch64and_flag, "bics">;
defm AND  : LogicalImm<0b00, "and", and, "bic">;
defm EOR  : LogicalImm<0b10, "eor", xor, "eon">;
defm ORR  : LogicalImm<0b01, "orr", or, "orn">;

// FIXME: these aliases *are* canonical sometimes (when movz can't be
// used). Actually, it seems to be working right now, but putting logical_immXX
// here is a bit dodgy on the AsmParser side too.
def : InstAlias<"mov $dst, $imm", (ORRWri GPR32sp:$dst, WZR,
                                          logical_imm32:$imm), 0>;
def : InstAlias<"mov $dst, $imm", (ORRXri GPR64sp:$dst, XZR,
                                          logical_imm64:$imm), 0>;


// (register)
defm ANDS : LogicalRegS<0b11, 0, "ands", AArch64and_flag>;
defm BICS : LogicalRegS<0b11, 1, "bics",
                        BinOpFrag<(AArch64and_flag node:$LHS, (not node:$RHS))>>;
defm AND  : LogicalReg<0b00, 0, "and", and>;
defm BIC  : LogicalReg<0b00, 1, "bic",
                       BinOpFrag<(and node:$LHS, (not node:$RHS))>>;
defm EON  : LogicalReg<0b10, 1, "eon",
                       BinOpFrag<(not (xor node:$LHS, node:$RHS))>>;
defm EOR  : LogicalReg<0b10, 0, "eor", xor>;
defm ORN  : LogicalReg<0b01, 1, "orn",
                       BinOpFrag<(or node:$LHS, (not node:$RHS))>>;
defm ORR  : LogicalReg<0b01, 0, "orr", or>;

def : InstAlias<"mov $dst, $src", (ORRWrs GPR32:$dst, WZR, GPR32:$src, 0), 2>;
def : InstAlias<"mov $dst, $src", (ORRXrs GPR64:$dst, XZR, GPR64:$src, 0), 2>;

def : InstAlias<"mvn $Wd, $Wm", (ORNWrs GPR32:$Wd, WZR, GPR32:$Wm, 0), 3>;
def : InstAlias<"mvn $Xd, $Xm", (ORNXrs GPR64:$Xd, XZR, GPR64:$Xm, 0), 3>;

def : InstAlias<"mvn $Wd, $Wm$sh",
                (ORNWrs GPR32:$Wd, WZR, GPR32:$Wm, logical_shift32:$sh), 2>;
def : InstAlias<"mvn $Xd, $Xm$sh",
                (ORNXrs GPR64:$Xd, XZR, GPR64:$Xm, logical_shift64:$sh), 2>;

def : InstAlias<"tst $src1, $src2",
                (ANDSWri WZR, GPR32:$src1, logical_imm32:$src2), 2>;
def : InstAlias<"tst $src1, $src2",
                (ANDSXri XZR, GPR64:$src1, logical_imm64:$src2), 2>;

def : InstAlias<"tst $src1, $src2",
                        (ANDSWrs WZR, GPR32:$src1, GPR32:$src2, 0), 3>;
def : InstAlias<"tst $src1, $src2",
                        (ANDSXrs XZR, GPR64:$src1, GPR64:$src2, 0), 3>;

def : InstAlias<"tst $src1, $src2$sh",
               (ANDSWrs WZR, GPR32:$src1, GPR32:$src2, logical_shift32:$sh), 2>;
def : InstAlias<"tst $src1, $src2$sh",
               (ANDSXrs XZR, GPR64:$src1, GPR64:$src2, logical_shift64:$sh), 2>;


def : Pat<(not GPR32:$Wm), (ORNWrr WZR, GPR32:$Wm)>;
def : Pat<(not GPR64:$Xm), (ORNXrr XZR, GPR64:$Xm)>;


//===----------------------------------------------------------------------===//
// One operand data processing instructions.
//===----------------------------------------------------------------------===//

defm CLS    : OneOperandData<0b101, "cls">;
defm CLZ    : OneOperandData<0b100, "clz", ctlz>;
defm RBIT   : OneOperandData<0b000, "rbit", bitreverse>;

def  REV16Wr : OneWRegData<0b001, "rev16",
                                  UnOpFrag<(rotr (bswap node:$LHS), (i64 16))>>;
def  REV16Xr : OneXRegData<0b001, "rev16", null_frag>;

def : Pat<(cttz GPR32:$Rn),
          (CLZWr (RBITWr GPR32:$Rn))>;
def : Pat<(cttz GPR64:$Rn),
          (CLZXr (RBITXr GPR64:$Rn))>;
def : Pat<(ctlz (or (shl (xor (sra GPR32:$Rn, (i64 31)), GPR32:$Rn), (i64 1)),
                (i32 1))),
          (CLSWr GPR32:$Rn)>;
def : Pat<(ctlz (or (shl (xor (sra GPR64:$Rn, (i64 63)), GPR64:$Rn), (i64 1)),
                (i64 1))),
          (CLSXr GPR64:$Rn)>;

// Unlike the other one operand instructions, the instructions with the "rev"
// mnemonic do *not* just different in the size bit, but actually use different
// opcode bits for the different sizes.
def REVWr   : OneWRegData<0b010, "rev", bswap>;
def REVXr   : OneXRegData<0b011, "rev", bswap>;
def REV32Xr : OneXRegData<0b010, "rev32",
                                 UnOpFrag<(rotr (bswap node:$LHS), (i64 32))>>;

def : InstAlias<"rev64 $Rd, $Rn", (REVXr GPR64:$Rd, GPR64:$Rn), 0>;

// The bswap commutes with the rotr so we want a pattern for both possible
// orders.
def : Pat<(bswap (rotr GPR32:$Rn, (i64 16))), (REV16Wr GPR32:$Rn)>;
def : Pat<(bswap (rotr GPR64:$Rn, (i64 32))), (REV32Xr GPR64:$Rn)>;

//===----------------------------------------------------------------------===//
// Bitfield immediate extraction instruction.
//===----------------------------------------------------------------------===//
let hasSideEffects = 0 in
defm EXTR : ExtractImm<"extr">;
def : InstAlias<"ror $dst, $src, $shift",
            (EXTRWrri GPR32:$dst, GPR32:$src, GPR32:$src, imm0_31:$shift)>;
def : InstAlias<"ror $dst, $src, $shift",
            (EXTRXrri GPR64:$dst, GPR64:$src, GPR64:$src, imm0_63:$shift)>;

def : Pat<(rotr GPR32:$Rn, (i64 imm0_31:$imm)),
          (EXTRWrri GPR32:$Rn, GPR32:$Rn, imm0_31:$imm)>;
def : Pat<(rotr GPR64:$Rn, (i64 imm0_63:$imm)),
          (EXTRXrri GPR64:$Rn, GPR64:$Rn, imm0_63:$imm)>;

//===----------------------------------------------------------------------===//
// Other bitfield immediate instructions.
//===----------------------------------------------------------------------===//
let hasSideEffects = 0 in {
defm BFM  : BitfieldImmWith2RegArgs<0b01, "bfm">;
defm SBFM : BitfieldImm<0b00, "sbfm">;
defm UBFM : BitfieldImm<0b10, "ubfm">;
}

def i32shift_a : Operand<i64>, SDNodeXForm<imm, [{
  uint64_t enc = (32 - N->getZExtValue()) & 0x1f;
  return CurDAG->getTargetConstant(enc, SDLoc(N), MVT::i64);
}]>;

def i32shift_b : Operand<i64>, SDNodeXForm<imm, [{
  uint64_t enc = 31 - N->getZExtValue();
  return CurDAG->getTargetConstant(enc, SDLoc(N), MVT::i64);
}]>;

// min(7, 31 - shift_amt)
def i32shift_sext_i8 : Operand<i64>, SDNodeXForm<imm, [{
  uint64_t enc = 31 - N->getZExtValue();
  enc = enc > 7 ? 7 : enc;
  return CurDAG->getTargetConstant(enc, SDLoc(N), MVT::i64);
}]>;

// min(15, 31 - shift_amt)
def i32shift_sext_i16 : Operand<i64>, SDNodeXForm<imm, [{
  uint64_t enc = 31 - N->getZExtValue();
  enc = enc > 15 ? 15 : enc;
  return CurDAG->getTargetConstant(enc, SDLoc(N), MVT::i64);
}]>;

def i64shift_a : Operand<i64>, SDNodeXForm<imm, [{
  uint64_t enc = (64 - N->getZExtValue()) & 0x3f;
  return CurDAG->getTargetConstant(enc, SDLoc(N), MVT::i64);
}]>;

def i64shift_b : Operand<i64>, SDNodeXForm<imm, [{
  uint64_t enc = 63 - N->getZExtValue();
  return CurDAG->getTargetConstant(enc, SDLoc(N), MVT::i64);
}]>;

// min(7, 63 - shift_amt)
def i64shift_sext_i8 : Operand<i64>, SDNodeXForm<imm, [{
  uint64_t enc = 63 - N->getZExtValue();
  enc = enc > 7 ? 7 : enc;
  return CurDAG->getTargetConstant(enc, SDLoc(N), MVT::i64);
}]>;

// min(15, 63 - shift_amt)
def i64shift_sext_i16 : Operand<i64>, SDNodeXForm<imm, [{
  uint64_t enc = 63 - N->getZExtValue();
  enc = enc > 15 ? 15 : enc;
  return CurDAG->getTargetConstant(enc, SDLoc(N), MVT::i64);
}]>;

// min(31, 63 - shift_amt)
def i64shift_sext_i32 : Operand<i64>, SDNodeXForm<imm, [{
  uint64_t enc = 63 - N->getZExtValue();
  enc = enc > 31 ? 31 : enc;
  return CurDAG->getTargetConstant(enc, SDLoc(N), MVT::i64);
}]>;

def : Pat<(shl GPR32:$Rn, (i64 imm0_31:$imm)),
          (UBFMWri GPR32:$Rn, (i64 (i32shift_a imm0_31:$imm)),
                              (i64 (i32shift_b imm0_31:$imm)))>;
def : Pat<(shl GPR64:$Rn, (i64 imm0_63:$imm)),
          (UBFMXri GPR64:$Rn, (i64 (i64shift_a imm0_63:$imm)),
                              (i64 (i64shift_b imm0_63:$imm)))>;

let AddedComplexity = 10 in {
def : Pat<(sra GPR32:$Rn, (i64 imm0_31:$imm)),
          (SBFMWri GPR32:$Rn, imm0_31:$imm, 31)>;
def : Pat<(sra GPR64:$Rn, (i64 imm0_63:$imm)),
          (SBFMXri GPR64:$Rn, imm0_63:$imm, 63)>;
}

def : InstAlias<"asr $dst, $src, $shift",
                (SBFMWri GPR32:$dst, GPR32:$src, imm0_31:$shift, 31)>;
def : InstAlias<"asr $dst, $src, $shift",
                (SBFMXri GPR64:$dst, GPR64:$src, imm0_63:$shift, 63)>;
def : InstAlias<"sxtb $dst, $src", (SBFMWri GPR32:$dst, GPR32:$src, 0, 7)>;
def : InstAlias<"sxtb $dst, $src", (SBFMXri GPR64:$dst, GPR64:$src, 0, 7)>;
def : InstAlias<"sxth $dst, $src", (SBFMWri GPR32:$dst, GPR32:$src, 0, 15)>;
def : InstAlias<"sxth $dst, $src", (SBFMXri GPR64:$dst, GPR64:$src, 0, 15)>;
def : InstAlias<"sxtw $dst, $src", (SBFMXri GPR64:$dst, GPR64:$src, 0, 31)>;

def : Pat<(srl GPR32:$Rn, (i64 imm0_31:$imm)),
          (UBFMWri GPR32:$Rn, imm0_31:$imm, 31)>;
def : Pat<(srl GPR64:$Rn, (i64 imm0_63:$imm)),
          (UBFMXri GPR64:$Rn, imm0_63:$imm, 63)>;

def : InstAlias<"lsr $dst, $src, $shift",
                (UBFMWri GPR32:$dst, GPR32:$src, imm0_31:$shift, 31)>;
def : InstAlias<"lsr $dst, $src, $shift",
                (UBFMXri GPR64:$dst, GPR64:$src, imm0_63:$shift, 63)>;
def : InstAlias<"uxtb $dst, $src", (UBFMWri GPR32:$dst, GPR32:$src, 0, 7)>;
def : InstAlias<"uxtb $dst, $src", (UBFMXri GPR64:$dst, GPR64:$src, 0, 7)>;
def : InstAlias<"uxth $dst, $src", (UBFMWri GPR32:$dst, GPR32:$src, 0, 15)>;
def : InstAlias<"uxth $dst, $src", (UBFMXri GPR64:$dst, GPR64:$src, 0, 15)>;
def : InstAlias<"uxtw $dst, $src", (UBFMXri GPR64:$dst, GPR64:$src, 0, 31)>;

//===----------------------------------------------------------------------===//
// Conditional comparison instructions.
//===----------------------------------------------------------------------===//
defm CCMN : CondComparison<0, "ccmn", AArch64ccmn>;
defm CCMP : CondComparison<1, "ccmp", AArch64ccmp>;

//===----------------------------------------------------------------------===//
// Conditional select instructions.
//===----------------------------------------------------------------------===//
defm CSEL  : CondSelect<0, 0b00, "csel">;

def inc : PatFrag<(ops node:$in), (add node:$in, 1)>;
defm CSINC : CondSelectOp<0, 0b01, "csinc", inc>;
defm CSINV : CondSelectOp<1, 0b00, "csinv", not>;
defm CSNEG : CondSelectOp<1, 0b01, "csneg", ineg>;

def : Pat<(AArch64csinv GPR32:$tval, GPR32:$fval, (i32 imm:$cc), NZCV),
          (CSINVWr GPR32:$tval, GPR32:$fval, (i32 imm:$cc))>;
def : Pat<(AArch64csinv GPR64:$tval, GPR64:$fval, (i32 imm:$cc), NZCV),
          (CSINVXr GPR64:$tval, GPR64:$fval, (i32 imm:$cc))>;
def : Pat<(AArch64csneg GPR32:$tval, GPR32:$fval, (i32 imm:$cc), NZCV),
          (CSNEGWr GPR32:$tval, GPR32:$fval, (i32 imm:$cc))>;
def : Pat<(AArch64csneg GPR64:$tval, GPR64:$fval, (i32 imm:$cc), NZCV),
          (CSNEGXr GPR64:$tval, GPR64:$fval, (i32 imm:$cc))>;
def : Pat<(AArch64csinc GPR32:$tval, GPR32:$fval, (i32 imm:$cc), NZCV),
          (CSINCWr GPR32:$tval, GPR32:$fval, (i32 imm:$cc))>;
def : Pat<(AArch64csinc GPR64:$tval, GPR64:$fval, (i32 imm:$cc), NZCV),
          (CSINCXr GPR64:$tval, GPR64:$fval, (i32 imm:$cc))>;

def : Pat<(AArch64csel (i32 0), (i32 1), (i32 imm:$cc), NZCV),
          (CSINCWr WZR, WZR, (i32 imm:$cc))>;
def : Pat<(AArch64csel (i64 0), (i64 1), (i32 imm:$cc), NZCV),
          (CSINCXr XZR, XZR, (i32 imm:$cc))>;
def : Pat<(AArch64csel GPR32:$tval, (i32 1), (i32 imm:$cc), NZCV),
          (CSINCWr GPR32:$tval, WZR, (i32 imm:$cc))>;
def : Pat<(AArch64csel GPR64:$tval, (i64 1), (i32 imm:$cc), NZCV),
          (CSINCXr GPR64:$tval, XZR, (i32 imm:$cc))>;
def : Pat<(AArch64csel (i32 1), GPR32:$fval, (i32 imm:$cc), NZCV),
          (CSINCWr GPR32:$fval, WZR, (i32 (inv_cond_XFORM imm:$cc)))>;
def : Pat<(AArch64csel (i64 1), GPR64:$fval, (i32 imm:$cc), NZCV),
          (CSINCXr GPR64:$fval, XZR, (i32 (inv_cond_XFORM imm:$cc)))>;
def : Pat<(AArch64csel (i32 0), (i32 -1), (i32 imm:$cc), NZCV),
          (CSINVWr WZR, WZR, (i32 imm:$cc))>;
def : Pat<(AArch64csel (i64 0), (i64 -1), (i32 imm:$cc), NZCV),
          (CSINVXr XZR, XZR, (i32 imm:$cc))>;
def : Pat<(AArch64csel GPR32:$tval, (i32 -1), (i32 imm:$cc), NZCV),
          (CSINVWr GPR32:$tval, WZR, (i32 imm:$cc))>;
def : Pat<(AArch64csel GPR64:$tval, (i64 -1), (i32 imm:$cc), NZCV),
          (CSINVXr GPR64:$tval, XZR, (i32 imm:$cc))>;
def : Pat<(AArch64csel (i32 -1), GPR32:$fval, (i32 imm:$cc), NZCV),
          (CSINVWr GPR32:$fval, WZR, (i32 (inv_cond_XFORM imm:$cc)))>;
def : Pat<(AArch64csel (i64 -1), GPR64:$fval, (i32 imm:$cc), NZCV),
          (CSINVXr GPR64:$fval, XZR, (i32 (inv_cond_XFORM imm:$cc)))>;

// The inverse of the condition code from the alias instruction is what is used
// in the aliased instruction. The parser all ready inverts the condition code
// for these aliases.
def : InstAlias<"cset $dst, $cc",
                (CSINCWr GPR32:$dst, WZR, WZR, inv_ccode:$cc)>;
def : InstAlias<"cset $dst, $cc",
                (CSINCXr GPR64:$dst, XZR, XZR, inv_ccode:$cc)>;

def : InstAlias<"csetm $dst, $cc",
                (CSINVWr GPR32:$dst, WZR, WZR, inv_ccode:$cc)>;
def : InstAlias<"csetm $dst, $cc",
                (CSINVXr GPR64:$dst, XZR, XZR, inv_ccode:$cc)>;

def : InstAlias<"cinc $dst, $src, $cc",
                (CSINCWr GPR32:$dst, GPR32:$src, GPR32:$src, inv_ccode:$cc)>;
def : InstAlias<"cinc $dst, $src, $cc",
                (CSINCXr GPR64:$dst, GPR64:$src, GPR64:$src, inv_ccode:$cc)>;

def : InstAlias<"cinv $dst, $src, $cc",
                (CSINVWr GPR32:$dst, GPR32:$src, GPR32:$src, inv_ccode:$cc)>;
def : InstAlias<"cinv $dst, $src, $cc",
                (CSINVXr GPR64:$dst, GPR64:$src, GPR64:$src, inv_ccode:$cc)>;

def : InstAlias<"cneg $dst, $src, $cc",
                (CSNEGWr GPR32:$dst, GPR32:$src, GPR32:$src, inv_ccode:$cc)>;
def : InstAlias<"cneg $dst, $src, $cc",
                (CSNEGXr GPR64:$dst, GPR64:$src, GPR64:$src, inv_ccode:$cc)>;

//===----------------------------------------------------------------------===//
// PC-relative instructions.
//===----------------------------------------------------------------------===//
let isReMaterializable = 1 in {
let hasSideEffects = 0, mayStore = 0, mayLoad = 0 in {
def ADR  : ADRI<0, "adr", adrlabel, []>;
} // hasSideEffects = 0

def ADRP : ADRI<1, "adrp", adrplabel,
                [(set GPR64:$Xd, (AArch64adrp tglobaladdr:$label))]>;
} // isReMaterializable = 1

// page address of a constant pool entry, block address
def : Pat<(AArch64adrp tconstpool:$cp), (ADRP tconstpool:$cp)>;
def : Pat<(AArch64adrp tblockaddress:$cp), (ADRP tblockaddress:$cp)>;

//===----------------------------------------------------------------------===//
// Unconditional branch (register) instructions.
//===----------------------------------------------------------------------===//

let isReturn = 1, isTerminator = 1, isBarrier = 1 in {
def RET  : BranchReg<0b0010, "ret", []>;
def DRPS : SpecialReturn<0b0101, "drps">;
def ERET : SpecialReturn<0b0100, "eret">;
} // isReturn = 1, isTerminator = 1, isBarrier = 1

// Default to the LR register.
def : InstAlias<"ret", (RET LR)>;

let isCall = 1, Defs = [LR], Uses = [SP] in {
def BLR : BranchReg<0b0001, "blr", [(AArch64call GPR64:$Rn)]>;
} // isCall

let isBranch = 1, isTerminator = 1, isBarrier = 1, isIndirectBranch = 1 in {
def BR  : BranchReg<0b0000, "br", [(brind GPR64:$Rn)]>;
} // isBranch, isTerminator, isBarrier, isIndirectBranch

// Create a separate pseudo-instruction for codegen to use so that we don't
// flag lr as used in every function. It'll be restored before the RET by the
// epilogue if it's legitimately used.
def RET_ReallyLR : Pseudo<(outs), (ins), [(AArch64retflag)]>,
                   Sched<[WriteBrReg]> {
  let isTerminator = 1;
  let isBarrier = 1;
  let isReturn = 1;
}

// This is a directive-like pseudo-instruction. The purpose is to insert an
// R_AARCH64_TLSDESC_CALL relocation at the offset of the following instruction
// (which in the usual case is a BLR).
let hasSideEffects = 1 in
def TLSDESCCALL : Pseudo<(outs), (ins i64imm:$sym), []>, Sched<[]> {
  let AsmString = ".tlsdesccall $sym";
}

// FIXME: maybe the scratch register used shouldn't be fixed to X1?
// FIXME: can "hasSideEffects be dropped?
let isCall = 1, Defs = [LR, X0, X1], hasSideEffects = 1,
    isCodeGenOnly = 1 in
def TLSDESC_CALLSEQ
    : Pseudo<(outs), (ins i64imm:$sym),
             [(AArch64tlsdesc_callseq tglobaltlsaddr:$sym)]>,
      Sched<[WriteI, WriteLD, WriteI, WriteBrReg]>;
def : Pat<(AArch64tlsdesc_callseq texternalsym:$sym),
          (TLSDESC_CALLSEQ texternalsym:$sym)>;

//===----------------------------------------------------------------------===//
// Conditional branch (immediate) instruction.
//===----------------------------------------------------------------------===//
def Bcc : BranchCond;

//===----------------------------------------------------------------------===//
// Compare-and-branch instructions.
//===----------------------------------------------------------------------===//
defm CBZ  : CmpBranch<0, "cbz", AArch64cbz>;
defm CBNZ : CmpBranch<1, "cbnz", AArch64cbnz>;

//===----------------------------------------------------------------------===//
// Test-bit-and-branch instructions.
//===----------------------------------------------------------------------===//
defm TBZ  : TestBranch<0, "tbz", AArch64tbz>;
defm TBNZ : TestBranch<1, "tbnz", AArch64tbnz>;

//===----------------------------------------------------------------------===//
// Unconditional branch (immediate) instructions.
//===----------------------------------------------------------------------===//
let isBranch = 1, isTerminator = 1, isBarrier = 1 in {
def B  : BranchImm<0, "b", [(br bb:$addr)]>;
} // isBranch, isTerminator, isBarrier

let isCall = 1, Defs = [LR], Uses = [SP] in {
def BL : CallImm<1, "bl", [(AArch64call tglobaladdr:$addr)]>;
} // isCall
def : Pat<(AArch64call texternalsym:$func), (BL texternalsym:$func)>;

//===----------------------------------------------------------------------===//
// Exception generation instructions.
//===----------------------------------------------------------------------===//
def BRK   : ExceptionGeneration<0b001, 0b00, "brk">;
def DCPS1 : ExceptionGeneration<0b101, 0b01, "dcps1">;
def DCPS2 : ExceptionGeneration<0b101, 0b10, "dcps2">;
def DCPS3 : ExceptionGeneration<0b101, 0b11, "dcps3">;
def HLT   : ExceptionGeneration<0b010, 0b00, "hlt">;
def HVC   : ExceptionGeneration<0b000, 0b10, "hvc">;
def SMC   : ExceptionGeneration<0b000, 0b11, "smc">;
def SVC   : ExceptionGeneration<0b000, 0b01, "svc">;

// DCPSn defaults to an immediate operand of zero if unspecified.
def : InstAlias<"dcps1", (DCPS1 0)>;
def : InstAlias<"dcps2", (DCPS2 0)>;
def : InstAlias<"dcps3", (DCPS3 0)>;

//===----------------------------------------------------------------------===//
// Load instructions.
//===----------------------------------------------------------------------===//

// Pair (indexed, offset)
defm LDPW : LoadPairOffset<0b00, 0, GPR32, simm7s4, "ldp">;
defm LDPX : LoadPairOffset<0b10, 0, GPR64, simm7s8, "ldp">;
defm LDPS : LoadPairOffset<0b00, 1, FPR32, simm7s4, "ldp">;
defm LDPD : LoadPairOffset<0b01, 1, FPR64, simm7s8, "ldp">;
defm LDPQ : LoadPairOffset<0b10, 1, FPR128, simm7s16, "ldp">;

defm LDPSW : LoadPairOffset<0b01, 0, GPR64, simm7s4, "ldpsw">;

// Pair (pre-indexed)
def LDPWpre : LoadPairPreIdx<0b00, 0, GPR32, simm7s4, "ldp">;
def LDPXpre : LoadPairPreIdx<0b10, 0, GPR64, simm7s8, "ldp">;
def LDPSpre : LoadPairPreIdx<0b00, 1, FPR32, simm7s4, "ldp">;
def LDPDpre : LoadPairPreIdx<0b01, 1, FPR64, simm7s8, "ldp">;
def LDPQpre : LoadPairPreIdx<0b10, 1, FPR128, simm7s16, "ldp">;

def LDPSWpre : LoadPairPreIdx<0b01, 0, GPR64, simm7s4, "ldpsw">;

// Pair (post-indexed)
def LDPWpost : LoadPairPostIdx<0b00, 0, GPR32, simm7s4, "ldp">;
def LDPXpost : LoadPairPostIdx<0b10, 0, GPR64, simm7s8, "ldp">;
def LDPSpost : LoadPairPostIdx<0b00, 1, FPR32, simm7s4, "ldp">;
def LDPDpost : LoadPairPostIdx<0b01, 1, FPR64, simm7s8, "ldp">;
def LDPQpost : LoadPairPostIdx<0b10, 1, FPR128, simm7s16, "ldp">;

def LDPSWpost : LoadPairPostIdx<0b01, 0, GPR64, simm7s4, "ldpsw">;


// Pair (no allocate)
defm LDNPW : LoadPairNoAlloc<0b00, 0, GPR32, simm7s4, "ldnp">;
defm LDNPX : LoadPairNoAlloc<0b10, 0, GPR64, simm7s8, "ldnp">;
defm LDNPS : LoadPairNoAlloc<0b00, 1, FPR32, simm7s4, "ldnp">;
defm LDNPD : LoadPairNoAlloc<0b01, 1, FPR64, simm7s8, "ldnp">;
defm LDNPQ : LoadPairNoAlloc<0b10, 1, FPR128, simm7s16, "ldnp">;

//---
// (register offset)
//---

// Integer
defm LDRBB : Load8RO<0b00,  0, 0b01, GPR32, "ldrb", i32, zextloadi8>;
defm LDRHH : Load16RO<0b01, 0, 0b01, GPR32, "ldrh", i32, zextloadi16>;
defm LDRW  : Load32RO<0b10, 0, 0b01, GPR32, "ldr", i32, load>;
defm LDRX  : Load64RO<0b11, 0, 0b01, GPR64, "ldr", i64, load>;

// Floating-point
defm LDRB : Load8RO<0b00,   1, 0b01, FPR8,   "ldr", untyped, load>;
defm LDRH : Load16RO<0b01,  1, 0b01, FPR16,  "ldr", f16, load>;
defm LDRS : Load32RO<0b10,  1, 0b01, FPR32,  "ldr", f32, load>;
defm LDRD : Load64RO<0b11,  1, 0b01, FPR64,  "ldr", f64, load>;
defm LDRQ : Load128RO<0b00, 1, 0b11, FPR128, "ldr", f128, load>;

// Load sign-extended half-word
defm LDRSHW : Load16RO<0b01, 0, 0b11, GPR32, "ldrsh", i32, sextloadi16>;
defm LDRSHX : Load16RO<0b01, 0, 0b10, GPR64, "ldrsh", i64, sextloadi16>;

// Load sign-extended byte
defm LDRSBW : Load8RO<0b00, 0, 0b11, GPR32, "ldrsb", i32, sextloadi8>;
defm LDRSBX : Load8RO<0b00, 0, 0b10, GPR64, "ldrsb", i64, sextloadi8>;

// Load sign-extended word
defm LDRSW  : Load32RO<0b10, 0, 0b10, GPR64, "ldrsw", i64, sextloadi32>;

// Pre-fetch.
defm PRFM : PrefetchRO<0b11, 0, 0b10, "prfm">;

// For regular load, we do not have any alignment requirement.
// Thus, it is safe to directly map the vector loads with interesting
// addressing modes.
// FIXME: We could do the same for bitconvert to floating point vectors.
multiclass ScalToVecROLoadPat<ROAddrMode ro, SDPatternOperator loadop,
                              ValueType ScalTy, ValueType VecTy,
                              Instruction LOADW, Instruction LOADX,
                              SubRegIndex sub> {
  def : Pat<(VecTy (scalar_to_vector (ScalTy
              (loadop (ro.Wpat GPR64sp:$Rn, GPR32:$Rm, ro.Wext:$offset))))),
            (INSERT_SUBREG (VecTy (IMPLICIT_DEF)),
                           (LOADW GPR64sp:$Rn, GPR32:$Rm, ro.Wext:$offset),
                           sub)>;

  def : Pat<(VecTy (scalar_to_vector (ScalTy
              (loadop (ro.Xpat GPR64sp:$Rn, GPR64:$Rm, ro.Xext:$offset))))),
            (INSERT_SUBREG (VecTy (IMPLICIT_DEF)),
                           (LOADX GPR64sp:$Rn, GPR64:$Rm, ro.Xext:$offset),
                           sub)>;
}

let AddedComplexity = 10 in {
defm : ScalToVecROLoadPat<ro8,  extloadi8,  i32, v8i8,  LDRBroW, LDRBroX, bsub>;
defm : ScalToVecROLoadPat<ro8,  extloadi8,  i32, v16i8, LDRBroW, LDRBroX, bsub>;

defm : ScalToVecROLoadPat<ro16, extloadi16, i32, v4i16, LDRHroW, LDRHroX, hsub>;
defm : ScalToVecROLoadPat<ro16, extloadi16, i32, v8i16, LDRHroW, LDRHroX, hsub>;

defm : ScalToVecROLoadPat<ro16, load,       i32, v4f16, LDRHroW, LDRHroX, hsub>;
defm : ScalToVecROLoadPat<ro16, load,       i32, v8f16, LDRHroW, LDRHroX, hsub>;

defm : ScalToVecROLoadPat<ro32, load,       i32, v2i32, LDRSroW, LDRSroX, ssub>;
defm : ScalToVecROLoadPat<ro32, load,       i32, v4i32, LDRSroW, LDRSroX, ssub>;

defm : ScalToVecROLoadPat<ro32, load,       f32, v2f32, LDRSroW, LDRSroX, ssub>;
defm : ScalToVecROLoadPat<ro32, load,       f32, v4f32, LDRSroW, LDRSroX, ssub>;

defm : ScalToVecROLoadPat<ro64, load,       i64, v2i64, LDRDroW, LDRDroX, dsub>;

defm : ScalToVecROLoadPat<ro64, load,       f64, v2f64, LDRDroW, LDRDroX, dsub>;


def : Pat <(v1i64 (scalar_to_vector (i64
                      (load (ro_Windexed64 GPR64sp:$Rn, GPR32:$Rm,
                                           ro_Wextend64:$extend))))),
           (LDRDroW GPR64sp:$Rn, GPR32:$Rm, ro_Wextend64:$extend)>;

def : Pat <(v1i64 (scalar_to_vector (i64
                      (load (ro_Xindexed64 GPR64sp:$Rn, GPR64:$Rm,
                                           ro_Xextend64:$extend))))),
           (LDRDroX GPR64sp:$Rn, GPR64:$Rm, ro_Xextend64:$extend)>;
}

// Match all load 64 bits width whose type is compatible with FPR64
multiclass VecROLoadPat<ROAddrMode ro, ValueType VecTy,
                        Instruction LOADW, Instruction LOADX> {

  def : Pat<(VecTy (load (ro.Wpat GPR64sp:$Rn, GPR32:$Rm, ro.Wext:$extend))),
            (LOADW GPR64sp:$Rn, GPR32:$Rm, ro.Wext:$extend)>;

  def : Pat<(VecTy (load (ro.Xpat GPR64sp:$Rn, GPR64:$Rm, ro.Xext:$extend))),
            (LOADX GPR64sp:$Rn, GPR64:$Rm, ro.Xext:$extend)>;
}

let AddedComplexity = 10 in {
let Predicates = [IsLE] in {
  // We must do vector loads with LD1 in big-endian.
  defm : VecROLoadPat<ro64, v2i32, LDRDroW, LDRDroX>;
  defm : VecROLoadPat<ro64, v2f32, LDRDroW, LDRDroX>;
  defm : VecROLoadPat<ro64, v8i8,  LDRDroW, LDRDroX>;
  defm : VecROLoadPat<ro64, v4i16, LDRDroW, LDRDroX>;
  defm : VecROLoadPat<ro64, v4f16, LDRDroW, LDRDroX>;
}

defm : VecROLoadPat<ro64, v1i64,  LDRDroW, LDRDroX>;
defm : VecROLoadPat<ro64, v1f64,  LDRDroW, LDRDroX>;

// Match all load 128 bits width whose type is compatible with FPR128
let Predicates = [IsLE] in {
  // We must do vector loads with LD1 in big-endian.
  defm : VecROLoadPat<ro128, v2i64,  LDRQroW, LDRQroX>;
  defm : VecROLoadPat<ro128, v2f64,  LDRQroW, LDRQroX>;
  defm : VecROLoadPat<ro128, v4i32,  LDRQroW, LDRQroX>;
  defm : VecROLoadPat<ro128, v4f32,  LDRQroW, LDRQroX>;
  defm : VecROLoadPat<ro128, v8i16,  LDRQroW, LDRQroX>;
  defm : VecROLoadPat<ro128, v8f16,  LDRQroW, LDRQroX>;
  defm : VecROLoadPat<ro128, v16i8,  LDRQroW, LDRQroX>;
}
} // AddedComplexity = 10

// zextload -> i64
multiclass ExtLoadTo64ROPat<ROAddrMode ro, SDPatternOperator loadop,
                            Instruction INSTW, Instruction INSTX> {
  def : Pat<(i64 (loadop (ro.Wpat GPR64sp:$Rn, GPR32:$Rm, ro.Wext:$extend))),
            (SUBREG_TO_REG (i64 0),
                           (INSTW GPR64sp:$Rn, GPR32:$Rm, ro.Wext:$extend),
                           sub_32)>;

  def : Pat<(i64 (loadop (ro.Xpat GPR64sp:$Rn, GPR64:$Rm, ro.Xext:$extend))),
            (SUBREG_TO_REG (i64 0),
                           (INSTX GPR64sp:$Rn, GPR64:$Rm, ro.Xext:$extend),
                           sub_32)>;
}

let AddedComplexity = 10 in {
  defm : ExtLoadTo64ROPat<ro8,  zextloadi8,  LDRBBroW, LDRBBroX>;
  defm : ExtLoadTo64ROPat<ro16, zextloadi16, LDRHHroW, LDRHHroX>;
  defm : ExtLoadTo64ROPat<ro32, zextloadi32, LDRWroW,  LDRWroX>;

  // zextloadi1 -> zextloadi8
  defm : ExtLoadTo64ROPat<ro8,  zextloadi1,  LDRBBroW, LDRBBroX>;

  // extload -> zextload
  defm : ExtLoadTo64ROPat<ro8,  extloadi8,   LDRBBroW, LDRBBroX>;
  defm : ExtLoadTo64ROPat<ro16, extloadi16,  LDRHHroW, LDRHHroX>;
  defm : ExtLoadTo64ROPat<ro32, extloadi32,  LDRWroW,  LDRWroX>;

  // extloadi1 -> zextloadi8
  defm : ExtLoadTo64ROPat<ro8,  extloadi1,   LDRBBroW, LDRBBroX>;
}


// zextload -> i64
multiclass ExtLoadTo32ROPat<ROAddrMode ro, SDPatternOperator loadop,
                            Instruction INSTW, Instruction INSTX> {
  def : Pat<(i32 (loadop (ro.Wpat GPR64sp:$Rn, GPR32:$Rm, ro.Wext:$extend))),
            (INSTW GPR64sp:$Rn, GPR32:$Rm, ro.Wext:$extend)>;

  def : Pat<(i32 (loadop (ro.Xpat GPR64sp:$Rn, GPR64:$Rm, ro.Xext:$extend))),
            (INSTX GPR64sp:$Rn, GPR64:$Rm, ro.Xext:$extend)>;

}

let AddedComplexity = 10 in {
  // extload -> zextload
  defm : ExtLoadTo32ROPat<ro8,  extloadi8,   LDRBBroW, LDRBBroX>;
  defm : ExtLoadTo32ROPat<ro16, extloadi16,  LDRHHroW, LDRHHroX>;
  defm : ExtLoadTo32ROPat<ro32, extloadi32,  LDRWroW,  LDRWroX>;

  // zextloadi1 -> zextloadi8
  defm : ExtLoadTo32ROPat<ro8, zextloadi1, LDRBBroW, LDRBBroX>;
}

//---
// (unsigned immediate)
//---
defm LDRX : LoadUI<0b11, 0, 0b01, GPR64, uimm12s8, "ldr",
                   [(set GPR64:$Rt,
                         (load (am_indexed64 GPR64sp:$Rn, uimm12s8:$offset)))]>;
defm LDRW : LoadUI<0b10, 0, 0b01, GPR32, uimm12s4, "ldr",
                   [(set GPR32:$Rt,
                         (load (am_indexed32 GPR64sp:$Rn, uimm12s4:$offset)))]>;
defm LDRB : LoadUI<0b00, 1, 0b01, FPR8, uimm12s1, "ldr",
                   [(set FPR8:$Rt,
                         (load (am_indexed8 GPR64sp:$Rn, uimm12s1:$offset)))]>;
defm LDRH : LoadUI<0b01, 1, 0b01, FPR16, uimm12s2, "ldr",
                   [(set (f16 FPR16:$Rt),
                         (load (am_indexed16 GPR64sp:$Rn, uimm12s2:$offset)))]>;
defm LDRS : LoadUI<0b10, 1, 0b01, FPR32, uimm12s4, "ldr",
                   [(set (f32 FPR32:$Rt),
                         (load (am_indexed32 GPR64sp:$Rn, uimm12s4:$offset)))]>;
defm LDRD : LoadUI<0b11, 1, 0b01, FPR64, uimm12s8, "ldr",
                   [(set (f64 FPR64:$Rt),
                         (load (am_indexed64 GPR64sp:$Rn, uimm12s8:$offset)))]>;
defm LDRQ : LoadUI<0b00, 1, 0b11, FPR128, uimm12s16, "ldr",
                 [(set (f128 FPR128:$Rt),
                       (load (am_indexed128 GPR64sp:$Rn, uimm12s16:$offset)))]>;

// For regular load, we do not have any alignment requirement.
// Thus, it is safe to directly map the vector loads with interesting
// addressing modes.
// FIXME: We could do the same for bitconvert to floating point vectors.
def : Pat <(v8i8 (scalar_to_vector (i32
               (extloadi8 (am_indexed8 GPR64sp:$Rn, uimm12s1:$offset))))),
           (INSERT_SUBREG (v8i8 (IMPLICIT_DEF)),
                          (LDRBui GPR64sp:$Rn, uimm12s1:$offset), bsub)>;
def : Pat <(v16i8 (scalar_to_vector (i32
               (extloadi8 (am_indexed8 GPR64sp:$Rn, uimm12s1:$offset))))),
           (INSERT_SUBREG (v16i8 (IMPLICIT_DEF)),
                          (LDRBui GPR64sp:$Rn, uimm12s1:$offset), bsub)>;
def : Pat <(v4i16 (scalar_to_vector (i32
               (extloadi16 (am_indexed16 GPR64sp:$Rn, uimm12s2:$offset))))),
           (INSERT_SUBREG (v4i16 (IMPLICIT_DEF)),
                          (LDRHui GPR64sp:$Rn, uimm12s2:$offset), hsub)>;
def : Pat <(v8i16 (scalar_to_vector (i32
               (extloadi16 (am_indexed16 GPR64sp:$Rn, uimm12s2:$offset))))),
           (INSERT_SUBREG (v8i16 (IMPLICIT_DEF)),
                          (LDRHui GPR64sp:$Rn, uimm12s2:$offset), hsub)>;
def : Pat <(v2i32 (scalar_to_vector (i32
               (load (am_indexed32 GPR64sp:$Rn, uimm12s4:$offset))))),
           (INSERT_SUBREG (v2i32 (IMPLICIT_DEF)),
                          (LDRSui GPR64sp:$Rn, uimm12s4:$offset), ssub)>;
def : Pat <(v4i32 (scalar_to_vector (i32
               (load (am_indexed32 GPR64sp:$Rn, uimm12s4:$offset))))),
           (INSERT_SUBREG (v4i32 (IMPLICIT_DEF)),
                          (LDRSui GPR64sp:$Rn, uimm12s4:$offset), ssub)>;
def : Pat <(v1i64 (scalar_to_vector (i64
               (load (am_indexed64 GPR64sp:$Rn, uimm12s8:$offset))))),
           (LDRDui GPR64sp:$Rn, uimm12s8:$offset)>;
def : Pat <(v2i64 (scalar_to_vector (i64
               (load (am_indexed64 GPR64sp:$Rn, uimm12s8:$offset))))),
           (INSERT_SUBREG (v2i64 (IMPLICIT_DEF)),
                          (LDRDui GPR64sp:$Rn, uimm12s8:$offset), dsub)>;

// Match all load 64 bits width whose type is compatible with FPR64
let Predicates = [IsLE] in {
  // We must use LD1 to perform vector loads in big-endian.
  def : Pat<(v2f32 (load (am_indexed64 GPR64sp:$Rn, uimm12s8:$offset))),
            (LDRDui GPR64sp:$Rn, uimm12s8:$offset)>;
  def : Pat<(v8i8 (load (am_indexed64 GPR64sp:$Rn, uimm12s8:$offset))),
            (LDRDui GPR64sp:$Rn, uimm12s8:$offset)>;
  def : Pat<(v4i16 (load (am_indexed64 GPR64sp:$Rn, uimm12s8:$offset))),
            (LDRDui GPR64sp:$Rn, uimm12s8:$offset)>;
  def : Pat<(v2i32 (load (am_indexed64 GPR64sp:$Rn, uimm12s8:$offset))),
            (LDRDui GPR64sp:$Rn, uimm12s8:$offset)>;
  def : Pat<(v4f16 (load (am_indexed64 GPR64sp:$Rn, uimm12s8:$offset))),
            (LDRDui GPR64sp:$Rn, uimm12s8:$offset)>;
}
def : Pat<(v1f64 (load (am_indexed64 GPR64sp:$Rn, uimm12s8:$offset))),
          (LDRDui GPR64sp:$Rn, uimm12s8:$offset)>;
def : Pat<(v1i64 (load (am_indexed64 GPR64sp:$Rn, uimm12s8:$offset))),
          (LDRDui GPR64sp:$Rn, uimm12s8:$offset)>;

// Match all load 128 bits width whose type is compatible with FPR128
let Predicates = [IsLE] in {
  // We must use LD1 to perform vector loads in big-endian.
  def : Pat<(v4f32 (load (am_indexed128 GPR64sp:$Rn, uimm12s16:$offset))),
            (LDRQui GPR64sp:$Rn, uimm12s16:$offset)>;
  def : Pat<(v2f64 (load (am_indexed128 GPR64sp:$Rn, uimm12s16:$offset))),
            (LDRQui GPR64sp:$Rn, uimm12s16:$offset)>;
  def : Pat<(v16i8 (load (am_indexed128 GPR64sp:$Rn, uimm12s16:$offset))),
            (LDRQui GPR64sp:$Rn, uimm12s16:$offset)>;
  def : Pat<(v8i16 (load (am_indexed128 GPR64sp:$Rn, uimm12s16:$offset))),
            (LDRQui GPR64sp:$Rn, uimm12s16:$offset)>;
  def : Pat<(v4i32 (load (am_indexed128 GPR64sp:$Rn, uimm12s16:$offset))),
            (LDRQui GPR64sp:$Rn, uimm12s16:$offset)>;
  def : Pat<(v2i64 (load (am_indexed128 GPR64sp:$Rn, uimm12s16:$offset))),
            (LDRQui GPR64sp:$Rn, uimm12s16:$offset)>;
  def : Pat<(v8f16 (load (am_indexed128 GPR64sp:$Rn, uimm12s16:$offset))),
            (LDRQui GPR64sp:$Rn, uimm12s16:$offset)>;
}
def : Pat<(f128  (load (am_indexed128 GPR64sp:$Rn, uimm12s16:$offset))),
          (LDRQui GPR64sp:$Rn, uimm12s16:$offset)>;

defm LDRHH : LoadUI<0b01, 0, 0b01, GPR32, uimm12s2, "ldrh",
                    [(set GPR32:$Rt,
                          (zextloadi16 (am_indexed16 GPR64sp:$Rn,
                                                     uimm12s2:$offset)))]>;
defm LDRBB : LoadUI<0b00, 0, 0b01, GPR32, uimm12s1, "ldrb",
                    [(set GPR32:$Rt,
                          (zextloadi8 (am_indexed8 GPR64sp:$Rn,
                                                   uimm12s1:$offset)))]>;
// zextload -> i64
def : Pat<(i64 (zextloadi8 (am_indexed8 GPR64sp:$Rn, uimm12s1:$offset))),
    (SUBREG_TO_REG (i64 0), (LDRBBui GPR64sp:$Rn, uimm12s1:$offset), sub_32)>;
def : Pat<(i64 (zextloadi16 (am_indexed16 GPR64sp:$Rn, uimm12s2:$offset))),
    (SUBREG_TO_REG (i64 0), (LDRHHui GPR64sp:$Rn, uimm12s2:$offset), sub_32)>;

// zextloadi1 -> zextloadi8
def : Pat<(i32 (zextloadi1 (am_indexed8 GPR64sp:$Rn, uimm12s1:$offset))),
          (LDRBBui GPR64sp:$Rn, uimm12s1:$offset)>;
def : Pat<(i64 (zextloadi1 (am_indexed8 GPR64sp:$Rn, uimm12s1:$offset))),
    (SUBREG_TO_REG (i64 0), (LDRBBui GPR64sp:$Rn, uimm12s1:$offset), sub_32)>;

// extload -> zextload
def : Pat<(i32 (extloadi16 (am_indexed16 GPR64sp:$Rn, uimm12s2:$offset))),
          (LDRHHui GPR64sp:$Rn, uimm12s2:$offset)>;
def : Pat<(i32 (extloadi8 (am_indexed8 GPR64sp:$Rn, uimm12s1:$offset))),
          (LDRBBui GPR64sp:$Rn, uimm12s1:$offset)>;
def : Pat<(i32 (extloadi1 (am_indexed8 GPR64sp:$Rn, uimm12s1:$offset))),
          (LDRBBui GPR64sp:$Rn, uimm12s1:$offset)>;
def : Pat<(i64 (extloadi32 (am_indexed32 GPR64sp:$Rn, uimm12s4:$offset))),
    (SUBREG_TO_REG (i64 0), (LDRWui GPR64sp:$Rn, uimm12s4:$offset), sub_32)>;
def : Pat<(i64 (extloadi16 (am_indexed16 GPR64sp:$Rn, uimm12s2:$offset))),
    (SUBREG_TO_REG (i64 0), (LDRHHui GPR64sp:$Rn, uimm12s2:$offset), sub_32)>;
def : Pat<(i64 (extloadi8 (am_indexed8 GPR64sp:$Rn, uimm12s1:$offset))),
    (SUBREG_TO_REG (i64 0), (LDRBBui GPR64sp:$Rn, uimm12s1:$offset), sub_32)>;
def : Pat<(i64 (extloadi1 (am_indexed8 GPR64sp:$Rn, uimm12s1:$offset))),
    (SUBREG_TO_REG (i64 0), (LDRBBui GPR64sp:$Rn, uimm12s1:$offset), sub_32)>;

// load sign-extended half-word
defm LDRSHW : LoadUI<0b01, 0, 0b11, GPR32, uimm12s2, "ldrsh",
                     [(set GPR32:$Rt,
                           (sextloadi16 (am_indexed16 GPR64sp:$Rn,
                                                      uimm12s2:$offset)))]>;
defm LDRSHX : LoadUI<0b01, 0, 0b10, GPR64, uimm12s2, "ldrsh",
                     [(set GPR64:$Rt,
                           (sextloadi16 (am_indexed16 GPR64sp:$Rn,
                                                      uimm12s2:$offset)))]>;

// load sign-extended byte
defm LDRSBW : LoadUI<0b00, 0, 0b11, GPR32, uimm12s1, "ldrsb",
                     [(set GPR32:$Rt,
                           (sextloadi8 (am_indexed8 GPR64sp:$Rn,
                                                    uimm12s1:$offset)))]>;
defm LDRSBX : LoadUI<0b00, 0, 0b10, GPR64, uimm12s1, "ldrsb",
                     [(set GPR64:$Rt,
                           (sextloadi8 (am_indexed8 GPR64sp:$Rn,
                                                    uimm12s1:$offset)))]>;

// load sign-extended word
defm LDRSW  : LoadUI<0b10, 0, 0b10, GPR64, uimm12s4, "ldrsw",
                     [(set GPR64:$Rt,
                           (sextloadi32 (am_indexed32 GPR64sp:$Rn,
                                                      uimm12s4:$offset)))]>;

// load zero-extended word
def : Pat<(i64 (zextloadi32 (am_indexed32 GPR64sp:$Rn, uimm12s4:$offset))),
      (SUBREG_TO_REG (i64 0), (LDRWui GPR64sp:$Rn, uimm12s4:$offset), sub_32)>;

// Pre-fetch.
def PRFMui : PrefetchUI<0b11, 0, 0b10, "prfm",
                        [(AArch64Prefetch imm:$Rt,
                                        (am_indexed64 GPR64sp:$Rn,
                                                      uimm12s8:$offset))]>;

def : InstAlias<"prfm $Rt, [$Rn]", (PRFMui prfop:$Rt, GPR64sp:$Rn, 0)>;

//---
// (literal)
def LDRWl : LoadLiteral<0b00, 0, GPR32, "ldr">;
def LDRXl : LoadLiteral<0b01, 0, GPR64, "ldr">;
def LDRSl : LoadLiteral<0b00, 1, FPR32, "ldr">;
def LDRDl : LoadLiteral<0b01, 1, FPR64, "ldr">;
def LDRQl : LoadLiteral<0b10, 1, FPR128, "ldr">;

// load sign-extended word
def LDRSWl : LoadLiteral<0b10, 0, GPR64, "ldrsw">;

// prefetch
def PRFMl : PrefetchLiteral<0b11, 0, "prfm", []>;
//                   [(AArch64Prefetch imm:$Rt, tglobaladdr:$label)]>;

//---
// (unscaled immediate)
defm LDURX : LoadUnscaled<0b11, 0, 0b01, GPR64, "ldur",
                    [(set GPR64:$Rt,
                          (load (am_unscaled64 GPR64sp:$Rn, simm9:$offset)))]>;
defm LDURW : LoadUnscaled<0b10, 0, 0b01, GPR32, "ldur",
                    [(set GPR32:$Rt,
                          (load (am_unscaled32 GPR64sp:$Rn, simm9:$offset)))]>;
defm LDURB : LoadUnscaled<0b00, 1, 0b01, FPR8, "ldur",
                    [(set FPR8:$Rt,
                          (load (am_unscaled8 GPR64sp:$Rn, simm9:$offset)))]>;
defm LDURH : LoadUnscaled<0b01, 1, 0b01, FPR16, "ldur",
                    [(set FPR16:$Rt,
                          (load (am_unscaled16 GPR64sp:$Rn, simm9:$offset)))]>;
defm LDURS : LoadUnscaled<0b10, 1, 0b01, FPR32, "ldur",
                    [(set (f32 FPR32:$Rt),
                          (load (am_unscaled32 GPR64sp:$Rn, simm9:$offset)))]>;
defm LDURD : LoadUnscaled<0b11, 1, 0b01, FPR64, "ldur",
                    [(set (f64 FPR64:$Rt),
                          (load (am_unscaled64 GPR64sp:$Rn, simm9:$offset)))]>;
defm LDURQ : LoadUnscaled<0b00, 1, 0b11, FPR128, "ldur",
                    [(set (f128 FPR128:$Rt),
                          (load (am_unscaled128 GPR64sp:$Rn, simm9:$offset)))]>;

defm LDURHH
    : LoadUnscaled<0b01, 0, 0b01, GPR32, "ldurh",
             [(set GPR32:$Rt,
                    (zextloadi16 (am_unscaled16 GPR64sp:$Rn, simm9:$offset)))]>;
defm LDURBB
    : LoadUnscaled<0b00, 0, 0b01, GPR32, "ldurb",
             [(set GPR32:$Rt,
                    (zextloadi8 (am_unscaled16 GPR64sp:$Rn, simm9:$offset)))]>;

// Match all load 64 bits width whose type is compatible with FPR64
let Predicates = [IsLE] in {
  def : Pat<(v2f32 (load (am_unscaled64 GPR64sp:$Rn, simm9:$offset))),
            (LDURDi GPR64sp:$Rn, simm9:$offset)>;
  def : Pat<(v2i32 (load (am_unscaled64 GPR64sp:$Rn, simm9:$offset))),
            (LDURDi GPR64sp:$Rn, simm9:$offset)>;
  def : Pat<(v4i16 (load (am_unscaled64 GPR64sp:$Rn, simm9:$offset))),
            (LDURDi GPR64sp:$Rn, simm9:$offset)>;
  def : Pat<(v8i8 (load (am_unscaled64 GPR64sp:$Rn, simm9:$offset))),
            (LDURDi GPR64sp:$Rn, simm9:$offset)>;
  def : Pat<(v4f16 (load (am_unscaled64 GPR64sp:$Rn, simm9:$offset))),
            (LDURDi GPR64sp:$Rn, simm9:$offset)>;
}
def : Pat<(v1f64 (load (am_unscaled64 GPR64sp:$Rn, simm9:$offset))),
          (LDURDi GPR64sp:$Rn, simm9:$offset)>;
def : Pat<(v1i64 (load (am_unscaled64 GPR64sp:$Rn, simm9:$offset))),
          (LDURDi GPR64sp:$Rn, simm9:$offset)>;

// Match all load 128 bits width whose type is compatible with FPR128
let Predicates = [IsLE] in {
  def : Pat<(v2f64 (load (am_unscaled128 GPR64sp:$Rn, simm9:$offset))),
            (LDURQi GPR64sp:$Rn, simm9:$offset)>;
  def : Pat<(v2i64 (load (am_unscaled128 GPR64sp:$Rn, simm9:$offset))),
            (LDURQi GPR64sp:$Rn, simm9:$offset)>;
  def : Pat<(v4f32 (load (am_unscaled128 GPR64sp:$Rn, simm9:$offset))),
            (LDURQi GPR64sp:$Rn, simm9:$offset)>;
  def : Pat<(v4i32 (load (am_unscaled128 GPR64sp:$Rn, simm9:$offset))),
            (LDURQi GPR64sp:$Rn, simm9:$offset)>;
  def : Pat<(v8i16 (load (am_unscaled128 GPR64sp:$Rn, simm9:$offset))),
            (LDURQi GPR64sp:$Rn, simm9:$offset)>;
  def : Pat<(v16i8 (load (am_unscaled128 GPR64sp:$Rn, simm9:$offset))),
            (LDURQi GPR64sp:$Rn, simm9:$offset)>;
  def : Pat<(v8f16 (load (am_unscaled128 GPR64sp:$Rn, simm9:$offset))),
            (LDURQi GPR64sp:$Rn, simm9:$offset)>;
}

//  anyext -> zext
def : Pat<(i32 (extloadi16 (am_unscaled16 GPR64sp:$Rn, simm9:$offset))),
          (LDURHHi GPR64sp:$Rn, simm9:$offset)>;
def : Pat<(i32 (extloadi8 (am_unscaled8 GPR64sp:$Rn, simm9:$offset))),
          (LDURBBi GPR64sp:$Rn, simm9:$offset)>;
def : Pat<(i32 (extloadi1 (am_unscaled8 GPR64sp:$Rn, simm9:$offset))),
          (LDURBBi GPR64sp:$Rn, simm9:$offset)>;
def : Pat<(i64 (extloadi32 (am_unscaled32 GPR64sp:$Rn, simm9:$offset))),
    (SUBREG_TO_REG (i64 0), (LDURWi GPR64sp:$Rn, simm9:$offset), sub_32)>;
def : Pat<(i64 (extloadi16 (am_unscaled16 GPR64sp:$Rn, simm9:$offset))),
    (SUBREG_TO_REG (i64 0), (LDURHHi GPR64sp:$Rn, simm9:$offset), sub_32)>;
def : Pat<(i64 (extloadi8 (am_unscaled8 GPR64sp:$Rn, simm9:$offset))),
    (SUBREG_TO_REG (i64 0), (LDURBBi GPR64sp:$Rn, simm9:$offset), sub_32)>;
def : Pat<(i64 (extloadi1 (am_unscaled8 GPR64sp:$Rn, simm9:$offset))),
    (SUBREG_TO_REG (i64 0), (LDURBBi GPR64sp:$Rn, simm9:$offset), sub_32)>;
// unscaled zext
def : Pat<(i32 (zextloadi16 (am_unscaled16 GPR64sp:$Rn, simm9:$offset))),
          (LDURHHi GPR64sp:$Rn, simm9:$offset)>;
def : Pat<(i32 (zextloadi8 (am_unscaled8 GPR64sp:$Rn, simm9:$offset))),
          (LDURBBi GPR64sp:$Rn, simm9:$offset)>;
def : Pat<(i32 (zextloadi1 (am_unscaled8 GPR64sp:$Rn, simm9:$offset))),
          (LDURBBi GPR64sp:$Rn, simm9:$offset)>;
def : Pat<(i64 (zextloadi32 (am_unscaled32 GPR64sp:$Rn, simm9:$offset))),
    (SUBREG_TO_REG (i64 0), (LDURWi GPR64sp:$Rn, simm9:$offset), sub_32)>;
def : Pat<(i64 (zextloadi16 (am_unscaled16 GPR64sp:$Rn, simm9:$offset))),
    (SUBREG_TO_REG (i64 0), (LDURHHi GPR64sp:$Rn, simm9:$offset), sub_32)>;
def : Pat<(i64 (zextloadi8 (am_unscaled8 GPR64sp:$Rn, simm9:$offset))),
    (SUBREG_TO_REG (i64 0), (LDURBBi GPR64sp:$Rn, simm9:$offset), sub_32)>;
def : Pat<(i64 (zextloadi1 (am_unscaled8 GPR64sp:$Rn, simm9:$offset))),
    (SUBREG_TO_REG (i64 0), (LDURBBi GPR64sp:$Rn, simm9:$offset), sub_32)>;


//---
// LDR mnemonics fall back to LDUR for negative or unaligned offsets.

// Define new assembler match classes as we want to only match these when
// the don't otherwise match the scaled addressing mode for LDR/STR. Don't
// associate a DiagnosticType either, as we want the diagnostic for the
// canonical form (the scaled operand) to take precedence.
class SImm9OffsetOperand<int Width> : AsmOperandClass {
  let Name = "SImm9OffsetFB" # Width;
  let PredicateMethod = "isSImm9OffsetFB<" # Width # ">";
  let RenderMethod = "addImmOperands";
}

def SImm9OffsetFB8Operand : SImm9OffsetOperand<8>;
def SImm9OffsetFB16Operand : SImm9OffsetOperand<16>;
def SImm9OffsetFB32Operand : SImm9OffsetOperand<32>;
def SImm9OffsetFB64Operand : SImm9OffsetOperand<64>;
def SImm9OffsetFB128Operand : SImm9OffsetOperand<128>;

def simm9_offset_fb8 : Operand<i64> {
  let ParserMatchClass = SImm9OffsetFB8Operand;
}
def simm9_offset_fb16 : Operand<i64> {
  let ParserMatchClass = SImm9OffsetFB16Operand;
}
def simm9_offset_fb32 : Operand<i64> {
  let ParserMatchClass = SImm9OffsetFB32Operand;
}
def simm9_offset_fb64 : Operand<i64> {
  let ParserMatchClass = SImm9OffsetFB64Operand;
}
def simm9_offset_fb128 : Operand<i64> {
  let ParserMatchClass = SImm9OffsetFB128Operand;
}

def : InstAlias<"ldr $Rt, [$Rn, $offset]",
                (LDURXi GPR64:$Rt, GPR64sp:$Rn, simm9_offset_fb64:$offset), 0>;
def : InstAlias<"ldr $Rt, [$Rn, $offset]",
                (LDURWi GPR32:$Rt, GPR64sp:$Rn, simm9_offset_fb32:$offset), 0>;
def : InstAlias<"ldr $Rt, [$Rn, $offset]",
                (LDURBi FPR8:$Rt, GPR64sp:$Rn, simm9_offset_fb8:$offset), 0>;
def : InstAlias<"ldr $Rt, [$Rn, $offset]",
                (LDURHi FPR16:$Rt, GPR64sp:$Rn, simm9_offset_fb16:$offset), 0>;
def : InstAlias<"ldr $Rt, [$Rn, $offset]",
                (LDURSi FPR32:$Rt, GPR64sp:$Rn, simm9_offset_fb32:$offset), 0>;
def : InstAlias<"ldr $Rt, [$Rn, $offset]",
                (LDURDi FPR64:$Rt, GPR64sp:$Rn, simm9_offset_fb64:$offset), 0>;
def : InstAlias<"ldr $Rt, [$Rn, $offset]",
               (LDURQi FPR128:$Rt, GPR64sp:$Rn, simm9_offset_fb128:$offset), 0>;

// zextload -> i64
def : Pat<(i64 (zextloadi8 (am_unscaled8 GPR64sp:$Rn, simm9:$offset))),
  (SUBREG_TO_REG (i64 0), (LDURBBi GPR64sp:$Rn, simm9:$offset), sub_32)>;
def : Pat<(i64 (zextloadi16 (am_unscaled16 GPR64sp:$Rn, simm9:$offset))),
  (SUBREG_TO_REG (i64 0), (LDURHHi GPR64sp:$Rn, simm9:$offset), sub_32)>;

// load sign-extended half-word
defm LDURSHW
    : LoadUnscaled<0b01, 0, 0b11, GPR32, "ldursh",
               [(set GPR32:$Rt,
                    (sextloadi16 (am_unscaled16 GPR64sp:$Rn, simm9:$offset)))]>;
defm LDURSHX
    : LoadUnscaled<0b01, 0, 0b10, GPR64, "ldursh",
              [(set GPR64:$Rt,
                    (sextloadi16 (am_unscaled16 GPR64sp:$Rn, simm9:$offset)))]>;

// load sign-extended byte
defm LDURSBW
    : LoadUnscaled<0b00, 0, 0b11, GPR32, "ldursb",
                [(set GPR32:$Rt,
                      (sextloadi8 (am_unscaled8 GPR64sp:$Rn, simm9:$offset)))]>;
defm LDURSBX
    : LoadUnscaled<0b00, 0, 0b10, GPR64, "ldursb",
                [(set GPR64:$Rt,
                      (sextloadi8 (am_unscaled8 GPR64sp:$Rn, simm9:$offset)))]>;

// load sign-extended word
defm LDURSW
    : LoadUnscaled<0b10, 0, 0b10, GPR64, "ldursw",
              [(set GPR64:$Rt,
                    (sextloadi32 (am_unscaled32 GPR64sp:$Rn, simm9:$offset)))]>;

// zero and sign extending aliases from generic LDR* mnemonics to LDUR*.
def : InstAlias<"ldrb $Rt, [$Rn, $offset]",
                (LDURBBi GPR32:$Rt, GPR64sp:$Rn, simm9_offset_fb8:$offset), 0>;
def : InstAlias<"ldrh $Rt, [$Rn, $offset]",
                (LDURHHi GPR32:$Rt, GPR64sp:$Rn, simm9_offset_fb16:$offset), 0>;
def : InstAlias<"ldrsb $Rt, [$Rn, $offset]",
                (LDURSBWi GPR32:$Rt, GPR64sp:$Rn, simm9_offset_fb8:$offset), 0>;
def : InstAlias<"ldrsb $Rt, [$Rn, $offset]",
                (LDURSBXi GPR64:$Rt, GPR64sp:$Rn, simm9_offset_fb8:$offset), 0>;
def : InstAlias<"ldrsh $Rt, [$Rn, $offset]",
                (LDURSHWi GPR32:$Rt, GPR64sp:$Rn, simm9_offset_fb16:$offset), 0>;
def : InstAlias<"ldrsh $Rt, [$Rn, $offset]",
                (LDURSHXi GPR64:$Rt, GPR64sp:$Rn, simm9_offset_fb16:$offset), 0>;
def : InstAlias<"ldrsw $Rt, [$Rn, $offset]",
                (LDURSWi GPR64:$Rt, GPR64sp:$Rn, simm9_offset_fb32:$offset), 0>;

// Pre-fetch.
defm PRFUM : PrefetchUnscaled<0b11, 0, 0b10, "prfum",
                  [(AArch64Prefetch imm:$Rt,
                                  (am_unscaled64 GPR64sp:$Rn, simm9:$offset))]>;

//---
// (unscaled immediate, unprivileged)
defm LDTRX : LoadUnprivileged<0b11, 0, 0b01, GPR64, "ldtr">;
defm LDTRW : LoadUnprivileged<0b10, 0, 0b01, GPR32, "ldtr">;

defm LDTRH : LoadUnprivileged<0b01, 0, 0b01, GPR32, "ldtrh">;
defm LDTRB : LoadUnprivileged<0b00, 0, 0b01, GPR32, "ldtrb">;

// load sign-extended half-word
defm LDTRSHW : LoadUnprivileged<0b01, 0, 0b11, GPR32, "ldtrsh">;
defm LDTRSHX : LoadUnprivileged<0b01, 0, 0b10, GPR64, "ldtrsh">;

// load sign-extended byte
defm LDTRSBW : LoadUnprivileged<0b00, 0, 0b11, GPR32, "ldtrsb">;
defm LDTRSBX : LoadUnprivileged<0b00, 0, 0b10, GPR64, "ldtrsb">;

// load sign-extended word
defm LDTRSW  : LoadUnprivileged<0b10, 0, 0b10, GPR64, "ldtrsw">;

//---
// (immediate pre-indexed)
def LDRWpre : LoadPreIdx<0b10, 0, 0b01, GPR32, "ldr">;
def LDRXpre : LoadPreIdx<0b11, 0, 0b01, GPR64, "ldr">;
def LDRBpre : LoadPreIdx<0b00, 1, 0b01, FPR8,  "ldr">;
def LDRHpre : LoadPreIdx<0b01, 1, 0b01, FPR16, "ldr">;
def LDRSpre : LoadPreIdx<0b10, 1, 0b01, FPR32, "ldr">;
def LDRDpre : LoadPreIdx<0b11, 1, 0b01, FPR64, "ldr">;
def LDRQpre : LoadPreIdx<0b00, 1, 0b11, FPR128, "ldr">;

// load sign-extended half-word
def LDRSHWpre : LoadPreIdx<0b01, 0, 0b11, GPR32, "ldrsh">;
def LDRSHXpre : LoadPreIdx<0b01, 0, 0b10, GPR64, "ldrsh">;

// load sign-extended byte
def LDRSBWpre : LoadPreIdx<0b00, 0, 0b11, GPR32, "ldrsb">;
def LDRSBXpre : LoadPreIdx<0b00, 0, 0b10, GPR64, "ldrsb">;

// load zero-extended byte
def LDRBBpre : LoadPreIdx<0b00, 0, 0b01, GPR32, "ldrb">;
def LDRHHpre : LoadPreIdx<0b01, 0, 0b01, GPR32, "ldrh">;

// load sign-extended word
def LDRSWpre : LoadPreIdx<0b10, 0, 0b10, GPR64, "ldrsw">;

//---
// (immediate post-indexed)
def LDRWpost : LoadPostIdx<0b10, 0, 0b01, GPR32, "ldr">;
def LDRXpost : LoadPostIdx<0b11, 0, 0b01, GPR64, "ldr">;
def LDRBpost : LoadPostIdx<0b00, 1, 0b01, FPR8,  "ldr">;
def LDRHpost : LoadPostIdx<0b01, 1, 0b01, FPR16, "ldr">;
def LDRSpost : LoadPostIdx<0b10, 1, 0b01, FPR32, "ldr">;
def LDRDpost : LoadPostIdx<0b11, 1, 0b01, FPR64, "ldr">;
def LDRQpost : LoadPostIdx<0b00, 1, 0b11, FPR128, "ldr">;

// load sign-extended half-word
def LDRSHWpost : LoadPostIdx<0b01, 0, 0b11, GPR32, "ldrsh">;
def LDRSHXpost : LoadPostIdx<0b01, 0, 0b10, GPR64, "ldrsh">;

// load sign-extended byte
def LDRSBWpost : LoadPostIdx<0b00, 0, 0b11, GPR32, "ldrsb">;
def LDRSBXpost : LoadPostIdx<0b00, 0, 0b10, GPR64, "ldrsb">;

// load zero-extended byte
def LDRBBpost : LoadPostIdx<0b00, 0, 0b01, GPR32, "ldrb">;
def LDRHHpost : LoadPostIdx<0b01, 0, 0b01, GPR32, "ldrh">;

// load sign-extended word
def LDRSWpost : LoadPostIdx<0b10, 0, 0b10, GPR64, "ldrsw">;

//===----------------------------------------------------------------------===//
// Store instructions.
//===----------------------------------------------------------------------===//

// Pair (indexed, offset)
// FIXME: Use dedicated range-checked addressing mode operand here.
defm STPW : StorePairOffset<0b00, 0, GPR32, simm7s4, "stp">;
defm STPX : StorePairOffset<0b10, 0, GPR64, simm7s8, "stp">;
defm STPS : StorePairOffset<0b00, 1, FPR32, simm7s4, "stp">;
defm STPD : StorePairOffset<0b01, 1, FPR64, simm7s8, "stp">;
defm STPQ : StorePairOffset<0b10, 1, FPR128, simm7s16, "stp">;

// Pair (pre-indexed)
def STPWpre : StorePairPreIdx<0b00, 0, GPR32, simm7s4, "stp">;
def STPXpre : StorePairPreIdx<0b10, 0, GPR64, simm7s8, "stp">;
def STPSpre : StorePairPreIdx<0b00, 1, FPR32, simm7s4, "stp">;
def STPDpre : StorePairPreIdx<0b01, 1, FPR64, simm7s8, "stp">;
def STPQpre : StorePairPreIdx<0b10, 1, FPR128, simm7s16, "stp">;

// Pair (pre-indexed)
def STPWpost : StorePairPostIdx<0b00, 0, GPR32, simm7s4, "stp">;
def STPXpost : StorePairPostIdx<0b10, 0, GPR64, simm7s8, "stp">;
def STPSpost : StorePairPostIdx<0b00, 1, FPR32, simm7s4, "stp">;
def STPDpost : StorePairPostIdx<0b01, 1, FPR64, simm7s8, "stp">;
def STPQpost : StorePairPostIdx<0b10, 1, FPR128, simm7s16, "stp">;

// Pair (no allocate)
defm STNPW : StorePairNoAlloc<0b00, 0, GPR32, simm7s4, "stnp">;
defm STNPX : StorePairNoAlloc<0b10, 0, GPR64, simm7s8, "stnp">;
defm STNPS : StorePairNoAlloc<0b00, 1, FPR32, simm7s4, "stnp">;
defm STNPD : StorePairNoAlloc<0b01, 1, FPR64, simm7s8, "stnp">;
defm STNPQ : StorePairNoAlloc<0b10, 1, FPR128, simm7s16, "stnp">;

//---
// (Register offset)

// Integer
defm STRBB : Store8RO< 0b00, 0, 0b00, GPR32, "strb", i32, truncstorei8>;
defm STRHH : Store16RO<0b01, 0, 0b00, GPR32, "strh", i32, truncstorei16>;
defm STRW  : Store32RO<0b10, 0, 0b00, GPR32, "str",  i32, store>;
defm STRX  : Store64RO<0b11, 0, 0b00, GPR64, "str",  i64, store>;


// Floating-point
defm STRB : Store8RO< 0b00,  1, 0b00, FPR8,   "str", untyped, store>;
defm STRH : Store16RO<0b01,  1, 0b00, FPR16,  "str", f16,     store>;
defm STRS : Store32RO<0b10,  1, 0b00, FPR32,  "str", f32,     store>;
defm STRD : Store64RO<0b11,  1, 0b00, FPR64,  "str", f64,     store>;
defm STRQ : Store128RO<0b00, 1, 0b10, FPR128, "str", f128,    store>;

multiclass TruncStoreFrom64ROPat<ROAddrMode ro, SDPatternOperator storeop,
                                 Instruction STRW, Instruction STRX> {

  def : Pat<(storeop GPR64:$Rt,
                     (ro.Wpat GPR64sp:$Rn, GPR32:$Rm, ro.Wext:$extend)),
            (STRW (EXTRACT_SUBREG GPR64:$Rt, sub_32),
                  GPR64sp:$Rn, GPR32:$Rm, ro.Wext:$extend)>;

  def : Pat<(storeop GPR64:$Rt,
                     (ro.Xpat GPR64sp:$Rn, GPR64:$Rm, ro.Xext:$extend)),
            (STRX (EXTRACT_SUBREG GPR64:$Rt, sub_32),
                  GPR64sp:$Rn, GPR64:$Rm, ro.Xext:$extend)>;
}

let AddedComplexity = 10 in {
  // truncstore i64
  defm : TruncStoreFrom64ROPat<ro8,  truncstorei8,  STRBBroW, STRBBroX>;
  defm : TruncStoreFrom64ROPat<ro16, truncstorei16, STRHHroW, STRHHroX>;
  defm : TruncStoreFrom64ROPat<ro32, truncstorei32, STRWroW,  STRWroX>;
}

multiclass VecROStorePat<ROAddrMode ro, ValueType VecTy, RegisterClass FPR,
                         Instruction STRW, Instruction STRX> {
  def : Pat<(store (VecTy FPR:$Rt),
                   (ro.Wpat GPR64sp:$Rn, GPR32:$Rm, ro.Wext:$extend)),
            (STRW FPR:$Rt, GPR64sp:$Rn, GPR32:$Rm, ro.Wext:$extend)>;

  def : Pat<(store (VecTy FPR:$Rt),
                   (ro.Xpat GPR64sp:$Rn, GPR64:$Rm, ro.Xext:$extend)),
            (STRX FPR:$Rt, GPR64sp:$Rn, GPR64:$Rm, ro.Xext:$extend)>;
}

let AddedComplexity = 10 in {
// Match all store 64 bits width whose type is compatible with FPR64
let Predicates = [IsLE] in {
  // We must use ST1 to store vectors in big-endian.
  defm : VecROStorePat<ro64, v2i32, FPR64, STRDroW, STRDroX>;
  defm : VecROStorePat<ro64, v2f32, FPR64, STRDroW, STRDroX>;
  defm : VecROStorePat<ro64, v4i16, FPR64, STRDroW, STRDroX>;
  defm : VecROStorePat<ro64, v8i8, FPR64, STRDroW, STRDroX>;
  defm : VecROStorePat<ro64, v4f16, FPR64, STRDroW, STRDroX>;
}

defm : VecROStorePat<ro64, v1i64, FPR64, STRDroW, STRDroX>;
defm : VecROStorePat<ro64, v1f64, FPR64, STRDroW, STRDroX>;

// Match all store 128 bits width whose type is compatible with FPR128
let Predicates = [IsLE] in {
  // We must use ST1 to store vectors in big-endian.
  defm : VecROStorePat<ro128, v2i64, FPR128, STRQroW, STRQroX>;
  defm : VecROStorePat<ro128, v2f64, FPR128, STRQroW, STRQroX>;
  defm : VecROStorePat<ro128, v4i32, FPR128, STRQroW, STRQroX>;
  defm : VecROStorePat<ro128, v4f32, FPR128, STRQroW, STRQroX>;
  defm : VecROStorePat<ro128, v8i16, FPR128, STRQroW, STRQroX>;
  defm : VecROStorePat<ro128, v16i8, FPR128, STRQroW, STRQroX>;
  defm : VecROStorePat<ro128, v8f16, FPR128, STRQroW, STRQroX>;
}
} // AddedComplexity = 10

// Match stores from lane 0 to the appropriate subreg's store.
multiclass VecROStoreLane0Pat<ROAddrMode ro, SDPatternOperator storeop,
                              ValueType VecTy, ValueType STy,
                              SubRegIndex SubRegIdx,
                              Instruction STRW, Instruction STRX> {

  def : Pat<(storeop (STy (vector_extract (VecTy VecListOne128:$Vt), 0)),
                     (ro.Wpat GPR64sp:$Rn, GPR32:$Rm, ro.Wext:$extend)),
            (STRW (EXTRACT_SUBREG VecListOne128:$Vt, SubRegIdx),
                  GPR64sp:$Rn, GPR32:$Rm, ro.Wext:$extend)>;

  def : Pat<(storeop (STy (vector_extract (VecTy VecListOne128:$Vt), 0)),
                     (ro.Xpat GPR64sp:$Rn, GPR64:$Rm, ro.Xext:$extend)),
            (STRX (EXTRACT_SUBREG VecListOne128:$Vt, SubRegIdx),
                  GPR64sp:$Rn, GPR64:$Rm, ro.Xext:$extend)>;
}

let AddedComplexity = 19 in {
  defm : VecROStoreLane0Pat<ro16, truncstorei16, v8i16, i32, hsub, STRHroW, STRHroX>;
  defm : VecROStoreLane0Pat<ro16,      store   , v8i16, i16, hsub, STRHroW, STRHroX>;
  defm : VecROStoreLane0Pat<ro32, truncstorei32, v4i32, i32, ssub, STRSroW, STRSroX>;
  defm : VecROStoreLane0Pat<ro32,      store   , v4i32, i32, ssub, STRSroW, STRSroX>;
  defm : VecROStoreLane0Pat<ro32,      store   , v4f32, f32, ssub, STRSroW, STRSroX>;
  defm : VecROStoreLane0Pat<ro64,      store   , v2i64, i64, dsub, STRDroW, STRDroX>;
  defm : VecROStoreLane0Pat<ro64,      store   , v2f64, f64, dsub, STRDroW, STRDroX>;
}

//---
// (unsigned immediate)
defm STRX : StoreUI<0b11, 0, 0b00, GPR64, uimm12s8, "str",
                   [(store GPR64:$Rt,
                            (am_indexed64 GPR64sp:$Rn, uimm12s8:$offset))]>;
defm STRW : StoreUI<0b10, 0, 0b00, GPR32, uimm12s4, "str",
                    [(store GPR32:$Rt,
                            (am_indexed32 GPR64sp:$Rn, uimm12s4:$offset))]>;
defm STRB : StoreUI<0b00, 1, 0b00, FPR8, uimm12s1, "str",
                    [(store FPR8:$Rt,
                            (am_indexed8 GPR64sp:$Rn, uimm12s1:$offset))]>;
defm STRH : StoreUI<0b01, 1, 0b00, FPR16, uimm12s2, "str",
                    [(store (f16 FPR16:$Rt),
                            (am_indexed16 GPR64sp:$Rn, uimm12s2:$offset))]>;
defm STRS : StoreUI<0b10, 1, 0b00, FPR32, uimm12s4, "str",
                    [(store (f32 FPR32:$Rt),
                            (am_indexed32 GPR64sp:$Rn, uimm12s4:$offset))]>;
defm STRD : StoreUI<0b11, 1, 0b00, FPR64, uimm12s8, "str",
                    [(store (f64 FPR64:$Rt),
                            (am_indexed64 GPR64sp:$Rn, uimm12s8:$offset))]>;
defm STRQ : StoreUI<0b00, 1, 0b10, FPR128, uimm12s16, "str", []>;

defm STRHH : StoreUI<0b01, 0, 0b00, GPR32, uimm12s2, "strh",
                     [(truncstorei16 GPR32:$Rt,
                                     (am_indexed16 GPR64sp:$Rn,
                                                   uimm12s2:$offset))]>;
defm STRBB : StoreUI<0b00, 0, 0b00, GPR32, uimm12s1,  "strb",
                     [(truncstorei8 GPR32:$Rt,
                                    (am_indexed8 GPR64sp:$Rn,
                                                 uimm12s1:$offset))]>;

// Match all store 64 bits width whose type is compatible with FPR64
let AddedComplexity = 10 in {
let Predicates = [IsLE] in {
  // We must use ST1 to store vectors in big-endian.
  def : Pat<(store (v2f32 FPR64:$Rt),
                   (am_indexed64 GPR64sp:$Rn, uimm12s8:$offset)),
            (STRDui FPR64:$Rt, GPR64sp:$Rn, uimm12s8:$offset)>;
  def : Pat<(store (v8i8 FPR64:$Rt),
                   (am_indexed64 GPR64sp:$Rn, uimm12s8:$offset)),
            (STRDui FPR64:$Rt, GPR64sp:$Rn, uimm12s8:$offset)>;
  def : Pat<(store (v4i16 FPR64:$Rt),
                   (am_indexed64 GPR64sp:$Rn, uimm12s8:$offset)),
            (STRDui FPR64:$Rt, GPR64sp:$Rn, uimm12s8:$offset)>;
  def : Pat<(store (v2i32 FPR64:$Rt),
                   (am_indexed64 GPR64sp:$Rn, uimm12s8:$offset)),
            (STRDui FPR64:$Rt, GPR64sp:$Rn, uimm12s8:$offset)>;
  def : Pat<(store (v4f16 FPR64:$Rt),
                   (am_indexed64 GPR64sp:$Rn, uimm12s8:$offset)),
            (STRDui FPR64:$Rt, GPR64sp:$Rn, uimm12s8:$offset)>;
}
def : Pat<(store (v1f64 FPR64:$Rt),
                 (am_indexed64 GPR64sp:$Rn, uimm12s8:$offset)),
          (STRDui FPR64:$Rt, GPR64sp:$Rn, uimm12s8:$offset)>;
def : Pat<(store (v1i64 FPR64:$Rt),
                 (am_indexed64 GPR64sp:$Rn, uimm12s8:$offset)),
          (STRDui FPR64:$Rt, GPR64sp:$Rn, uimm12s8:$offset)>;

// Match all store 128 bits width whose type is compatible with FPR128
let Predicates = [IsLE] in {
  // We must use ST1 to store vectors in big-endian.
  def : Pat<(store (v4f32 FPR128:$Rt),
                   (am_indexed128 GPR64sp:$Rn, uimm12s16:$offset)),
            (STRQui FPR128:$Rt, GPR64sp:$Rn, uimm12s16:$offset)>;
  def : Pat<(store (v2f64 FPR128:$Rt),
                   (am_indexed128 GPR64sp:$Rn, uimm12s16:$offset)),
            (STRQui FPR128:$Rt, GPR64sp:$Rn, uimm12s16:$offset)>;
  def : Pat<(store (v16i8 FPR128:$Rt),
                   (am_indexed128 GPR64sp:$Rn, uimm12s16:$offset)),
            (STRQui FPR128:$Rt, GPR64sp:$Rn, uimm12s16:$offset)>;
  def : Pat<(store (v8i16 FPR128:$Rt),
                   (am_indexed128 GPR64sp:$Rn, uimm12s16:$offset)),
            (STRQui FPR128:$Rt, GPR64sp:$Rn, uimm12s16:$offset)>;
  def : Pat<(store (v4i32 FPR128:$Rt),
                   (am_indexed128 GPR64sp:$Rn, uimm12s16:$offset)),
            (STRQui FPR128:$Rt, GPR64sp:$Rn, uimm12s16:$offset)>;
  def : Pat<(store (v2i64 FPR128:$Rt),
                   (am_indexed128 GPR64sp:$Rn, uimm12s16:$offset)),
            (STRQui FPR128:$Rt, GPR64sp:$Rn, uimm12s16:$offset)>;
  def : Pat<(store (v8f16 FPR128:$Rt),
                   (am_indexed128 GPR64sp:$Rn, uimm12s16:$offset)),
            (STRQui FPR128:$Rt, GPR64sp:$Rn, uimm12s16:$offset)>;
}
def : Pat<(store (f128  FPR128:$Rt),
                 (am_indexed128 GPR64sp:$Rn, uimm12s16:$offset)),
          (STRQui FPR128:$Rt, GPR64sp:$Rn, uimm12s16:$offset)>;

// truncstore i64
def : Pat<(truncstorei32 GPR64:$Rt,
                         (am_indexed32 GPR64sp:$Rn, uimm12s4:$offset)),
  (STRWui (EXTRACT_SUBREG GPR64:$Rt, sub_32), GPR64sp:$Rn, uimm12s4:$offset)>;
def : Pat<(truncstorei16 GPR64:$Rt,
                         (am_indexed16 GPR64sp:$Rn, uimm12s2:$offset)),
  (STRHHui (EXTRACT_SUBREG GPR64:$Rt, sub_32), GPR64sp:$Rn, uimm12s2:$offset)>;
def : Pat<(truncstorei8 GPR64:$Rt, (am_indexed8 GPR64sp:$Rn, uimm12s1:$offset)),
  (STRBBui (EXTRACT_SUBREG GPR64:$Rt, sub_32), GPR64sp:$Rn, uimm12s1:$offset)>;

} // AddedComplexity = 10

//---
// (unscaled immediate)
defm STURX : StoreUnscaled<0b11, 0, 0b00, GPR64, "stur",
                         [(store GPR64:$Rt,
                                 (am_unscaled64 GPR64sp:$Rn, simm9:$offset))]>;
defm STURW : StoreUnscaled<0b10, 0, 0b00, GPR32, "stur",
                         [(store GPR32:$Rt,
                                 (am_unscaled32 GPR64sp:$Rn, simm9:$offset))]>;
defm STURB : StoreUnscaled<0b00, 1, 0b00, FPR8, "stur",
                         [(store FPR8:$Rt,
                                 (am_unscaled8 GPR64sp:$Rn, simm9:$offset))]>;
defm STURH : StoreUnscaled<0b01, 1, 0b00, FPR16, "stur",
                         [(store (f16 FPR16:$Rt),
                                 (am_unscaled16 GPR64sp:$Rn, simm9:$offset))]>;
defm STURS : StoreUnscaled<0b10, 1, 0b00, FPR32, "stur",
                         [(store (f32 FPR32:$Rt),
                                 (am_unscaled32 GPR64sp:$Rn, simm9:$offset))]>;
defm STURD : StoreUnscaled<0b11, 1, 0b00, FPR64, "stur",
                         [(store (f64 FPR64:$Rt),
                                 (am_unscaled64 GPR64sp:$Rn, simm9:$offset))]>;
defm STURQ : StoreUnscaled<0b00, 1, 0b10, FPR128, "stur",
                         [(store (f128 FPR128:$Rt),
                                 (am_unscaled128 GPR64sp:$Rn, simm9:$offset))]>;
defm STURHH : StoreUnscaled<0b01, 0, 0b00, GPR32, "sturh",
                         [(truncstorei16 GPR32:$Rt,
                                 (am_unscaled16 GPR64sp:$Rn, simm9:$offset))]>;
defm STURBB : StoreUnscaled<0b00, 0, 0b00, GPR32, "sturb",
                         [(truncstorei8 GPR32:$Rt,
                                  (am_unscaled8 GPR64sp:$Rn, simm9:$offset))]>;

// Match all store 64 bits width whose type is compatible with FPR64
let Predicates = [IsLE] in {
  // We must use ST1 to store vectors in big-endian.
  def : Pat<(store (v2f32 FPR64:$Rt),
                   (am_unscaled64 GPR64sp:$Rn, simm9:$offset)),
            (STURDi FPR64:$Rt, GPR64sp:$Rn, simm9:$offset)>;
  def : Pat<(store (v8i8 FPR64:$Rt),
                   (am_unscaled64 GPR64sp:$Rn, simm9:$offset)),
            (STURDi FPR64:$Rt, GPR64sp:$Rn, simm9:$offset)>;
  def : Pat<(store (v4i16 FPR64:$Rt),
                   (am_unscaled64 GPR64sp:$Rn, simm9:$offset)),
            (STURDi FPR64:$Rt, GPR64sp:$Rn, simm9:$offset)>;
  def : Pat<(store (v2i32 FPR64:$Rt),
                   (am_unscaled64 GPR64sp:$Rn, simm9:$offset)),
            (STURDi FPR64:$Rt, GPR64sp:$Rn, simm9:$offset)>;
  def : Pat<(store (v4f16 FPR64:$Rt),
                   (am_unscaled64 GPR64sp:$Rn, simm9:$offset)),
            (STURDi FPR64:$Rt, GPR64sp:$Rn, simm9:$offset)>;
}
def : Pat<(store (v1f64 FPR64:$Rt), (am_unscaled64 GPR64sp:$Rn, simm9:$offset)),
          (STURDi FPR64:$Rt, GPR64sp:$Rn, simm9:$offset)>;
def : Pat<(store (v1i64 FPR64:$Rt), (am_unscaled64 GPR64sp:$Rn, simm9:$offset)),
          (STURDi FPR64:$Rt, GPR64sp:$Rn, simm9:$offset)>;

// Match all store 128 bits width whose type is compatible with FPR128
let Predicates = [IsLE] in {
  // We must use ST1 to store vectors in big-endian.
  def : Pat<(store (v4f32 FPR128:$Rt),
                   (am_unscaled128 GPR64sp:$Rn, simm9:$offset)),
            (STURQi FPR128:$Rt, GPR64sp:$Rn, simm9:$offset)>;
  def : Pat<(store (v2f64 FPR128:$Rt),
                   (am_unscaled128 GPR64sp:$Rn, simm9:$offset)),
            (STURQi FPR128:$Rt, GPR64sp:$Rn, simm9:$offset)>;
  def : Pat<(store (v16i8 FPR128:$Rt),
                   (am_unscaled128 GPR64sp:$Rn, simm9:$offset)),
            (STURQi FPR128:$Rt, GPR64sp:$Rn, simm9:$offset)>;
  def : Pat<(store (v8i16 FPR128:$Rt),
                   (am_unscaled128 GPR64sp:$Rn, simm9:$offset)),
            (STURQi FPR128:$Rt, GPR64sp:$Rn, simm9:$offset)>;
  def : Pat<(store (v4i32 FPR128:$Rt),
                   (am_unscaled128 GPR64sp:$Rn, simm9:$offset)),
            (STURQi FPR128:$Rt, GPR64sp:$Rn, simm9:$offset)>;
  def : Pat<(store (v2i64 FPR128:$Rt),
                   (am_unscaled128 GPR64sp:$Rn, simm9:$offset)),
            (STURQi FPR128:$Rt, GPR64sp:$Rn, simm9:$offset)>;
  def : Pat<(store (v2f64 FPR128:$Rt),
                   (am_unscaled128 GPR64sp:$Rn, simm9:$offset)),
            (STURQi FPR128:$Rt, GPR64sp:$Rn, simm9:$offset)>;
  def : Pat<(store (v8f16 FPR128:$Rt),
                   (am_unscaled128 GPR64sp:$Rn, simm9:$offset)),
            (STURQi FPR128:$Rt, GPR64sp:$Rn, simm9:$offset)>;
}

// unscaled i64 truncating stores
def : Pat<(truncstorei32 GPR64:$Rt, (am_unscaled32 GPR64sp:$Rn, simm9:$offset)),
  (STURWi (EXTRACT_SUBREG GPR64:$Rt, sub_32), GPR64sp:$Rn, simm9:$offset)>;
def : Pat<(truncstorei16 GPR64:$Rt, (am_unscaled16 GPR64sp:$Rn, simm9:$offset)),
  (STURHHi (EXTRACT_SUBREG GPR64:$Rt, sub_32), GPR64sp:$Rn, simm9:$offset)>;
def : Pat<(truncstorei8 GPR64:$Rt, (am_unscaled8 GPR64sp:$Rn, simm9:$offset)),
  (STURBBi (EXTRACT_SUBREG GPR64:$Rt, sub_32), GPR64sp:$Rn, simm9:$offset)>;

//---
// STR mnemonics fall back to STUR for negative or unaligned offsets.
def : InstAlias<"str $Rt, [$Rn, $offset]",
                (STURXi GPR64:$Rt, GPR64sp:$Rn, simm9_offset_fb64:$offset), 0>;
def : InstAlias<"str $Rt, [$Rn, $offset]",
                (STURWi GPR32:$Rt, GPR64sp:$Rn, simm9_offset_fb32:$offset), 0>;
def : InstAlias<"str $Rt, [$Rn, $offset]",
                (STURBi FPR8:$Rt, GPR64sp:$Rn, simm9_offset_fb8:$offset), 0>;
def : InstAlias<"str $Rt, [$Rn, $offset]",
                (STURHi FPR16:$Rt, GPR64sp:$Rn, simm9_offset_fb16:$offset), 0>;
def : InstAlias<"str $Rt, [$Rn, $offset]",
                (STURSi FPR32:$Rt, GPR64sp:$Rn, simm9_offset_fb32:$offset), 0>;
def : InstAlias<"str $Rt, [$Rn, $offset]",
                (STURDi FPR64:$Rt, GPR64sp:$Rn, simm9_offset_fb64:$offset), 0>;
def : InstAlias<"str $Rt, [$Rn, $offset]",
                (STURQi FPR128:$Rt, GPR64sp:$Rn, simm9_offset_fb128:$offset), 0>;

def : InstAlias<"strb $Rt, [$Rn, $offset]",
                (STURBBi GPR32:$Rt, GPR64sp:$Rn, simm9_offset_fb8:$offset), 0>;
def : InstAlias<"strh $Rt, [$Rn, $offset]",
                (STURHHi GPR32:$Rt, GPR64sp:$Rn, simm9_offset_fb16:$offset), 0>;

//---
// (unscaled immediate, unprivileged)
defm STTRW : StoreUnprivileged<0b10, 0, 0b00, GPR32, "sttr">;
defm STTRX : StoreUnprivileged<0b11, 0, 0b00, GPR64, "sttr">;

defm STTRH : StoreUnprivileged<0b01, 0, 0b00, GPR32, "sttrh">;
defm STTRB : StoreUnprivileged<0b00, 0, 0b00, GPR32, "sttrb">;

//---
// (immediate pre-indexed)
def STRWpre : StorePreIdx<0b10, 0, 0b00, GPR32, "str",  pre_store, i32>;
def STRXpre : StorePreIdx<0b11, 0, 0b00, GPR64, "str",  pre_store, i64>;
def STRBpre : StorePreIdx<0b00, 1, 0b00, FPR8,  "str",  pre_store, untyped>;
def STRHpre : StorePreIdx<0b01, 1, 0b00, FPR16, "str",  pre_store, f16>;
def STRSpre : StorePreIdx<0b10, 1, 0b00, FPR32, "str",  pre_store, f32>;
def STRDpre : StorePreIdx<0b11, 1, 0b00, FPR64, "str",  pre_store, f64>;
def STRQpre : StorePreIdx<0b00, 1, 0b10, FPR128, "str", pre_store, f128>;

def STRBBpre : StorePreIdx<0b00, 0, 0b00, GPR32, "strb", pre_truncsti8,  i32>;
def STRHHpre : StorePreIdx<0b01, 0, 0b00, GPR32, "strh", pre_truncsti16, i32>;

// truncstore i64
def : Pat<(pre_truncsti32 GPR64:$Rt, GPR64sp:$addr, simm9:$off),
  (STRWpre (EXTRACT_SUBREG GPR64:$Rt, sub_32), GPR64sp:$addr,
           simm9:$off)>;
def : Pat<(pre_truncsti16 GPR64:$Rt, GPR64sp:$addr, simm9:$off),
  (STRHHpre (EXTRACT_SUBREG GPR64:$Rt, sub_32), GPR64sp:$addr,
            simm9:$off)>;
def : Pat<(pre_truncsti8 GPR64:$Rt, GPR64sp:$addr, simm9:$off),
  (STRBBpre (EXTRACT_SUBREG GPR64:$Rt, sub_32), GPR64sp:$addr,
            simm9:$off)>;

def : Pat<(pre_store (v8i8 FPR64:$Rt), GPR64sp:$addr, simm9:$off),
          (STRDpre FPR64:$Rt, GPR64sp:$addr, simm9:$off)>;
def : Pat<(pre_store (v4i16 FPR64:$Rt), GPR64sp:$addr, simm9:$off),
          (STRDpre FPR64:$Rt, GPR64sp:$addr, simm9:$off)>;
def : Pat<(pre_store (v2i32 FPR64:$Rt), GPR64sp:$addr, simm9:$off),
          (STRDpre FPR64:$Rt, GPR64sp:$addr, simm9:$off)>;
def : Pat<(pre_store (v2f32 FPR64:$Rt), GPR64sp:$addr, simm9:$off),
          (STRDpre FPR64:$Rt, GPR64sp:$addr, simm9:$off)>;
def : Pat<(pre_store (v1i64 FPR64:$Rt), GPR64sp:$addr, simm9:$off),
          (STRDpre FPR64:$Rt, GPR64sp:$addr, simm9:$off)>;
def : Pat<(pre_store (v1f64 FPR64:$Rt), GPR64sp:$addr, simm9:$off),
          (STRDpre FPR64:$Rt, GPR64sp:$addr, simm9:$off)>;
def : Pat<(pre_store (v4f16 FPR64:$Rt), GPR64sp:$addr, simm9:$off),
          (STRDpre FPR64:$Rt, GPR64sp:$addr, simm9:$off)>;

def : Pat<(pre_store (v16i8 FPR128:$Rt), GPR64sp:$addr, simm9:$off),
          (STRQpre FPR128:$Rt, GPR64sp:$addr, simm9:$off)>;
def : Pat<(pre_store (v8i16 FPR128:$Rt), GPR64sp:$addr, simm9:$off),
          (STRQpre FPR128:$Rt, GPR64sp:$addr, simm9:$off)>;
def : Pat<(pre_store (v4i32 FPR128:$Rt), GPR64sp:$addr, simm9:$off),
          (STRQpre FPR128:$Rt, GPR64sp:$addr, simm9:$off)>;
def : Pat<(pre_store (v4f32 FPR128:$Rt), GPR64sp:$addr, simm9:$off),
          (STRQpre FPR128:$Rt, GPR64sp:$addr, simm9:$off)>;
def : Pat<(pre_store (v2i64 FPR128:$Rt), GPR64sp:$addr, simm9:$off),
          (STRQpre FPR128:$Rt, GPR64sp:$addr, simm9:$off)>;
def : Pat<(pre_store (v2f64 FPR128:$Rt), GPR64sp:$addr, simm9:$off),
          (STRQpre FPR128:$Rt, GPR64sp:$addr, simm9:$off)>;
def : Pat<(pre_store (v8f16 FPR128:$Rt), GPR64sp:$addr, simm9:$off),
          (STRQpre FPR128:$Rt, GPR64sp:$addr, simm9:$off)>;

//---
// (immediate post-indexed)
def STRWpost : StorePostIdx<0b10, 0, 0b00, GPR32,  "str", post_store, i32>;
def STRXpost : StorePostIdx<0b11, 0, 0b00, GPR64,  "str", post_store, i64>;
def STRBpost : StorePostIdx<0b00, 1, 0b00, FPR8,   "str", post_store, untyped>;
def STRHpost : StorePostIdx<0b01, 1, 0b00, FPR16,  "str", post_store, f16>;
def STRSpost : StorePostIdx<0b10, 1, 0b00, FPR32,  "str", post_store, f32>;
def STRDpost : StorePostIdx<0b11, 1, 0b00, FPR64,  "str", post_store, f64>;
def STRQpost : StorePostIdx<0b00, 1, 0b10, FPR128, "str", post_store, f128>;

def STRBBpost : StorePostIdx<0b00, 0, 0b00, GPR32, "strb", post_truncsti8, i32>;
def STRHHpost : StorePostIdx<0b01, 0, 0b00, GPR32, "strh", post_truncsti16, i32>;

// truncstore i64
def : Pat<(post_truncsti32 GPR64:$Rt, GPR64sp:$addr, simm9:$off),
  (STRWpost (EXTRACT_SUBREG GPR64:$Rt, sub_32), GPR64sp:$addr,
            simm9:$off)>;
def : Pat<(post_truncsti16 GPR64:$Rt, GPR64sp:$addr, simm9:$off),
  (STRHHpost (EXTRACT_SUBREG GPR64:$Rt, sub_32), GPR64sp:$addr,
             simm9:$off)>;
def : Pat<(post_truncsti8 GPR64:$Rt, GPR64sp:$addr, simm9:$off),
  (STRBBpost (EXTRACT_SUBREG GPR64:$Rt, sub_32), GPR64sp:$addr,
             simm9:$off)>;

def : Pat<(post_store (v8i8 FPR64:$Rt), GPR64sp:$addr, simm9:$off),
          (STRDpost FPR64:$Rt, GPR64sp:$addr, simm9:$off)>;
def : Pat<(post_store (v4i16 FPR64:$Rt), GPR64sp:$addr, simm9:$off),
          (STRDpost FPR64:$Rt, GPR64sp:$addr, simm9:$off)>;
def : Pat<(post_store (v2i32 FPR64:$Rt), GPR64sp:$addr, simm9:$off),
          (STRDpost FPR64:$Rt, GPR64sp:$addr, simm9:$off)>;
def : Pat<(post_store (v2f32 FPR64:$Rt), GPR64sp:$addr, simm9:$off),
          (STRDpost FPR64:$Rt, GPR64sp:$addr, simm9:$off)>;
def : Pat<(post_store (v1i64 FPR64:$Rt), GPR64sp:$addr, simm9:$off),
          (STRDpost FPR64:$Rt, GPR64sp:$addr, simm9:$off)>;
def : Pat<(post_store (v1f64 FPR64:$Rt), GPR64sp:$addr, simm9:$off),
          (STRDpost FPR64:$Rt, GPR64sp:$addr, simm9:$off)>;
def : Pat<(post_store (v4f16 FPR64:$Rt), GPR64sp:$addr, simm9:$off),
          (STRDpost FPR64:$Rt, GPR64sp:$addr, simm9:$off)>;

def : Pat<(post_store (v16i8 FPR128:$Rt), GPR64sp:$addr, simm9:$off),
          (STRQpost FPR128:$Rt, GPR64sp:$addr, simm9:$off)>;
def : Pat<(post_store (v8i16 FPR128:$Rt), GPR64sp:$addr, simm9:$off),
          (STRQpost FPR128:$Rt, GPR64sp:$addr, simm9:$off)>;
def : Pat<(post_store (v4i32 FPR128:$Rt), GPR64sp:$addr, simm9:$off),
          (STRQpost FPR128:$Rt, GPR64sp:$addr, simm9:$off)>;
def : Pat<(post_store (v4f32 FPR128:$Rt), GPR64sp:$addr, simm9:$off),
          (STRQpost FPR128:$Rt, GPR64sp:$addr, simm9:$off)>;
def : Pat<(post_store (v2i64 FPR128:$Rt), GPR64sp:$addr, simm9:$off),
          (STRQpost FPR128:$Rt, GPR64sp:$addr, simm9:$off)>;
def : Pat<(post_store (v2f64 FPR128:$Rt), GPR64sp:$addr, simm9:$off),
          (STRQpost FPR128:$Rt, GPR64sp:$addr, simm9:$off)>;
def : Pat<(post_store (v8f16 FPR128:$Rt), GPR64sp:$addr, simm9:$off),
          (STRQpost FPR128:$Rt, GPR64sp:$addr, simm9:$off)>;

//===----------------------------------------------------------------------===//
// Load/store exclusive instructions.
//===----------------------------------------------------------------------===//

def LDARW  : LoadAcquire   <0b10, 1, 1, 0, 1, GPR32, "ldar">;
def LDARX  : LoadAcquire   <0b11, 1, 1, 0, 1, GPR64, "ldar">;
def LDARB  : LoadAcquire   <0b00, 1, 1, 0, 1, GPR32, "ldarb">;
def LDARH  : LoadAcquire   <0b01, 1, 1, 0, 1, GPR32, "ldarh">;

def LDAXRW : LoadExclusive <0b10, 0, 1, 0, 1, GPR32, "ldaxr">;
def LDAXRX : LoadExclusive <0b11, 0, 1, 0, 1, GPR64, "ldaxr">;
def LDAXRB : LoadExclusive <0b00, 0, 1, 0, 1, GPR32, "ldaxrb">;
def LDAXRH : LoadExclusive <0b01, 0, 1, 0, 1, GPR32, "ldaxrh">;

def LDXRW  : LoadExclusive <0b10, 0, 1, 0, 0, GPR32, "ldxr">;
def LDXRX  : LoadExclusive <0b11, 0, 1, 0, 0, GPR64, "ldxr">;
def LDXRB  : LoadExclusive <0b00, 0, 1, 0, 0, GPR32, "ldxrb">;
def LDXRH  : LoadExclusive <0b01, 0, 1, 0, 0, GPR32, "ldxrh">;

def STLRW  : StoreRelease  <0b10, 1, 0, 0, 1, GPR32, "stlr">;
def STLRX  : StoreRelease  <0b11, 1, 0, 0, 1, GPR64, "stlr">;
def STLRB  : StoreRelease  <0b00, 1, 0, 0, 1, GPR32, "stlrb">;
def STLRH  : StoreRelease  <0b01, 1, 0, 0, 1, GPR32, "stlrh">;

def STLXRW : StoreExclusive<0b10, 0, 0, 0, 1, GPR32, "stlxr">;
def STLXRX : StoreExclusive<0b11, 0, 0, 0, 1, GPR64, "stlxr">;
def STLXRB : StoreExclusive<0b00, 0, 0, 0, 1, GPR32, "stlxrb">;
def STLXRH : StoreExclusive<0b01, 0, 0, 0, 1, GPR32, "stlxrh">;

def STXRW  : StoreExclusive<0b10, 0, 0, 0, 0, GPR32, "stxr">;
def STXRX  : StoreExclusive<0b11, 0, 0, 0, 0, GPR64, "stxr">;
def STXRB  : StoreExclusive<0b00, 0, 0, 0, 0, GPR32, "stxrb">;
def STXRH  : StoreExclusive<0b01, 0, 0, 0, 0, GPR32, "stxrh">;

def LDAXPW : LoadExclusivePair<0b10, 0, 1, 1, 1, GPR32, "ldaxp">;
def LDAXPX : LoadExclusivePair<0b11, 0, 1, 1, 1, GPR64, "ldaxp">;

def LDXPW  : LoadExclusivePair<0b10, 0, 1, 1, 0, GPR32, "ldxp">;
def LDXPX  : LoadExclusivePair<0b11, 0, 1, 1, 0, GPR64, "ldxp">;

def STLXPW : StoreExclusivePair<0b10, 0, 0, 1, 1, GPR32, "stlxp">;
def STLXPX : StoreExclusivePair<0b11, 0, 0, 1, 1, GPR64, "stlxp">;

def STXPW  : StoreExclusivePair<0b10, 0, 0, 1, 0, GPR32, "stxp">;
def STXPX  : StoreExclusivePair<0b11, 0, 0, 1, 0, GPR64, "stxp">;

let Predicates = [HasV8_1a] in {
  // v8.1a "Limited Order Region" extension load-acquire instructions
  def LDLARW  : LoadAcquire   <0b10, 1, 1, 0, 0, GPR32, "ldlar">;
  def LDLARX  : LoadAcquire   <0b11, 1, 1, 0, 0, GPR64, "ldlar">;
  def LDLARB  : LoadAcquire   <0b00, 1, 1, 0, 0, GPR32, "ldlarb">;
  def LDLARH  : LoadAcquire   <0b01, 1, 1, 0, 0, GPR32, "ldlarh">;

  // v8.1a "Limited Order Region" extension store-release instructions
  def STLLRW  : StoreRelease   <0b10, 1, 0, 0, 0, GPR32, "stllr">;
  def STLLRX  : StoreRelease   <0b11, 1, 0, 0, 0, GPR64, "stllr">;
  def STLLRB  : StoreRelease   <0b00, 1, 0, 0, 0, GPR32, "stllrb">;
  def STLLRH  : StoreRelease   <0b01, 1, 0, 0, 0, GPR32, "stllrh">;
}

//===----------------------------------------------------------------------===//
// Scaled floating point to integer conversion instructions.
//===----------------------------------------------------------------------===//

defm FCVTAS : FPToIntegerUnscaled<0b00, 0b100, "fcvtas", int_aarch64_neon_fcvtas>;
defm FCVTAU : FPToIntegerUnscaled<0b00, 0b101, "fcvtau", int_aarch64_neon_fcvtau>;
defm FCVTMS : FPToIntegerUnscaled<0b10, 0b000, "fcvtms", int_aarch64_neon_fcvtms>;
defm FCVTMU : FPToIntegerUnscaled<0b10, 0b001, "fcvtmu", int_aarch64_neon_fcvtmu>;
defm FCVTNS : FPToIntegerUnscaled<0b00, 0b000, "fcvtns", int_aarch64_neon_fcvtns>;
defm FCVTNU : FPToIntegerUnscaled<0b00, 0b001, "fcvtnu", int_aarch64_neon_fcvtnu>;
defm FCVTPS : FPToIntegerUnscaled<0b01, 0b000, "fcvtps", int_aarch64_neon_fcvtps>;
defm FCVTPU : FPToIntegerUnscaled<0b01, 0b001, "fcvtpu", int_aarch64_neon_fcvtpu>;
defm FCVTZS : FPToIntegerUnscaled<0b11, 0b000, "fcvtzs", fp_to_sint>;
defm FCVTZU : FPToIntegerUnscaled<0b11, 0b001, "fcvtzu", fp_to_uint>;
defm FCVTZS : FPToIntegerScaled<0b11, 0b000, "fcvtzs", fp_to_sint>;
defm FCVTZU : FPToIntegerScaled<0b11, 0b001, "fcvtzu", fp_to_uint>;

multiclass FPToIntegerIntPats<Intrinsic round, string INST> {
  def : Pat<(i32 (round f16:$Rn)), (!cast<Instruction>(INST # UWHr) $Rn)>;
  def : Pat<(i64 (round f16:$Rn)), (!cast<Instruction>(INST # UXHr) $Rn)>;
  def : Pat<(i32 (round f32:$Rn)), (!cast<Instruction>(INST # UWSr) $Rn)>;
  def : Pat<(i64 (round f32:$Rn)), (!cast<Instruction>(INST # UXSr) $Rn)>;
  def : Pat<(i32 (round f64:$Rn)), (!cast<Instruction>(INST # UWDr) $Rn)>;
  def : Pat<(i64 (round f64:$Rn)), (!cast<Instruction>(INST # UXDr) $Rn)>;

  def : Pat<(i32 (round (fmul f16:$Rn, fixedpoint_f16_i32:$scale))),
            (!cast<Instruction>(INST # SWHri) $Rn, $scale)>;
  def : Pat<(i64 (round (fmul f16:$Rn, fixedpoint_f16_i64:$scale))),
            (!cast<Instruction>(INST # SXHri) $Rn, $scale)>;
  def : Pat<(i32 (round (fmul f32:$Rn, fixedpoint_f32_i32:$scale))),
            (!cast<Instruction>(INST # SWSri) $Rn, $scale)>;
  def : Pat<(i64 (round (fmul f32:$Rn, fixedpoint_f32_i64:$scale))),
            (!cast<Instruction>(INST # SXSri) $Rn, $scale)>;
  def : Pat<(i32 (round (fmul f64:$Rn, fixedpoint_f64_i32:$scale))),
            (!cast<Instruction>(INST # SWDri) $Rn, $scale)>;
  def : Pat<(i64 (round (fmul f64:$Rn, fixedpoint_f64_i64:$scale))),
            (!cast<Instruction>(INST # SXDri) $Rn, $scale)>;
}

defm : FPToIntegerIntPats<int_aarch64_neon_fcvtzs, "FCVTZS">;
defm : FPToIntegerIntPats<int_aarch64_neon_fcvtzu, "FCVTZU">;

multiclass FPToIntegerPats<SDNode to_int, SDNode round, string INST> {
  def : Pat<(i32 (to_int (round f32:$Rn))),
            (!cast<Instruction>(INST # UWSr) f32:$Rn)>;
  def : Pat<(i64 (to_int (round f32:$Rn))),
            (!cast<Instruction>(INST # UXSr) f32:$Rn)>;
  def : Pat<(i32 (to_int (round f64:$Rn))),
            (!cast<Instruction>(INST # UWDr) f64:$Rn)>;
  def : Pat<(i64 (to_int (round f64:$Rn))),
            (!cast<Instruction>(INST # UXDr) f64:$Rn)>;
}

defm : FPToIntegerPats<fp_to_sint, fceil,  "FCVTPS">;
defm : FPToIntegerPats<fp_to_uint, fceil,  "FCVTPU">;
defm : FPToIntegerPats<fp_to_sint, ffloor, "FCVTMS">;
defm : FPToIntegerPats<fp_to_uint, ffloor, "FCVTMU">;
defm : FPToIntegerPats<fp_to_sint, ftrunc, "FCVTZS">;
defm : FPToIntegerPats<fp_to_uint, ftrunc, "FCVTZU">;
defm : FPToIntegerPats<fp_to_sint, fround, "FCVTAS">;
defm : FPToIntegerPats<fp_to_uint, fround, "FCVTAU">;

//===----------------------------------------------------------------------===//
// Scaled integer to floating point conversion instructions.
//===----------------------------------------------------------------------===//

defm SCVTF : IntegerToFP<0, "scvtf", sint_to_fp>;
defm UCVTF : IntegerToFP<1, "ucvtf", uint_to_fp>;

//===----------------------------------------------------------------------===//
// Unscaled integer to floating point conversion instruction.
//===----------------------------------------------------------------------===//

defm FMOV : UnscaledConversion<"fmov">;

// Add pseudo ops for FMOV 0 so we can mark them as isReMaterializable
let isReMaterializable = 1, isCodeGenOnly = 1, isAsCheapAsAMove = 1 in {
def FMOVS0 : Pseudo<(outs FPR32:$Rd), (ins), [(set f32:$Rd, (fpimm0))]>,
    Sched<[WriteF]>;
def FMOVD0 : Pseudo<(outs FPR64:$Rd), (ins), [(set f64:$Rd, (fpimm0))]>,
    Sched<[WriteF]>;
}
// Similarly add aliases
def : InstAlias<"fmov $Rd, #0.0", (FMOVWHr FPR16:$Rd, WZR), 0>,
    Requires<[HasFullFP16]>;
def : InstAlias<"fmov $Rd, #0.0", (FMOVWSr FPR32:$Rd, WZR), 0>;
def : InstAlias<"fmov $Rd, #0.0", (FMOVXDr FPR64:$Rd, XZR), 0>;

//===----------------------------------------------------------------------===//
// Floating point conversion instruction.
//===----------------------------------------------------------------------===//

defm FCVT : FPConversion<"fcvt">;

//===----------------------------------------------------------------------===//
// Floating point single operand instructions.
//===----------------------------------------------------------------------===//

defm FABS   : SingleOperandFPData<0b0001, "fabs", fabs>;
defm FMOV   : SingleOperandFPData<0b0000, "fmov">;
defm FNEG   : SingleOperandFPData<0b0010, "fneg", fneg>;
defm FRINTA : SingleOperandFPData<0b1100, "frinta", fround>;
defm FRINTI : SingleOperandFPData<0b1111, "frinti", fnearbyint>;
defm FRINTM : SingleOperandFPData<0b1010, "frintm", ffloor>;
defm FRINTN : SingleOperandFPData<0b1000, "frintn", int_aarch64_neon_frintn>;
defm FRINTP : SingleOperandFPData<0b1001, "frintp", fceil>;

def : Pat<(v1f64 (int_aarch64_neon_frintn (v1f64 FPR64:$Rn))),
          (FRINTNDr FPR64:$Rn)>;

defm FRINTX : SingleOperandFPData<0b1110, "frintx", frint>;
defm FRINTZ : SingleOperandFPData<0b1011, "frintz", ftrunc>;

let SchedRW = [WriteFDiv] in {
defm FSQRT  : SingleOperandFPData<0b0011, "fsqrt", fsqrt>;
}

//===----------------------------------------------------------------------===//
// Floating point two operand instructions.
//===----------------------------------------------------------------------===//

defm FADD   : TwoOperandFPData<0b0010, "fadd", fadd>;
let SchedRW = [WriteFDiv] in {
defm FDIV   : TwoOperandFPData<0b0001, "fdiv", fdiv>;
}
defm FMAXNM : TwoOperandFPData<0b0110, "fmaxnm", fmaxnum>;
defm FMAX   : TwoOperandFPData<0b0100, "fmax", fmaxnan>;
defm FMINNM : TwoOperandFPData<0b0111, "fminnm", fminnum>;
defm FMIN   : TwoOperandFPData<0b0101, "fmin", fminnan>;
let SchedRW = [WriteFMul] in {
defm FMUL   : TwoOperandFPData<0b0000, "fmul", fmul>;
defm FNMUL  : TwoOperandFPDataNeg<0b1000, "fnmul", fmul>;
}
defm FSUB   : TwoOperandFPData<0b0011, "fsub", fsub>;

def : Pat<(v1f64 (fmaxnan (v1f64 FPR64:$Rn), (v1f64 FPR64:$Rm))),
          (FMAXDrr FPR64:$Rn, FPR64:$Rm)>;
def : Pat<(v1f64 (fminnan (v1f64 FPR64:$Rn), (v1f64 FPR64:$Rm))),
          (FMINDrr FPR64:$Rn, FPR64:$Rm)>;
def : Pat<(v1f64 (fmaxnum (v1f64 FPR64:$Rn), (v1f64 FPR64:$Rm))),
          (FMAXNMDrr FPR64:$Rn, FPR64:$Rm)>;
def : Pat<(v1f64 (fminnum (v1f64 FPR64:$Rn), (v1f64 FPR64:$Rm))),
          (FMINNMDrr FPR64:$Rn, FPR64:$Rm)>;

//===----------------------------------------------------------------------===//
// Floating point three operand instructions.
//===----------------------------------------------------------------------===//

defm FMADD  : ThreeOperandFPData<0, 0, "fmadd", fma>;
defm FMSUB  : ThreeOperandFPData<0, 1, "fmsub",
     TriOpFrag<(fma node:$LHS, (fneg node:$MHS), node:$RHS)> >;
defm FNMADD : ThreeOperandFPData<1, 0, "fnmadd",
     TriOpFrag<(fneg (fma node:$LHS, node:$MHS, node:$RHS))> >;
defm FNMSUB : ThreeOperandFPData<1, 1, "fnmsub",
     TriOpFrag<(fma node:$LHS, node:$MHS, (fneg node:$RHS))> >;

// The following def pats catch the case where the LHS of an FMA is negated.
// The TriOpFrag above catches the case where the middle operand is negated.

// N.b. FMSUB etc have the accumulator at the *end* of (outs), unlike
// the NEON variant.
def : Pat<(f32 (fma (fneg FPR32:$Rn), FPR32:$Rm, FPR32:$Ra)),
          (FMSUBSrrr FPR32:$Rn, FPR32:$Rm, FPR32:$Ra)>;

def : Pat<(f64 (fma (fneg FPR64:$Rn), FPR64:$Rm, FPR64:$Ra)),
          (FMSUBDrrr FPR64:$Rn, FPR64:$Rm, FPR64:$Ra)>;

// We handled -(a + b*c) for FNMADD above, now it's time for "(-a) + (-b)*c" and
// "(-a) + b*(-c)".
def : Pat<(f32 (fma (fneg FPR32:$Rn), FPR32:$Rm, (fneg FPR32:$Ra))),
          (FNMADDSrrr FPR32:$Rn, FPR32:$Rm, FPR32:$Ra)>;

def : Pat<(f64 (fma (fneg FPR64:$Rn), FPR64:$Rm, (fneg FPR64:$Ra))),
          (FNMADDDrrr FPR64:$Rn, FPR64:$Rm, FPR64:$Ra)>;

def : Pat<(f32 (fma FPR32:$Rn, (fneg FPR32:$Rm), (fneg FPR32:$Ra))),
          (FNMADDSrrr FPR32:$Rn, FPR32:$Rm, FPR32:$Ra)>;

def : Pat<(f64 (fma FPR64:$Rn, (fneg FPR64:$Rm), (fneg FPR64:$Ra))),
          (FNMADDDrrr FPR64:$Rn, FPR64:$Rm, FPR64:$Ra)>;

//===----------------------------------------------------------------------===//
// Floating point comparison instructions.
//===----------------------------------------------------------------------===//

defm FCMPE : FPComparison<1, "fcmpe">;
defm FCMP  : FPComparison<0, "fcmp", AArch64fcmp>;

//===----------------------------------------------------------------------===//
// Floating point conditional comparison instructions.
//===----------------------------------------------------------------------===//

defm FCCMPE : FPCondComparison<1, "fccmpe">;
defm FCCMP  : FPCondComparison<0, "fccmp", AArch64fccmp>;

//===----------------------------------------------------------------------===//
// Floating point conditional select instruction.
//===----------------------------------------------------------------------===//

defm FCSEL : FPCondSelect<"fcsel">;

// CSEL instructions providing f128 types need to be handled by a
// pseudo-instruction since the eventual code will need to introduce basic
// blocks and control flow.
def F128CSEL : Pseudo<(outs FPR128:$Rd),
                      (ins FPR128:$Rn, FPR128:$Rm, ccode:$cond),
                      [(set (f128 FPR128:$Rd),
                            (AArch64csel FPR128:$Rn, FPR128:$Rm,
                                       (i32 imm:$cond), NZCV))]> {
  let Uses = [NZCV];
  let usesCustomInserter = 1;
  let hasNoSchedulingInfo = 1;
}


//===----------------------------------------------------------------------===//
// Floating point immediate move.
//===----------------------------------------------------------------------===//

let isReMaterializable = 1 in {
defm FMOV : FPMoveImmediate<"fmov">;
}

//===----------------------------------------------------------------------===//
// Advanced SIMD two vector instructions.
//===----------------------------------------------------------------------===//

defm UABDL   : SIMDLongThreeVectorBHSabdl<1, 0b0111, "uabdl",
                                          int_aarch64_neon_uabd>;
// Match UABDL in log2-shuffle patterns.
def : Pat<(abs (v8i16 (sub (zext (v8i8 V64:$opA)),
                           (zext (v8i8 V64:$opB))))),
          (UABDLv8i8_v8i16 V64:$opA, V64:$opB)>;
def : Pat<(xor (v8i16 (AArch64vashr v8i16:$src, (i32 15))),
               (v8i16 (add (sub (zext (v8i8 V64:$opA)),
                                (zext (v8i8 V64:$opB))),
                           (AArch64vashr v8i16:$src, (i32 15))))),
          (UABDLv8i8_v8i16 V64:$opA, V64:$opB)>;
def : Pat<(abs (v8i16 (sub (zext (extract_high_v16i8 V128:$opA)),
                           (zext (extract_high_v16i8 V128:$opB))))),
          (UABDLv16i8_v8i16 V128:$opA, V128:$opB)>;
def : Pat<(xor (v8i16 (AArch64vashr v8i16:$src, (i32 15))),
               (v8i16 (add (sub (zext (extract_high_v16i8 V128:$opA)),
                                (zext (extract_high_v16i8 V128:$opB))),
                           (AArch64vashr v8i16:$src, (i32 15))))),
          (UABDLv16i8_v8i16 V128:$opA, V128:$opB)>;
def : Pat<(abs (v4i32 (sub (zext (v4i16 V64:$opA)),
                           (zext (v4i16 V64:$opB))))),
          (UABDLv4i16_v4i32 V64:$opA, V64:$opB)>;
def : Pat<(abs (v4i32 (sub (zext (extract_high_v8i16 V128:$opA)),
                           (zext (extract_high_v8i16 V128:$opB))))),
          (UABDLv8i16_v4i32 V128:$opA, V128:$opB)>;
def : Pat<(abs (v2i64 (sub (zext (v2i32 V64:$opA)),
                           (zext (v2i32 V64:$opB))))),
          (UABDLv2i32_v2i64 V64:$opA, V64:$opB)>;
def : Pat<(abs (v2i64 (sub (zext (extract_high_v4i32 V128:$opA)),
                           (zext (extract_high_v4i32 V128:$opB))))),
          (UABDLv4i32_v2i64 V128:$opA, V128:$opB)>;

defm ABS    : SIMDTwoVectorBHSD<0, 0b01011, "abs", abs>;
defm CLS    : SIMDTwoVectorBHS<0, 0b00100, "cls", int_aarch64_neon_cls>;
defm CLZ    : SIMDTwoVectorBHS<1, 0b00100, "clz", ctlz>;
defm CMEQ   : SIMDCmpTwoVector<0, 0b01001, "cmeq", AArch64cmeqz>;
defm CMGE   : SIMDCmpTwoVector<1, 0b01000, "cmge", AArch64cmgez>;
defm CMGT   : SIMDCmpTwoVector<0, 0b01000, "cmgt", AArch64cmgtz>;
defm CMLE   : SIMDCmpTwoVector<1, 0b01001, "cmle", AArch64cmlez>;
defm CMLT   : SIMDCmpTwoVector<0, 0b01010, "cmlt", AArch64cmltz>;
defm CNT    : SIMDTwoVectorB<0, 0b00, 0b00101, "cnt", ctpop>;
defm FABS   : SIMDTwoVectorFP<0, 1, 0b01111, "fabs", fabs>;

defm FCMEQ  : SIMDFPCmpTwoVector<0, 1, 0b01101, "fcmeq", AArch64fcmeqz>;
defm FCMGE  : SIMDFPCmpTwoVector<1, 1, 0b01100, "fcmge", AArch64fcmgez>;
defm FCMGT  : SIMDFPCmpTwoVector<0, 1, 0b01100, "fcmgt", AArch64fcmgtz>;
defm FCMLE  : SIMDFPCmpTwoVector<1, 1, 0b01101, "fcmle", AArch64fcmlez>;
defm FCMLT  : SIMDFPCmpTwoVector<0, 1, 0b01110, "fcmlt", AArch64fcmltz>;
defm FCVTAS : SIMDTwoVectorFPToInt<0,0,0b11100, "fcvtas",int_aarch64_neon_fcvtas>;
defm FCVTAU : SIMDTwoVectorFPToInt<1,0,0b11100, "fcvtau",int_aarch64_neon_fcvtau>;
defm FCVTL  : SIMDFPWidenTwoVector<0, 0, 0b10111, "fcvtl">;
def : Pat<(v4f32 (int_aarch64_neon_vcvthf2fp (v4i16 V64:$Rn))),
          (FCVTLv4i16 V64:$Rn)>;
def : Pat<(v4f32 (int_aarch64_neon_vcvthf2fp (extract_subvector (v8i16 V128:$Rn),
                                                              (i64 4)))),
          (FCVTLv8i16 V128:$Rn)>;
def : Pat<(v2f64 (fpextend (v2f32 V64:$Rn))), (FCVTLv2i32 V64:$Rn)>;
def : Pat<(v2f64 (fpextend (v2f32 (extract_subvector (v4f32 V128:$Rn),
                                                    (i64 2))))),
          (FCVTLv4i32 V128:$Rn)>;

def : Pat<(v4f32 (fpextend (v4f16 V64:$Rn))), (FCVTLv4i16 V64:$Rn)>;
def : Pat<(v4f32 (fpextend (v4f16 (extract_subvector (v8f16 V128:$Rn),
                                                    (i64 4))))),
          (FCVTLv8i16 V128:$Rn)>;

defm FCVTMS : SIMDTwoVectorFPToInt<0,0,0b11011, "fcvtms",int_aarch64_neon_fcvtms>;
defm FCVTMU : SIMDTwoVectorFPToInt<1,0,0b11011, "fcvtmu",int_aarch64_neon_fcvtmu>;
defm FCVTNS : SIMDTwoVectorFPToInt<0,0,0b11010, "fcvtns",int_aarch64_neon_fcvtns>;
defm FCVTNU : SIMDTwoVectorFPToInt<1,0,0b11010, "fcvtnu",int_aarch64_neon_fcvtnu>;
defm FCVTN  : SIMDFPNarrowTwoVector<0, 0, 0b10110, "fcvtn">;
def : Pat<(v4i16 (int_aarch64_neon_vcvtfp2hf (v4f32 V128:$Rn))),
          (FCVTNv4i16 V128:$Rn)>;
def : Pat<(concat_vectors V64:$Rd,
                          (v4i16 (int_aarch64_neon_vcvtfp2hf (v4f32 V128:$Rn)))),
          (FCVTNv8i16 (INSERT_SUBREG (IMPLICIT_DEF), V64:$Rd, dsub), V128:$Rn)>;
def : Pat<(v2f32 (fpround (v2f64 V128:$Rn))), (FCVTNv2i32 V128:$Rn)>;
def : Pat<(v4f16 (fpround (v4f32 V128:$Rn))), (FCVTNv4i16 V128:$Rn)>;
def : Pat<(concat_vectors V64:$Rd, (v2f32 (fpround (v2f64 V128:$Rn)))),
          (FCVTNv4i32 (INSERT_SUBREG (IMPLICIT_DEF), V64:$Rd, dsub), V128:$Rn)>;
defm FCVTPS : SIMDTwoVectorFPToInt<0,1,0b11010, "fcvtps",int_aarch64_neon_fcvtps>;
defm FCVTPU : SIMDTwoVectorFPToInt<1,1,0b11010, "fcvtpu",int_aarch64_neon_fcvtpu>;
defm FCVTXN : SIMDFPInexactCvtTwoVector<1, 0, 0b10110, "fcvtxn",
                                        int_aarch64_neon_fcvtxn>;
defm FCVTZS : SIMDTwoVectorFPToInt<0, 1, 0b11011, "fcvtzs", fp_to_sint>;
defm FCVTZU : SIMDTwoVectorFPToInt<1, 1, 0b11011, "fcvtzu", fp_to_uint>;

def : Pat<(v4i16 (int_aarch64_neon_fcvtzs v4f16:$Rn)), (FCVTZSv4f16 $Rn)>;
def : Pat<(v8i16 (int_aarch64_neon_fcvtzs v8f16:$Rn)), (FCVTZSv8f16 $Rn)>;
def : Pat<(v2i32 (int_aarch64_neon_fcvtzs v2f32:$Rn)), (FCVTZSv2f32 $Rn)>;
def : Pat<(v4i32 (int_aarch64_neon_fcvtzs v4f32:$Rn)), (FCVTZSv4f32 $Rn)>;
def : Pat<(v2i64 (int_aarch64_neon_fcvtzs v2f64:$Rn)), (FCVTZSv2f64 $Rn)>;

def : Pat<(v4i16 (int_aarch64_neon_fcvtzu v4f16:$Rn)), (FCVTZUv4f16 $Rn)>;
def : Pat<(v8i16 (int_aarch64_neon_fcvtzu v8f16:$Rn)), (FCVTZUv8f16 $Rn)>;
def : Pat<(v2i32 (int_aarch64_neon_fcvtzu v2f32:$Rn)), (FCVTZUv2f32 $Rn)>;
def : Pat<(v4i32 (int_aarch64_neon_fcvtzu v4f32:$Rn)), (FCVTZUv4f32 $Rn)>;
def : Pat<(v2i64 (int_aarch64_neon_fcvtzu v2f64:$Rn)), (FCVTZUv2f64 $Rn)>;

defm FNEG   : SIMDTwoVectorFP<1, 1, 0b01111, "fneg", fneg>;
defm FRECPE : SIMDTwoVectorFP<0, 1, 0b11101, "frecpe", int_aarch64_neon_frecpe>;
defm FRINTA : SIMDTwoVectorFP<1, 0, 0b11000, "frinta", fround>;
defm FRINTI : SIMDTwoVectorFP<1, 1, 0b11001, "frinti", fnearbyint>;
defm FRINTM : SIMDTwoVectorFP<0, 0, 0b11001, "frintm", ffloor>;
defm FRINTN : SIMDTwoVectorFP<0, 0, 0b11000, "frintn", int_aarch64_neon_frintn>;
defm FRINTP : SIMDTwoVectorFP<0, 1, 0b11000, "frintp", fceil>;
defm FRINTX : SIMDTwoVectorFP<1, 0, 0b11001, "frintx", frint>;
defm FRINTZ : SIMDTwoVectorFP<0, 1, 0b11001, "frintz", ftrunc>;
defm FRSQRTE: SIMDTwoVectorFP<1, 1, 0b11101, "frsqrte", int_aarch64_neon_frsqrte>;
defm FSQRT  : SIMDTwoVectorFP<1, 1, 0b11111, "fsqrt", fsqrt>;
defm NEG    : SIMDTwoVectorBHSD<1, 0b01011, "neg",
                               UnOpFrag<(sub immAllZerosV, node:$LHS)> >;
defm NOT    : SIMDTwoVectorB<1, 0b00, 0b00101, "not", vnot>;
// Aliases for MVN -> NOT.
def : InstAlias<"mvn{ $Vd.8b, $Vn.8b|.8b $Vd, $Vn}",
                (NOTv8i8 V64:$Vd, V64:$Vn)>;
def : InstAlias<"mvn{ $Vd.16b, $Vn.16b|.16b $Vd, $Vn}",
                (NOTv16i8 V128:$Vd, V128:$Vn)>;

def : Pat<(AArch64neg (v8i8  V64:$Rn)),  (NEGv8i8  V64:$Rn)>;
def : Pat<(AArch64neg (v16i8 V128:$Rn)), (NEGv16i8 V128:$Rn)>;
def : Pat<(AArch64neg (v4i16 V64:$Rn)),  (NEGv4i16 V64:$Rn)>;
def : Pat<(AArch64neg (v8i16 V128:$Rn)), (NEGv8i16 V128:$Rn)>;
def : Pat<(AArch64neg (v2i32 V64:$Rn)),  (NEGv2i32 V64:$Rn)>;
def : Pat<(AArch64neg (v4i32 V128:$Rn)), (NEGv4i32 V128:$Rn)>;
def : Pat<(AArch64neg (v2i64 V128:$Rn)), (NEGv2i64 V128:$Rn)>;

def : Pat<(AArch64not (v8i8 V64:$Rn)),   (NOTv8i8  V64:$Rn)>;
def : Pat<(AArch64not (v16i8 V128:$Rn)), (NOTv16i8 V128:$Rn)>;
def : Pat<(AArch64not (v4i16 V64:$Rn)),  (NOTv8i8  V64:$Rn)>;
def : Pat<(AArch64not (v8i16 V128:$Rn)), (NOTv16i8 V128:$Rn)>;
def : Pat<(AArch64not (v2i32 V64:$Rn)),  (NOTv8i8  V64:$Rn)>;
def : Pat<(AArch64not (v1i64 V64:$Rn)),  (NOTv8i8  V64:$Rn)>;
def : Pat<(AArch64not (v4i32 V128:$Rn)), (NOTv16i8 V128:$Rn)>;
def : Pat<(AArch64not (v2i64 V128:$Rn)), (NOTv16i8 V128:$Rn)>;

def : Pat<(vnot (v4i16 V64:$Rn)),  (NOTv8i8  V64:$Rn)>;
def : Pat<(vnot (v8i16 V128:$Rn)), (NOTv16i8 V128:$Rn)>;
def : Pat<(vnot (v2i32 V64:$Rn)),  (NOTv8i8  V64:$Rn)>;
def : Pat<(vnot (v4i32 V128:$Rn)), (NOTv16i8 V128:$Rn)>;
def : Pat<(vnot (v2i64 V128:$Rn)), (NOTv16i8 V128:$Rn)>;

defm RBIT   : SIMDTwoVectorB<1, 0b01, 0b00101, "rbit", int_aarch64_neon_rbit>;
defm REV16  : SIMDTwoVectorB<0, 0b00, 0b00001, "rev16", AArch64rev16>;
defm REV32  : SIMDTwoVectorBH<1, 0b00000, "rev32", AArch64rev32>;
defm REV64  : SIMDTwoVectorBHS<0, 0b00000, "rev64", AArch64rev64>;
defm SADALP : SIMDLongTwoVectorTied<0, 0b00110, "sadalp",
       BinOpFrag<(add node:$LHS, (int_aarch64_neon_saddlp node:$RHS))> >;
defm SADDLP : SIMDLongTwoVector<0, 0b00010, "saddlp", int_aarch64_neon_saddlp>;
defm SCVTF  : SIMDTwoVectorIntToFP<0, 0, 0b11101, "scvtf", sint_to_fp>;
defm SHLL   : SIMDVectorLShiftLongBySizeBHS;
defm SQABS  : SIMDTwoVectorBHSD<0, 0b00111, "sqabs", int_aarch64_neon_sqabs>;
defm SQNEG  : SIMDTwoVectorBHSD<1, 0b00111, "sqneg", int_aarch64_neon_sqneg>;
defm SQXTN  : SIMDMixedTwoVector<0, 0b10100, "sqxtn", int_aarch64_neon_sqxtn>;
defm SQXTUN : SIMDMixedTwoVector<1, 0b10010, "sqxtun", int_aarch64_neon_sqxtun>;
defm SUQADD : SIMDTwoVectorBHSDTied<0, 0b00011, "suqadd",int_aarch64_neon_suqadd>;
defm UADALP : SIMDLongTwoVectorTied<1, 0b00110, "uadalp",
       BinOpFrag<(add node:$LHS, (int_aarch64_neon_uaddlp node:$RHS))> >;
defm UADDLP : SIMDLongTwoVector<1, 0b00010, "uaddlp",
                    int_aarch64_neon_uaddlp>;
defm UCVTF  : SIMDTwoVectorIntToFP<1, 0, 0b11101, "ucvtf", uint_to_fp>;
defm UQXTN  : SIMDMixedTwoVector<1, 0b10100, "uqxtn", int_aarch64_neon_uqxtn>;
defm URECPE : SIMDTwoVectorS<0, 1, 0b11100, "urecpe", int_aarch64_neon_urecpe>;
defm URSQRTE: SIMDTwoVectorS<1, 1, 0b11100, "ursqrte", int_aarch64_neon_ursqrte>;
defm USQADD : SIMDTwoVectorBHSDTied<1, 0b00011, "usqadd",int_aarch64_neon_usqadd>;
defm XTN    : SIMDMixedTwoVector<0, 0b10010, "xtn", trunc>;

def : Pat<(v4f16 (AArch64rev32 V64:$Rn)), (REV32v4i16 V64:$Rn)>;
def : Pat<(v4f16 (AArch64rev64 V64:$Rn)), (REV64v4i16 V64:$Rn)>;
def : Pat<(v8f16 (AArch64rev32 V128:$Rn)), (REV32v8i16 V128:$Rn)>;
def : Pat<(v8f16 (AArch64rev64 V128:$Rn)), (REV64v8i16 V128:$Rn)>;
def : Pat<(v2f32 (AArch64rev64 V64:$Rn)), (REV64v2i32 V64:$Rn)>;
def : Pat<(v4f32 (AArch64rev64 V128:$Rn)), (REV64v4i32 V128:$Rn)>;

// Patterns for vector long shift (by element width). These need to match all
// three of zext, sext and anyext so it's easier to pull the patterns out of the
// definition.
multiclass SIMDVectorLShiftLongBySizeBHSPats<SDPatternOperator ext> {
  def : Pat<(AArch64vshl (v8i16 (ext (v8i8 V64:$Rn))), (i32 8)),
            (SHLLv8i8 V64:$Rn)>;
  def : Pat<(AArch64vshl (v8i16 (ext (extract_high_v16i8 V128:$Rn))), (i32 8)),
            (SHLLv16i8 V128:$Rn)>;
  def : Pat<(AArch64vshl (v4i32 (ext (v4i16 V64:$Rn))), (i32 16)),
            (SHLLv4i16 V64:$Rn)>;
  def : Pat<(AArch64vshl (v4i32 (ext (extract_high_v8i16 V128:$Rn))), (i32 16)),
            (SHLLv8i16 V128:$Rn)>;
  def : Pat<(AArch64vshl (v2i64 (ext (v2i32 V64:$Rn))), (i32 32)),
            (SHLLv2i32 V64:$Rn)>;
  def : Pat<(AArch64vshl (v2i64 (ext (extract_high_v4i32 V128:$Rn))), (i32 32)),
            (SHLLv4i32 V128:$Rn)>;
}

defm : SIMDVectorLShiftLongBySizeBHSPats<anyext>;
defm : SIMDVectorLShiftLongBySizeBHSPats<zext>;
defm : SIMDVectorLShiftLongBySizeBHSPats<sext>;

//===----------------------------------------------------------------------===//
// Advanced SIMD three vector instructions.
//===----------------------------------------------------------------------===//

defm ADD     : SIMDThreeSameVector<0, 0b10000, "add", add>;
defm ADDP    : SIMDThreeSameVector<0, 0b10111, "addp", int_aarch64_neon_addp>;
defm CMEQ    : SIMDThreeSameVector<1, 0b10001, "cmeq", AArch64cmeq>;
defm CMGE    : SIMDThreeSameVector<0, 0b00111, "cmge", AArch64cmge>;
defm CMGT    : SIMDThreeSameVector<0, 0b00110, "cmgt", AArch64cmgt>;
defm CMHI    : SIMDThreeSameVector<1, 0b00110, "cmhi", AArch64cmhi>;
defm CMHS    : SIMDThreeSameVector<1, 0b00111, "cmhs", AArch64cmhs>;
defm CMTST   : SIMDThreeSameVector<0, 0b10001, "cmtst", AArch64cmtst>;
defm FABD    : SIMDThreeSameVectorFP<1,1,0b010,"fabd", int_aarch64_neon_fabd>;
defm FACGE   : SIMDThreeSameVectorFPCmp<1,0,0b101,"facge",int_aarch64_neon_facge>;
defm FACGT   : SIMDThreeSameVectorFPCmp<1,1,0b101,"facgt",int_aarch64_neon_facgt>;
defm FADDP   : SIMDThreeSameVectorFP<1,0,0b010,"faddp",int_aarch64_neon_addp>;
defm FADD    : SIMDThreeSameVectorFP<0,0,0b010,"fadd", fadd>;
defm FCMEQ   : SIMDThreeSameVectorFPCmp<0, 0, 0b100, "fcmeq", AArch64fcmeq>;
defm FCMGE   : SIMDThreeSameVectorFPCmp<1, 0, 0b100, "fcmge", AArch64fcmge>;
defm FCMGT   : SIMDThreeSameVectorFPCmp<1, 1, 0b100, "fcmgt", AArch64fcmgt>;
defm FDIV    : SIMDThreeSameVectorFP<1,0,0b111,"fdiv", fdiv>;
defm FMAXNMP : SIMDThreeSameVectorFP<1,0,0b000,"fmaxnmp", int_aarch64_neon_fmaxnmp>;
defm FMAXNM  : SIMDThreeSameVectorFP<0,0,0b000,"fmaxnm", fmaxnum>;
defm FMAXP   : SIMDThreeSameVectorFP<1,0,0b110,"fmaxp", int_aarch64_neon_fmaxp>;
defm FMAX    : SIMDThreeSameVectorFP<0,0,0b110,"fmax", fmaxnan>;
defm FMINNMP : SIMDThreeSameVectorFP<1,1,0b000,"fminnmp", int_aarch64_neon_fminnmp>;
defm FMINNM  : SIMDThreeSameVectorFP<0,1,0b000,"fminnm", fminnum>;
defm FMINP   : SIMDThreeSameVectorFP<1,1,0b110,"fminp", int_aarch64_neon_fminp>;
defm FMIN    : SIMDThreeSameVectorFP<0,1,0b110,"fmin", fminnan>;

// NOTE: The operands of the PatFrag are reordered on FMLA/FMLS because the
// instruction expects the addend first, while the fma intrinsic puts it last.
defm FMLA     : SIMDThreeSameVectorFPTied<0, 0, 0b001, "fmla",
            TriOpFrag<(fma node:$RHS, node:$MHS, node:$LHS)> >;
defm FMLS     : SIMDThreeSameVectorFPTied<0, 1, 0b001, "fmls",
            TriOpFrag<(fma node:$MHS, (fneg node:$RHS), node:$LHS)> >;

// The following def pats catch the case where the LHS of an FMA is negated.
// The TriOpFrag above catches the case where the middle operand is negated.
def : Pat<(v2f32 (fma (fneg V64:$Rn), V64:$Rm, V64:$Rd)),
          (FMLSv2f32 V64:$Rd, V64:$Rn, V64:$Rm)>;

def : Pat<(v4f32 (fma (fneg V128:$Rn), V128:$Rm, V128:$Rd)),
          (FMLSv4f32 V128:$Rd, V128:$Rn, V128:$Rm)>;

def : Pat<(v2f64 (fma (fneg V128:$Rn), V128:$Rm, V128:$Rd)),
          (FMLSv2f64 V128:$Rd, V128:$Rn, V128:$Rm)>;

defm FMULX    : SIMDThreeSameVectorFP<0,0,0b011,"fmulx", int_aarch64_neon_fmulx>;
defm FMUL     : SIMDThreeSameVectorFP<1,0,0b011,"fmul", fmul>;
defm FRECPS   : SIMDThreeSameVectorFP<0,0,0b111,"frecps", int_aarch64_neon_frecps>;
defm FRSQRTS  : SIMDThreeSameVectorFP<0,1,0b111,"frsqrts", int_aarch64_neon_frsqrts>;
defm FSUB     : SIMDThreeSameVectorFP<0,1,0b010,"fsub", fsub>;
defm MLA      : SIMDThreeSameVectorBHSTied<0, 0b10010, "mla",
                      TriOpFrag<(add node:$LHS, (mul node:$MHS, node:$RHS))> >;
defm MLS      : SIMDThreeSameVectorBHSTied<1, 0b10010, "mls",
                      TriOpFrag<(sub node:$LHS, (mul node:$MHS, node:$RHS))> >;
defm MUL      : SIMDThreeSameVectorBHS<0, 0b10011, "mul", mul>;
defm PMUL     : SIMDThreeSameVectorB<1, 0b10011, "pmul", int_aarch64_neon_pmul>;
defm SABA     : SIMDThreeSameVectorBHSTied<0, 0b01111, "saba",
      TriOpFrag<(add node:$LHS, (int_aarch64_neon_sabd node:$MHS, node:$RHS))> >;
defm SABD     : SIMDThreeSameVectorBHS<0,0b01110,"sabd", int_aarch64_neon_sabd>;
defm SHADD    : SIMDThreeSameVectorBHS<0,0b00000,"shadd", int_aarch64_neon_shadd>;
defm SHSUB    : SIMDThreeSameVectorBHS<0,0b00100,"shsub", int_aarch64_neon_shsub>;
defm SMAXP    : SIMDThreeSameVectorBHS<0,0b10100,"smaxp", int_aarch64_neon_smaxp>;
defm SMAX     : SIMDThreeSameVectorBHS<0,0b01100,"smax", smax>;
defm SMINP    : SIMDThreeSameVectorBHS<0,0b10101,"sminp", int_aarch64_neon_sminp>;
defm SMIN     : SIMDThreeSameVectorBHS<0,0b01101,"smin", smin>;
defm SQADD    : SIMDThreeSameVector<0,0b00001,"sqadd", int_aarch64_neon_sqadd>;
defm SQDMULH  : SIMDThreeSameVectorHS<0,0b10110,"sqdmulh",int_aarch64_neon_sqdmulh>;
defm SQRDMULH : SIMDThreeSameVectorHS<1,0b10110,"sqrdmulh",int_aarch64_neon_sqrdmulh>;
defm SQRSHL   : SIMDThreeSameVector<0,0b01011,"sqrshl", int_aarch64_neon_sqrshl>;
defm SQSHL    : SIMDThreeSameVector<0,0b01001,"sqshl", int_aarch64_neon_sqshl>;
defm SQSUB    : SIMDThreeSameVector<0,0b00101,"sqsub", int_aarch64_neon_sqsub>;
defm SRHADD   : SIMDThreeSameVectorBHS<0,0b00010,"srhadd",int_aarch64_neon_srhadd>;
defm SRSHL    : SIMDThreeSameVector<0,0b01010,"srshl", int_aarch64_neon_srshl>;
defm SSHL     : SIMDThreeSameVector<0,0b01000,"sshl", int_aarch64_neon_sshl>;
defm SUB      : SIMDThreeSameVector<1,0b10000,"sub", sub>;
defm UABA     : SIMDThreeSameVectorBHSTied<1, 0b01111, "uaba",
      TriOpFrag<(add node:$LHS, (int_aarch64_neon_uabd node:$MHS, node:$RHS))> >;
defm UABD     : SIMDThreeSameVectorBHS<1,0b01110,"uabd", int_aarch64_neon_uabd>;
defm UHADD    : SIMDThreeSameVectorBHS<1,0b00000,"uhadd", int_aarch64_neon_uhadd>;
defm UHSUB    : SIMDThreeSameVectorBHS<1,0b00100,"uhsub", int_aarch64_neon_uhsub>;
defm UMAXP    : SIMDThreeSameVectorBHS<1,0b10100,"umaxp", int_aarch64_neon_umaxp>;
defm UMAX     : SIMDThreeSameVectorBHS<1,0b01100,"umax", umax>;
defm UMINP    : SIMDThreeSameVectorBHS<1,0b10101,"uminp", int_aarch64_neon_uminp>;
defm UMIN     : SIMDThreeSameVectorBHS<1,0b01101,"umin", umin>;
defm UQADD    : SIMDThreeSameVector<1,0b00001,"uqadd", int_aarch64_neon_uqadd>;
defm UQRSHL   : SIMDThreeSameVector<1,0b01011,"uqrshl", int_aarch64_neon_uqrshl>;
defm UQSHL    : SIMDThreeSameVector<1,0b01001,"uqshl", int_aarch64_neon_uqshl>;
defm UQSUB    : SIMDThreeSameVector<1,0b00101,"uqsub", int_aarch64_neon_uqsub>;
defm URHADD   : SIMDThreeSameVectorBHS<1,0b00010,"urhadd", int_aarch64_neon_urhadd>;
defm URSHL    : SIMDThreeSameVector<1,0b01010,"urshl", int_aarch64_neon_urshl>;
defm USHL     : SIMDThreeSameVector<1,0b01000,"ushl", int_aarch64_neon_ushl>;
defm SQRDMLAH : SIMDThreeSameVectorSQRDMLxHTiedHS<1,0b10000,"sqrdmlah",
                                                  int_aarch64_neon_sqadd>;
defm SQRDMLSH : SIMDThreeSameVectorSQRDMLxHTiedHS<1,0b10001,"sqrdmlsh",
                                                    int_aarch64_neon_sqsub>;

defm AND : SIMDLogicalThreeVector<0, 0b00, "and", and>;
defm BIC : SIMDLogicalThreeVector<0, 0b01, "bic",
                                  BinOpFrag<(and node:$LHS, (vnot node:$RHS))> >;
defm BIF : SIMDLogicalThreeVector<1, 0b11, "bif">;
defm BIT : SIMDLogicalThreeVectorTied<1, 0b10, "bit", AArch64bit>;
defm BSL : SIMDLogicalThreeVectorTied<1, 0b01, "bsl",
    TriOpFrag<(or (and node:$LHS, node:$MHS), (and (vnot node:$LHS), node:$RHS))>>;
defm EOR : SIMDLogicalThreeVector<1, 0b00, "eor", xor>;
defm ORN : SIMDLogicalThreeVector<0, 0b11, "orn",
                                  BinOpFrag<(or node:$LHS, (vnot node:$RHS))> >;
defm ORR : SIMDLogicalThreeVector<0, 0b10, "orr", or>;


def : Pat<(AArch64bsl (v8i8 V64:$Rd), V64:$Rn, V64:$Rm),
          (BSLv8i8 V64:$Rd, V64:$Rn, V64:$Rm)>;
def : Pat<(AArch64bsl (v4i16 V64:$Rd), V64:$Rn, V64:$Rm),
          (BSLv8i8 V64:$Rd, V64:$Rn, V64:$Rm)>;
def : Pat<(AArch64bsl (v2i32 V64:$Rd), V64:$Rn, V64:$Rm),
          (BSLv8i8 V64:$Rd, V64:$Rn, V64:$Rm)>;
def : Pat<(AArch64bsl (v1i64 V64:$Rd), V64:$Rn, V64:$Rm),
          (BSLv8i8 V64:$Rd, V64:$Rn, V64:$Rm)>;

def : Pat<(AArch64bsl (v16i8 V128:$Rd), V128:$Rn, V128:$Rm),
          (BSLv16i8 V128:$Rd, V128:$Rn, V128:$Rm)>;
def : Pat<(AArch64bsl (v8i16 V128:$Rd), V128:$Rn, V128:$Rm),
          (BSLv16i8 V128:$Rd, V128:$Rn, V128:$Rm)>;
def : Pat<(AArch64bsl (v4i32 V128:$Rd), V128:$Rn, V128:$Rm),
          (BSLv16i8 V128:$Rd, V128:$Rn, V128:$Rm)>;
def : Pat<(AArch64bsl (v2i64 V128:$Rd), V128:$Rn, V128:$Rm),
          (BSLv16i8 V128:$Rd, V128:$Rn, V128:$Rm)>;

def : InstAlias<"mov{\t$dst.16b, $src.16b|.16b\t$dst, $src}",
                (ORRv16i8 V128:$dst, V128:$src, V128:$src), 1>;
def : InstAlias<"mov{\t$dst.8h, $src.8h|.8h\t$dst, $src}",
                (ORRv16i8 V128:$dst, V128:$src, V128:$src), 0>;
def : InstAlias<"mov{\t$dst.4s, $src.4s|.4s\t$dst, $src}",
                (ORRv16i8 V128:$dst, V128:$src, V128:$src), 0>;
def : InstAlias<"mov{\t$dst.2d, $src.2d|.2d\t$dst, $src}",
                (ORRv16i8 V128:$dst, V128:$src, V128:$src), 0>;

def : InstAlias<"mov{\t$dst.8b, $src.8b|.8b\t$dst, $src}",
                (ORRv8i8 V64:$dst, V64:$src, V64:$src), 1>;
def : InstAlias<"mov{\t$dst.4h, $src.4h|.4h\t$dst, $src}",
                (ORRv8i8 V64:$dst, V64:$src, V64:$src), 0>;
def : InstAlias<"mov{\t$dst.2s, $src.2s|.2s\t$dst, $src}",
                (ORRv8i8 V64:$dst, V64:$src, V64:$src), 0>;
def : InstAlias<"mov{\t$dst.1d, $src.1d|.1d\t$dst, $src}",
                (ORRv8i8 V64:$dst, V64:$src, V64:$src), 0>;

def : InstAlias<"{cmls\t$dst.8b, $src1.8b, $src2.8b" #
                "|cmls.8b\t$dst, $src1, $src2}",
                (CMHSv8i8 V64:$dst, V64:$src2, V64:$src1), 0>;
def : InstAlias<"{cmls\t$dst.16b, $src1.16b, $src2.16b" #
                "|cmls.16b\t$dst, $src1, $src2}",
                (CMHSv16i8 V128:$dst, V128:$src2, V128:$src1), 0>;
def : InstAlias<"{cmls\t$dst.4h, $src1.4h, $src2.4h" #
                "|cmls.4h\t$dst, $src1, $src2}",
                (CMHSv4i16 V64:$dst, V64:$src2, V64:$src1), 0>;
def : InstAlias<"{cmls\t$dst.8h, $src1.8h, $src2.8h" #
                "|cmls.8h\t$dst, $src1, $src2}",
                (CMHSv8i16 V128:$dst, V128:$src2, V128:$src1), 0>;
def : InstAlias<"{cmls\t$dst.2s, $src1.2s, $src2.2s" #
                "|cmls.2s\t$dst, $src1, $src2}",
                (CMHSv2i32 V64:$dst, V64:$src2, V64:$src1), 0>;
def : InstAlias<"{cmls\t$dst.4s, $src1.4s, $src2.4s" #
                "|cmls.4s\t$dst, $src1, $src2}",
                (CMHSv4i32 V128:$dst, V128:$src2, V128:$src1), 0>;
def : InstAlias<"{cmls\t$dst.2d, $src1.2d, $src2.2d" #
                "|cmls.2d\t$dst, $src1, $src2}",
                (CMHSv2i64 V128:$dst, V128:$src2, V128:$src1), 0>;

def : InstAlias<"{cmlo\t$dst.8b, $src1.8b, $src2.8b" #
                "|cmlo.8b\t$dst, $src1, $src2}",
                (CMHIv8i8 V64:$dst, V64:$src2, V64:$src1), 0>;
def : InstAlias<"{cmlo\t$dst.16b, $src1.16b, $src2.16b" #
                "|cmlo.16b\t$dst, $src1, $src2}",
                (CMHIv16i8 V128:$dst, V128:$src2, V128:$src1), 0>;
def : InstAlias<"{cmlo\t$dst.4h, $src1.4h, $src2.4h" #
                "|cmlo.4h\t$dst, $src1, $src2}",
                (CMHIv4i16 V64:$dst, V64:$src2, V64:$src1), 0>;
def : InstAlias<"{cmlo\t$dst.8h, $src1.8h, $src2.8h" #
                "|cmlo.8h\t$dst, $src1, $src2}",
                (CMHIv8i16 V128:$dst, V128:$src2, V128:$src1), 0>;
def : InstAlias<"{cmlo\t$dst.2s, $src1.2s, $src2.2s" #
                "|cmlo.2s\t$dst, $src1, $src2}",
                (CMHIv2i32 V64:$dst, V64:$src2, V64:$src1), 0>;
def : InstAlias<"{cmlo\t$dst.4s, $src1.4s, $src2.4s" #
                "|cmlo.4s\t$dst, $src1, $src2}",
                (CMHIv4i32 V128:$dst, V128:$src2, V128:$src1), 0>;
def : InstAlias<"{cmlo\t$dst.2d, $src1.2d, $src2.2d" #
                "|cmlo.2d\t$dst, $src1, $src2}",
                (CMHIv2i64 V128:$dst, V128:$src2, V128:$src1), 0>;

def : InstAlias<"{cmle\t$dst.8b, $src1.8b, $src2.8b" #
                "|cmle.8b\t$dst, $src1, $src2}",
                (CMGEv8i8 V64:$dst, V64:$src2, V64:$src1), 0>;
def : InstAlias<"{cmle\t$dst.16b, $src1.16b, $src2.16b" #
                "|cmle.16b\t$dst, $src1, $src2}",
                (CMGEv16i8 V128:$dst, V128:$src2, V128:$src1), 0>;
def : InstAlias<"{cmle\t$dst.4h, $src1.4h, $src2.4h" #
                "|cmle.4h\t$dst, $src1, $src2}",
                (CMGEv4i16 V64:$dst, V64:$src2, V64:$src1), 0>;
def : InstAlias<"{cmle\t$dst.8h, $src1.8h, $src2.8h" #
                "|cmle.8h\t$dst, $src1, $src2}",
                (CMGEv8i16 V128:$dst, V128:$src2, V128:$src1), 0>;
def : InstAlias<"{cmle\t$dst.2s, $src1.2s, $src2.2s" #
                "|cmle.2s\t$dst, $src1, $src2}",
                (CMGEv2i32 V64:$dst, V64:$src2, V64:$src1), 0>;
def : InstAlias<"{cmle\t$dst.4s, $src1.4s, $src2.4s" #
                "|cmle.4s\t$dst, $src1, $src2}",
                (CMGEv4i32 V128:$dst, V128:$src2, V128:$src1), 0>;
def : InstAlias<"{cmle\t$dst.2d, $src1.2d, $src2.2d" #
                "|cmle.2d\t$dst, $src1, $src2}",
                (CMGEv2i64 V128:$dst, V128:$src2, V128:$src1), 0>;

def : InstAlias<"{cmlt\t$dst.8b, $src1.8b, $src2.8b" #
                "|cmlt.8b\t$dst, $src1, $src2}",
                (CMGTv8i8 V64:$dst, V64:$src2, V64:$src1), 0>;
def : InstAlias<"{cmlt\t$dst.16b, $src1.16b, $src2.16b" #
                "|cmlt.16b\t$dst, $src1, $src2}",
                (CMGTv16i8 V128:$dst, V128:$src2, V128:$src1), 0>;
def : InstAlias<"{cmlt\t$dst.4h, $src1.4h, $src2.4h" #
                "|cmlt.4h\t$dst, $src1, $src2}",
                (CMGTv4i16 V64:$dst, V64:$src2, V64:$src1), 0>;
def : InstAlias<"{cmlt\t$dst.8h, $src1.8h, $src2.8h" #
                "|cmlt.8h\t$dst, $src1, $src2}",
                (CMGTv8i16 V128:$dst, V128:$src2, V128:$src1), 0>;
def : InstAlias<"{cmlt\t$dst.2s, $src1.2s, $src2.2s" #
                "|cmlt.2s\t$dst, $src1, $src2}",
                (CMGTv2i32 V64:$dst, V64:$src2, V64:$src1), 0>;
def : InstAlias<"{cmlt\t$dst.4s, $src1.4s, $src2.4s" #
                "|cmlt.4s\t$dst, $src1, $src2}",
                (CMGTv4i32 V128:$dst, V128:$src2, V128:$src1), 0>;
def : InstAlias<"{cmlt\t$dst.2d, $src1.2d, $src2.2d" #
                "|cmlt.2d\t$dst, $src1, $src2}",
                (CMGTv2i64 V128:$dst, V128:$src2, V128:$src1), 0>;

let Predicates = [HasNEON, HasFullFP16] in {
def : InstAlias<"{fcmle\t$dst.4h, $src1.4h, $src2.4h" #
                "|fcmle.4h\t$dst, $src1, $src2}",
                (FCMGEv4f16 V64:$dst, V64:$src2, V64:$src1), 0>;
def : InstAlias<"{fcmle\t$dst.8h, $src1.8h, $src2.8h" #
                "|fcmle.8h\t$dst, $src1, $src2}",
                (FCMGEv8f16 V128:$dst, V128:$src2, V128:$src1), 0>;
}
def : InstAlias<"{fcmle\t$dst.2s, $src1.2s, $src2.2s" #
                "|fcmle.2s\t$dst, $src1, $src2}",
                (FCMGEv2f32 V64:$dst, V64:$src2, V64:$src1), 0>;
def : InstAlias<"{fcmle\t$dst.4s, $src1.4s, $src2.4s" #
                "|fcmle.4s\t$dst, $src1, $src2}",
                (FCMGEv4f32 V128:$dst, V128:$src2, V128:$src1), 0>;
def : InstAlias<"{fcmle\t$dst.2d, $src1.2d, $src2.2d" #
                "|fcmle.2d\t$dst, $src1, $src2}",
                (FCMGEv2f64 V128:$dst, V128:$src2, V128:$src1), 0>;

let Predicates = [HasNEON, HasFullFP16] in {
def : InstAlias<"{fcmlt\t$dst.4h, $src1.4h, $src2.4h" #
                "|fcmlt.4h\t$dst, $src1, $src2}",
                (FCMGTv4f16 V64:$dst, V64:$src2, V64:$src1), 0>;
def : InstAlias<"{fcmlt\t$dst.8h, $src1.8h, $src2.8h" #
                "|fcmlt.8h\t$dst, $src1, $src2}",
                (FCMGTv8f16 V128:$dst, V128:$src2, V128:$src1), 0>;
}
def : InstAlias<"{fcmlt\t$dst.2s, $src1.2s, $src2.2s" #
                "|fcmlt.2s\t$dst, $src1, $src2}",
                (FCMGTv2f32 V64:$dst, V64:$src2, V64:$src1), 0>;
def : InstAlias<"{fcmlt\t$dst.4s, $src1.4s, $src2.4s" #
                "|fcmlt.4s\t$dst, $src1, $src2}",
                (FCMGTv4f32 V128:$dst, V128:$src2, V128:$src1), 0>;
def : InstAlias<"{fcmlt\t$dst.2d, $src1.2d, $src2.2d" #
                "|fcmlt.2d\t$dst, $src1, $src2}",
                (FCMGTv2f64 V128:$dst, V128:$src2, V128:$src1), 0>;

let Predicates = [HasNEON, HasFullFP16] in {
def : InstAlias<"{facle\t$dst.4h, $src1.4h, $src2.4h" #
                "|facle.4h\t$dst, $src1, $src2}",
                (FACGEv4f16 V64:$dst, V64:$src2, V64:$src1), 0>;
def : InstAlias<"{facle\t$dst.8h, $src1.8h, $src2.8h" #
                "|facle.8h\t$dst, $src1, $src2}",
                (FACGEv8f16 V128:$dst, V128:$src2, V128:$src1), 0>;
}
def : InstAlias<"{facle\t$dst.2s, $src1.2s, $src2.2s" #
                "|facle.2s\t$dst, $src1, $src2}",
                (FACGEv2f32 V64:$dst, V64:$src2, V64:$src1), 0>;
def : InstAlias<"{facle\t$dst.4s, $src1.4s, $src2.4s" #
                "|facle.4s\t$dst, $src1, $src2}",
                (FACGEv4f32 V128:$dst, V128:$src2, V128:$src1), 0>;
def : InstAlias<"{facle\t$dst.2d, $src1.2d, $src2.2d" #
                "|facle.2d\t$dst, $src1, $src2}",
                (FACGEv2f64 V128:$dst, V128:$src2, V128:$src1), 0>;

let Predicates = [HasNEON, HasFullFP16] in {
def : InstAlias<"{faclt\t$dst.4h, $src1.4h, $src2.4h" #
                "|faclt.4h\t$dst, $src1, $src2}",
                (FACGTv4f16 V64:$dst, V64:$src2, V64:$src1), 0>;
def : InstAlias<"{faclt\t$dst.8h, $src1.8h, $src2.8h" #
                "|faclt.8h\t$dst, $src1, $src2}",
                (FACGTv8f16 V128:$dst, V128:$src2, V128:$src1), 0>;
}
def : InstAlias<"{faclt\t$dst.2s, $src1.2s, $src2.2s" #
                "|faclt.2s\t$dst, $src1, $src2}",
                (FACGTv2f32 V64:$dst, V64:$src2, V64:$src1), 0>;
def : InstAlias<"{faclt\t$dst.4s, $src1.4s, $src2.4s" #
                "|faclt.4s\t$dst, $src1, $src2}",
                (FACGTv4f32 V128:$dst, V128:$src2, V128:$src1), 0>;
def : InstAlias<"{faclt\t$dst.2d, $src1.2d, $src2.2d" #
                "|faclt.2d\t$dst, $src1, $src2}",
                (FACGTv2f64 V128:$dst, V128:$src2, V128:$src1), 0>;

//===----------------------------------------------------------------------===//
// Advanced SIMD three scalar instructions.
//===----------------------------------------------------------------------===//

defm ADD      : SIMDThreeScalarD<0, 0b10000, "add", add>;
defm CMEQ     : SIMDThreeScalarD<1, 0b10001, "cmeq", AArch64cmeq>;
defm CMGE     : SIMDThreeScalarD<0, 0b00111, "cmge", AArch64cmge>;
defm CMGT     : SIMDThreeScalarD<0, 0b00110, "cmgt", AArch64cmgt>;
defm CMHI     : SIMDThreeScalarD<1, 0b00110, "cmhi", AArch64cmhi>;
defm CMHS     : SIMDThreeScalarD<1, 0b00111, "cmhs", AArch64cmhs>;
defm CMTST    : SIMDThreeScalarD<0, 0b10001, "cmtst", AArch64cmtst>;
defm FABD     : SIMDFPThreeScalar<1, 1, 0b010, "fabd", int_aarch64_sisd_fabd>;
def : Pat<(v1f64 (int_aarch64_neon_fabd (v1f64 FPR64:$Rn), (v1f64 FPR64:$Rm))),
          (FABD64 FPR64:$Rn, FPR64:$Rm)>;
defm FACGE    : SIMDThreeScalarFPCmp<1, 0, 0b101, "facge",
                                     int_aarch64_neon_facge>;
defm FACGT    : SIMDThreeScalarFPCmp<1, 1, 0b101, "facgt",
                                     int_aarch64_neon_facgt>;
defm FCMEQ    : SIMDThreeScalarFPCmp<0, 0, 0b100, "fcmeq", AArch64fcmeq>;
defm FCMGE    : SIMDThreeScalarFPCmp<1, 0, 0b100, "fcmge", AArch64fcmge>;
defm FCMGT    : SIMDThreeScalarFPCmp<1, 1, 0b100, "fcmgt", AArch64fcmgt>;
defm FMULX    : SIMDFPThreeScalar<0, 0, 0b011, "fmulx", int_aarch64_neon_fmulx>;
defm FRECPS   : SIMDFPThreeScalar<0, 0, 0b111, "frecps", int_aarch64_neon_frecps>;
defm FRSQRTS  : SIMDFPThreeScalar<0, 1, 0b111, "frsqrts", int_aarch64_neon_frsqrts>;
defm SQADD    : SIMDThreeScalarBHSD<0, 0b00001, "sqadd", int_aarch64_neon_sqadd>;
defm SQDMULH  : SIMDThreeScalarHS<  0, 0b10110, "sqdmulh", int_aarch64_neon_sqdmulh>;
defm SQRDMULH : SIMDThreeScalarHS<  1, 0b10110, "sqrdmulh", int_aarch64_neon_sqrdmulh>;
defm SQRSHL   : SIMDThreeScalarBHSD<0, 0b01011, "sqrshl",int_aarch64_neon_sqrshl>;
defm SQSHL    : SIMDThreeScalarBHSD<0, 0b01001, "sqshl", int_aarch64_neon_sqshl>;
defm SQSUB    : SIMDThreeScalarBHSD<0, 0b00101, "sqsub", int_aarch64_neon_sqsub>;
defm SRSHL    : SIMDThreeScalarD<   0, 0b01010, "srshl", int_aarch64_neon_srshl>;
defm SSHL     : SIMDThreeScalarD<   0, 0b01000, "sshl", int_aarch64_neon_sshl>;
defm SUB      : SIMDThreeScalarD<   1, 0b10000, "sub", sub>;
defm UQADD    : SIMDThreeScalarBHSD<1, 0b00001, "uqadd", int_aarch64_neon_uqadd>;
defm UQRSHL   : SIMDThreeScalarBHSD<1, 0b01011, "uqrshl",int_aarch64_neon_uqrshl>;
defm UQSHL    : SIMDThreeScalarBHSD<1, 0b01001, "uqshl", int_aarch64_neon_uqshl>;
defm UQSUB    : SIMDThreeScalarBHSD<1, 0b00101, "uqsub", int_aarch64_neon_uqsub>;
defm URSHL    : SIMDThreeScalarD<   1, 0b01010, "urshl", int_aarch64_neon_urshl>;
defm USHL     : SIMDThreeScalarD<   1, 0b01000, "ushl", int_aarch64_neon_ushl>;
let Predicates = [HasRDM] in {
  defm SQRDMLAH : SIMDThreeScalarHSTied<1, 0, 0b10000, "sqrdmlah">;
  defm SQRDMLSH : SIMDThreeScalarHSTied<1, 0, 0b10001, "sqrdmlsh">;
  def : Pat<(i32 (int_aarch64_neon_sqadd
                   (i32 FPR32:$Rd),
                   (i32 (int_aarch64_neon_sqrdmulh (i32 FPR32:$Rn),
                                                   (i32 FPR32:$Rm))))),
            (SQRDMLAHv1i32 FPR32:$Rd, FPR32:$Rn, FPR32:$Rm)>;
  def : Pat<(i32 (int_aarch64_neon_sqsub
                   (i32 FPR32:$Rd),
                   (i32 (int_aarch64_neon_sqrdmulh (i32 FPR32:$Rn),
                                                   (i32 FPR32:$Rm))))),
            (SQRDMLSHv1i32 FPR32:$Rd, FPR32:$Rn, FPR32:$Rm)>;
}

def : InstAlias<"cmls $dst, $src1, $src2",
                (CMHSv1i64 FPR64:$dst, FPR64:$src2, FPR64:$src1), 0>;
def : InstAlias<"cmle $dst, $src1, $src2",
                (CMGEv1i64 FPR64:$dst, FPR64:$src2, FPR64:$src1), 0>;
def : InstAlias<"cmlo $dst, $src1, $src2",
                (CMHIv1i64 FPR64:$dst, FPR64:$src2, FPR64:$src1), 0>;
def : InstAlias<"cmlt $dst, $src1, $src2",
                (CMGTv1i64 FPR64:$dst, FPR64:$src2, FPR64:$src1), 0>;
def : InstAlias<"fcmle $dst, $src1, $src2",
                (FCMGE32 FPR32:$dst, FPR32:$src2, FPR32:$src1), 0>;
def : InstAlias<"fcmle $dst, $src1, $src2",
                (FCMGE64 FPR64:$dst, FPR64:$src2, FPR64:$src1), 0>;
def : InstAlias<"fcmlt $dst, $src1, $src2",
                (FCMGT32 FPR32:$dst, FPR32:$src2, FPR32:$src1), 0>;
def : InstAlias<"fcmlt $dst, $src1, $src2",
                (FCMGT64 FPR64:$dst, FPR64:$src2, FPR64:$src1), 0>;
def : InstAlias<"facle $dst, $src1, $src2",
                (FACGE32 FPR32:$dst, FPR32:$src2, FPR32:$src1), 0>;
def : InstAlias<"facle $dst, $src1, $src2",
                (FACGE64 FPR64:$dst, FPR64:$src2, FPR64:$src1), 0>;
def : InstAlias<"faclt $dst, $src1, $src2",
                (FACGT32 FPR32:$dst, FPR32:$src2, FPR32:$src1), 0>;
def : InstAlias<"faclt $dst, $src1, $src2",
                (FACGT64 FPR64:$dst, FPR64:$src2, FPR64:$src1), 0>;

//===----------------------------------------------------------------------===//
// Advanced SIMD three scalar instructions (mixed operands).
//===----------------------------------------------------------------------===//
defm SQDMULL  : SIMDThreeScalarMixedHS<0, 0b11010, "sqdmull",
                                       int_aarch64_neon_sqdmulls_scalar>;
defm SQDMLAL  : SIMDThreeScalarMixedTiedHS<0, 0b10010, "sqdmlal">;
defm SQDMLSL  : SIMDThreeScalarMixedTiedHS<0, 0b10110, "sqdmlsl">;

def : Pat<(i64 (int_aarch64_neon_sqadd (i64 FPR64:$Rd),
                   (i64 (int_aarch64_neon_sqdmulls_scalar (i32 FPR32:$Rn),
                                                        (i32 FPR32:$Rm))))),
          (SQDMLALi32 FPR64:$Rd, FPR32:$Rn, FPR32:$Rm)>;
def : Pat<(i64 (int_aarch64_neon_sqsub (i64 FPR64:$Rd),
                   (i64 (int_aarch64_neon_sqdmulls_scalar (i32 FPR32:$Rn),
                                                        (i32 FPR32:$Rm))))),
          (SQDMLSLi32 FPR64:$Rd, FPR32:$Rn, FPR32:$Rm)>;

//===----------------------------------------------------------------------===//
// Advanced SIMD two scalar instructions.
//===----------------------------------------------------------------------===//

defm ABS    : SIMDTwoScalarD<    0, 0b01011, "abs", abs>;
defm CMEQ   : SIMDCmpTwoScalarD< 0, 0b01001, "cmeq", AArch64cmeqz>;
defm CMGE   : SIMDCmpTwoScalarD< 1, 0b01000, "cmge", AArch64cmgez>;
defm CMGT   : SIMDCmpTwoScalarD< 0, 0b01000, "cmgt", AArch64cmgtz>;
defm CMLE   : SIMDCmpTwoScalarD< 1, 0b01001, "cmle", AArch64cmlez>;
defm CMLT   : SIMDCmpTwoScalarD< 0, 0b01010, "cmlt", AArch64cmltz>;
defm FCMEQ  : SIMDFPCmpTwoScalar<0, 1, 0b01101, "fcmeq", AArch64fcmeqz>;
defm FCMGE  : SIMDFPCmpTwoScalar<1, 1, 0b01100, "fcmge", AArch64fcmgez>;
defm FCMGT  : SIMDFPCmpTwoScalar<0, 1, 0b01100, "fcmgt", AArch64fcmgtz>;
defm FCMLE  : SIMDFPCmpTwoScalar<1, 1, 0b01101, "fcmle", AArch64fcmlez>;
defm FCMLT  : SIMDFPCmpTwoScalar<0, 1, 0b01110, "fcmlt", AArch64fcmltz>;
defm FCVTAS : SIMDFPTwoScalar<   0, 0, 0b11100, "fcvtas">;
defm FCVTAU : SIMDFPTwoScalar<   1, 0, 0b11100, "fcvtau">;
defm FCVTMS : SIMDFPTwoScalar<   0, 0, 0b11011, "fcvtms">;
defm FCVTMU : SIMDFPTwoScalar<   1, 0, 0b11011, "fcvtmu">;
defm FCVTNS : SIMDFPTwoScalar<   0, 0, 0b11010, "fcvtns">;
defm FCVTNU : SIMDFPTwoScalar<   1, 0, 0b11010, "fcvtnu">;
defm FCVTPS : SIMDFPTwoScalar<   0, 1, 0b11010, "fcvtps">;
defm FCVTPU : SIMDFPTwoScalar<   1, 1, 0b11010, "fcvtpu">;
def  FCVTXNv1i64 : SIMDInexactCvtTwoScalar<0b10110, "fcvtxn">;
defm FCVTZS : SIMDFPTwoScalar<   0, 1, 0b11011, "fcvtzs">;
defm FCVTZU : SIMDFPTwoScalar<   1, 1, 0b11011, "fcvtzu">;
defm FRECPE : SIMDFPTwoScalar<   0, 1, 0b11101, "frecpe">;
defm FRECPX : SIMDFPTwoScalar<   0, 1, 0b11111, "frecpx">;
defm FRSQRTE : SIMDFPTwoScalar<  1, 1, 0b11101, "frsqrte">;
defm NEG    : SIMDTwoScalarD<    1, 0b01011, "neg",
                                 UnOpFrag<(sub immAllZerosV, node:$LHS)> >;
defm SCVTF  : SIMDFPTwoScalarCVT<   0, 0, 0b11101, "scvtf", AArch64sitof>;
defm SQABS  : SIMDTwoScalarBHSD< 0, 0b00111, "sqabs", int_aarch64_neon_sqabs>;
defm SQNEG  : SIMDTwoScalarBHSD< 1, 0b00111, "sqneg", int_aarch64_neon_sqneg>;
defm SQXTN  : SIMDTwoScalarMixedBHS< 0, 0b10100, "sqxtn", int_aarch64_neon_scalar_sqxtn>;
defm SQXTUN : SIMDTwoScalarMixedBHS< 1, 0b10010, "sqxtun", int_aarch64_neon_scalar_sqxtun>;
defm SUQADD : SIMDTwoScalarBHSDTied< 0, 0b00011, "suqadd",
                                     int_aarch64_neon_suqadd>;
defm UCVTF  : SIMDFPTwoScalarCVT<   1, 0, 0b11101, "ucvtf", AArch64uitof>;
defm UQXTN  : SIMDTwoScalarMixedBHS<1, 0b10100, "uqxtn", int_aarch64_neon_scalar_uqxtn>;
defm USQADD : SIMDTwoScalarBHSDTied< 1, 0b00011, "usqadd",
                                    int_aarch64_neon_usqadd>;

def : Pat<(AArch64neg (v1i64 V64:$Rn)), (NEGv1i64 V64:$Rn)>;

def : Pat<(v1i64 (int_aarch64_neon_fcvtas (v1f64 FPR64:$Rn))),
          (FCVTASv1i64 FPR64:$Rn)>;
def : Pat<(v1i64 (int_aarch64_neon_fcvtau (v1f64 FPR64:$Rn))),
          (FCVTAUv1i64 FPR64:$Rn)>;
def : Pat<(v1i64 (int_aarch64_neon_fcvtms (v1f64 FPR64:$Rn))),
          (FCVTMSv1i64 FPR64:$Rn)>;
def : Pat<(v1i64 (int_aarch64_neon_fcvtmu (v1f64 FPR64:$Rn))),
          (FCVTMUv1i64 FPR64:$Rn)>;
def : Pat<(v1i64 (int_aarch64_neon_fcvtns (v1f64 FPR64:$Rn))),
          (FCVTNSv1i64 FPR64:$Rn)>;
def : Pat<(v1i64 (int_aarch64_neon_fcvtnu (v1f64 FPR64:$Rn))),
          (FCVTNUv1i64 FPR64:$Rn)>;
def : Pat<(v1i64 (int_aarch64_neon_fcvtps (v1f64 FPR64:$Rn))),
          (FCVTPSv1i64 FPR64:$Rn)>;
def : Pat<(v1i64 (int_aarch64_neon_fcvtpu (v1f64 FPR64:$Rn))),
          (FCVTPUv1i64 FPR64:$Rn)>;

def : Pat<(f32 (int_aarch64_neon_frecpe (f32 FPR32:$Rn))),
          (FRECPEv1i32 FPR32:$Rn)>;
def : Pat<(f64 (int_aarch64_neon_frecpe (f64 FPR64:$Rn))),
          (FRECPEv1i64 FPR64:$Rn)>;
def : Pat<(v1f64 (int_aarch64_neon_frecpe (v1f64 FPR64:$Rn))),
          (FRECPEv1i64 FPR64:$Rn)>;

def : Pat<(f32 (AArch64frecpe (f32 FPR32:$Rn))),
          (FRECPEv1i32 FPR32:$Rn)>;
def : Pat<(v2f32 (AArch64frecpe (v2f32 V64:$Rn))),
          (FRECPEv2f32 V64:$Rn)>;
def : Pat<(v4f32 (AArch64frecpe (v4f32 FPR128:$Rn))),
          (FRECPEv4f32 FPR128:$Rn)>;
def : Pat<(f64 (AArch64frecpe (f64 FPR64:$Rn))),
          (FRECPEv1i64 FPR64:$Rn)>;
def : Pat<(v1f64 (AArch64frecpe (v1f64 FPR64:$Rn))),
          (FRECPEv1i64 FPR64:$Rn)>;
def : Pat<(v2f64 (AArch64frecpe (v2f64 FPR128:$Rn))),
          (FRECPEv2f64 FPR128:$Rn)>;

def : Pat<(f32 (AArch64frecps (f32 FPR32:$Rn), (f32 FPR32:$Rm))),
          (FRECPS32 FPR32:$Rn, FPR32:$Rm)>;
def : Pat<(v2f32 (AArch64frecps (v2f32 V64:$Rn), (v2f32 V64:$Rm))),
          (FRECPSv2f32 V64:$Rn, V64:$Rm)>;
def : Pat<(v4f32 (AArch64frecps (v4f32 FPR128:$Rn), (v4f32 FPR128:$Rm))),
          (FRECPSv4f32 FPR128:$Rn, FPR128:$Rm)>;
def : Pat<(f64 (AArch64frecps (f64 FPR64:$Rn), (f64 FPR64:$Rm))),
          (FRECPS64 FPR64:$Rn, FPR64:$Rm)>;
def : Pat<(v2f64 (AArch64frecps (v2f64 FPR128:$Rn), (v2f64 FPR128:$Rm))),
          (FRECPSv2f64 FPR128:$Rn, FPR128:$Rm)>;

def : Pat<(f32 (int_aarch64_neon_frecpx (f32 FPR32:$Rn))),
          (FRECPXv1i32 FPR32:$Rn)>;
def : Pat<(f64 (int_aarch64_neon_frecpx (f64 FPR64:$Rn))),
          (FRECPXv1i64 FPR64:$Rn)>;

def : Pat<(f32 (int_aarch64_neon_frsqrte (f32 FPR32:$Rn))),
          (FRSQRTEv1i32 FPR32:$Rn)>;
def : Pat<(f64 (int_aarch64_neon_frsqrte (f64 FPR64:$Rn))),
          (FRSQRTEv1i64 FPR64:$Rn)>;
def : Pat<(v1f64 (int_aarch64_neon_frsqrte (v1f64 FPR64:$Rn))),
          (FRSQRTEv1i64 FPR64:$Rn)>;

def : Pat<(f32 (AArch64frsqrte (f32 FPR32:$Rn))),
          (FRSQRTEv1i32 FPR32:$Rn)>;
def : Pat<(v2f32 (AArch64frsqrte (v2f32 V64:$Rn))),
          (FRSQRTEv2f32 V64:$Rn)>;
def : Pat<(v4f32 (AArch64frsqrte (v4f32 FPR128:$Rn))),
          (FRSQRTEv4f32 FPR128:$Rn)>;
def : Pat<(f64 (AArch64frsqrte (f64 FPR64:$Rn))),
          (FRSQRTEv1i64 FPR64:$Rn)>;
def : Pat<(v1f64 (AArch64frsqrte (v1f64 FPR64:$Rn))),
          (FRSQRTEv1i64 FPR64:$Rn)>;
def : Pat<(v2f64 (AArch64frsqrte (v2f64 FPR128:$Rn))),
          (FRSQRTEv2f64 FPR128:$Rn)>;

def : Pat<(f32 (AArch64frsqrts (f32 FPR32:$Rn), (f32 FPR32:$Rm))),
          (FRSQRTS32 FPR32:$Rn, FPR32:$Rm)>;
def : Pat<(v2f32 (AArch64frsqrts (v2f32 V64:$Rn), (v2f32 V64:$Rm))),
          (FRSQRTSv2f32 V64:$Rn, V64:$Rm)>;
def : Pat<(v4f32 (AArch64frsqrts (v4f32 FPR128:$Rn), (v4f32 FPR128:$Rm))),
          (FRSQRTSv4f32 FPR128:$Rn, FPR128:$Rm)>;
def : Pat<(f64 (AArch64frsqrts (f64 FPR64:$Rn), (f64 FPR64:$Rm))),
          (FRSQRTS64 FPR64:$Rn, FPR64:$Rm)>;
def : Pat<(v2f64 (AArch64frsqrts (v2f64 FPR128:$Rn), (v2f64 FPR128:$Rm))),
          (FRSQRTSv2f64 FPR128:$Rn, FPR128:$Rm)>;

// If an integer is about to be converted to a floating point value,
// just load it on the floating point unit.
// Here are the patterns for 8 and 16-bits to float.
// 8-bits -> float.
multiclass UIntToFPROLoadPat<ValueType DstTy, ValueType SrcTy,
                             SDPatternOperator loadop, Instruction UCVTF,
                             ROAddrMode ro, Instruction LDRW, Instruction LDRX,
                             SubRegIndex sub> {
  def : Pat<(DstTy (uint_to_fp (SrcTy
                     (loadop (ro.Wpat GPR64sp:$Rn, GPR32:$Rm,
                                      ro.Wext:$extend))))),
           (UCVTF (INSERT_SUBREG (DstTy (IMPLICIT_DEF)),
                                 (LDRW GPR64sp:$Rn, GPR32:$Rm, ro.Wext:$extend),
                                 sub))>;

  def : Pat<(DstTy (uint_to_fp (SrcTy
                     (loadop (ro.Xpat GPR64sp:$Rn, GPR64:$Rm,
                                      ro.Wext:$extend))))),
           (UCVTF (INSERT_SUBREG (DstTy (IMPLICIT_DEF)),
                                 (LDRX GPR64sp:$Rn, GPR64:$Rm, ro.Xext:$extend),
                                 sub))>;
}

defm : UIntToFPROLoadPat<f32, i32, zextloadi8,
                         UCVTFv1i32, ro8, LDRBroW, LDRBroX, bsub>;
def : Pat <(f32 (uint_to_fp (i32
               (zextloadi8 (am_indexed8 GPR64sp:$Rn, uimm12s1:$offset))))),
           (UCVTFv1i32 (INSERT_SUBREG (f32 (IMPLICIT_DEF)),
                          (LDRBui GPR64sp:$Rn, uimm12s1:$offset), bsub))>;
def : Pat <(f32 (uint_to_fp (i32
                     (zextloadi8 (am_unscaled8 GPR64sp:$Rn, simm9:$offset))))),
           (UCVTFv1i32 (INSERT_SUBREG (f32 (IMPLICIT_DEF)),
                          (LDURBi GPR64sp:$Rn, simm9:$offset), bsub))>;
// 16-bits -> float.
defm : UIntToFPROLoadPat<f32, i32, zextloadi16,
                         UCVTFv1i32, ro16, LDRHroW, LDRHroX, hsub>;
def : Pat <(f32 (uint_to_fp (i32
                  (zextloadi16 (am_indexed16 GPR64sp:$Rn, uimm12s2:$offset))))),
           (UCVTFv1i32 (INSERT_SUBREG (f32 (IMPLICIT_DEF)),
                          (LDRHui GPR64sp:$Rn, uimm12s2:$offset), hsub))>;
def : Pat <(f32 (uint_to_fp (i32
                  (zextloadi16 (am_unscaled16 GPR64sp:$Rn, simm9:$offset))))),
           (UCVTFv1i32 (INSERT_SUBREG (f32 (IMPLICIT_DEF)),
                          (LDURHi GPR64sp:$Rn, simm9:$offset), hsub))>;
// 32-bits are handled in target specific dag combine:
// performIntToFpCombine.
// 64-bits integer to 32-bits floating point, not possible with
// UCVTF on floating point registers (both source and destination
// must have the same size).

// Here are the patterns for 8, 16, 32, and 64-bits to double.
// 8-bits -> double.
defm : UIntToFPROLoadPat<f64, i32, zextloadi8,
                         UCVTFv1i64, ro8, LDRBroW, LDRBroX, bsub>;
def : Pat <(f64 (uint_to_fp (i32
                    (zextloadi8 (am_indexed8 GPR64sp:$Rn, uimm12s1:$offset))))),
           (UCVTFv1i64 (INSERT_SUBREG (f64 (IMPLICIT_DEF)),
                          (LDRBui GPR64sp:$Rn, uimm12s1:$offset), bsub))>;
def : Pat <(f64 (uint_to_fp (i32
                  (zextloadi8 (am_unscaled8 GPR64sp:$Rn, simm9:$offset))))),
           (UCVTFv1i64 (INSERT_SUBREG (f64 (IMPLICIT_DEF)),
                          (LDURBi GPR64sp:$Rn, simm9:$offset), bsub))>;
// 16-bits -> double.
defm : UIntToFPROLoadPat<f64, i32, zextloadi16,
                         UCVTFv1i64, ro16, LDRHroW, LDRHroX, hsub>;
def : Pat <(f64 (uint_to_fp (i32
                  (zextloadi16 (am_indexed16 GPR64sp:$Rn, uimm12s2:$offset))))),
           (UCVTFv1i64 (INSERT_SUBREG (f64 (IMPLICIT_DEF)),
                          (LDRHui GPR64sp:$Rn, uimm12s2:$offset), hsub))>;
def : Pat <(f64 (uint_to_fp (i32
                  (zextloadi16 (am_unscaled16 GPR64sp:$Rn, simm9:$offset))))),
           (UCVTFv1i64 (INSERT_SUBREG (f64 (IMPLICIT_DEF)),
                          (LDURHi GPR64sp:$Rn, simm9:$offset), hsub))>;
// 32-bits -> double.
defm : UIntToFPROLoadPat<f64, i32, load,
                         UCVTFv1i64, ro32, LDRSroW, LDRSroX, ssub>;
def : Pat <(f64 (uint_to_fp (i32
                  (load (am_indexed32 GPR64sp:$Rn, uimm12s4:$offset))))),
           (UCVTFv1i64 (INSERT_SUBREG (f64 (IMPLICIT_DEF)),
                          (LDRSui GPR64sp:$Rn, uimm12s4:$offset), ssub))>;
def : Pat <(f64 (uint_to_fp (i32
                  (load (am_unscaled32 GPR64sp:$Rn, simm9:$offset))))),
           (UCVTFv1i64 (INSERT_SUBREG (f64 (IMPLICIT_DEF)),
                          (LDURSi GPR64sp:$Rn, simm9:$offset), ssub))>;
// 64-bits -> double are handled in target specific dag combine:
// performIntToFpCombine.

//===----------------------------------------------------------------------===//
// Advanced SIMD three different-sized vector instructions.
//===----------------------------------------------------------------------===//

defm ADDHN  : SIMDNarrowThreeVectorBHS<0,0b0100,"addhn", int_aarch64_neon_addhn>;
defm SUBHN  : SIMDNarrowThreeVectorBHS<0,0b0110,"subhn", int_aarch64_neon_subhn>;
defm RADDHN : SIMDNarrowThreeVectorBHS<1,0b0100,"raddhn",int_aarch64_neon_raddhn>;
defm RSUBHN : SIMDNarrowThreeVectorBHS<1,0b0110,"rsubhn",int_aarch64_neon_rsubhn>;
defm PMULL  : SIMDDifferentThreeVectorBD<0,0b1110,"pmull",int_aarch64_neon_pmull>;
defm SABAL  : SIMDLongThreeVectorTiedBHSabal<0,0b0101,"sabal",
                                             int_aarch64_neon_sabd>;
defm SABDL   : SIMDLongThreeVectorBHSabdl<0, 0b0111, "sabdl",
                                          int_aarch64_neon_sabd>;
defm SADDL   : SIMDLongThreeVectorBHS<   0, 0b0000, "saddl",
            BinOpFrag<(add (sext node:$LHS), (sext node:$RHS))>>;
defm SADDW   : SIMDWideThreeVectorBHS<   0, 0b0001, "saddw",
                 BinOpFrag<(add node:$LHS, (sext node:$RHS))>>;
defm SMLAL   : SIMDLongThreeVectorTiedBHS<0, 0b1000, "smlal",
    TriOpFrag<(add node:$LHS, (int_aarch64_neon_smull node:$MHS, node:$RHS))>>;
defm SMLSL   : SIMDLongThreeVectorTiedBHS<0, 0b1010, "smlsl",
    TriOpFrag<(sub node:$LHS, (int_aarch64_neon_smull node:$MHS, node:$RHS))>>;
defm SMULL   : SIMDLongThreeVectorBHS<0, 0b1100, "smull", int_aarch64_neon_smull>;
defm SQDMLAL : SIMDLongThreeVectorSQDMLXTiedHS<0, 0b1001, "sqdmlal",
                                               int_aarch64_neon_sqadd>;
defm SQDMLSL : SIMDLongThreeVectorSQDMLXTiedHS<0, 0b1011, "sqdmlsl",
                                               int_aarch64_neon_sqsub>;
defm SQDMULL : SIMDLongThreeVectorHS<0, 0b1101, "sqdmull",
                                     int_aarch64_neon_sqdmull>;
defm SSUBL   : SIMDLongThreeVectorBHS<0, 0b0010, "ssubl",
                 BinOpFrag<(sub (sext node:$LHS), (sext node:$RHS))>>;
defm SSUBW   : SIMDWideThreeVectorBHS<0, 0b0011, "ssubw",
                 BinOpFrag<(sub node:$LHS, (sext node:$RHS))>>;
defm UABAL   : SIMDLongThreeVectorTiedBHSabal<1, 0b0101, "uabal",
                                              int_aarch64_neon_uabd>;
defm UADDL   : SIMDLongThreeVectorBHS<1, 0b0000, "uaddl",
                 BinOpFrag<(add (zext node:$LHS), (zext node:$RHS))>>;
defm UADDW   : SIMDWideThreeVectorBHS<1, 0b0001, "uaddw",
                 BinOpFrag<(add node:$LHS, (zext node:$RHS))>>;
defm UMLAL   : SIMDLongThreeVectorTiedBHS<1, 0b1000, "umlal",
    TriOpFrag<(add node:$LHS, (int_aarch64_neon_umull node:$MHS, node:$RHS))>>;
defm UMLSL   : SIMDLongThreeVectorTiedBHS<1, 0b1010, "umlsl",
    TriOpFrag<(sub node:$LHS, (int_aarch64_neon_umull node:$MHS, node:$RHS))>>;
defm UMULL   : SIMDLongThreeVectorBHS<1, 0b1100, "umull", int_aarch64_neon_umull>;
defm USUBL   : SIMDLongThreeVectorBHS<1, 0b0010, "usubl",
                 BinOpFrag<(sub (zext node:$LHS), (zext node:$RHS))>>;
defm USUBW   : SIMDWideThreeVectorBHS<   1, 0b0011, "usubw",
                 BinOpFrag<(sub node:$LHS, (zext node:$RHS))>>;

// Additional patterns for SMULL and UMULL
multiclass Neon_mul_widen_patterns<SDPatternOperator opnode,
  Instruction INST8B, Instruction INST4H, Instruction INST2S> {
  def : Pat<(v8i16 (opnode (v8i8 V64:$Rn), (v8i8 V64:$Rm))),
            (INST8B V64:$Rn, V64:$Rm)>;
  def : Pat<(v4i32 (opnode (v4i16 V64:$Rn), (v4i16 V64:$Rm))),
            (INST4H V64:$Rn, V64:$Rm)>;
  def : Pat<(v2i64 (opnode (v2i32 V64:$Rn), (v2i32 V64:$Rm))),
            (INST2S V64:$Rn, V64:$Rm)>;
}

defm : Neon_mul_widen_patterns<AArch64smull, SMULLv8i8_v8i16,
  SMULLv4i16_v4i32, SMULLv2i32_v2i64>;
defm : Neon_mul_widen_patterns<AArch64umull, UMULLv8i8_v8i16,
  UMULLv4i16_v4i32, UMULLv2i32_v2i64>;

// Additional patterns for SMLAL/SMLSL and UMLAL/UMLSL
multiclass Neon_mulacc_widen_patterns<SDPatternOperator opnode,
  Instruction INST8B, Instruction INST4H, Instruction INST2S> {
  def : Pat<(v8i16 (opnode (v8i16 V128:$Rd), (v8i8 V64:$Rn), (v8i8 V64:$Rm))),
            (INST8B V128:$Rd, V64:$Rn, V64:$Rm)>;
  def : Pat<(v4i32 (opnode (v4i32 V128:$Rd), (v4i16 V64:$Rn), (v4i16 V64:$Rm))),
            (INST4H V128:$Rd, V64:$Rn, V64:$Rm)>;
  def : Pat<(v2i64 (opnode (v2i64 V128:$Rd), (v2i32 V64:$Rn), (v2i32 V64:$Rm))),
            (INST2S  V128:$Rd, V64:$Rn, V64:$Rm)>;
}

defm : Neon_mulacc_widen_patterns<
  TriOpFrag<(add node:$LHS, (AArch64smull node:$MHS, node:$RHS))>,
  SMLALv8i8_v8i16, SMLALv4i16_v4i32, SMLALv2i32_v2i64>;
defm : Neon_mulacc_widen_patterns<
  TriOpFrag<(add node:$LHS, (AArch64umull node:$MHS, node:$RHS))>,
  UMLALv8i8_v8i16, UMLALv4i16_v4i32, UMLALv2i32_v2i64>;
defm : Neon_mulacc_widen_patterns<
  TriOpFrag<(sub node:$LHS, (AArch64smull node:$MHS, node:$RHS))>,
  SMLSLv8i8_v8i16, SMLSLv4i16_v4i32, SMLSLv2i32_v2i64>;
defm : Neon_mulacc_widen_patterns<
  TriOpFrag<(sub node:$LHS, (AArch64umull node:$MHS, node:$RHS))>,
  UMLSLv8i8_v8i16, UMLSLv4i16_v4i32, UMLSLv2i32_v2i64>;

// Patterns for 64-bit pmull
def : Pat<(int_aarch64_neon_pmull64 V64:$Rn, V64:$Rm),
          (PMULLv1i64 V64:$Rn, V64:$Rm)>;
def : Pat<(int_aarch64_neon_pmull64 (extractelt (v2i64 V128:$Rn), (i64 1)),
                                    (extractelt (v2i64 V128:$Rm), (i64 1))),
          (PMULLv2i64 V128:$Rn, V128:$Rm)>;

// CodeGen patterns for addhn and subhn instructions, which can actually be
// written in LLVM IR without too much difficulty.

// ADDHN
def : Pat<(v8i8 (trunc (v8i16 (AArch64vlshr (add V128:$Rn, V128:$Rm), (i32 8))))),
          (ADDHNv8i16_v8i8 V128:$Rn, V128:$Rm)>;
def : Pat<(v4i16 (trunc (v4i32 (AArch64vlshr (add V128:$Rn, V128:$Rm),
                                           (i32 16))))),
          (ADDHNv4i32_v4i16 V128:$Rn, V128:$Rm)>;
def : Pat<(v2i32 (trunc (v2i64 (AArch64vlshr (add V128:$Rn, V128:$Rm),
                                           (i32 32))))),
          (ADDHNv2i64_v2i32 V128:$Rn, V128:$Rm)>;
def : Pat<(concat_vectors (v8i8 V64:$Rd),
                          (trunc (v8i16 (AArch64vlshr (add V128:$Rn, V128:$Rm),
                                                    (i32 8))))),
          (ADDHNv8i16_v16i8 (SUBREG_TO_REG (i32 0), V64:$Rd, dsub),
                            V128:$Rn, V128:$Rm)>;
def : Pat<(concat_vectors (v4i16 V64:$Rd),
                          (trunc (v4i32 (AArch64vlshr (add V128:$Rn, V128:$Rm),
                                                    (i32 16))))),
          (ADDHNv4i32_v8i16 (SUBREG_TO_REG (i32 0), V64:$Rd, dsub),
                            V128:$Rn, V128:$Rm)>;
def : Pat<(concat_vectors (v2i32 V64:$Rd),
                          (trunc (v2i64 (AArch64vlshr (add V128:$Rn, V128:$Rm),
                                                    (i32 32))))),
          (ADDHNv2i64_v4i32 (SUBREG_TO_REG (i32 0), V64:$Rd, dsub),
                            V128:$Rn, V128:$Rm)>;

// SUBHN
def : Pat<(v8i8 (trunc (v8i16 (AArch64vlshr (sub V128:$Rn, V128:$Rm), (i32 8))))),
          (SUBHNv8i16_v8i8 V128:$Rn, V128:$Rm)>;
def : Pat<(v4i16 (trunc (v4i32 (AArch64vlshr (sub V128:$Rn, V128:$Rm),
                                           (i32 16))))),
          (SUBHNv4i32_v4i16 V128:$Rn, V128:$Rm)>;
def : Pat<(v2i32 (trunc (v2i64 (AArch64vlshr (sub V128:$Rn, V128:$Rm),
                                           (i32 32))))),
          (SUBHNv2i64_v2i32 V128:$Rn, V128:$Rm)>;
def : Pat<(concat_vectors (v8i8 V64:$Rd),
                          (trunc (v8i16 (AArch64vlshr (sub V128:$Rn, V128:$Rm),
                                                    (i32 8))))),
          (SUBHNv8i16_v16i8 (SUBREG_TO_REG (i32 0), V64:$Rd, dsub),
                            V128:$Rn, V128:$Rm)>;
def : Pat<(concat_vectors (v4i16 V64:$Rd),
                          (trunc (v4i32 (AArch64vlshr (sub V128:$Rn, V128:$Rm),
                                                    (i32 16))))),
          (SUBHNv4i32_v8i16 (SUBREG_TO_REG (i32 0), V64:$Rd, dsub),
                            V128:$Rn, V128:$Rm)>;
def : Pat<(concat_vectors (v2i32 V64:$Rd),
                          (trunc (v2i64 (AArch64vlshr (sub V128:$Rn, V128:$Rm),
                                                    (i32 32))))),
          (SUBHNv2i64_v4i32 (SUBREG_TO_REG (i32 0), V64:$Rd, dsub),
                            V128:$Rn, V128:$Rm)>;

//----------------------------------------------------------------------------
// AdvSIMD bitwise extract from vector instruction.
//----------------------------------------------------------------------------

defm EXT : SIMDBitwiseExtract<"ext">;

def : Pat<(v4i16 (AArch64ext V64:$Rn, V64:$Rm, (i32 imm:$imm))),
          (EXTv8i8 V64:$Rn, V64:$Rm, imm:$imm)>;
def : Pat<(v8i16 (AArch64ext V128:$Rn, V128:$Rm, (i32 imm:$imm))),
          (EXTv16i8 V128:$Rn, V128:$Rm, imm:$imm)>;
def : Pat<(v2i32 (AArch64ext V64:$Rn, V64:$Rm, (i32 imm:$imm))),
          (EXTv8i8 V64:$Rn, V64:$Rm, imm:$imm)>;
def : Pat<(v2f32 (AArch64ext V64:$Rn, V64:$Rm, (i32 imm:$imm))),
          (EXTv8i8 V64:$Rn, V64:$Rm, imm:$imm)>;
def : Pat<(v4i32 (AArch64ext V128:$Rn, V128:$Rm, (i32 imm:$imm))),
          (EXTv16i8 V128:$Rn, V128:$Rm, imm:$imm)>;
def : Pat<(v4f32 (AArch64ext V128:$Rn, V128:$Rm, (i32 imm:$imm))),
          (EXTv16i8 V128:$Rn, V128:$Rm, imm:$imm)>;
def : Pat<(v2i64 (AArch64ext V128:$Rn, V128:$Rm, (i32 imm:$imm))),
          (EXTv16i8 V128:$Rn, V128:$Rm, imm:$imm)>;
def : Pat<(v2f64 (AArch64ext V128:$Rn, V128:$Rm, (i32 imm:$imm))),
          (EXTv16i8 V128:$Rn, V128:$Rm, imm:$imm)>;
def : Pat<(v4f16 (AArch64ext V64:$Rn, V64:$Rm, (i32 imm:$imm))),
          (EXTv8i8 V64:$Rn, V64:$Rm, imm:$imm)>;
def : Pat<(v8f16 (AArch64ext V128:$Rn, V128:$Rm, (i32 imm:$imm))),
          (EXTv16i8 V128:$Rn, V128:$Rm, imm:$imm)>;

// We use EXT to handle extract_subvector to copy the upper 64-bits of a
// 128-bit vector.
def : Pat<(v8i8  (extract_subvector V128:$Rn, (i64 8))),
          (EXTRACT_SUBREG (EXTv16i8 V128:$Rn, V128:$Rn, 8), dsub)>;
def : Pat<(v4i16 (extract_subvector V128:$Rn, (i64 4))),
          (EXTRACT_SUBREG (EXTv16i8 V128:$Rn, V128:$Rn, 8), dsub)>;
def : Pat<(v2i32 (extract_subvector V128:$Rn, (i64 2))),
          (EXTRACT_SUBREG (EXTv16i8 V128:$Rn, V128:$Rn, 8), dsub)>;
def : Pat<(v1i64 (extract_subvector V128:$Rn, (i64 1))),
          (EXTRACT_SUBREG (EXTv16i8 V128:$Rn, V128:$Rn, 8), dsub)>;
def : Pat<(v4f16 (extract_subvector V128:$Rn, (i64 4))),
          (EXTRACT_SUBREG (EXTv16i8 V128:$Rn, V128:$Rn, 8), dsub)>;
def : Pat<(v2f32 (extract_subvector V128:$Rn, (i64 2))),
          (EXTRACT_SUBREG (EXTv16i8 V128:$Rn, V128:$Rn, 8), dsub)>;
def : Pat<(v1f64 (extract_subvector V128:$Rn, (i64 1))),
          (EXTRACT_SUBREG (EXTv16i8 V128:$Rn, V128:$Rn, 8), dsub)>;


//----------------------------------------------------------------------------
// AdvSIMD zip vector
//----------------------------------------------------------------------------

defm TRN1 : SIMDZipVector<0b010, "trn1", AArch64trn1>;
defm TRN2 : SIMDZipVector<0b110, "trn2", AArch64trn2>;
defm UZP1 : SIMDZipVector<0b001, "uzp1", AArch64uzp1>;
defm UZP2 : SIMDZipVector<0b101, "uzp2", AArch64uzp2>;
defm ZIP1 : SIMDZipVector<0b011, "zip1", AArch64zip1>;
defm ZIP2 : SIMDZipVector<0b111, "zip2", AArch64zip2>;

//----------------------------------------------------------------------------
// AdvSIMD TBL/TBX instructions
//----------------------------------------------------------------------------

defm TBL : SIMDTableLookup<    0, "tbl">;
defm TBX : SIMDTableLookupTied<1, "tbx">;

def : Pat<(v8i8 (int_aarch64_neon_tbl1 (v16i8 VecListOne128:$Rn), (v8i8 V64:$Ri))),
          (TBLv8i8One VecListOne128:$Rn, V64:$Ri)>;
def : Pat<(v16i8 (int_aarch64_neon_tbl1 (v16i8 V128:$Ri), (v16i8 V128:$Rn))),
          (TBLv16i8One V128:$Ri, V128:$Rn)>;

def : Pat<(v8i8 (int_aarch64_neon_tbx1 (v8i8 V64:$Rd),
                  (v16i8 VecListOne128:$Rn), (v8i8 V64:$Ri))),
          (TBXv8i8One V64:$Rd, VecListOne128:$Rn, V64:$Ri)>;
def : Pat<(v16i8 (int_aarch64_neon_tbx1 (v16i8 V128:$Rd),
                   (v16i8 V128:$Ri), (v16i8 V128:$Rn))),
          (TBXv16i8One V128:$Rd, V128:$Ri, V128:$Rn)>;


//----------------------------------------------------------------------------
// AdvSIMD scalar CPY instruction
//----------------------------------------------------------------------------

defm CPY : SIMDScalarCPY<"cpy">;

//----------------------------------------------------------------------------
// AdvSIMD scalar pairwise instructions
//----------------------------------------------------------------------------

defm ADDP    : SIMDPairwiseScalarD<0, 0b11011, "addp">;
defm FADDP   : SIMDFPPairwiseScalar<0, 0b01101, "faddp">;
defm FMAXNMP : SIMDFPPairwiseScalar<0, 0b01100, "fmaxnmp">;
defm FMAXP   : SIMDFPPairwiseScalar<0, 0b01111, "fmaxp">;
defm FMINNMP : SIMDFPPairwiseScalar<1, 0b01100, "fminnmp">;
defm FMINP   : SIMDFPPairwiseScalar<1, 0b01111, "fminp">;
def : Pat<(v2i64 (AArch64saddv V128:$Rn)),
          (INSERT_SUBREG (v2i64 (IMPLICIT_DEF)), (ADDPv2i64p V128:$Rn), dsub)>;
def : Pat<(v2i64 (AArch64uaddv V128:$Rn)),
          (INSERT_SUBREG (v2i64 (IMPLICIT_DEF)), (ADDPv2i64p V128:$Rn), dsub)>;
def : Pat<(f32 (int_aarch64_neon_faddv (v2f32 V64:$Rn))),
          (FADDPv2i32p V64:$Rn)>;
def : Pat<(f32 (int_aarch64_neon_faddv (v4f32 V128:$Rn))),
          (FADDPv2i32p (EXTRACT_SUBREG (FADDPv4f32 V128:$Rn, V128:$Rn), dsub))>;
def : Pat<(f64 (int_aarch64_neon_faddv (v2f64 V128:$Rn))),
          (FADDPv2i64p V128:$Rn)>;
def : Pat<(f32 (int_aarch64_neon_fmaxnmv (v2f32 V64:$Rn))),
          (FMAXNMPv2i32p V64:$Rn)>;
def : Pat<(f64 (int_aarch64_neon_fmaxnmv (v2f64 V128:$Rn))),
          (FMAXNMPv2i64p V128:$Rn)>;
def : Pat<(f32 (int_aarch64_neon_fmaxv (v2f32 V64:$Rn))),
          (FMAXPv2i32p V64:$Rn)>;
def : Pat<(f64 (int_aarch64_neon_fmaxv (v2f64 V128:$Rn))),
          (FMAXPv2i64p V128:$Rn)>;
def : Pat<(f32 (int_aarch64_neon_fminnmv (v2f32 V64:$Rn))),
          (FMINNMPv2i32p V64:$Rn)>;
def : Pat<(f64 (int_aarch64_neon_fminnmv (v2f64 V128:$Rn))),
          (FMINNMPv2i64p V128:$Rn)>;
def : Pat<(f32 (int_aarch64_neon_fminv (v2f32 V64:$Rn))),
          (FMINPv2i32p V64:$Rn)>;
def : Pat<(f64 (int_aarch64_neon_fminv (v2f64 V128:$Rn))),
          (FMINPv2i64p V128:$Rn)>;

//----------------------------------------------------------------------------
// AdvSIMD INS/DUP instructions
//----------------------------------------------------------------------------

def DUPv8i8gpr  : SIMDDupFromMain<0, {?,?,?,?,1}, ".8b", v8i8, V64, GPR32>;
def DUPv16i8gpr : SIMDDupFromMain<1, {?,?,?,?,1}, ".16b", v16i8, V128, GPR32>;
def DUPv4i16gpr : SIMDDupFromMain<0, {?,?,?,1,0}, ".4h", v4i16, V64, GPR32>;
def DUPv8i16gpr : SIMDDupFromMain<1, {?,?,?,1,0}, ".8h", v8i16, V128, GPR32>;
def DUPv2i32gpr : SIMDDupFromMain<0, {?,?,1,0,0}, ".2s", v2i32, V64, GPR32>;
def DUPv4i32gpr : SIMDDupFromMain<1, {?,?,1,0,0}, ".4s", v4i32, V128, GPR32>;
def DUPv2i64gpr : SIMDDupFromMain<1, {?,1,0,0,0}, ".2d", v2i64, V128, GPR64>;

def DUPv2i64lane : SIMDDup64FromElement;
def DUPv2i32lane : SIMDDup32FromElement<0, ".2s", v2i32, V64>;
def DUPv4i32lane : SIMDDup32FromElement<1, ".4s", v4i32, V128>;
def DUPv4i16lane : SIMDDup16FromElement<0, ".4h", v4i16, V64>;
def DUPv8i16lane : SIMDDup16FromElement<1, ".8h", v8i16, V128>;
def DUPv8i8lane  : SIMDDup8FromElement <0, ".8b", v8i8, V64>;
def DUPv16i8lane : SIMDDup8FromElement <1, ".16b", v16i8, V128>;

def : Pat<(v2f32 (AArch64dup (f32 FPR32:$Rn))),
          (v2f32 (DUPv2i32lane
            (INSERT_SUBREG (v4i32 (IMPLICIT_DEF)), FPR32:$Rn, ssub),
            (i64 0)))>;
def : Pat<(v4f32 (AArch64dup (f32 FPR32:$Rn))),
          (v4f32 (DUPv4i32lane
            (INSERT_SUBREG (v4i32 (IMPLICIT_DEF)), FPR32:$Rn, ssub),
            (i64 0)))>;
def : Pat<(v2f64 (AArch64dup (f64 FPR64:$Rn))),
          (v2f64 (DUPv2i64lane
            (INSERT_SUBREG (v4i32 (IMPLICIT_DEF)), FPR64:$Rn, dsub),
            (i64 0)))>;
def : Pat<(v4f16 (AArch64dup (f16 FPR16:$Rn))),
          (v4f16 (DUPv4i16lane
            (INSERT_SUBREG (v8i16 (IMPLICIT_DEF)), FPR16:$Rn, hsub),
            (i64 0)))>;
def : Pat<(v8f16 (AArch64dup (f16 FPR16:$Rn))),
          (v8f16 (DUPv8i16lane
            (INSERT_SUBREG (v8i16 (IMPLICIT_DEF)), FPR16:$Rn, hsub),
            (i64 0)))>;

def : Pat<(v4f16 (AArch64duplane16 (v8f16 V128:$Rn), VectorIndexH:$imm)),
          (DUPv4i16lane V128:$Rn, VectorIndexH:$imm)>;
def : Pat<(v8f16 (AArch64duplane16 (v8f16 V128:$Rn), VectorIndexH:$imm)),
          (DUPv8i16lane V128:$Rn, VectorIndexH:$imm)>;

def : Pat<(v2f32 (AArch64duplane32 (v4f32 V128:$Rn), VectorIndexS:$imm)),
          (DUPv2i32lane V128:$Rn, VectorIndexS:$imm)>;
def : Pat<(v4f32 (AArch64duplane32 (v4f32 V128:$Rn), VectorIndexS:$imm)),
         (DUPv4i32lane V128:$Rn, VectorIndexS:$imm)>;
def : Pat<(v2f64 (AArch64duplane64 (v2f64 V128:$Rn), VectorIndexD:$imm)),
          (DUPv2i64lane V128:$Rn, VectorIndexD:$imm)>;

// If there's an (AArch64dup (vector_extract ...) ...), we can use a duplane
// instruction even if the types don't match: we just have to remap the lane
// carefully. N.b. this trick only applies to truncations.
def VecIndex_x2 : SDNodeXForm<imm, [{
  return CurDAG->getTargetConstant(2 * N->getZExtValue(), SDLoc(N), MVT::i64);
}]>;
def VecIndex_x4 : SDNodeXForm<imm, [{
  return CurDAG->getTargetConstant(4 * N->getZExtValue(), SDLoc(N), MVT::i64);
}]>;
def VecIndex_x8 : SDNodeXForm<imm, [{
  return CurDAG->getTargetConstant(8 * N->getZExtValue(), SDLoc(N), MVT::i64);
}]>;

multiclass DUPWithTruncPats<ValueType ResVT, ValueType Src64VT,
                            ValueType Src128VT, ValueType ScalVT,
                            Instruction DUP, SDNodeXForm IdxXFORM> {
  def : Pat<(ResVT (AArch64dup (ScalVT (vector_extract (Src128VT V128:$Rn),
                                                     imm:$idx)))),
            (DUP V128:$Rn, (IdxXFORM imm:$idx))>;

  def : Pat<(ResVT (AArch64dup (ScalVT (vector_extract (Src64VT V64:$Rn),
                                                     imm:$idx)))),
            (DUP (SUBREG_TO_REG (i64 0), V64:$Rn, dsub), (IdxXFORM imm:$idx))>;
}

defm : DUPWithTruncPats<v8i8,   v4i16, v8i16, i32, DUPv8i8lane,  VecIndex_x2>;
defm : DUPWithTruncPats<v8i8,   v2i32, v4i32, i32, DUPv8i8lane,  VecIndex_x4>;
defm : DUPWithTruncPats<v4i16,  v2i32, v4i32, i32, DUPv4i16lane, VecIndex_x2>;

defm : DUPWithTruncPats<v16i8,  v4i16, v8i16, i32, DUPv16i8lane, VecIndex_x2>;
defm : DUPWithTruncPats<v16i8,  v2i32, v4i32, i32, DUPv16i8lane, VecIndex_x4>;
defm : DUPWithTruncPats<v8i16,  v2i32, v4i32, i32, DUPv8i16lane, VecIndex_x2>;

multiclass DUPWithTrunci64Pats<ValueType ResVT, Instruction DUP,
                               SDNodeXForm IdxXFORM> {
  def : Pat<(ResVT (AArch64dup (i32 (trunc (extractelt (v2i64 V128:$Rn),
                                                         imm:$idx))))),
            (DUP V128:$Rn, (IdxXFORM imm:$idx))>;

  def : Pat<(ResVT (AArch64dup (i32 (trunc (extractelt (v1i64 V64:$Rn),
                                                       imm:$idx))))),
            (DUP (SUBREG_TO_REG (i64 0), V64:$Rn, dsub), (IdxXFORM imm:$idx))>;
}

defm : DUPWithTrunci64Pats<v8i8,  DUPv8i8lane,   VecIndex_x8>;
defm : DUPWithTrunci64Pats<v4i16, DUPv4i16lane,  VecIndex_x4>;
defm : DUPWithTrunci64Pats<v2i32, DUPv2i32lane,  VecIndex_x2>;

defm : DUPWithTrunci64Pats<v16i8, DUPv16i8lane, VecIndex_x8>;
defm : DUPWithTrunci64Pats<v8i16, DUPv8i16lane, VecIndex_x4>;
defm : DUPWithTrunci64Pats<v4i32, DUPv4i32lane, VecIndex_x2>;

// SMOV and UMOV definitions, with some extra patterns for convenience
defm SMOV : SMov;
defm UMOV : UMov;

def : Pat<(sext_inreg (vector_extract (v16i8 V128:$Rn), VectorIndexB:$idx), i8),
          (i32 (SMOVvi8to32 V128:$Rn, VectorIndexB:$idx))>;
def : Pat<(sext_inreg (vector_extract (v16i8 V128:$Rn), VectorIndexB:$idx), i8),
          (i64 (SMOVvi8to64 V128:$Rn, VectorIndexB:$idx))>;
def : Pat<(sext_inreg (vector_extract (v8i16 V128:$Rn), VectorIndexH:$idx),i16),
          (i32 (SMOVvi16to32 V128:$Rn, VectorIndexH:$idx))>;
def : Pat<(sext_inreg (vector_extract (v8i16 V128:$Rn), VectorIndexH:$idx),i16),
          (i64 (SMOVvi16to64 V128:$Rn, VectorIndexH:$idx))>;
def : Pat<(sext_inreg (vector_extract (v8i16 V128:$Rn), VectorIndexH:$idx),i16),
          (i32 (SMOVvi16to32 V128:$Rn, VectorIndexH:$idx))>;
def : Pat<(sext (i32 (vector_extract (v4i32 V128:$Rn), VectorIndexS:$idx))),
          (i64 (SMOVvi32to64 V128:$Rn, VectorIndexS:$idx))>;

def : Pat<(sext_inreg (i64 (anyext (i32 (vector_extract (v16i8 V128:$Rn),
            VectorIndexB:$idx)))), i8),
          (i64 (SMOVvi8to64 V128:$Rn, VectorIndexB:$idx))>;
def : Pat<(sext_inreg (i64 (anyext (i32 (vector_extract (v8i16 V128:$Rn),
            VectorIndexH:$idx)))), i16),
          (i64 (SMOVvi16to64 V128:$Rn, VectorIndexH:$idx))>;

// Extracting i8 or i16 elements will have the zero-extend transformed to
// an 'and' mask by type legalization since neither i8 nor i16 are legal types
// for AArch64. Match these patterns here since UMOV already zeroes out the high
// bits of the destination register.
def : Pat<(and (vector_extract (v16i8 V128:$Rn), VectorIndexB:$idx),
               (i32 0xff)),
          (i32 (UMOVvi8 V128:$Rn, VectorIndexB:$idx))>;
def : Pat<(and (vector_extract (v8i16 V128:$Rn), VectorIndexH:$idx),
               (i32 0xffff)),
          (i32 (UMOVvi16 V128:$Rn, VectorIndexH:$idx))>;

defm INS : SIMDIns;

def : Pat<(v16i8 (scalar_to_vector GPR32:$Rn)),
          (SUBREG_TO_REG (i32 0),
                         (f32 (COPY_TO_REGCLASS GPR32:$Rn, FPR32)), ssub)>;
def : Pat<(v8i8 (scalar_to_vector GPR32:$Rn)),
          (SUBREG_TO_REG (i32 0),
                         (f32 (COPY_TO_REGCLASS GPR32:$Rn, FPR32)), ssub)>;

def : Pat<(v8i16 (scalar_to_vector GPR32:$Rn)),
          (SUBREG_TO_REG (i32 0),
                         (f32 (COPY_TO_REGCLASS GPR32:$Rn, FPR32)), ssub)>;
def : Pat<(v4i16 (scalar_to_vector GPR32:$Rn)),
          (SUBREG_TO_REG (i32 0),
                         (f32 (COPY_TO_REGCLASS GPR32:$Rn, FPR32)), ssub)>;

def : Pat<(v2i32 (scalar_to_vector (i32 FPR32:$Rn))),
            (v2i32 (INSERT_SUBREG (v2i32 (IMPLICIT_DEF)),
                                  (i32 FPR32:$Rn), ssub))>;
def : Pat<(v4i32 (scalar_to_vector (i32 FPR32:$Rn))),
            (v4i32 (INSERT_SUBREG (v4i32 (IMPLICIT_DEF)),
                                  (i32 FPR32:$Rn), ssub))>;
def : Pat<(v2i64 (scalar_to_vector (i64 FPR64:$Rn))),
            (v2i64 (INSERT_SUBREG (v2i64 (IMPLICIT_DEF)),
                                  (i64 FPR64:$Rn), dsub))>;

def : Pat<(v4f16 (scalar_to_vector (f16 FPR16:$Rn))),
          (INSERT_SUBREG (v4f16 (IMPLICIT_DEF)), FPR16:$Rn, hsub)>;
def : Pat<(v8f16 (scalar_to_vector (f16 FPR16:$Rn))),
          (INSERT_SUBREG (v8f16 (IMPLICIT_DEF)), FPR16:$Rn, hsub)>;

def : Pat<(v4f32 (scalar_to_vector (f32 FPR32:$Rn))),
          (INSERT_SUBREG (v4f32 (IMPLICIT_DEF)), FPR32:$Rn, ssub)>;
def : Pat<(v2f32 (scalar_to_vector (f32 FPR32:$Rn))),
          (INSERT_SUBREG (v2f32 (IMPLICIT_DEF)), FPR32:$Rn, ssub)>;
def : Pat<(v2f64 (scalar_to_vector (f64 FPR64:$Rn))),
          (INSERT_SUBREG (v2f64 (IMPLICIT_DEF)), FPR64:$Rn, dsub)>;

def : Pat<(v4f16 (vector_insert (v4f16 V64:$Rn),
            (f16 FPR16:$Rm), (i64 VectorIndexS:$imm))),
          (EXTRACT_SUBREG
            (INSvi16lane
              (v8f16 (INSERT_SUBREG (v8f16 (IMPLICIT_DEF)), V64:$Rn, dsub)),
              VectorIndexS:$imm,
              (v8f16 (INSERT_SUBREG (v8f16 (IMPLICIT_DEF)), FPR16:$Rm, hsub)),
              (i64 0)),
            dsub)>;

def : Pat<(v8f16 (vector_insert (v8f16 V128:$Rn),
            (f16 FPR16:$Rm), (i64 VectorIndexH:$imm))),
          (INSvi16lane
            V128:$Rn, VectorIndexH:$imm,
            (v8f16 (INSERT_SUBREG (v8f16 (IMPLICIT_DEF)), FPR16:$Rm, hsub)),
            (i64 0))>;

def : Pat<(v2f32 (vector_insert (v2f32 V64:$Rn),
            (f32 FPR32:$Rm), (i64 VectorIndexS:$imm))),
          (EXTRACT_SUBREG
            (INSvi32lane
              (v4f32 (INSERT_SUBREG (v4f32 (IMPLICIT_DEF)), V64:$Rn, dsub)),
              VectorIndexS:$imm,
              (v4f32 (INSERT_SUBREG (v4f32 (IMPLICIT_DEF)), FPR32:$Rm, ssub)),
              (i64 0)),
            dsub)>;
def : Pat<(v4f32 (vector_insert (v4f32 V128:$Rn),
            (f32 FPR32:$Rm), (i64 VectorIndexS:$imm))),
          (INSvi32lane
            V128:$Rn, VectorIndexS:$imm,
            (v4f32 (INSERT_SUBREG (v4f32 (IMPLICIT_DEF)), FPR32:$Rm, ssub)),
            (i64 0))>;
def : Pat<(v2f64 (vector_insert (v2f64 V128:$Rn),
            (f64 FPR64:$Rm), (i64 VectorIndexD:$imm))),
          (INSvi64lane
            V128:$Rn, VectorIndexD:$imm,
            (v2f64 (INSERT_SUBREG (v2f64 (IMPLICIT_DEF)), FPR64:$Rm, dsub)),
            (i64 0))>;

// Copy an element at a constant index in one vector into a constant indexed
// element of another.
// FIXME refactor to a shared class/dev parameterized on vector type, vector
// index type and INS extension
def : Pat<(v16i8 (int_aarch64_neon_vcopy_lane
                   (v16i8 V128:$Vd), VectorIndexB:$idx, (v16i8 V128:$Vs),
                   VectorIndexB:$idx2)),
          (v16i8 (INSvi8lane
                   V128:$Vd, VectorIndexB:$idx, V128:$Vs, VectorIndexB:$idx2)
          )>;
def : Pat<(v8i16 (int_aarch64_neon_vcopy_lane
                   (v8i16 V128:$Vd), VectorIndexH:$idx, (v8i16 V128:$Vs),
                   VectorIndexH:$idx2)),
          (v8i16 (INSvi16lane
                   V128:$Vd, VectorIndexH:$idx, V128:$Vs, VectorIndexH:$idx2)
          )>;
def : Pat<(v4i32 (int_aarch64_neon_vcopy_lane
                   (v4i32 V128:$Vd), VectorIndexS:$idx, (v4i32 V128:$Vs),
                   VectorIndexS:$idx2)),
          (v4i32 (INSvi32lane
                   V128:$Vd, VectorIndexS:$idx, V128:$Vs, VectorIndexS:$idx2)
          )>;
def : Pat<(v2i64 (int_aarch64_neon_vcopy_lane
                   (v2i64 V128:$Vd), VectorIndexD:$idx, (v2i64 V128:$Vs),
                   VectorIndexD:$idx2)),
          (v2i64 (INSvi64lane
                   V128:$Vd, VectorIndexD:$idx, V128:$Vs, VectorIndexD:$idx2)
          )>;

multiclass Neon_INS_elt_pattern<ValueType VT128, ValueType VT64,
                                ValueType VTScal, Instruction INS> {
  def : Pat<(VT128 (vector_insert V128:$src,
                        (VTScal (vector_extract (VT128 V128:$Rn), imm:$Immn)),
                        imm:$Immd)),
            (INS V128:$src, imm:$Immd, V128:$Rn, imm:$Immn)>;

  def : Pat<(VT128 (vector_insert V128:$src,
                        (VTScal (vector_extract (VT64 V64:$Rn), imm:$Immn)),
                        imm:$Immd)),
            (INS V128:$src, imm:$Immd,
                 (SUBREG_TO_REG (i64 0), V64:$Rn, dsub), imm:$Immn)>;

  def : Pat<(VT64 (vector_insert V64:$src,
                        (VTScal (vector_extract (VT128 V128:$Rn), imm:$Immn)),
                        imm:$Immd)),
            (EXTRACT_SUBREG (INS (SUBREG_TO_REG (i64 0), V64:$src, dsub),
                                 imm:$Immd, V128:$Rn, imm:$Immn),
                            dsub)>;

  def : Pat<(VT64 (vector_insert V64:$src,
                        (VTScal (vector_extract (VT64 V64:$Rn), imm:$Immn)),
                        imm:$Immd)),
            (EXTRACT_SUBREG
                (INS (SUBREG_TO_REG (i64 0), V64:$src, dsub), imm:$Immd,
                     (SUBREG_TO_REG (i64 0), V64:$Rn, dsub), imm:$Immn),
                dsub)>;
}

defm : Neon_INS_elt_pattern<v8f16, v4f16, f16, INSvi16lane>;
defm : Neon_INS_elt_pattern<v4f32, v2f32, f32, INSvi32lane>;
defm : Neon_INS_elt_pattern<v2f64, v1f64, f64, INSvi64lane>;


// Floating point vector extractions are codegen'd as either a sequence of
// subregister extractions, or a MOV (aka CPY here, alias for DUP) if
// the lane number is anything other than zero.
def : Pat<(vector_extract (v2f64 V128:$Rn), 0),
          (f64 (EXTRACT_SUBREG V128:$Rn, dsub))>;
def : Pat<(vector_extract (v4f32 V128:$Rn), 0),
          (f32 (EXTRACT_SUBREG V128:$Rn, ssub))>;
def : Pat<(vector_extract (v8f16 V128:$Rn), 0),
          (f16 (EXTRACT_SUBREG V128:$Rn, hsub))>;

def : Pat<(vector_extract (v2f64 V128:$Rn), VectorIndexD:$idx),
          (f64 (CPYi64 V128:$Rn, VectorIndexD:$idx))>;
def : Pat<(vector_extract (v4f32 V128:$Rn), VectorIndexS:$idx),
          (f32 (CPYi32 V128:$Rn, VectorIndexS:$idx))>;
def : Pat<(vector_extract (v8f16 V128:$Rn), VectorIndexH:$idx),
          (f16 (CPYi16 V128:$Rn, VectorIndexH:$idx))>;

// All concat_vectors operations are canonicalised to act on i64 vectors for
// AArch64. In the general case we need an instruction, which had just as well be
// INS.
class ConcatPat<ValueType DstTy, ValueType SrcTy>
  : Pat<(DstTy (concat_vectors (SrcTy V64:$Rd), V64:$Rn)),
        (INSvi64lane (INSERT_SUBREG (IMPLICIT_DEF), V64:$Rd, dsub), 1,
                     (INSERT_SUBREG (IMPLICIT_DEF), V64:$Rn, dsub), 0)>;

def : ConcatPat<v2i64, v1i64>;
def : ConcatPat<v2f64, v1f64>;
def : ConcatPat<v4i32, v2i32>;
def : ConcatPat<v4f32, v2f32>;
def : ConcatPat<v8i16, v4i16>;
def : ConcatPat<v8f16, v4f16>;
def : ConcatPat<v16i8, v8i8>;

// If the high lanes are undef, though, we can just ignore them:
class ConcatUndefPat<ValueType DstTy, ValueType SrcTy>
  : Pat<(DstTy (concat_vectors (SrcTy V64:$Rn), undef)),
        (INSERT_SUBREG (IMPLICIT_DEF), V64:$Rn, dsub)>;

def : ConcatUndefPat<v2i64, v1i64>;
def : ConcatUndefPat<v2f64, v1f64>;
def : ConcatUndefPat<v4i32, v2i32>;
def : ConcatUndefPat<v4f32, v2f32>;
def : ConcatUndefPat<v8i16, v4i16>;
def : ConcatUndefPat<v16i8, v8i8>;

//----------------------------------------------------------------------------
// AdvSIMD across lanes instructions
//----------------------------------------------------------------------------

defm ADDV    : SIMDAcrossLanesBHS<0, 0b11011, "addv">;
defm SMAXV   : SIMDAcrossLanesBHS<0, 0b01010, "smaxv">;
defm SMINV   : SIMDAcrossLanesBHS<0, 0b11010, "sminv">;
defm UMAXV   : SIMDAcrossLanesBHS<1, 0b01010, "umaxv">;
defm UMINV   : SIMDAcrossLanesBHS<1, 0b11010, "uminv">;
defm SADDLV  : SIMDAcrossLanesHSD<0, 0b00011, "saddlv">;
defm UADDLV  : SIMDAcrossLanesHSD<1, 0b00011, "uaddlv">;
defm FMAXNMV : SIMDFPAcrossLanes<0b01100, 0, "fmaxnmv", int_aarch64_neon_fmaxnmv>;
defm FMAXV   : SIMDFPAcrossLanes<0b01111, 0, "fmaxv", int_aarch64_neon_fmaxv>;
defm FMINNMV : SIMDFPAcrossLanes<0b01100, 1, "fminnmv", int_aarch64_neon_fminnmv>;
defm FMINV   : SIMDFPAcrossLanes<0b01111, 1, "fminv", int_aarch64_neon_fminv>;

// Patterns for across-vector intrinsics, that have a node equivalent, that
// returns a vector (with only the low lane defined) instead of a scalar.
// In effect, opNode is the same as (scalar_to_vector (IntNode)).
multiclass SIMDAcrossLanesIntrinsic<string baseOpc,
                                    SDPatternOperator opNode> {
// If a lane instruction caught the vector_extract around opNode, we can
// directly match the latter to the instruction.
def : Pat<(v8i8 (opNode V64:$Rn)),
          (INSERT_SUBREG (v8i8 (IMPLICIT_DEF)),
           (!cast<Instruction>(!strconcat(baseOpc, "v8i8v")) V64:$Rn), bsub)>;
def : Pat<(v16i8 (opNode V128:$Rn)),
          (INSERT_SUBREG (v16i8 (IMPLICIT_DEF)),
           (!cast<Instruction>(!strconcat(baseOpc, "v16i8v")) V128:$Rn), bsub)>;
def : Pat<(v4i16 (opNode V64:$Rn)),
          (INSERT_SUBREG (v4i16 (IMPLICIT_DEF)),
           (!cast<Instruction>(!strconcat(baseOpc, "v4i16v")) V64:$Rn), hsub)>;
def : Pat<(v8i16 (opNode V128:$Rn)),
          (INSERT_SUBREG (v8i16 (IMPLICIT_DEF)),
           (!cast<Instruction>(!strconcat(baseOpc, "v8i16v")) V128:$Rn), hsub)>;
def : Pat<(v4i32 (opNode V128:$Rn)),
          (INSERT_SUBREG (v4i32 (IMPLICIT_DEF)),
           (!cast<Instruction>(!strconcat(baseOpc, "v4i32v")) V128:$Rn), ssub)>;


// If none did, fallback to the explicit patterns, consuming the vector_extract.
def : Pat<(i32 (vector_extract (insert_subvector undef, (v8i8 (opNode V64:$Rn)),
            (i32 0)), (i64 0))),
          (EXTRACT_SUBREG (INSERT_SUBREG (v8i8 (IMPLICIT_DEF)),
            (!cast<Instruction>(!strconcat(baseOpc, "v8i8v")) V64:$Rn),
            bsub), ssub)>;
def : Pat<(i32 (vector_extract (v16i8 (opNode V128:$Rn)), (i64 0))),
          (EXTRACT_SUBREG (INSERT_SUBREG (v16i8 (IMPLICIT_DEF)),
            (!cast<Instruction>(!strconcat(baseOpc, "v16i8v")) V128:$Rn),
            bsub), ssub)>;
def : Pat<(i32 (vector_extract (insert_subvector undef,
            (v4i16 (opNode V64:$Rn)), (i32 0)), (i64 0))),
          (EXTRACT_SUBREG (INSERT_SUBREG (v4i16 (IMPLICIT_DEF)),
            (!cast<Instruction>(!strconcat(baseOpc, "v4i16v")) V64:$Rn),
            hsub), ssub)>;
def : Pat<(i32 (vector_extract (v8i16 (opNode V128:$Rn)), (i64 0))),
          (EXTRACT_SUBREG (INSERT_SUBREG (v8i16 (IMPLICIT_DEF)),
            (!cast<Instruction>(!strconcat(baseOpc, "v8i16v")) V128:$Rn),
            hsub), ssub)>;
def : Pat<(i32 (vector_extract (v4i32 (opNode V128:$Rn)), (i64 0))),
          (EXTRACT_SUBREG (INSERT_SUBREG (v4i32 (IMPLICIT_DEF)),
            (!cast<Instruction>(!strconcat(baseOpc, "v4i32v")) V128:$Rn),
            ssub), ssub)>;

}

multiclass SIMDAcrossLanesSignedIntrinsic<string baseOpc,
                                          SDPatternOperator opNode>
    : SIMDAcrossLanesIntrinsic<baseOpc, opNode> {
// If there is a sign extension after this intrinsic, consume it as smov already
// performed it
def : Pat<(i32 (sext_inreg (i32 (vector_extract (insert_subvector undef,
            (opNode (v8i8 V64:$Rn)), (i32 0)), (i64 0))), i8)),
          (i32 (SMOVvi8to32
            (INSERT_SUBREG (v16i8 (IMPLICIT_DEF)),
              (!cast<Instruction>(!strconcat(baseOpc, "v8i8v")) V64:$Rn), bsub),
            (i64 0)))>;
def : Pat<(i32 (sext_inreg (i32 (vector_extract
            (opNode (v16i8 V128:$Rn)), (i64 0))), i8)),
          (i32 (SMOVvi8to32
            (INSERT_SUBREG (v16i8 (IMPLICIT_DEF)),
             (!cast<Instruction>(!strconcat(baseOpc, "v16i8v")) V128:$Rn), bsub),
            (i64 0)))>;
def : Pat<(i32 (sext_inreg (i32 (vector_extract (insert_subvector undef,
            (opNode (v4i16 V64:$Rn)), (i32 0)), (i64 0))), i16)),
          (i32 (SMOVvi16to32
           (INSERT_SUBREG (v16i8 (IMPLICIT_DEF)),
            (!cast<Instruction>(!strconcat(baseOpc, "v4i16v")) V64:$Rn), hsub),
           (i64 0)))>;
def : Pat<(i32 (sext_inreg (i32 (vector_extract
            (opNode (v8i16 V128:$Rn)), (i64 0))), i16)),
          (i32 (SMOVvi16to32
            (INSERT_SUBREG (v16i8 (IMPLICIT_DEF)),
             (!cast<Instruction>(!strconcat(baseOpc, "v8i16v")) V128:$Rn), hsub),
            (i64 0)))>;
}

multiclass SIMDAcrossLanesUnsignedIntrinsic<string baseOpc,
                                            SDPatternOperator opNode>
    : SIMDAcrossLanesIntrinsic<baseOpc, opNode> {
// If there is a masking operation keeping only what has been actually
// generated, consume it.
def : Pat<(i32 (and (i32 (vector_extract (insert_subvector undef,
            (opNode (v8i8 V64:$Rn)), (i32 0)), (i64 0))), maski8_or_more)),
      (i32 (EXTRACT_SUBREG
        (INSERT_SUBREG (v16i8 (IMPLICIT_DEF)),
          (!cast<Instruction>(!strconcat(baseOpc, "v8i8v")) V64:$Rn), bsub),
        ssub))>;
def : Pat<(i32 (and (i32 (vector_extract (opNode (v16i8 V128:$Rn)), (i64 0))),
            maski8_or_more)),
        (i32 (EXTRACT_SUBREG
          (INSERT_SUBREG (v16i8 (IMPLICIT_DEF)),
            (!cast<Instruction>(!strconcat(baseOpc, "v16i8v")) V128:$Rn), bsub),
          ssub))>;
def : Pat<(i32 (and (i32 (vector_extract (insert_subvector undef,
            (opNode (v4i16 V64:$Rn)), (i32 0)), (i64 0))), maski16_or_more)),
          (i32 (EXTRACT_SUBREG
            (INSERT_SUBREG (v16i8 (IMPLICIT_DEF)),
              (!cast<Instruction>(!strconcat(baseOpc, "v4i16v")) V64:$Rn), hsub),
            ssub))>;
def : Pat<(i32 (and (i32 (vector_extract (opNode (v8i16 V128:$Rn)), (i64 0))),
            maski16_or_more)),
        (i32 (EXTRACT_SUBREG
          (INSERT_SUBREG (v16i8 (IMPLICIT_DEF)),
            (!cast<Instruction>(!strconcat(baseOpc, "v8i16v")) V128:$Rn), hsub),
          ssub))>;
}

defm : SIMDAcrossLanesSignedIntrinsic<"ADDV",  AArch64saddv>;
// vaddv_[su]32 is special; -> ADDP Vd.2S,Vn.2S,Vm.2S; return Vd.s[0];Vn==Vm
def : Pat<(v2i32 (AArch64saddv (v2i32 V64:$Rn))),
          (ADDPv2i32 V64:$Rn, V64:$Rn)>;

defm : SIMDAcrossLanesUnsignedIntrinsic<"ADDV", AArch64uaddv>;
// vaddv_[su]32 is special; -> ADDP Vd.2S,Vn.2S,Vm.2S; return Vd.s[0];Vn==Vm
def : Pat<(v2i32 (AArch64uaddv (v2i32 V64:$Rn))),
          (ADDPv2i32 V64:$Rn, V64:$Rn)>;

defm : SIMDAcrossLanesSignedIntrinsic<"SMAXV", AArch64smaxv>;
def : Pat<(v2i32 (AArch64smaxv (v2i32 V64:$Rn))),
          (SMAXPv2i32 V64:$Rn, V64:$Rn)>;

defm : SIMDAcrossLanesSignedIntrinsic<"SMINV", AArch64sminv>;
def : Pat<(v2i32 (AArch64sminv (v2i32 V64:$Rn))),
          (SMINPv2i32 V64:$Rn, V64:$Rn)>;

defm : SIMDAcrossLanesUnsignedIntrinsic<"UMAXV", AArch64umaxv>;
def : Pat<(v2i32 (AArch64umaxv (v2i32 V64:$Rn))),
          (UMAXPv2i32 V64:$Rn, V64:$Rn)>;

defm : SIMDAcrossLanesUnsignedIntrinsic<"UMINV", AArch64uminv>;
def : Pat<(v2i32 (AArch64uminv (v2i32 V64:$Rn))),
          (UMINPv2i32 V64:$Rn, V64:$Rn)>;

multiclass SIMDAcrossLanesSignedLongIntrinsic<string baseOpc, Intrinsic intOp> {
  def : Pat<(i32 (intOp (v8i8 V64:$Rn))),
        (i32 (SMOVvi16to32
          (INSERT_SUBREG (v16i8 (IMPLICIT_DEF)),
            (!cast<Instruction>(!strconcat(baseOpc, "v8i8v")) V64:$Rn), hsub),
          (i64 0)))>;
def : Pat<(i32 (intOp (v16i8 V128:$Rn))),
        (i32 (SMOVvi16to32
          (INSERT_SUBREG (v16i8 (IMPLICIT_DEF)),
           (!cast<Instruction>(!strconcat(baseOpc, "v16i8v")) V128:$Rn), hsub),
          (i64 0)))>;

def : Pat<(i32 (intOp (v4i16 V64:$Rn))),
          (i32 (EXTRACT_SUBREG
           (INSERT_SUBREG (v16i8 (IMPLICIT_DEF)),
            (!cast<Instruction>(!strconcat(baseOpc, "v4i16v")) V64:$Rn), ssub),
           ssub))>;
def : Pat<(i32 (intOp (v8i16 V128:$Rn))),
        (i32 (EXTRACT_SUBREG
          (INSERT_SUBREG (v16i8 (IMPLICIT_DEF)),
           (!cast<Instruction>(!strconcat(baseOpc, "v8i16v")) V128:$Rn), ssub),
          ssub))>;

def : Pat<(i64 (intOp (v4i32 V128:$Rn))),
        (i64 (EXTRACT_SUBREG
          (INSERT_SUBREG (v16i8 (IMPLICIT_DEF)),
           (!cast<Instruction>(!strconcat(baseOpc, "v4i32v")) V128:$Rn), dsub),
          dsub))>;
}

multiclass SIMDAcrossLanesUnsignedLongIntrinsic<string baseOpc,
                                                Intrinsic intOp> {
  def : Pat<(i32 (intOp (v8i8 V64:$Rn))),
        (i32 (EXTRACT_SUBREG
          (INSERT_SUBREG (v16i8 (IMPLICIT_DEF)),
            (!cast<Instruction>(!strconcat(baseOpc, "v8i8v")) V64:$Rn), hsub),
          ssub))>;
def : Pat<(i32 (intOp (v16i8 V128:$Rn))),
        (i32 (EXTRACT_SUBREG
          (INSERT_SUBREG (v16i8 (IMPLICIT_DEF)),
            (!cast<Instruction>(!strconcat(baseOpc, "v16i8v")) V128:$Rn), hsub),
          ssub))>;

def : Pat<(i32 (intOp (v4i16 V64:$Rn))),
          (i32 (EXTRACT_SUBREG
            (INSERT_SUBREG (v16i8 (IMPLICIT_DEF)),
              (!cast<Instruction>(!strconcat(baseOpc, "v4i16v")) V64:$Rn), ssub),
            ssub))>;
def : Pat<(i32 (intOp (v8i16 V128:$Rn))),
        (i32 (EXTRACT_SUBREG
          (INSERT_SUBREG (v16i8 (IMPLICIT_DEF)),
            (!cast<Instruction>(!strconcat(baseOpc, "v8i16v")) V128:$Rn), ssub),
          ssub))>;

def : Pat<(i64 (intOp (v4i32 V128:$Rn))),
        (i64 (EXTRACT_SUBREG
          (INSERT_SUBREG (v16i8 (IMPLICIT_DEF)),
            (!cast<Instruction>(!strconcat(baseOpc, "v4i32v")) V128:$Rn), dsub),
          dsub))>;
}

defm : SIMDAcrossLanesSignedLongIntrinsic<"SADDLV", int_aarch64_neon_saddlv>;
defm : SIMDAcrossLanesUnsignedLongIntrinsic<"UADDLV", int_aarch64_neon_uaddlv>;

// The vaddlv_s32 intrinsic gets mapped to SADDLP.
def : Pat<(i64 (int_aarch64_neon_saddlv (v2i32 V64:$Rn))),
          (i64 (EXTRACT_SUBREG
            (INSERT_SUBREG (v16i8 (IMPLICIT_DEF)),
              (SADDLPv2i32_v1i64 V64:$Rn), dsub),
            dsub))>;
// The vaddlv_u32 intrinsic gets mapped to UADDLP.
def : Pat<(i64 (int_aarch64_neon_uaddlv (v2i32 V64:$Rn))),
          (i64 (EXTRACT_SUBREG
            (INSERT_SUBREG (v16i8 (IMPLICIT_DEF)),
              (UADDLPv2i32_v1i64 V64:$Rn), dsub),
            dsub))>;

//------------------------------------------------------------------------------
// AdvSIMD modified immediate instructions
//------------------------------------------------------------------------------

// AdvSIMD BIC
defm BIC : SIMDModifiedImmVectorShiftTied<1, 0b11, 0b01, "bic", AArch64bici>;
// AdvSIMD ORR
defm ORR : SIMDModifiedImmVectorShiftTied<0, 0b11, 0b01, "orr", AArch64orri>;

def : InstAlias<"bic $Vd.4h, $imm", (BICv4i16 V64:$Vd,  imm0_255:$imm, 0)>;
def : InstAlias<"bic $Vd.8h, $imm", (BICv8i16 V128:$Vd, imm0_255:$imm, 0)>;
def : InstAlias<"bic $Vd.2s, $imm", (BICv2i32 V64:$Vd,  imm0_255:$imm, 0)>;
def : InstAlias<"bic $Vd.4s, $imm", (BICv4i32 V128:$Vd, imm0_255:$imm, 0)>;

def : InstAlias<"bic.4h $Vd, $imm", (BICv4i16 V64:$Vd,  imm0_255:$imm, 0), 0>;
def : InstAlias<"bic.8h $Vd, $imm", (BICv8i16 V128:$Vd, imm0_255:$imm, 0), 0>;
def : InstAlias<"bic.2s $Vd, $imm", (BICv2i32 V64:$Vd,  imm0_255:$imm, 0), 0>;
def : InstAlias<"bic.4s $Vd, $imm", (BICv4i32 V128:$Vd, imm0_255:$imm, 0), 0>;

def : InstAlias<"orr $Vd.4h, $imm", (ORRv4i16 V64:$Vd,  imm0_255:$imm, 0)>;
def : InstAlias<"orr $Vd.8h, $imm", (ORRv8i16 V128:$Vd, imm0_255:$imm, 0)>;
def : InstAlias<"orr $Vd.2s, $imm", (ORRv2i32 V64:$Vd,  imm0_255:$imm, 0)>;
def : InstAlias<"orr $Vd.4s, $imm", (ORRv4i32 V128:$Vd, imm0_255:$imm, 0)>;

def : InstAlias<"orr.4h $Vd, $imm", (ORRv4i16 V64:$Vd,  imm0_255:$imm, 0), 0>;
def : InstAlias<"orr.8h $Vd, $imm", (ORRv8i16 V128:$Vd, imm0_255:$imm, 0), 0>;
def : InstAlias<"orr.2s $Vd, $imm", (ORRv2i32 V64:$Vd,  imm0_255:$imm, 0), 0>;
def : InstAlias<"orr.4s $Vd, $imm", (ORRv4i32 V128:$Vd, imm0_255:$imm, 0), 0>;

// AdvSIMD FMOV
def FMOVv2f64_ns : SIMDModifiedImmVectorNoShift<1, 1, 0, 0b1111, V128, fpimm8,
                                              "fmov", ".2d",
                       [(set (v2f64 V128:$Rd), (AArch64fmov imm0_255:$imm8))]>;
def FMOVv2f32_ns : SIMDModifiedImmVectorNoShift<0, 0, 0, 0b1111, V64,  fpimm8,
                                              "fmov", ".2s",
                       [(set (v2f32 V64:$Rd), (AArch64fmov imm0_255:$imm8))]>;
def FMOVv4f32_ns : SIMDModifiedImmVectorNoShift<1, 0, 0, 0b1111, V128, fpimm8,
                                              "fmov", ".4s",
                       [(set (v4f32 V128:$Rd), (AArch64fmov imm0_255:$imm8))]>;
let Predicates = [HasNEON, HasFullFP16] in {
def FMOVv4f16_ns : SIMDModifiedImmVectorNoShift<0, 0, 1, 0b1111, V64,  fpimm8,
                                              "fmov", ".4h",
                       [(set (v4f16 V64:$Rd), (AArch64fmov imm0_255:$imm8))]>;
def FMOVv8f16_ns : SIMDModifiedImmVectorNoShift<1, 0, 1, 0b1111, V128, fpimm8,
                                              "fmov", ".8h",
                       [(set (v8f16 V128:$Rd), (AArch64fmov imm0_255:$imm8))]>;
} // Predicates = [HasNEON, HasFullFP16]

// AdvSIMD MOVI

// EDIT byte mask: scalar
let isReMaterializable = 1, isAsCheapAsAMove = 1 in
def MOVID      : SIMDModifiedImmScalarNoShift<0, 1, 0b1110, "movi",
                    [(set FPR64:$Rd, simdimmtype10:$imm8)]>;
// The movi_edit node has the immediate value already encoded, so we use
// a plain imm0_255 here.
def : Pat<(f64 (AArch64movi_edit imm0_255:$shift)),
          (MOVID imm0_255:$shift)>;

def : Pat<(v1i64 immAllZerosV), (MOVID (i32 0))>;
def : Pat<(v2i32 immAllZerosV), (MOVID (i32 0))>;
def : Pat<(v4i16 immAllZerosV), (MOVID (i32 0))>;
def : Pat<(v8i8  immAllZerosV), (MOVID (i32 0))>;

def : Pat<(v1i64 immAllOnesV), (MOVID (i32 255))>;
def : Pat<(v2i32 immAllOnesV), (MOVID (i32 255))>;
def : Pat<(v4i16 immAllOnesV), (MOVID (i32 255))>;
def : Pat<(v8i8  immAllOnesV), (MOVID (i32 255))>;

// EDIT byte mask: 2d

// The movi_edit node has the immediate value already encoded, so we use
// a plain imm0_255 in the pattern
let isReMaterializable = 1, isAsCheapAsAMove = 1 in
def MOVIv2d_ns   : SIMDModifiedImmVectorNoShift<1, 1, 0, 0b1110, V128,
                                                simdimmtype10,
                                                "movi", ".2d",
                   [(set (v2i64 V128:$Rd), (AArch64movi_edit imm0_255:$imm8))]>;

def : Pat<(v2i64 immAllZerosV), (MOVIv2d_ns (i32 0))>;
def : Pat<(v4i32 immAllZerosV), (MOVIv2d_ns (i32 0))>;
def : Pat<(v8i16 immAllZerosV), (MOVIv2d_ns (i32 0))>;
def : Pat<(v16i8 immAllZerosV), (MOVIv2d_ns (i32 0))>;

def : Pat<(v2i64 immAllOnesV), (MOVIv2d_ns (i32 255))>;
def : Pat<(v4i32 immAllOnesV), (MOVIv2d_ns (i32 255))>;
def : Pat<(v8i16 immAllOnesV), (MOVIv2d_ns (i32 255))>;
def : Pat<(v16i8 immAllOnesV), (MOVIv2d_ns (i32 255))>;

def : Pat<(v2f64 (AArch64dup (f64 fpimm0))), (MOVIv2d_ns (i32 0))>;
def : Pat<(v4f32 (AArch64dup (f32 fpimm0))), (MOVIv2d_ns (i32 0))>;

// EDIT per word & halfword: 2s, 4h, 4s, & 8h
defm MOVI      : SIMDModifiedImmVectorShift<0, 0b10, 0b00, "movi">;

def : InstAlias<"movi $Vd.4h, $imm", (MOVIv4i16 V64:$Vd,  imm0_255:$imm, 0), 0>;
def : InstAlias<"movi $Vd.8h, $imm", (MOVIv8i16 V128:$Vd, imm0_255:$imm, 0), 0>;
def : InstAlias<"movi $Vd.2s, $imm", (MOVIv2i32 V64:$Vd,  imm0_255:$imm, 0), 0>;
def : InstAlias<"movi $Vd.4s, $imm", (MOVIv4i32 V128:$Vd, imm0_255:$imm, 0), 0>;

def : InstAlias<"movi.4h $Vd, $imm", (MOVIv4i16 V64:$Vd,  imm0_255:$imm, 0), 0>;
def : InstAlias<"movi.8h $Vd, $imm", (MOVIv8i16 V128:$Vd, imm0_255:$imm, 0), 0>;
def : InstAlias<"movi.2s $Vd, $imm", (MOVIv2i32 V64:$Vd,  imm0_255:$imm, 0), 0>;
def : InstAlias<"movi.4s $Vd, $imm", (MOVIv4i32 V128:$Vd, imm0_255:$imm, 0), 0>;

def : Pat<(v2i32 (AArch64movi_shift imm0_255:$imm8, (i32 imm:$shift))),
          (MOVIv2i32 imm0_255:$imm8, imm:$shift)>;
def : Pat<(v4i32 (AArch64movi_shift imm0_255:$imm8, (i32 imm:$shift))),
          (MOVIv4i32 imm0_255:$imm8, imm:$shift)>;
def : Pat<(v4i16 (AArch64movi_shift imm0_255:$imm8, (i32 imm:$shift))),
          (MOVIv4i16 imm0_255:$imm8, imm:$shift)>;
def : Pat<(v8i16 (AArch64movi_shift imm0_255:$imm8, (i32 imm:$shift))),
          (MOVIv8i16 imm0_255:$imm8, imm:$shift)>;

// EDIT per word: 2s & 4s with MSL shifter
def MOVIv2s_msl  : SIMDModifiedImmMoveMSL<0, 0, {1,1,0,?}, V64, "movi", ".2s",
                      [(set (v2i32 V64:$Rd),
                            (AArch64movi_msl imm0_255:$imm8, (i32 imm:$shift)))]>;
def MOVIv4s_msl  : SIMDModifiedImmMoveMSL<1, 0, {1,1,0,?}, V128, "movi", ".4s",
                      [(set (v4i32 V128:$Rd),
                            (AArch64movi_msl imm0_255:$imm8, (i32 imm:$shift)))]>;

// Per byte: 8b & 16b
def MOVIv8b_ns   : SIMDModifiedImmVectorNoShift<0, 0, 0, 0b1110, V64,  imm0_255,
                                                 "movi", ".8b",
                       [(set (v8i8 V64:$Rd), (AArch64movi imm0_255:$imm8))]>;
def MOVIv16b_ns  : SIMDModifiedImmVectorNoShift<1, 0, 0, 0b1110, V128, imm0_255,
                                                 "movi", ".16b",
                       [(set (v16i8 V128:$Rd), (AArch64movi imm0_255:$imm8))]>;

// AdvSIMD MVNI

// EDIT per word & halfword: 2s, 4h, 4s, & 8h
defm MVNI      : SIMDModifiedImmVectorShift<1, 0b10, 0b00, "mvni">;

def : InstAlias<"mvni $Vd.4h, $imm", (MVNIv4i16 V64:$Vd,  imm0_255:$imm, 0), 0>;
def : InstAlias<"mvni $Vd.8h, $imm", (MVNIv8i16 V128:$Vd, imm0_255:$imm, 0), 0>;
def : InstAlias<"mvni $Vd.2s, $imm", (MVNIv2i32 V64:$Vd,  imm0_255:$imm, 0), 0>;
def : InstAlias<"mvni $Vd.4s, $imm", (MVNIv4i32 V128:$Vd, imm0_255:$imm, 0), 0>;

def : InstAlias<"mvni.4h $Vd, $imm", (MVNIv4i16 V64:$Vd,  imm0_255:$imm, 0), 0>;
def : InstAlias<"mvni.8h $Vd, $imm", (MVNIv8i16 V128:$Vd, imm0_255:$imm, 0), 0>;
def : InstAlias<"mvni.2s $Vd, $imm", (MVNIv2i32 V64:$Vd,  imm0_255:$imm, 0), 0>;
def : InstAlias<"mvni.4s $Vd, $imm", (MVNIv4i32 V128:$Vd, imm0_255:$imm, 0), 0>;

def : Pat<(v2i32 (AArch64mvni_shift imm0_255:$imm8, (i32 imm:$shift))),
          (MVNIv2i32 imm0_255:$imm8, imm:$shift)>;
def : Pat<(v4i32 (AArch64mvni_shift imm0_255:$imm8, (i32 imm:$shift))),
          (MVNIv4i32 imm0_255:$imm8, imm:$shift)>;
def : Pat<(v4i16 (AArch64mvni_shift imm0_255:$imm8, (i32 imm:$shift))),
          (MVNIv4i16 imm0_255:$imm8, imm:$shift)>;
def : Pat<(v8i16 (AArch64mvni_shift imm0_255:$imm8, (i32 imm:$shift))),
          (MVNIv8i16 imm0_255:$imm8, imm:$shift)>;

// EDIT per word: 2s & 4s with MSL shifter
def MVNIv2s_msl   : SIMDModifiedImmMoveMSL<0, 1, {1,1,0,?}, V64, "mvni", ".2s",
                      [(set (v2i32 V64:$Rd),
                            (AArch64mvni_msl imm0_255:$imm8, (i32 imm:$shift)))]>;
def MVNIv4s_msl   : SIMDModifiedImmMoveMSL<1, 1, {1,1,0,?}, V128, "mvni", ".4s",
                      [(set (v4i32 V128:$Rd),
                            (AArch64mvni_msl imm0_255:$imm8, (i32 imm:$shift)))]>;

//----------------------------------------------------------------------------
// AdvSIMD indexed element
//----------------------------------------------------------------------------

let hasSideEffects = 0 in {
  defm FMLA  : SIMDFPIndexedTied<0, 0b0001, "fmla">;
  defm FMLS  : SIMDFPIndexedTied<0, 0b0101, "fmls">;
}

// NOTE: Operands are reordered in the FMLA/FMLS PatFrags because the
// instruction expects the addend first, while the intrinsic expects it last.

// On the other hand, there are quite a few valid combinatorial options due to
// the commutativity of multiplication and the fact that (-x) * y = x * (-y).
defm : SIMDFPIndexedTiedPatterns<"FMLA",
           TriOpFrag<(fma node:$RHS, node:$MHS, node:$LHS)>>;
defm : SIMDFPIndexedTiedPatterns<"FMLA",
           TriOpFrag<(fma node:$MHS, node:$RHS, node:$LHS)>>;

defm : SIMDFPIndexedTiedPatterns<"FMLS",
           TriOpFrag<(fma node:$MHS, (fneg node:$RHS), node:$LHS)> >;
defm : SIMDFPIndexedTiedPatterns<"FMLS",
           TriOpFrag<(fma node:$RHS, (fneg node:$MHS), node:$LHS)> >;
defm : SIMDFPIndexedTiedPatterns<"FMLS",
           TriOpFrag<(fma (fneg node:$RHS), node:$MHS, node:$LHS)> >;
defm : SIMDFPIndexedTiedPatterns<"FMLS",
           TriOpFrag<(fma (fneg node:$MHS), node:$RHS, node:$LHS)> >;

multiclass FMLSIndexedAfterNegPatterns<SDPatternOperator OpNode> {
  // 3 variants for the .2s version: DUPLANE from 128-bit, DUPLANE from 64-bit
  // and DUP scalar.
  def : Pat<(v2f32 (OpNode (v2f32 V64:$Rd), (v2f32 V64:$Rn),
                           (AArch64duplane32 (v4f32 (fneg V128:$Rm)),
                                           VectorIndexS:$idx))),
            (FMLSv2i32_indexed V64:$Rd, V64:$Rn, V128:$Rm, VectorIndexS:$idx)>;
  def : Pat<(v2f32 (OpNode (v2f32 V64:$Rd), (v2f32 V64:$Rn),
                           (v2f32 (AArch64duplane32
                                      (v4f32 (insert_subvector undef,
                                                 (v2f32 (fneg V64:$Rm)),
                                                 (i32 0))),
                                      VectorIndexS:$idx)))),
            (FMLSv2i32_indexed V64:$Rd, V64:$Rn,
                               (SUBREG_TO_REG (i32 0), V64:$Rm, dsub),
                               VectorIndexS:$idx)>;
  def : Pat<(v2f32 (OpNode (v2f32 V64:$Rd), (v2f32 V64:$Rn),
                           (AArch64dup (f32 (fneg FPR32Op:$Rm))))),
            (FMLSv2i32_indexed V64:$Rd, V64:$Rn,
                (SUBREG_TO_REG (i32 0), FPR32Op:$Rm, ssub), (i64 0))>;

  // 3 variants for the .4s version: DUPLANE from 128-bit, DUPLANE from 64-bit
  // and DUP scalar.
  def : Pat<(v4f32 (OpNode (v4f32 V128:$Rd), (v4f32 V128:$Rn),
                           (AArch64duplane32 (v4f32 (fneg V128:$Rm)),
                                           VectorIndexS:$idx))),
            (FMLSv4i32_indexed V128:$Rd, V128:$Rn, V128:$Rm,
                               VectorIndexS:$idx)>;
  def : Pat<(v4f32 (OpNode (v4f32 V128:$Rd), (v4f32 V128:$Rn),
                           (v4f32 (AArch64duplane32
                                      (v4f32 (insert_subvector undef,
                                                 (v2f32 (fneg V64:$Rm)),
                                                 (i32 0))),
                                      VectorIndexS:$idx)))),
            (FMLSv4i32_indexed V128:$Rd, V128:$Rn,
                               (SUBREG_TO_REG (i32 0), V64:$Rm, dsub),
                               VectorIndexS:$idx)>;
  def : Pat<(v4f32 (OpNode (v4f32 V128:$Rd), (v4f32 V128:$Rn),
                           (AArch64dup (f32 (fneg FPR32Op:$Rm))))),
            (FMLSv4i32_indexed V128:$Rd, V128:$Rn,
                (SUBREG_TO_REG (i32 0), FPR32Op:$Rm, ssub), (i64 0))>;

  // 2 variants for the .2d version: DUPLANE from 128-bit, and DUP scalar
  // (DUPLANE from 64-bit would be trivial).
  def : Pat<(v2f64 (OpNode (v2f64 V128:$Rd), (v2f64 V128:$Rn),
                           (AArch64duplane64 (v2f64 (fneg V128:$Rm)),
                                           VectorIndexD:$idx))),
            (FMLSv2i64_indexed
                V128:$Rd, V128:$Rn, V128:$Rm, VectorIndexS:$idx)>;
  def : Pat<(v2f64 (OpNode (v2f64 V128:$Rd), (v2f64 V128:$Rn),
                           (AArch64dup (f64 (fneg FPR64Op:$Rm))))),
            (FMLSv2i64_indexed V128:$Rd, V128:$Rn,
                (SUBREG_TO_REG (i32 0), FPR64Op:$Rm, dsub), (i64 0))>;

  // 2 variants for 32-bit scalar version: extract from .2s or from .4s
  def : Pat<(f32 (OpNode (f32 FPR32:$Rd), (f32 FPR32:$Rn),
                         (vector_extract (v4f32 (fneg V128:$Rm)),
                                         VectorIndexS:$idx))),
            (FMLSv1i32_indexed FPR32:$Rd, FPR32:$Rn,
                V128:$Rm, VectorIndexS:$idx)>;
  def : Pat<(f32 (OpNode (f32 FPR32:$Rd), (f32 FPR32:$Rn),
                         (vector_extract (v4f32 (insert_subvector undef,
                                                    (v2f32 (fneg V64:$Rm)),
                                                    (i32 0))),
                                         VectorIndexS:$idx))),
            (FMLSv1i32_indexed FPR32:$Rd, FPR32:$Rn,
                (SUBREG_TO_REG (i32 0), V64:$Rm, dsub), VectorIndexS:$idx)>;

  // 1 variant for 64-bit scalar version: extract from .1d or from .2d
  def : Pat<(f64 (OpNode (f64 FPR64:$Rd), (f64 FPR64:$Rn),
                         (vector_extract (v2f64 (fneg V128:$Rm)),
                                         VectorIndexS:$idx))),
            (FMLSv1i64_indexed FPR64:$Rd, FPR64:$Rn,
                V128:$Rm, VectorIndexS:$idx)>;
}

defm : FMLSIndexedAfterNegPatterns<
           TriOpFrag<(fma node:$RHS, node:$MHS, node:$LHS)> >;
defm : FMLSIndexedAfterNegPatterns<
           TriOpFrag<(fma node:$MHS, node:$RHS, node:$LHS)> >;

defm FMULX : SIMDFPIndexed<1, 0b1001, "fmulx", int_aarch64_neon_fmulx>;
defm FMUL  : SIMDFPIndexed<0, 0b1001, "fmul", fmul>;

def : Pat<(v2f32 (fmul V64:$Rn, (AArch64dup (f32 FPR32:$Rm)))),
          (FMULv2i32_indexed V64:$Rn,
            (INSERT_SUBREG (v4i32 (IMPLICIT_DEF)), FPR32:$Rm, ssub),
            (i64 0))>;
def : Pat<(v4f32 (fmul V128:$Rn, (AArch64dup (f32 FPR32:$Rm)))),
          (FMULv4i32_indexed V128:$Rn,
            (INSERT_SUBREG (v4i32 (IMPLICIT_DEF)), FPR32:$Rm, ssub),
            (i64 0))>;
def : Pat<(v2f64 (fmul V128:$Rn, (AArch64dup (f64 FPR64:$Rm)))),
          (FMULv2i64_indexed V128:$Rn,
            (INSERT_SUBREG (v4i32 (IMPLICIT_DEF)), FPR64:$Rm, dsub),
            (i64 0))>;

defm SQDMULH : SIMDIndexedHS<0, 0b1100, "sqdmulh", int_aarch64_neon_sqdmulh>;
defm SQRDMULH : SIMDIndexedHS<0, 0b1101, "sqrdmulh", int_aarch64_neon_sqrdmulh>;
defm MLA   : SIMDVectorIndexedHSTied<1, 0b0000, "mla",
              TriOpFrag<(add node:$LHS, (mul node:$MHS, node:$RHS))>>;
defm MLS   : SIMDVectorIndexedHSTied<1, 0b0100, "mls",
              TriOpFrag<(sub node:$LHS, (mul node:$MHS, node:$RHS))>>;
defm MUL   : SIMDVectorIndexedHS<0, 0b1000, "mul", mul>;
defm SMLAL : SIMDVectorIndexedLongSDTied<0, 0b0010, "smlal",
    TriOpFrag<(add node:$LHS, (int_aarch64_neon_smull node:$MHS, node:$RHS))>>;
defm SMLSL : SIMDVectorIndexedLongSDTied<0, 0b0110, "smlsl",
    TriOpFrag<(sub node:$LHS, (int_aarch64_neon_smull node:$MHS, node:$RHS))>>;
defm SMULL : SIMDVectorIndexedLongSD<0, 0b1010, "smull",
                int_aarch64_neon_smull>;
defm SQDMLAL : SIMDIndexedLongSQDMLXSDTied<0, 0b0011, "sqdmlal",
                                           int_aarch64_neon_sqadd>;
defm SQDMLSL : SIMDIndexedLongSQDMLXSDTied<0, 0b0111, "sqdmlsl",
                                           int_aarch64_neon_sqsub>;
defm SQRDMLAH : SIMDIndexedSQRDMLxHSDTied<1, 0b1101, "sqrdmlah",
                                          int_aarch64_neon_sqadd>;
defm SQRDMLSH : SIMDIndexedSQRDMLxHSDTied<1, 0b1111, "sqrdmlsh",
                                          int_aarch64_neon_sqsub>;
defm SQDMULL : SIMDIndexedLongSD<0, 0b1011, "sqdmull", int_aarch64_neon_sqdmull>;
defm UMLAL   : SIMDVectorIndexedLongSDTied<1, 0b0010, "umlal",
    TriOpFrag<(add node:$LHS, (int_aarch64_neon_umull node:$MHS, node:$RHS))>>;
defm UMLSL   : SIMDVectorIndexedLongSDTied<1, 0b0110, "umlsl",
    TriOpFrag<(sub node:$LHS, (int_aarch64_neon_umull node:$MHS, node:$RHS))>>;
defm UMULL   : SIMDVectorIndexedLongSD<1, 0b1010, "umull",
                int_aarch64_neon_umull>;

// A scalar sqdmull with the second operand being a vector lane can be
// handled directly with the indexed instruction encoding.
def : Pat<(int_aarch64_neon_sqdmulls_scalar (i32 FPR32:$Rn),
                                          (vector_extract (v4i32 V128:$Vm),
                                                           VectorIndexS:$idx)),
          (SQDMULLv1i64_indexed FPR32:$Rn, V128:$Vm, VectorIndexS:$idx)>;

//----------------------------------------------------------------------------
// AdvSIMD scalar shift instructions
//----------------------------------------------------------------------------
defm FCVTZS : SIMDFPScalarRShift<0, 0b11111, "fcvtzs">;
defm FCVTZU : SIMDFPScalarRShift<1, 0b11111, "fcvtzu">;
defm SCVTF  : SIMDFPScalarRShift<0, 0b11100, "scvtf">;
defm UCVTF  : SIMDFPScalarRShift<1, 0b11100, "ucvtf">;
// Codegen patterns for the above. We don't put these directly on the
// instructions because TableGen's type inference can't handle the truth.
// Having the same base pattern for fp <--> int totally freaks it out.
def : Pat<(int_aarch64_neon_vcvtfp2fxs FPR32:$Rn, vecshiftR32:$imm),
          (FCVTZSs FPR32:$Rn, vecshiftR32:$imm)>;
def : Pat<(int_aarch64_neon_vcvtfp2fxu FPR32:$Rn, vecshiftR32:$imm),
          (FCVTZUs FPR32:$Rn, vecshiftR32:$imm)>;
def : Pat<(i64 (int_aarch64_neon_vcvtfp2fxs (f64 FPR64:$Rn), vecshiftR64:$imm)),
          (FCVTZSd FPR64:$Rn, vecshiftR64:$imm)>;
def : Pat<(i64 (int_aarch64_neon_vcvtfp2fxu (f64 FPR64:$Rn), vecshiftR64:$imm)),
          (FCVTZUd FPR64:$Rn, vecshiftR64:$imm)>;
def : Pat<(v1i64 (int_aarch64_neon_vcvtfp2fxs (v1f64 FPR64:$Rn),
                                            vecshiftR64:$imm)),
          (FCVTZSd FPR64:$Rn, vecshiftR64:$imm)>;
def : Pat<(v1i64 (int_aarch64_neon_vcvtfp2fxu (v1f64 FPR64:$Rn),
                                            vecshiftR64:$imm)),
          (FCVTZUd FPR64:$Rn, vecshiftR64:$imm)>;
def : Pat<(int_aarch64_neon_vcvtfxs2fp FPR32:$Rn, vecshiftR32:$imm),
          (SCVTFs FPR32:$Rn, vecshiftR32:$imm)>;
def : Pat<(int_aarch64_neon_vcvtfxu2fp FPR32:$Rn, vecshiftR32:$imm),
          (UCVTFs FPR32:$Rn, vecshiftR32:$imm)>;
def : Pat<(f64 (int_aarch64_neon_vcvtfxs2fp (i64 FPR64:$Rn), vecshiftR64:$imm)),
          (SCVTFd FPR64:$Rn, vecshiftR64:$imm)>;
def : Pat<(f64 (int_aarch64_neon_vcvtfxu2fp (i64 FPR64:$Rn), vecshiftR64:$imm)),
          (UCVTFd FPR64:$Rn, vecshiftR64:$imm)>;
def : Pat<(v1f64 (int_aarch64_neon_vcvtfxs2fp (v1i64 FPR64:$Rn),
                                            vecshiftR64:$imm)),
          (SCVTFd FPR64:$Rn, vecshiftR64:$imm)>;
def : Pat<(v1f64 (int_aarch64_neon_vcvtfxu2fp (v1i64 FPR64:$Rn),
                                            vecshiftR64:$imm)),
          (UCVTFd FPR64:$Rn, vecshiftR64:$imm)>;

defm SHL      : SIMDScalarLShiftD<   0, 0b01010, "shl", AArch64vshl>;
defm SLI      : SIMDScalarLShiftDTied<1, 0b01010, "sli">;
defm SQRSHRN  : SIMDScalarRShiftBHS< 0, 0b10011, "sqrshrn",
                                     int_aarch64_neon_sqrshrn>;
defm SQRSHRUN : SIMDScalarRShiftBHS< 1, 0b10001, "sqrshrun",
                                     int_aarch64_neon_sqrshrun>;
defm SQSHLU   : SIMDScalarLShiftBHSD<1, 0b01100, "sqshlu", AArch64sqshlui>;
defm SQSHL    : SIMDScalarLShiftBHSD<0, 0b01110, "sqshl", AArch64sqshli>;
defm SQSHRN   : SIMDScalarRShiftBHS< 0, 0b10010, "sqshrn",
                                     int_aarch64_neon_sqshrn>;
defm SQSHRUN  : SIMDScalarRShiftBHS< 1, 0b10000, "sqshrun",
                                     int_aarch64_neon_sqshrun>;
defm SRI      : SIMDScalarRShiftDTied<   1, 0b01000, "sri">;
defm SRSHR    : SIMDScalarRShiftD<   0, 0b00100, "srshr", AArch64srshri>;
defm SRSRA    : SIMDScalarRShiftDTied<   0, 0b00110, "srsra",
    TriOpFrag<(add node:$LHS,
                   (AArch64srshri node:$MHS, node:$RHS))>>;
defm SSHR     : SIMDScalarRShiftD<   0, 0b00000, "sshr", AArch64vashr>;
defm SSRA     : SIMDScalarRShiftDTied<   0, 0b00010, "ssra",
    TriOpFrag<(add node:$LHS,
                   (AArch64vashr node:$MHS, node:$RHS))>>;
defm UQRSHRN  : SIMDScalarRShiftBHS< 1, 0b10011, "uqrshrn",
                                     int_aarch64_neon_uqrshrn>;
defm UQSHL    : SIMDScalarLShiftBHSD<1, 0b01110, "uqshl", AArch64uqshli>;
defm UQSHRN   : SIMDScalarRShiftBHS< 1, 0b10010, "uqshrn",
                                     int_aarch64_neon_uqshrn>;
defm URSHR    : SIMDScalarRShiftD<   1, 0b00100, "urshr", AArch64urshri>;
defm URSRA    : SIMDScalarRShiftDTied<   1, 0b00110, "ursra",
    TriOpFrag<(add node:$LHS,
                   (AArch64urshri node:$MHS, node:$RHS))>>;
defm USHR     : SIMDScalarRShiftD<   1, 0b00000, "ushr", AArch64vlshr>;
defm USRA     : SIMDScalarRShiftDTied<   1, 0b00010, "usra",
    TriOpFrag<(add node:$LHS,
                   (AArch64vlshr node:$MHS, node:$RHS))>>;

//----------------------------------------------------------------------------
// AdvSIMD vector shift instructions
//----------------------------------------------------------------------------
defm FCVTZS:SIMDVectorRShiftSD<0, 0b11111, "fcvtzs", int_aarch64_neon_vcvtfp2fxs>;
defm FCVTZU:SIMDVectorRShiftSD<1, 0b11111, "fcvtzu", int_aarch64_neon_vcvtfp2fxu>;
defm SCVTF: SIMDVectorRShiftToFP<0, 0b11100, "scvtf",
                                   int_aarch64_neon_vcvtfxs2fp>;
defm RSHRN   : SIMDVectorRShiftNarrowBHS<0, 0b10001, "rshrn",
                                         int_aarch64_neon_rshrn>;
defm SHL     : SIMDVectorLShiftBHSD<0, 0b01010, "shl", AArch64vshl>;
defm SHRN    : SIMDVectorRShiftNarrowBHS<0, 0b10000, "shrn",
                          BinOpFrag<(trunc (AArch64vashr node:$LHS, node:$RHS))>>;
defm SLI     : SIMDVectorLShiftBHSDTied<1, 0b01010, "sli", int_aarch64_neon_vsli>;
def : Pat<(v1i64 (int_aarch64_neon_vsli (v1i64 FPR64:$Rd), (v1i64 FPR64:$Rn),
                                      (i32 vecshiftL64:$imm))),
          (SLId FPR64:$Rd, FPR64:$Rn, vecshiftL64:$imm)>;
defm SQRSHRN : SIMDVectorRShiftNarrowBHS<0, 0b10011, "sqrshrn",
                                         int_aarch64_neon_sqrshrn>;
defm SQRSHRUN: SIMDVectorRShiftNarrowBHS<1, 0b10001, "sqrshrun",
                                         int_aarch64_neon_sqrshrun>;
defm SQSHLU : SIMDVectorLShiftBHSD<1, 0b01100, "sqshlu", AArch64sqshlui>;
defm SQSHL  : SIMDVectorLShiftBHSD<0, 0b01110, "sqshl", AArch64sqshli>;
defm SQSHRN  : SIMDVectorRShiftNarrowBHS<0, 0b10010, "sqshrn",
                                         int_aarch64_neon_sqshrn>;
defm SQSHRUN : SIMDVectorRShiftNarrowBHS<1, 0b10000, "sqshrun",
                                         int_aarch64_neon_sqshrun>;
defm SRI     : SIMDVectorRShiftBHSDTied<1, 0b01000, "sri", int_aarch64_neon_vsri>;
def : Pat<(v1i64 (int_aarch64_neon_vsri (v1i64 FPR64:$Rd), (v1i64 FPR64:$Rn),
                                      (i32 vecshiftR64:$imm))),
          (SRId FPR64:$Rd, FPR64:$Rn, vecshiftR64:$imm)>;
defm SRSHR   : SIMDVectorRShiftBHSD<0, 0b00100, "srshr", AArch64srshri>;
defm SRSRA   : SIMDVectorRShiftBHSDTied<0, 0b00110, "srsra",
                 TriOpFrag<(add node:$LHS,
                                (AArch64srshri node:$MHS, node:$RHS))> >;
defm SSHLL   : SIMDVectorLShiftLongBHSD<0, 0b10100, "sshll",
                BinOpFrag<(AArch64vshl (sext node:$LHS), node:$RHS)>>;

defm SSHR    : SIMDVectorRShiftBHSD<0, 0b00000, "sshr", AArch64vashr>;
defm SSRA    : SIMDVectorRShiftBHSDTied<0, 0b00010, "ssra",
                TriOpFrag<(add node:$LHS, (AArch64vashr node:$MHS, node:$RHS))>>;
defm UCVTF   : SIMDVectorRShiftToFP<1, 0b11100, "ucvtf",
                        int_aarch64_neon_vcvtfxu2fp>;
defm UQRSHRN : SIMDVectorRShiftNarrowBHS<1, 0b10011, "uqrshrn",
                                         int_aarch64_neon_uqrshrn>;
defm UQSHL   : SIMDVectorLShiftBHSD<1, 0b01110, "uqshl", AArch64uqshli>;
defm UQSHRN  : SIMDVectorRShiftNarrowBHS<1, 0b10010, "uqshrn",
                                         int_aarch64_neon_uqshrn>;
defm URSHR   : SIMDVectorRShiftBHSD<1, 0b00100, "urshr", AArch64urshri>;
defm URSRA   : SIMDVectorRShiftBHSDTied<1, 0b00110, "ursra",
                TriOpFrag<(add node:$LHS,
                               (AArch64urshri node:$MHS, node:$RHS))> >;
defm USHLL   : SIMDVectorLShiftLongBHSD<1, 0b10100, "ushll",
                BinOpFrag<(AArch64vshl (zext node:$LHS), node:$RHS)>>;
defm USHR    : SIMDVectorRShiftBHSD<1, 0b00000, "ushr", AArch64vlshr>;
defm USRA    : SIMDVectorRShiftBHSDTied<1, 0b00010, "usra",
                TriOpFrag<(add node:$LHS, (AArch64vlshr node:$MHS, node:$RHS))> >;

// SHRN patterns for when a logical right shift was used instead of arithmetic
// (the immediate guarantees no sign bits actually end up in the result so it
// doesn't matter).
def : Pat<(v8i8 (trunc (AArch64vlshr (v8i16 V128:$Rn), vecshiftR16Narrow:$imm))),
          (SHRNv8i8_shift V128:$Rn, vecshiftR16Narrow:$imm)>;
def : Pat<(v4i16 (trunc (AArch64vlshr (v4i32 V128:$Rn), vecshiftR32Narrow:$imm))),
          (SHRNv4i16_shift V128:$Rn, vecshiftR32Narrow:$imm)>;
def : Pat<(v2i32 (trunc (AArch64vlshr (v2i64 V128:$Rn), vecshiftR64Narrow:$imm))),
          (SHRNv2i32_shift V128:$Rn, vecshiftR64Narrow:$imm)>;

def : Pat<(v16i8 (concat_vectors (v8i8 V64:$Rd),
                                 (trunc (AArch64vlshr (v8i16 V128:$Rn),
                                                    vecshiftR16Narrow:$imm)))),
          (SHRNv16i8_shift (INSERT_SUBREG (IMPLICIT_DEF), V64:$Rd, dsub),
                           V128:$Rn, vecshiftR16Narrow:$imm)>;
def : Pat<(v8i16 (concat_vectors (v4i16 V64:$Rd),
                                 (trunc (AArch64vlshr (v4i32 V128:$Rn),
                                                    vecshiftR32Narrow:$imm)))),
          (SHRNv8i16_shift (INSERT_SUBREG (IMPLICIT_DEF), V64:$Rd, dsub),
                           V128:$Rn, vecshiftR32Narrow:$imm)>;
def : Pat<(v4i32 (concat_vectors (v2i32 V64:$Rd),
                                 (trunc (AArch64vlshr (v2i64 V128:$Rn),
                                                    vecshiftR64Narrow:$imm)))),
          (SHRNv4i32_shift (INSERT_SUBREG (IMPLICIT_DEF), V64:$Rd, dsub),
                           V128:$Rn, vecshiftR32Narrow:$imm)>;

// Vector sign and zero extensions are implemented with SSHLL and USSHLL.
// Anyexts are implemented as zexts.
def : Pat<(v8i16 (sext   (v8i8 V64:$Rn))),  (SSHLLv8i8_shift  V64:$Rn, (i32 0))>;
def : Pat<(v8i16 (zext   (v8i8 V64:$Rn))),  (USHLLv8i8_shift  V64:$Rn, (i32 0))>;
def : Pat<(v8i16 (anyext (v8i8 V64:$Rn))),  (USHLLv8i8_shift  V64:$Rn, (i32 0))>;
def : Pat<(v4i32 (sext   (v4i16 V64:$Rn))), (SSHLLv4i16_shift V64:$Rn, (i32 0))>;
def : Pat<(v4i32 (zext   (v4i16 V64:$Rn))), (USHLLv4i16_shift V64:$Rn, (i32 0))>;
def : Pat<(v4i32 (anyext (v4i16 V64:$Rn))), (USHLLv4i16_shift V64:$Rn, (i32 0))>;
def : Pat<(v2i64 (sext   (v2i32 V64:$Rn))), (SSHLLv2i32_shift V64:$Rn, (i32 0))>;
def : Pat<(v2i64 (zext   (v2i32 V64:$Rn))), (USHLLv2i32_shift V64:$Rn, (i32 0))>;
def : Pat<(v2i64 (anyext (v2i32 V64:$Rn))), (USHLLv2i32_shift V64:$Rn, (i32 0))>;
// Also match an extend from the upper half of a 128 bit source register.
def : Pat<(v8i16 (anyext (v8i8 (extract_subvector V128:$Rn, (i64 8)) ))),
          (USHLLv16i8_shift V128:$Rn, (i32 0))>;
def : Pat<(v8i16 (zext   (v8i8 (extract_subvector V128:$Rn, (i64 8)) ))),
          (USHLLv16i8_shift V128:$Rn, (i32 0))>;
def : Pat<(v8i16 (sext   (v8i8 (extract_subvector V128:$Rn, (i64 8)) ))),
          (SSHLLv16i8_shift V128:$Rn, (i32 0))>;
def : Pat<(v4i32 (anyext (v4i16 (extract_subvector V128:$Rn, (i64 4)) ))),
          (USHLLv8i16_shift V128:$Rn, (i32 0))>;
def : Pat<(v4i32 (zext   (v4i16 (extract_subvector V128:$Rn, (i64 4)) ))),
          (USHLLv8i16_shift V128:$Rn, (i32 0))>;
def : Pat<(v4i32 (sext   (v4i16 (extract_subvector V128:$Rn, (i64 4)) ))),
          (SSHLLv8i16_shift V128:$Rn, (i32 0))>;
def : Pat<(v2i64 (anyext (v2i32 (extract_subvector V128:$Rn, (i64 2)) ))),
          (USHLLv4i32_shift V128:$Rn, (i32 0))>;
def : Pat<(v2i64 (zext   (v2i32 (extract_subvector V128:$Rn, (i64 2)) ))),
          (USHLLv4i32_shift V128:$Rn, (i32 0))>;
def : Pat<(v2i64 (sext   (v2i32 (extract_subvector V128:$Rn, (i64 2)) ))),
          (SSHLLv4i32_shift V128:$Rn, (i32 0))>;

// Vector shift sxtl aliases
def : InstAlias<"sxtl.8h $dst, $src1",
                (SSHLLv8i8_shift V128:$dst, V64:$src1, 0)>;
def : InstAlias<"sxtl $dst.8h, $src1.8b",
                (SSHLLv8i8_shift V128:$dst, V64:$src1, 0)>;
def : InstAlias<"sxtl.4s $dst, $src1",
                (SSHLLv4i16_shift V128:$dst, V64:$src1, 0)>;
def : InstAlias<"sxtl $dst.4s, $src1.4h",
                (SSHLLv4i16_shift V128:$dst, V64:$src1, 0)>;
def : InstAlias<"sxtl.2d $dst, $src1",
                (SSHLLv2i32_shift V128:$dst, V64:$src1, 0)>;
def : InstAlias<"sxtl $dst.2d, $src1.2s",
                (SSHLLv2i32_shift V128:$dst, V64:$src1, 0)>;

// Vector shift sxtl2 aliases
def : InstAlias<"sxtl2.8h $dst, $src1",
                (SSHLLv16i8_shift V128:$dst, V128:$src1, 0)>;
def : InstAlias<"sxtl2 $dst.8h, $src1.16b",
                (SSHLLv16i8_shift V128:$dst, V128:$src1, 0)>;
def : InstAlias<"sxtl2.4s $dst, $src1",
                (SSHLLv8i16_shift V128:$dst, V128:$src1, 0)>;
def : InstAlias<"sxtl2 $dst.4s, $src1.8h",
                (SSHLLv8i16_shift V128:$dst, V128:$src1, 0)>;
def : InstAlias<"sxtl2.2d $dst, $src1",
                (SSHLLv4i32_shift V128:$dst, V128:$src1, 0)>;
def : InstAlias<"sxtl2 $dst.2d, $src1.4s",
                (SSHLLv4i32_shift V128:$dst, V128:$src1, 0)>;

// Vector shift uxtl aliases
def : InstAlias<"uxtl.8h $dst, $src1",
                (USHLLv8i8_shift V128:$dst, V64:$src1, 0)>;
def : InstAlias<"uxtl $dst.8h, $src1.8b",
                (USHLLv8i8_shift V128:$dst, V64:$src1, 0)>;
def : InstAlias<"uxtl.4s $dst, $src1",
                (USHLLv4i16_shift V128:$dst, V64:$src1, 0)>;
def : InstAlias<"uxtl $dst.4s, $src1.4h",
                (USHLLv4i16_shift V128:$dst, V64:$src1, 0)>;
def : InstAlias<"uxtl.2d $dst, $src1",
                (USHLLv2i32_shift V128:$dst, V64:$src1, 0)>;
def : InstAlias<"uxtl $dst.2d, $src1.2s",
                (USHLLv2i32_shift V128:$dst, V64:$src1, 0)>;

// Vector shift uxtl2 aliases
def : InstAlias<"uxtl2.8h $dst, $src1",
                (USHLLv16i8_shift V128:$dst, V128:$src1, 0)>;
def : InstAlias<"uxtl2 $dst.8h, $src1.16b",
                (USHLLv16i8_shift V128:$dst, V128:$src1, 0)>;
def : InstAlias<"uxtl2.4s $dst, $src1",
                (USHLLv8i16_shift V128:$dst, V128:$src1, 0)>;
def : InstAlias<"uxtl2 $dst.4s, $src1.8h",
                (USHLLv8i16_shift V128:$dst, V128:$src1, 0)>;
def : InstAlias<"uxtl2.2d $dst, $src1",
                (USHLLv4i32_shift V128:$dst, V128:$src1, 0)>;
def : InstAlias<"uxtl2 $dst.2d, $src1.4s",
                (USHLLv4i32_shift V128:$dst, V128:$src1, 0)>;

// If an integer is about to be converted to a floating point value,
// just load it on the floating point unit.
// These patterns are more complex because floating point loads do not
// support sign extension.
// The sign extension has to be explicitly added and is only supported for
// one step: byte-to-half, half-to-word, word-to-doubleword.
// SCVTF GPR -> FPR is 9 cycles.
// SCVTF FPR -> FPR is 4 cyclces.
// (sign extension with lengthen) SXTL FPR -> FPR is 2 cycles.
// Therefore, we can do 2 sign extensions and one SCVTF FPR -> FPR
// and still being faster.
// However, this is not good for code size.
// 8-bits -> float. 2 sizes step-up.
class SExtLoadi8CVTf32Pat<dag addrmode, dag INST>
  : Pat<(f32 (sint_to_fp (i32 (sextloadi8 addrmode)))),
        (SCVTFv1i32 (f32 (EXTRACT_SUBREG
                            (SSHLLv4i16_shift
                              (f64
                                (EXTRACT_SUBREG
                                  (SSHLLv8i8_shift
                                    (INSERT_SUBREG (f64 (IMPLICIT_DEF)),
                                        INST,
                                        bsub),
                                    0),
                                  dsub)),
                               0),
                             ssub)))>,
    Requires<[NotForCodeSize, UseAlternateSExtLoadCVTF32]>;

def : SExtLoadi8CVTf32Pat<(ro8.Wpat GPR64sp:$Rn, GPR32:$Rm, ro8.Wext:$ext),
                          (LDRBroW  GPR64sp:$Rn, GPR32:$Rm, ro8.Wext:$ext)>;
def : SExtLoadi8CVTf32Pat<(ro8.Xpat GPR64sp:$Rn, GPR64:$Rm, ro8.Xext:$ext),
                          (LDRBroX  GPR64sp:$Rn, GPR64:$Rm, ro8.Xext:$ext)>;
def : SExtLoadi8CVTf32Pat<(am_indexed8 GPR64sp:$Rn, uimm12s1:$offset),
                          (LDRBui GPR64sp:$Rn, uimm12s1:$offset)>;
def : SExtLoadi8CVTf32Pat<(am_unscaled8 GPR64sp:$Rn, simm9:$offset),
                          (LDURBi GPR64sp:$Rn, simm9:$offset)>;

// 16-bits -> float. 1 size step-up.
class SExtLoadi16CVTf32Pat<dag addrmode, dag INST>
  : Pat<(f32 (sint_to_fp (i32 (sextloadi16 addrmode)))),
        (SCVTFv1i32 (f32 (EXTRACT_SUBREG
                            (SSHLLv4i16_shift
                                (INSERT_SUBREG (f64 (IMPLICIT_DEF)),
                                  INST,
                                  hsub),
                                0),
                            ssub)))>, Requires<[NotForCodeSize]>;

def : SExtLoadi16CVTf32Pat<(ro16.Wpat GPR64sp:$Rn, GPR32:$Rm, ro16.Wext:$ext),
                           (LDRHroW   GPR64sp:$Rn, GPR32:$Rm, ro16.Wext:$ext)>;
def : SExtLoadi16CVTf32Pat<(ro16.Xpat GPR64sp:$Rn, GPR64:$Rm, ro16.Xext:$ext),
                           (LDRHroX   GPR64sp:$Rn, GPR64:$Rm, ro16.Xext:$ext)>;
def : SExtLoadi16CVTf32Pat<(am_indexed16 GPR64sp:$Rn, uimm12s2:$offset),
                           (LDRHui GPR64sp:$Rn, uimm12s2:$offset)>;
def : SExtLoadi16CVTf32Pat<(am_unscaled16 GPR64sp:$Rn, simm9:$offset),
                           (LDURHi GPR64sp:$Rn, simm9:$offset)>;

// 32-bits to 32-bits are handled in target specific dag combine:
// performIntToFpCombine.
// 64-bits integer to 32-bits floating point, not possible with
// SCVTF on floating point registers (both source and destination
// must have the same size).

// Here are the patterns for 8, 16, 32, and 64-bits to double.
// 8-bits -> double. 3 size step-up: give up.
// 16-bits -> double. 2 size step.
class SExtLoadi16CVTf64Pat<dag addrmode, dag INST>
  : Pat <(f64 (sint_to_fp (i32 (sextloadi16 addrmode)))),
           (SCVTFv1i64 (f64 (EXTRACT_SUBREG
                              (SSHLLv2i32_shift
                                 (f64
                                  (EXTRACT_SUBREG
                                    (SSHLLv4i16_shift
                                      (INSERT_SUBREG (f64 (IMPLICIT_DEF)),
                                        INST,
                                        hsub),
                                     0),
                                   dsub)),
                               0),
                             dsub)))>,
    Requires<[NotForCodeSize, UseAlternateSExtLoadCVTF32]>;

def : SExtLoadi16CVTf64Pat<(ro16.Wpat GPR64sp:$Rn, GPR32:$Rm, ro16.Wext:$ext),
                           (LDRHroW GPR64sp:$Rn, GPR32:$Rm, ro16.Wext:$ext)>;
def : SExtLoadi16CVTf64Pat<(ro16.Xpat GPR64sp:$Rn, GPR64:$Rm, ro16.Xext:$ext),
                           (LDRHroX GPR64sp:$Rn, GPR64:$Rm, ro16.Xext:$ext)>;
def : SExtLoadi16CVTf64Pat<(am_indexed16 GPR64sp:$Rn, uimm12s2:$offset),
                           (LDRHui GPR64sp:$Rn, uimm12s2:$offset)>;
def : SExtLoadi16CVTf64Pat<(am_unscaled16 GPR64sp:$Rn, simm9:$offset),
                           (LDURHi GPR64sp:$Rn, simm9:$offset)>;
// 32-bits -> double. 1 size step-up.
class SExtLoadi32CVTf64Pat<dag addrmode, dag INST>
  : Pat <(f64 (sint_to_fp (i32 (load addrmode)))),
           (SCVTFv1i64 (f64 (EXTRACT_SUBREG
                              (SSHLLv2i32_shift
                                (INSERT_SUBREG (f64 (IMPLICIT_DEF)),
                                  INST,
                                  ssub),
                               0),
                             dsub)))>, Requires<[NotForCodeSize]>;

def : SExtLoadi32CVTf64Pat<(ro32.Wpat GPR64sp:$Rn, GPR32:$Rm, ro32.Wext:$ext),
                           (LDRSroW GPR64sp:$Rn, GPR32:$Rm, ro32.Wext:$ext)>;
def : SExtLoadi32CVTf64Pat<(ro32.Xpat GPR64sp:$Rn, GPR64:$Rm, ro32.Xext:$ext),
                           (LDRSroX GPR64sp:$Rn, GPR64:$Rm, ro32.Xext:$ext)>;
def : SExtLoadi32CVTf64Pat<(am_indexed32 GPR64sp:$Rn, uimm12s4:$offset),
                           (LDRSui GPR64sp:$Rn, uimm12s4:$offset)>;
def : SExtLoadi32CVTf64Pat<(am_unscaled32 GPR64sp:$Rn, simm9:$offset),
                           (LDURSi GPR64sp:$Rn, simm9:$offset)>;

// 64-bits -> double are handled in target specific dag combine:
// performIntToFpCombine.


//----------------------------------------------------------------------------
// AdvSIMD Load-Store Structure
//----------------------------------------------------------------------------
defm LD1 : SIMDLd1Multiple<"ld1">;
defm LD2 : SIMDLd2Multiple<"ld2">;
defm LD3 : SIMDLd3Multiple<"ld3">;
defm LD4 : SIMDLd4Multiple<"ld4">;

defm ST1 : SIMDSt1Multiple<"st1">;
defm ST2 : SIMDSt2Multiple<"st2">;
defm ST3 : SIMDSt3Multiple<"st3">;
defm ST4 : SIMDSt4Multiple<"st4">;

class Ld1Pat<ValueType ty, Instruction INST>
  : Pat<(ty (load GPR64sp:$Rn)), (INST GPR64sp:$Rn)>;

def : Ld1Pat<v16i8, LD1Onev16b>;
def : Ld1Pat<v8i16, LD1Onev8h>;
def : Ld1Pat<v4i32, LD1Onev4s>;
def : Ld1Pat<v2i64, LD1Onev2d>;
def : Ld1Pat<v8i8,  LD1Onev8b>;
def : Ld1Pat<v4i16, LD1Onev4h>;
def : Ld1Pat<v2i32, LD1Onev2s>;
def : Ld1Pat<v1i64, LD1Onev1d>;

class St1Pat<ValueType ty, Instruction INST>
  : Pat<(store ty:$Vt, GPR64sp:$Rn),
        (INST ty:$Vt, GPR64sp:$Rn)>;

def : St1Pat<v16i8, ST1Onev16b>;
def : St1Pat<v8i16, ST1Onev8h>;
def : St1Pat<v4i32, ST1Onev4s>;
def : St1Pat<v2i64, ST1Onev2d>;
def : St1Pat<v8i8,  ST1Onev8b>;
def : St1Pat<v4i16, ST1Onev4h>;
def : St1Pat<v2i32, ST1Onev2s>;
def : St1Pat<v1i64, ST1Onev1d>;

//---
// Single-element
//---

defm LD1R          : SIMDLdR<0, 0b110, 0, "ld1r", "One", 1, 2, 4, 8>;
defm LD2R          : SIMDLdR<1, 0b110, 0, "ld2r", "Two", 2, 4, 8, 16>;
defm LD3R          : SIMDLdR<0, 0b111, 0, "ld3r", "Three", 3, 6, 12, 24>;
defm LD4R          : SIMDLdR<1, 0b111, 0, "ld4r", "Four", 4, 8, 16, 32>;
let mayLoad = 1, hasSideEffects = 0 in {
defm LD1 : SIMDLdSingleBTied<0, 0b000,       "ld1", VecListOneb,   GPR64pi1>;
defm LD1 : SIMDLdSingleHTied<0, 0b010, 0,    "ld1", VecListOneh,   GPR64pi2>;
defm LD1 : SIMDLdSingleSTied<0, 0b100, 0b00, "ld1", VecListOnes,   GPR64pi4>;
defm LD1 : SIMDLdSingleDTied<0, 0b100, 0b01, "ld1", VecListOned,   GPR64pi8>;
defm LD2 : SIMDLdSingleBTied<1, 0b000,       "ld2", VecListTwob,   GPR64pi2>;
defm LD2 : SIMDLdSingleHTied<1, 0b010, 0,    "ld2", VecListTwoh,   GPR64pi4>;
defm LD2 : SIMDLdSingleSTied<1, 0b100, 0b00, "ld2", VecListTwos,   GPR64pi8>;
defm LD2 : SIMDLdSingleDTied<1, 0b100, 0b01, "ld2", VecListTwod,   GPR64pi16>;
defm LD3 : SIMDLdSingleBTied<0, 0b001,       "ld3", VecListThreeb, GPR64pi3>;
defm LD3 : SIMDLdSingleHTied<0, 0b011, 0,    "ld3", VecListThreeh, GPR64pi6>;
defm LD3 : SIMDLdSingleSTied<0, 0b101, 0b00, "ld3", VecListThrees, GPR64pi12>;
defm LD3 : SIMDLdSingleDTied<0, 0b101, 0b01, "ld3", VecListThreed, GPR64pi24>;
defm LD4 : SIMDLdSingleBTied<1, 0b001,       "ld4", VecListFourb,  GPR64pi4>;
defm LD4 : SIMDLdSingleHTied<1, 0b011, 0,    "ld4", VecListFourh,  GPR64pi8>;
defm LD4 : SIMDLdSingleSTied<1, 0b101, 0b00, "ld4", VecListFours,  GPR64pi16>;
defm LD4 : SIMDLdSingleDTied<1, 0b101, 0b01, "ld4", VecListFourd,  GPR64pi32>;
}

def : Pat<(v8i8 (AArch64dup (i32 (extloadi8 GPR64sp:$Rn)))),
          (LD1Rv8b GPR64sp:$Rn)>;
def : Pat<(v16i8 (AArch64dup (i32 (extloadi8 GPR64sp:$Rn)))),
          (LD1Rv16b GPR64sp:$Rn)>;
def : Pat<(v4i16 (AArch64dup (i32 (extloadi16 GPR64sp:$Rn)))),
          (LD1Rv4h GPR64sp:$Rn)>;
def : Pat<(v8i16 (AArch64dup (i32 (extloadi16 GPR64sp:$Rn)))),
          (LD1Rv8h GPR64sp:$Rn)>;
def : Pat<(v2i32 (AArch64dup (i32 (load GPR64sp:$Rn)))),
          (LD1Rv2s GPR64sp:$Rn)>;
def : Pat<(v4i32 (AArch64dup (i32 (load GPR64sp:$Rn)))),
          (LD1Rv4s GPR64sp:$Rn)>;
def : Pat<(v2i64 (AArch64dup (i64 (load GPR64sp:$Rn)))),
          (LD1Rv2d GPR64sp:$Rn)>;
def : Pat<(v1i64 (AArch64dup (i64 (load GPR64sp:$Rn)))),
          (LD1Rv1d GPR64sp:$Rn)>;
// Grab the floating point version too
def : Pat<(v2f32 (AArch64dup (f32 (load GPR64sp:$Rn)))),
          (LD1Rv2s GPR64sp:$Rn)>;
def : Pat<(v4f32 (AArch64dup (f32 (load GPR64sp:$Rn)))),
          (LD1Rv4s GPR64sp:$Rn)>;
def : Pat<(v2f64 (AArch64dup (f64 (load GPR64sp:$Rn)))),
          (LD1Rv2d GPR64sp:$Rn)>;
def : Pat<(v1f64 (AArch64dup (f64 (load GPR64sp:$Rn)))),
          (LD1Rv1d GPR64sp:$Rn)>;
def : Pat<(v4f16 (AArch64dup (f16 (load GPR64sp:$Rn)))),
          (LD1Rv4h GPR64sp:$Rn)>;
def : Pat<(v8f16 (AArch64dup (f16 (load GPR64sp:$Rn)))),
          (LD1Rv8h GPR64sp:$Rn)>;

class Ld1Lane128Pat<SDPatternOperator scalar_load, Operand VecIndex,
                    ValueType VTy, ValueType STy, Instruction LD1>
  : Pat<(vector_insert (VTy VecListOne128:$Rd),
           (STy (scalar_load GPR64sp:$Rn)), VecIndex:$idx),
        (LD1 VecListOne128:$Rd, VecIndex:$idx, GPR64sp:$Rn)>;

def : Ld1Lane128Pat<extloadi8,  VectorIndexB, v16i8, i32, LD1i8>;
def : Ld1Lane128Pat<extloadi16, VectorIndexH, v8i16, i32, LD1i16>;
def : Ld1Lane128Pat<load,       VectorIndexS, v4i32, i32, LD1i32>;
def : Ld1Lane128Pat<load,       VectorIndexS, v4f32, f32, LD1i32>;
def : Ld1Lane128Pat<load,       VectorIndexD, v2i64, i64, LD1i64>;
def : Ld1Lane128Pat<load,       VectorIndexD, v2f64, f64, LD1i64>;
def : Ld1Lane128Pat<load,       VectorIndexH, v8f16, f16, LD1i16>;

class Ld1Lane64Pat<SDPatternOperator scalar_load, Operand VecIndex,
                   ValueType VTy, ValueType STy, Instruction LD1>
  : Pat<(vector_insert (VTy VecListOne64:$Rd),
           (STy (scalar_load GPR64sp:$Rn)), VecIndex:$idx),
        (EXTRACT_SUBREG
            (LD1 (SUBREG_TO_REG (i32 0), VecListOne64:$Rd, dsub),
                          VecIndex:$idx, GPR64sp:$Rn),
            dsub)>;

def : Ld1Lane64Pat<extloadi8,  VectorIndexB, v8i8,  i32, LD1i8>;
def : Ld1Lane64Pat<extloadi16, VectorIndexH, v4i16, i32, LD1i16>;
def : Ld1Lane64Pat<load,       VectorIndexS, v2i32, i32, LD1i32>;
def : Ld1Lane64Pat<load,       VectorIndexS, v2f32, f32, LD1i32>;
def : Ld1Lane64Pat<load,       VectorIndexH, v4f16, f16, LD1i16>;


defm LD1 : SIMDLdSt1SingleAliases<"ld1">;
defm LD2 : SIMDLdSt2SingleAliases<"ld2">;
defm LD3 : SIMDLdSt3SingleAliases<"ld3">;
defm LD4 : SIMDLdSt4SingleAliases<"ld4">;

// Stores
defm ST1 : SIMDStSingleB<0, 0b000,       "st1", VecListOneb, GPR64pi1>;
defm ST1 : SIMDStSingleH<0, 0b010, 0,    "st1", VecListOneh, GPR64pi2>;
defm ST1 : SIMDStSingleS<0, 0b100, 0b00, "st1", VecListOnes, GPR64pi4>;
defm ST1 : SIMDStSingleD<0, 0b100, 0b01, "st1", VecListOned, GPR64pi8>;

let AddedComplexity = 19 in
class St1Lane128Pat<SDPatternOperator scalar_store, Operand VecIndex,
                    ValueType VTy, ValueType STy, Instruction ST1>
  : Pat<(scalar_store
             (STy (vector_extract (VTy VecListOne128:$Vt), VecIndex:$idx)),
             GPR64sp:$Rn),
        (ST1 VecListOne128:$Vt, VecIndex:$idx, GPR64sp:$Rn)>;

def : St1Lane128Pat<truncstorei8,  VectorIndexB, v16i8, i32, ST1i8>;
def : St1Lane128Pat<truncstorei16, VectorIndexH, v8i16, i32, ST1i16>;
def : St1Lane128Pat<store,         VectorIndexS, v4i32, i32, ST1i32>;
def : St1Lane128Pat<store,         VectorIndexS, v4f32, f32, ST1i32>;
def : St1Lane128Pat<store,         VectorIndexD, v2i64, i64, ST1i64>;
def : St1Lane128Pat<store,         VectorIndexD, v2f64, f64, ST1i64>;
def : St1Lane128Pat<store,         VectorIndexH, v8f16, f16, ST1i16>;

let AddedComplexity = 19 in
class St1Lane64Pat<SDPatternOperator scalar_store, Operand VecIndex,
                   ValueType VTy, ValueType STy, Instruction ST1>
  : Pat<(scalar_store
             (STy (vector_extract (VTy VecListOne64:$Vt), VecIndex:$idx)),
             GPR64sp:$Rn),
        (ST1 (SUBREG_TO_REG (i32 0), VecListOne64:$Vt, dsub),
             VecIndex:$idx, GPR64sp:$Rn)>;

def : St1Lane64Pat<truncstorei8,  VectorIndexB, v8i8, i32, ST1i8>;
def : St1Lane64Pat<truncstorei16, VectorIndexH, v4i16, i32, ST1i16>;
def : St1Lane64Pat<store,         VectorIndexS, v2i32, i32, ST1i32>;
def : St1Lane64Pat<store,         VectorIndexS, v2f32, f32, ST1i32>;
def : St1Lane64Pat<store,         VectorIndexH, v4f16, f16, ST1i16>;

multiclass St1LanePost64Pat<SDPatternOperator scalar_store, Operand VecIndex,
                             ValueType VTy, ValueType STy, Instruction ST1,
                             int offset> {
  def : Pat<(scalar_store
              (STy (vector_extract (VTy VecListOne64:$Vt), VecIndex:$idx)),
              GPR64sp:$Rn, offset),
        (ST1 (SUBREG_TO_REG (i32 0), VecListOne64:$Vt, dsub),
             VecIndex:$idx, GPR64sp:$Rn, XZR)>;

  def : Pat<(scalar_store
              (STy (vector_extract (VTy VecListOne64:$Vt), VecIndex:$idx)),
              GPR64sp:$Rn, GPR64:$Rm),
        (ST1 (SUBREG_TO_REG (i32 0), VecListOne64:$Vt, dsub),
             VecIndex:$idx, GPR64sp:$Rn, $Rm)>;
}

defm : St1LanePost64Pat<post_truncsti8, VectorIndexB, v8i8, i32, ST1i8_POST, 1>;
defm : St1LanePost64Pat<post_truncsti16, VectorIndexH, v4i16, i32, ST1i16_POST,
                        2>;
defm : St1LanePost64Pat<post_store, VectorIndexS, v2i32, i32, ST1i32_POST, 4>;
defm : St1LanePost64Pat<post_store, VectorIndexS, v2f32, f32, ST1i32_POST, 4>;
defm : St1LanePost64Pat<post_store, VectorIndexD, v1i64, i64, ST1i64_POST, 8>;
defm : St1LanePost64Pat<post_store, VectorIndexD, v1f64, f64, ST1i64_POST, 8>;
defm : St1LanePost64Pat<post_store, VectorIndexH, v4f16, f16, ST1i16_POST, 2>;

multiclass St1LanePost128Pat<SDPatternOperator scalar_store, Operand VecIndex,
                             ValueType VTy, ValueType STy, Instruction ST1,
                             int offset> {
  def : Pat<(scalar_store
              (STy (vector_extract (VTy VecListOne128:$Vt), VecIndex:$idx)),
              GPR64sp:$Rn, offset),
        (ST1 VecListOne128:$Vt, VecIndex:$idx, GPR64sp:$Rn, XZR)>;

  def : Pat<(scalar_store
              (STy (vector_extract (VTy VecListOne128:$Vt), VecIndex:$idx)),
              GPR64sp:$Rn, GPR64:$Rm),
        (ST1 VecListOne128:$Vt, VecIndex:$idx, GPR64sp:$Rn, $Rm)>;
}

defm : St1LanePost128Pat<post_truncsti8, VectorIndexB, v16i8, i32, ST1i8_POST,
                         1>;
defm : St1LanePost128Pat<post_truncsti16, VectorIndexH, v8i16, i32, ST1i16_POST,
                         2>;
defm : St1LanePost128Pat<post_store, VectorIndexS, v4i32, i32, ST1i32_POST, 4>;
defm : St1LanePost128Pat<post_store, VectorIndexS, v4f32, f32, ST1i32_POST, 4>;
defm : St1LanePost128Pat<post_store, VectorIndexD, v2i64, i64, ST1i64_POST, 8>;
defm : St1LanePost128Pat<post_store, VectorIndexD, v2f64, f64, ST1i64_POST, 8>;
defm : St1LanePost128Pat<post_store, VectorIndexH, v8f16, f16, ST1i16_POST, 2>;

let mayStore = 1, hasSideEffects = 0 in {
defm ST2 : SIMDStSingleB<1, 0b000,       "st2", VecListTwob,   GPR64pi2>;
defm ST2 : SIMDStSingleH<1, 0b010, 0,    "st2", VecListTwoh,   GPR64pi4>;
defm ST2 : SIMDStSingleS<1, 0b100, 0b00, "st2", VecListTwos,   GPR64pi8>;
defm ST2 : SIMDStSingleD<1, 0b100, 0b01, "st2", VecListTwod,   GPR64pi16>;
defm ST3 : SIMDStSingleB<0, 0b001,       "st3", VecListThreeb, GPR64pi3>;
defm ST3 : SIMDStSingleH<0, 0b011, 0,    "st3", VecListThreeh, GPR64pi6>;
defm ST3 : SIMDStSingleS<0, 0b101, 0b00, "st3", VecListThrees, GPR64pi12>;
defm ST3 : SIMDStSingleD<0, 0b101, 0b01, "st3", VecListThreed, GPR64pi24>;
defm ST4 : SIMDStSingleB<1, 0b001,       "st4", VecListFourb,  GPR64pi4>;
defm ST4 : SIMDStSingleH<1, 0b011, 0,    "st4", VecListFourh,  GPR64pi8>;
defm ST4 : SIMDStSingleS<1, 0b101, 0b00, "st4", VecListFours,  GPR64pi16>;
defm ST4 : SIMDStSingleD<1, 0b101, 0b01, "st4", VecListFourd,  GPR64pi32>;
}

defm ST1 : SIMDLdSt1SingleAliases<"st1">;
defm ST2 : SIMDLdSt2SingleAliases<"st2">;
defm ST3 : SIMDLdSt3SingleAliases<"st3">;
defm ST4 : SIMDLdSt4SingleAliases<"st4">;

//----------------------------------------------------------------------------
// Crypto extensions
//----------------------------------------------------------------------------

def AESErr   : AESTiedInst<0b0100, "aese",   int_aarch64_crypto_aese>;
def AESDrr   : AESTiedInst<0b0101, "aesd",   int_aarch64_crypto_aesd>;
def AESMCrr  : AESInst<    0b0110, "aesmc",  int_aarch64_crypto_aesmc>;
def AESIMCrr : AESInst<    0b0111, "aesimc", int_aarch64_crypto_aesimc>;

// Pseudo instructions for AESMCrr/AESIMCrr with a register constraint required
// for AES fusion on some CPUs.
let hasSideEffects = 0, mayStore = 0, mayLoad = 0 in {
def AESMCrrTied: Pseudo<(outs V128:$Rd), (ins V128:$Rn), [], "$Rn = $Rd">,
                        Sched<[WriteV]>;
def AESIMCrrTied: Pseudo<(outs V128:$Rd), (ins V128:$Rn), [], "$Rn = $Rd">,
                         Sched<[WriteV]>;
}

// Only use constrained versions of AES(I)MC instructions if they are paired with
// AESE/AESD.
def : Pat<(v16i8 (int_aarch64_crypto_aesmc
            (v16i8 (int_aarch64_crypto_aese (v16i8 V128:$src1),
                                            (v16i8 V128:$src2))))),
          (v16i8 (AESMCrrTied (v16i8 (AESErr (v16i8 V128:$src1),
                                             (v16i8 V128:$src2)))))>,
          Requires<[HasFuseAES]>;

def : Pat<(v16i8 (int_aarch64_crypto_aesimc
            (v16i8 (int_aarch64_crypto_aesd (v16i8 V128:$src1),
                                            (v16i8 V128:$src2))))),
          (v16i8 (AESIMCrrTied (v16i8 (AESDrr (v16i8 V128:$src1),
                                              (v16i8 V128:$src2)))))>,
          Requires<[HasFuseAES]>;

def SHA1Crrr     : SHATiedInstQSV<0b000, "sha1c",   int_aarch64_crypto_sha1c>;
def SHA1Prrr     : SHATiedInstQSV<0b001, "sha1p",   int_aarch64_crypto_sha1p>;
def SHA1Mrrr     : SHATiedInstQSV<0b010, "sha1m",   int_aarch64_crypto_sha1m>;
def SHA1SU0rrr   : SHATiedInstVVV<0b011, "sha1su0", int_aarch64_crypto_sha1su0>;
def SHA256Hrrr   : SHATiedInstQQV<0b100, "sha256h", int_aarch64_crypto_sha256h>;
def SHA256H2rrr  : SHATiedInstQQV<0b101, "sha256h2",int_aarch64_crypto_sha256h2>;
def SHA256SU1rrr :SHATiedInstVVV<0b110, "sha256su1",int_aarch64_crypto_sha256su1>;

def SHA1Hrr     : SHAInstSS<    0b0000, "sha1h",    int_aarch64_crypto_sha1h>;
def SHA1SU1rr   : SHATiedInstVV<0b0001, "sha1su1",  int_aarch64_crypto_sha1su1>;
def SHA256SU0rr : SHATiedInstVV<0b0010, "sha256su0",int_aarch64_crypto_sha256su0>;

//----------------------------------------------------------------------------
// Compiler-pseudos
//----------------------------------------------------------------------------
// FIXME: Like for X86, these should go in their own separate .td file.

def def32 : PatLeaf<(i32 GPR32:$src), [{
  return isDef32(*N);
}]>;

// In the case of a 32-bit def that is known to implicitly zero-extend,
// we can use a SUBREG_TO_REG.
def : Pat<(i64 (zext def32:$src)), (SUBREG_TO_REG (i64 0), GPR32:$src, sub_32)>;

// For an anyext, we don't care what the high bits are, so we can perform an
// INSERT_SUBREF into an IMPLICIT_DEF.
def : Pat<(i64 (anyext GPR32:$src)),
          (INSERT_SUBREG (i64 (IMPLICIT_DEF)), GPR32:$src, sub_32)>;

// When we need to explicitly zero-extend, we use a 32-bit MOV instruction and
// then assert the extension has happened.
def : Pat<(i64 (zext GPR32:$src)),
          (SUBREG_TO_REG (i32 0), (ORRWrs WZR, GPR32:$src, 0), sub_32)>;

// To sign extend, we use a signed bitfield move instruction (SBFM) on the
// containing super-reg.
def : Pat<(i64 (sext GPR32:$src)),
   (SBFMXri (INSERT_SUBREG (i64 (IMPLICIT_DEF)), GPR32:$src, sub_32), 0, 31)>;
def : Pat<(i64 (sext_inreg GPR64:$src, i32)), (SBFMXri GPR64:$src, 0, 31)>;
def : Pat<(i64 (sext_inreg GPR64:$src, i16)), (SBFMXri GPR64:$src, 0, 15)>;
def : Pat<(i64 (sext_inreg GPR64:$src, i8)),  (SBFMXri GPR64:$src, 0, 7)>;
def : Pat<(i64 (sext_inreg GPR64:$src, i1)),  (SBFMXri GPR64:$src, 0, 0)>;
def : Pat<(i32 (sext_inreg GPR32:$src, i16)), (SBFMWri GPR32:$src, 0, 15)>;
def : Pat<(i32 (sext_inreg GPR32:$src, i8)),  (SBFMWri GPR32:$src, 0, 7)>;
def : Pat<(i32 (sext_inreg GPR32:$src, i1)),  (SBFMWri GPR32:$src, 0, 0)>;

def : Pat<(shl (sext_inreg GPR32:$Rn, i8), (i64 imm0_31:$imm)),
          (SBFMWri GPR32:$Rn, (i64 (i32shift_a       imm0_31:$imm)),
                              (i64 (i32shift_sext_i8 imm0_31:$imm)))>;
def : Pat<(shl (sext_inreg GPR64:$Rn, i8), (i64 imm0_63:$imm)),
          (SBFMXri GPR64:$Rn, (i64 (i64shift_a imm0_63:$imm)),
                              (i64 (i64shift_sext_i8 imm0_63:$imm)))>;

def : Pat<(shl (sext_inreg GPR32:$Rn, i16), (i64 imm0_31:$imm)),
          (SBFMWri GPR32:$Rn, (i64 (i32shift_a        imm0_31:$imm)),
                              (i64 (i32shift_sext_i16 imm0_31:$imm)))>;
def : Pat<(shl (sext_inreg GPR64:$Rn, i16), (i64 imm0_63:$imm)),
          (SBFMXri GPR64:$Rn, (i64 (i64shift_a        imm0_63:$imm)),
                              (i64 (i64shift_sext_i16 imm0_63:$imm)))>;

def : Pat<(shl (i64 (sext GPR32:$Rn)), (i64 imm0_63:$imm)),
          (SBFMXri (INSERT_SUBREG (i64 (IMPLICIT_DEF)), GPR32:$Rn, sub_32),
                   (i64 (i64shift_a        imm0_63:$imm)),
                   (i64 (i64shift_sext_i32 imm0_63:$imm)))>;

// sra patterns have an AddedComplexity of 10, so make sure we have a higher
// AddedComplexity for the following patterns since we want to match sext + sra
// patterns before we attempt to match a single sra node.
let AddedComplexity = 20 in {
// We support all sext + sra combinations which preserve at least one bit of the
// original value which is to be sign extended. E.g. we support shifts up to
// bitwidth-1 bits.
def : Pat<(sra (sext_inreg GPR32:$Rn, i8), (i64 imm0_7:$imm)),
          (SBFMWri GPR32:$Rn, (i64 imm0_7:$imm), 7)>;
def : Pat<(sra (sext_inreg GPR64:$Rn, i8), (i64 imm0_7:$imm)),
          (SBFMXri GPR64:$Rn, (i64 imm0_7:$imm), 7)>;

def : Pat<(sra (sext_inreg GPR32:$Rn, i16), (i64 imm0_15:$imm)),
          (SBFMWri GPR32:$Rn, (i64 imm0_15:$imm), 15)>;
def : Pat<(sra (sext_inreg GPR64:$Rn, i16), (i64 imm0_15:$imm)),
          (SBFMXri GPR64:$Rn, (i64 imm0_15:$imm), 15)>;

def : Pat<(sra (i64 (sext GPR32:$Rn)), (i64 imm0_31:$imm)),
          (SBFMXri (INSERT_SUBREG (i64 (IMPLICIT_DEF)), GPR32:$Rn, sub_32),
                   (i64 imm0_31:$imm), 31)>;
} // AddedComplexity = 20

// To truncate, we can simply extract from a subregister.
def : Pat<(i32 (trunc GPR64sp:$src)),
          (i32 (EXTRACT_SUBREG GPR64sp:$src, sub_32))>;

// __builtin_trap() uses the BRK instruction on AArch64.
def : Pat<(trap), (BRK 1)>;

// Conversions within AdvSIMD types in the same register size are free.
// But because we need a consistent lane ordering, in big endian many
// conversions require one or more REV instructions.
//
// Consider a simple memory load followed by a bitconvert then a store.
//   v0 = load v2i32
//   v1 = BITCAST v2i32 v0 to v4i16
//        store v4i16 v2
//
// In big endian mode every memory access has an implicit byte swap. LDR and
// STR do a 64-bit byte swap, whereas LD1/ST1 do a byte swap per lane - that
// is, they treat the vector as a sequence of elements to be byte-swapped.
// The two pairs of instructions are fundamentally incompatible. We've decided
// to use LD1/ST1 only to simplify compiler implementation.
//
// LD1/ST1 perform the equivalent of a sequence of LDR/STR + REV. This makes
// the original code sequence:
//   v0 = load v2i32
//   v1 = REV v2i32                  (implicit)
//   v2 = BITCAST v2i32 v1 to v4i16
//   v3 = REV v4i16 v2               (implicit)
//        store v4i16 v3
//
// But this is now broken - the value stored is different to the value loaded
// due to lane reordering. To fix this, on every BITCAST we must perform two
// other REVs:
//   v0 = load v2i32
//   v1 = REV v2i32                  (implicit)
//   v2 = REV v2i32
//   v3 = BITCAST v2i32 v2 to v4i16
//   v4 = REV v4i16
//   v5 = REV v4i16 v4               (implicit)
//        store v4i16 v5
//
// This means an extra two instructions, but actually in most cases the two REV
// instructions can be combined into one. For example:
//   (REV64_2s (REV64_4h X)) === (REV32_4h X)
//
// There is also no 128-bit REV instruction. This must be synthesized with an
// EXT instruction.
//
// Most bitconverts require some sort of conversion. The only exceptions are:
//   a) Identity conversions -  vNfX <-> vNiX
//   b) Single-lane-to-scalar - v1fX <-> fX or v1iX <-> iX
//

// Natural vector casts (64 bit)
def : Pat<(v8i8 (AArch64NvCast (v2i32 FPR64:$src))), (v8i8 FPR64:$src)>;
def : Pat<(v4i16 (AArch64NvCast (v2i32 FPR64:$src))), (v4i16 FPR64:$src)>;
def : Pat<(v4f16 (AArch64NvCast (v2i32 FPR64:$src))), (v4f16 FPR64:$src)>;
def : Pat<(v2i32 (AArch64NvCast (v2i32 FPR64:$src))), (v2i32 FPR64:$src)>;
def : Pat<(v2f32 (AArch64NvCast (v2i32 FPR64:$src))), (v2f32 FPR64:$src)>;
def : Pat<(v1i64 (AArch64NvCast (v2i32 FPR64:$src))), (v1i64 FPR64:$src)>;

def : Pat<(v8i8 (AArch64NvCast (v4i16 FPR64:$src))), (v8i8 FPR64:$src)>;
def : Pat<(v4i16 (AArch64NvCast (v4i16 FPR64:$src))), (v4i16 FPR64:$src)>;
def : Pat<(v4f16 (AArch64NvCast (v4i16 FPR64:$src))), (v4f16 FPR64:$src)>;
def : Pat<(v2i32 (AArch64NvCast (v4i16 FPR64:$src))), (v2i32 FPR64:$src)>;
def : Pat<(v1i64 (AArch64NvCast (v4i16 FPR64:$src))), (v1i64 FPR64:$src)>;

def : Pat<(v8i8 (AArch64NvCast (v8i8 FPR64:$src))), (v8i8 FPR64:$src)>;
def : Pat<(v4i16 (AArch64NvCast (v8i8 FPR64:$src))), (v4i16 FPR64:$src)>;
def : Pat<(v4f16 (AArch64NvCast (v8i8 FPR64:$src))), (v4f16 FPR64:$src)>;
def : Pat<(v2i32 (AArch64NvCast (v8i8 FPR64:$src))), (v2i32 FPR64:$src)>;
def : Pat<(v1i64 (AArch64NvCast (v8i8 FPR64:$src))), (v1i64 FPR64:$src)>;

def : Pat<(v8i8 (AArch64NvCast (f64 FPR64:$src))), (v8i8 FPR64:$src)>;
def : Pat<(v4i16 (AArch64NvCast (f64 FPR64:$src))), (v4i16 FPR64:$src)>;
def : Pat<(v4f16 (AArch64NvCast (f64 FPR64:$src))), (v4f16 FPR64:$src)>;
def : Pat<(v2i32 (AArch64NvCast (f64 FPR64:$src))), (v2i32 FPR64:$src)>;
def : Pat<(v2f32 (AArch64NvCast (f64 FPR64:$src))), (v2f32 FPR64:$src)>;
def : Pat<(v1i64 (AArch64NvCast (f64 FPR64:$src))), (v1i64 FPR64:$src)>;
def : Pat<(v1f64 (AArch64NvCast (f64 FPR64:$src))), (v1f64 FPR64:$src)>;

def : Pat<(v8i8 (AArch64NvCast (v2f32 FPR64:$src))), (v8i8 FPR64:$src)>;
def : Pat<(v4i16 (AArch64NvCast (v2f32 FPR64:$src))), (v4i16 FPR64:$src)>;
def : Pat<(v2i32 (AArch64NvCast (v2f32 FPR64:$src))), (v2i32 FPR64:$src)>;
def : Pat<(v2f32 (AArch64NvCast (v2f32 FPR64:$src))), (v2f32 FPR64:$src)>;
def : Pat<(v1i64 (AArch64NvCast (v2f32 FPR64:$src))), (v1i64 FPR64:$src)>;

// Natural vector casts (128 bit)
def : Pat<(v16i8 (AArch64NvCast (v4i32 FPR128:$src))), (v16i8 FPR128:$src)>;
def : Pat<(v8i16 (AArch64NvCast (v4i32 FPR128:$src))), (v8i16 FPR128:$src)>;
def : Pat<(v8f16 (AArch64NvCast (v4i32 FPR128:$src))), (v8f16 FPR128:$src)>;
def : Pat<(v4i32 (AArch64NvCast (v4i32 FPR128:$src))), (v4i32 FPR128:$src)>;
def : Pat<(v4f32 (AArch64NvCast (v4i32 FPR128:$src))), (v4f32 FPR128:$src)>;
def : Pat<(v2i64 (AArch64NvCast (v4i32 FPR128:$src))), (v2i64 FPR128:$src)>;
def : Pat<(v2f64 (AArch64NvCast (v4i32 FPR128:$src))), (v2f64 FPR128:$src)>;

def : Pat<(v16i8 (AArch64NvCast (v8i16 FPR128:$src))), (v16i8 FPR128:$src)>;
def : Pat<(v8i16 (AArch64NvCast (v8i16 FPR128:$src))), (v8i16 FPR128:$src)>;
def : Pat<(v8f16 (AArch64NvCast (v8i16 FPR128:$src))), (v8f16 FPR128:$src)>;
def : Pat<(v4i32 (AArch64NvCast (v8i16 FPR128:$src))), (v4i32 FPR128:$src)>;
def : Pat<(v2i64 (AArch64NvCast (v8i16 FPR128:$src))), (v2i64 FPR128:$src)>;
def : Pat<(v4f32 (AArch64NvCast (v8i16 FPR128:$src))), (v4f32 FPR128:$src)>;
def : Pat<(v2f64 (AArch64NvCast (v8i16 FPR128:$src))), (v2f64 FPR128:$src)>;

def : Pat<(v16i8 (AArch64NvCast (v16i8 FPR128:$src))), (v16i8 FPR128:$src)>;
def : Pat<(v8i16 (AArch64NvCast (v16i8 FPR128:$src))), (v8i16 FPR128:$src)>;
def : Pat<(v8f16 (AArch64NvCast (v16i8 FPR128:$src))), (v8f16 FPR128:$src)>;
def : Pat<(v4i32 (AArch64NvCast (v16i8 FPR128:$src))), (v4i32 FPR128:$src)>;
def : Pat<(v2i64 (AArch64NvCast (v16i8 FPR128:$src))), (v2i64 FPR128:$src)>;
def : Pat<(v4f32 (AArch64NvCast (v16i8 FPR128:$src))), (v4f32 FPR128:$src)>;
def : Pat<(v2f64 (AArch64NvCast (v16i8 FPR128:$src))), (v2f64 FPR128:$src)>;

def : Pat<(v16i8 (AArch64NvCast (v2i64 FPR128:$src))), (v16i8 FPR128:$src)>;
def : Pat<(v8i16 (AArch64NvCast (v2i64 FPR128:$src))), (v8i16 FPR128:$src)>;
def : Pat<(v8f16 (AArch64NvCast (v2i64 FPR128:$src))), (v8f16 FPR128:$src)>;
def : Pat<(v4i32 (AArch64NvCast (v2i64 FPR128:$src))), (v4i32 FPR128:$src)>;
def : Pat<(v2i64 (AArch64NvCast (v2i64 FPR128:$src))), (v2i64 FPR128:$src)>;
def : Pat<(v4f32 (AArch64NvCast (v2i64 FPR128:$src))), (v4f32 FPR128:$src)>;
def : Pat<(v2f64 (AArch64NvCast (v2i64 FPR128:$src))), (v2f64 FPR128:$src)>;

def : Pat<(v16i8 (AArch64NvCast (v4f32 FPR128:$src))), (v16i8 FPR128:$src)>;
def : Pat<(v8i16 (AArch64NvCast (v4f32 FPR128:$src))), (v8i16 FPR128:$src)>;
def : Pat<(v4i32 (AArch64NvCast (v4f32 FPR128:$src))), (v4i32 FPR128:$src)>;
def : Pat<(v4f32 (AArch64NvCast (v4f32 FPR128:$src))), (v4f32 FPR128:$src)>;
def : Pat<(v2i64 (AArch64NvCast (v4f32 FPR128:$src))), (v2i64 FPR128:$src)>;
def : Pat<(v8f16 (AArch64NvCast (v4f32 FPR128:$src))), (v8f16 FPR128:$src)>;
def : Pat<(v2f64 (AArch64NvCast (v4f32 FPR128:$src))), (v2f64 FPR128:$src)>;

def : Pat<(v16i8 (AArch64NvCast (v2f64 FPR128:$src))), (v16i8 FPR128:$src)>;
def : Pat<(v8i16 (AArch64NvCast (v2f64 FPR128:$src))), (v8i16 FPR128:$src)>;
def : Pat<(v4i32 (AArch64NvCast (v2f64 FPR128:$src))), (v4i32 FPR128:$src)>;
def : Pat<(v2i64 (AArch64NvCast (v2f64 FPR128:$src))), (v2i64 FPR128:$src)>;
def : Pat<(v2f64 (AArch64NvCast (v2f64 FPR128:$src))), (v2f64 FPR128:$src)>;
def : Pat<(v8f16 (AArch64NvCast (v2f64 FPR128:$src))), (v8f16 FPR128:$src)>;
def : Pat<(v4f32 (AArch64NvCast (v2f64 FPR128:$src))), (v4f32 FPR128:$src)>;

let Predicates = [IsLE] in {
def : Pat<(v8i8  (bitconvert GPR64:$Xn)), (COPY_TO_REGCLASS GPR64:$Xn, FPR64)>;
def : Pat<(v4i16 (bitconvert GPR64:$Xn)), (COPY_TO_REGCLASS GPR64:$Xn, FPR64)>;
def : Pat<(v2i32 (bitconvert GPR64:$Xn)), (COPY_TO_REGCLASS GPR64:$Xn, FPR64)>;
def : Pat<(v4f16 (bitconvert GPR64:$Xn)), (COPY_TO_REGCLASS GPR64:$Xn, FPR64)>;
def : Pat<(v2f32 (bitconvert GPR64:$Xn)), (COPY_TO_REGCLASS GPR64:$Xn, FPR64)>;

def : Pat<(i64 (bitconvert (v8i8  V64:$Vn))),
          (COPY_TO_REGCLASS V64:$Vn, GPR64)>;
def : Pat<(i64 (bitconvert (v4i16 V64:$Vn))),
          (COPY_TO_REGCLASS V64:$Vn, GPR64)>;
def : Pat<(i64 (bitconvert (v2i32 V64:$Vn))),
          (COPY_TO_REGCLASS V64:$Vn, GPR64)>;
def : Pat<(i64 (bitconvert (v4f16 V64:$Vn))),
          (COPY_TO_REGCLASS V64:$Vn, GPR64)>;
def : Pat<(i64 (bitconvert (v2f32 V64:$Vn))),
          (COPY_TO_REGCLASS V64:$Vn, GPR64)>;
def : Pat<(i64 (bitconvert (v1f64 V64:$Vn))),
          (COPY_TO_REGCLASS V64:$Vn, GPR64)>;
}
let Predicates = [IsBE] in {
def : Pat<(v8i8  (bitconvert GPR64:$Xn)),
                 (REV64v8i8 (COPY_TO_REGCLASS GPR64:$Xn, FPR64))>;
def : Pat<(v4i16 (bitconvert GPR64:$Xn)),
                 (REV64v4i16 (COPY_TO_REGCLASS GPR64:$Xn, FPR64))>;
def : Pat<(v2i32 (bitconvert GPR64:$Xn)),
                 (REV64v2i32 (COPY_TO_REGCLASS GPR64:$Xn, FPR64))>;
def : Pat<(v4f16 (bitconvert GPR64:$Xn)),
                 (REV64v4i16 (COPY_TO_REGCLASS GPR64:$Xn, FPR64))>;
def : Pat<(v2f32 (bitconvert GPR64:$Xn)),
                 (REV64v2i32 (COPY_TO_REGCLASS GPR64:$Xn, FPR64))>;

def : Pat<(i64 (bitconvert (v8i8  V64:$Vn))),
          (REV64v8i8 (COPY_TO_REGCLASS V64:$Vn, GPR64))>;
def : Pat<(i64 (bitconvert (v4i16 V64:$Vn))),
          (REV64v4i16 (COPY_TO_REGCLASS V64:$Vn, GPR64))>;
def : Pat<(i64 (bitconvert (v2i32 V64:$Vn))),
          (REV64v2i32 (COPY_TO_REGCLASS V64:$Vn, GPR64))>;
def : Pat<(i64 (bitconvert (v4f16 V64:$Vn))),
          (REV64v4i16 (COPY_TO_REGCLASS V64:$Vn, GPR64))>;
def : Pat<(i64 (bitconvert (v2f32 V64:$Vn))),
          (REV64v2i32 (COPY_TO_REGCLASS V64:$Vn, GPR64))>;
}
def : Pat<(v1i64 (bitconvert GPR64:$Xn)), (COPY_TO_REGCLASS GPR64:$Xn, FPR64)>;
def : Pat<(v1f64 (bitconvert GPR64:$Xn)), (COPY_TO_REGCLASS GPR64:$Xn, FPR64)>;
def : Pat<(i64 (bitconvert (v1i64 V64:$Vn))),
          (COPY_TO_REGCLASS V64:$Vn, GPR64)>;
def : Pat<(v1i64 (scalar_to_vector GPR64:$Xn)),
          (COPY_TO_REGCLASS GPR64:$Xn, FPR64)>;
def : Pat<(v1f64 (scalar_to_vector GPR64:$Xn)),
          (COPY_TO_REGCLASS GPR64:$Xn, FPR64)>;
def : Pat<(v1f64 (scalar_to_vector (f64 FPR64:$Xn))), (v1f64 FPR64:$Xn)>;

def : Pat<(f32 (bitconvert (i32 GPR32:$Xn))),
          (COPY_TO_REGCLASS GPR32:$Xn, FPR32)>;
def : Pat<(i32 (bitconvert (f32 FPR32:$Xn))),
          (COPY_TO_REGCLASS FPR32:$Xn, GPR32)>;
def : Pat<(f64 (bitconvert (i64 GPR64:$Xn))),
          (COPY_TO_REGCLASS GPR64:$Xn, FPR64)>;
def : Pat<(i64 (bitconvert (f64 FPR64:$Xn))),
          (COPY_TO_REGCLASS FPR64:$Xn, GPR64)>;
def : Pat<(i64 (bitconvert (v1f64 V64:$Vn))),
          (COPY_TO_REGCLASS V64:$Vn, GPR64)>;

let Predicates = [IsLE] in {
def : Pat<(v1i64 (bitconvert (v2i32 FPR64:$src))), (v1i64 FPR64:$src)>;
def : Pat<(v1i64 (bitconvert (v4i16 FPR64:$src))), (v1i64 FPR64:$src)>;
def : Pat<(v1i64 (bitconvert (v8i8  FPR64:$src))), (v1i64 FPR64:$src)>;
def : Pat<(v1i64 (bitconvert (v4f16 FPR64:$src))), (v1i64 FPR64:$src)>;
def : Pat<(v1i64 (bitconvert (v2f32 FPR64:$src))), (v1i64 FPR64:$src)>;
}
let Predicates = [IsBE] in {
def : Pat<(v1i64 (bitconvert (v2i32 FPR64:$src))),
                             (v1i64 (REV64v2i32 FPR64:$src))>;
def : Pat<(v1i64 (bitconvert (v4i16 FPR64:$src))),
                             (v1i64 (REV64v4i16 FPR64:$src))>;
def : Pat<(v1i64 (bitconvert (v8i8  FPR64:$src))),
                             (v1i64 (REV64v8i8 FPR64:$src))>;
def : Pat<(v1i64 (bitconvert (v4f16 FPR64:$src))),
                             (v1i64 (REV64v4i16 FPR64:$src))>;
def : Pat<(v1i64 (bitconvert (v2f32 FPR64:$src))),
                             (v1i64 (REV64v2i32 FPR64:$src))>;
}
def : Pat<(v1i64 (bitconvert (v1f64 FPR64:$src))), (v1i64 FPR64:$src)>;
def : Pat<(v1i64 (bitconvert (f64   FPR64:$src))), (v1i64 FPR64:$src)>;

let Predicates = [IsLE] in {
def : Pat<(v2i32 (bitconvert (v1i64 FPR64:$src))), (v2i32 FPR64:$src)>;
def : Pat<(v2i32 (bitconvert (v4i16 FPR64:$src))), (v2i32 FPR64:$src)>;
def : Pat<(v2i32 (bitconvert (v8i8  FPR64:$src))), (v2i32 FPR64:$src)>;
def : Pat<(v2i32 (bitconvert (f64   FPR64:$src))), (v2i32 FPR64:$src)>;
def : Pat<(v2i32 (bitconvert (v1f64 FPR64:$src))), (v2i32 FPR64:$src)>;
def : Pat<(v2i32 (bitconvert (v4f16 FPR64:$src))), (v2i32 FPR64:$src)>;
}
let Predicates = [IsBE] in {
def : Pat<(v2i32 (bitconvert (v1i64 FPR64:$src))),
                             (v2i32 (REV64v2i32 FPR64:$src))>;
def : Pat<(v2i32 (bitconvert (v4i16 FPR64:$src))),
                             (v2i32 (REV32v4i16 FPR64:$src))>;
def : Pat<(v2i32 (bitconvert (v8i8  FPR64:$src))),
                             (v2i32 (REV32v8i8 FPR64:$src))>;
def : Pat<(v2i32 (bitconvert (f64   FPR64:$src))),
                             (v2i32 (REV64v2i32 FPR64:$src))>;
def : Pat<(v2i32 (bitconvert (v1f64 FPR64:$src))),
                             (v2i32 (REV64v2i32 FPR64:$src))>;
def : Pat<(v2i32 (bitconvert (v4f16 FPR64:$src))),
                             (v2i32 (REV64v4i16 FPR64:$src))>;
}
def : Pat<(v2i32 (bitconvert (v2f32 FPR64:$src))), (v2i32 FPR64:$src)>;

let Predicates = [IsLE] in {
def : Pat<(v4i16 (bitconvert (v1i64 FPR64:$src))), (v4i16 FPR64:$src)>;
def : Pat<(v4i16 (bitconvert (v2i32 FPR64:$src))), (v4i16 FPR64:$src)>;
def : Pat<(v4i16 (bitconvert (v8i8  FPR64:$src))), (v4i16 FPR64:$src)>;
def : Pat<(v4i16 (bitconvert (f64   FPR64:$src))), (v4i16 FPR64:$src)>;
def : Pat<(v4i16 (bitconvert (v4f16 FPR64:$src))), (v4i16 FPR64:$src)>;
def : Pat<(v4i16 (bitconvert (v2f32 FPR64:$src))), (v4i16 FPR64:$src)>;
def : Pat<(v4i16 (bitconvert (v1f64 FPR64:$src))), (v4i16 FPR64:$src)>;
}
let Predicates = [IsBE] in {
def : Pat<(v4i16 (bitconvert (v1i64 FPR64:$src))),
                             (v4i16 (REV64v4i16 FPR64:$src))>;
def : Pat<(v4i16 (bitconvert (v2i32 FPR64:$src))),
                             (v4i16 (REV32v4i16 FPR64:$src))>;
def : Pat<(v4i16 (bitconvert (v8i8  FPR64:$src))),
                             (v4i16 (REV16v8i8 FPR64:$src))>;
def : Pat<(v4i16 (bitconvert (f64   FPR64:$src))),
                             (v4i16 (REV64v4i16 FPR64:$src))>;
def : Pat<(v4i16 (bitconvert (v4f16 FPR64:$src))),
                             (v4i16 (REV32v4i16 FPR64:$src))>;
def : Pat<(v4i16 (bitconvert (v2f32 FPR64:$src))),
                             (v4i16 (REV32v4i16 FPR64:$src))>;
def : Pat<(v4i16 (bitconvert (v1f64 FPR64:$src))),
                             (v4i16 (REV64v4i16 FPR64:$src))>;
}

let Predicates = [IsLE] in {
def : Pat<(v4f16 (bitconvert (v1i64 FPR64:$src))), (v4f16 FPR64:$src)>;
def : Pat<(v4f16 (bitconvert (v2i32 FPR64:$src))), (v4f16 FPR64:$src)>;
def : Pat<(v4f16 (bitconvert (v4i16 FPR64:$src))), (v4f16 FPR64:$src)>;
def : Pat<(v4f16 (bitconvert (v8i8  FPR64:$src))), (v4f16 FPR64:$src)>;
def : Pat<(v4f16 (bitconvert (f64   FPR64:$src))), (v4f16 FPR64:$src)>;
def : Pat<(v4f16 (bitconvert (v2f32 FPR64:$src))), (v4f16 FPR64:$src)>;
def : Pat<(v4f16 (bitconvert (v1f64 FPR64:$src))), (v4f16 FPR64:$src)>;
}
let Predicates = [IsBE] in {
def : Pat<(v4f16 (bitconvert (v1i64 FPR64:$src))),
                             (v4f16 (REV64v4i16 FPR64:$src))>;
def : Pat<(v4f16 (bitconvert (v2i32 FPR64:$src))),
                             (v4f16 (REV64v4i16 FPR64:$src))>;
def : Pat<(v4f16 (bitconvert (v4i16 FPR64:$src))),
                             (v4f16 (REV64v4i16 FPR64:$src))>;
def : Pat<(v4f16 (bitconvert (v8i8  FPR64:$src))),
                             (v4f16 (REV16v8i8 FPR64:$src))>;
def : Pat<(v4f16 (bitconvert (f64   FPR64:$src))),
                             (v4f16 (REV64v4i16 FPR64:$src))>;
def : Pat<(v4f16 (bitconvert (v2f32 FPR64:$src))),
                             (v4f16 (REV64v4i16 FPR64:$src))>;
def : Pat<(v4f16 (bitconvert (v1f64 FPR64:$src))),
                             (v4f16 (REV64v4i16 FPR64:$src))>;
}



let Predicates = [IsLE] in {
def : Pat<(v8i8  (bitconvert (v1i64 FPR64:$src))), (v8i8  FPR64:$src)>;
def : Pat<(v8i8  (bitconvert (v2i32 FPR64:$src))), (v8i8  FPR64:$src)>;
def : Pat<(v8i8  (bitconvert (v4i16 FPR64:$src))), (v8i8  FPR64:$src)>;
def : Pat<(v8i8  (bitconvert (f64   FPR64:$src))), (v8i8  FPR64:$src)>;
def : Pat<(v8i8  (bitconvert (v2f32 FPR64:$src))), (v8i8  FPR64:$src)>;
def : Pat<(v8i8  (bitconvert (v1f64 FPR64:$src))), (v8i8  FPR64:$src)>;
def : Pat<(v8i8  (bitconvert (v4f16 FPR64:$src))), (v8i8  FPR64:$src)>;
}
let Predicates = [IsBE] in {
def : Pat<(v8i8  (bitconvert (v1i64 FPR64:$src))),
                             (v8i8 (REV64v8i8 FPR64:$src))>;
def : Pat<(v8i8  (bitconvert (v2i32 FPR64:$src))),
                             (v8i8 (REV32v8i8 FPR64:$src))>;
def : Pat<(v8i8  (bitconvert (v4i16 FPR64:$src))),
                             (v8i8 (REV16v8i8 FPR64:$src))>;
def : Pat<(v8i8  (bitconvert (f64   FPR64:$src))),
                             (v8i8 (REV64v8i8 FPR64:$src))>;
def : Pat<(v8i8  (bitconvert (v2f32 FPR64:$src))),
                             (v8i8 (REV32v8i8 FPR64:$src))>;
def : Pat<(v8i8  (bitconvert (v1f64 FPR64:$src))),
                             (v8i8 (REV64v8i8 FPR64:$src))>;
def : Pat<(v8i8  (bitconvert (v4f16 FPR64:$src))),
                             (v8i8 (REV16v8i8 FPR64:$src))>;
}

let Predicates = [IsLE] in {
def : Pat<(f64   (bitconvert (v2i32 FPR64:$src))), (f64   FPR64:$src)>;
def : Pat<(f64   (bitconvert (v4i16 FPR64:$src))), (f64   FPR64:$src)>;
def : Pat<(f64   (bitconvert (v2f32 FPR64:$src))), (f64   FPR64:$src)>;
def : Pat<(f64   (bitconvert (v8i8  FPR64:$src))), (f64   FPR64:$src)>;
def : Pat<(f64   (bitconvert (v4f16 FPR64:$src))), (f64   FPR64:$src)>;
}
let Predicates = [IsBE] in {
def : Pat<(f64   (bitconvert (v2i32 FPR64:$src))),
                             (f64 (REV64v2i32 FPR64:$src))>;
def : Pat<(f64   (bitconvert (v4i16 FPR64:$src))),
                             (f64 (REV64v4i16 FPR64:$src))>;
def : Pat<(f64   (bitconvert (v2f32 FPR64:$src))),
                             (f64 (REV64v2i32 FPR64:$src))>;
def : Pat<(f64   (bitconvert (v8i8  FPR64:$src))),
                             (f64 (REV64v8i8 FPR64:$src))>;
def : Pat<(f64   (bitconvert (v4f16 FPR64:$src))),
                             (f64 (REV64v4i16 FPR64:$src))>;
}
def : Pat<(f64   (bitconvert (v1i64 FPR64:$src))), (f64   FPR64:$src)>;
def : Pat<(f64   (bitconvert (v1f64 FPR64:$src))), (f64   FPR64:$src)>;

let Predicates = [IsLE] in {
def : Pat<(v1f64 (bitconvert (v2i32 FPR64:$src))), (v1f64 FPR64:$src)>;
def : Pat<(v1f64 (bitconvert (v4i16 FPR64:$src))), (v1f64 FPR64:$src)>;
def : Pat<(v1f64 (bitconvert (v8i8  FPR64:$src))), (v1f64 FPR64:$src)>;
def : Pat<(v1f64 (bitconvert (v2f32 FPR64:$src))), (v1f64 FPR64:$src)>;
def : Pat<(v1f64 (bitconvert (v4f16 FPR64:$src))), (v1f64 FPR64:$src)>;
}
let Predicates = [IsBE] in {
def : Pat<(v1f64 (bitconvert (v2i32 FPR64:$src))),
                             (v1f64 (REV64v2i32 FPR64:$src))>;
def : Pat<(v1f64 (bitconvert (v4i16 FPR64:$src))),
                             (v1f64 (REV64v4i16 FPR64:$src))>;
def : Pat<(v1f64 (bitconvert (v8i8  FPR64:$src))),
                             (v1f64 (REV64v8i8 FPR64:$src))>;
def : Pat<(v1f64 (bitconvert (v2f32 FPR64:$src))),
                             (v1f64 (REV64v2i32 FPR64:$src))>;
def : Pat<(v1f64 (bitconvert (v4f16 FPR64:$src))),
                             (v1f64 (REV64v4i16 FPR64:$src))>;
}
def : Pat<(v1f64 (bitconvert (v1i64 FPR64:$src))), (v1f64 FPR64:$src)>;
def : Pat<(v1f64 (bitconvert (f64   FPR64:$src))), (v1f64 FPR64:$src)>;

let Predicates = [IsLE] in {
def : Pat<(v2f32 (bitconvert (v1i64 FPR64:$src))), (v2f32 FPR64:$src)>;
def : Pat<(v2f32 (bitconvert (v4i16 FPR64:$src))), (v2f32 FPR64:$src)>;
def : Pat<(v2f32 (bitconvert (v8i8  FPR64:$src))), (v2f32 FPR64:$src)>;
def : Pat<(v2f32 (bitconvert (v1f64 FPR64:$src))), (v2f32 FPR64:$src)>;
def : Pat<(v2f32 (bitconvert (f64   FPR64:$src))), (v2f32 FPR64:$src)>;
def : Pat<(v2f32 (bitconvert (v4f16 FPR64:$src))), (v2f32 FPR64:$src)>;
}
let Predicates = [IsBE] in {
def : Pat<(v2f32 (bitconvert (v1i64 FPR64:$src))),
                             (v2f32 (REV64v2i32 FPR64:$src))>;
def : Pat<(v2f32 (bitconvert (v4i16 FPR64:$src))),
                             (v2f32 (REV32v4i16 FPR64:$src))>;
def : Pat<(v2f32 (bitconvert (v8i8  FPR64:$src))),
                             (v2f32 (REV32v8i8 FPR64:$src))>;
def : Pat<(v2f32 (bitconvert (v1f64 FPR64:$src))),
                             (v2f32 (REV64v2i32 FPR64:$src))>;
def : Pat<(v2f32 (bitconvert (f64   FPR64:$src))),
                             (v2f32 (REV64v2i32 FPR64:$src))>;
def : Pat<(v2f32 (bitconvert (v4f16 FPR64:$src))),
                             (v2f32 (REV64v4i16 FPR64:$src))>;
}
def : Pat<(v2f32 (bitconvert (v2i32 FPR64:$src))), (v2f32 FPR64:$src)>;

let Predicates = [IsLE] in {
def : Pat<(f128 (bitconvert (v2i64 FPR128:$src))), (f128 FPR128:$src)>;
def : Pat<(f128 (bitconvert (v4i32 FPR128:$src))), (f128 FPR128:$src)>;
def : Pat<(f128 (bitconvert (v8i16 FPR128:$src))), (f128 FPR128:$src)>;
def : Pat<(f128 (bitconvert (v2f64 FPR128:$src))), (f128 FPR128:$src)>;
def : Pat<(f128 (bitconvert (v4f32 FPR128:$src))), (f128 FPR128:$src)>;
def : Pat<(f128 (bitconvert (v8f16 FPR128:$src))), (f128 FPR128:$src)>;
def : Pat<(f128 (bitconvert (v16i8 FPR128:$src))), (f128 FPR128:$src)>;
}
let Predicates = [IsBE] in {
def : Pat<(f128 (bitconvert (v2i64 FPR128:$src))),
                            (f128 (EXTv16i8 FPR128:$src, FPR128:$src, (i32 8)))>;
def : Pat<(f128 (bitconvert (v4i32 FPR128:$src))),
                            (f128 (EXTv16i8 (REV64v4i32 FPR128:$src),
                                            (REV64v4i32 FPR128:$src), (i32 8)))>;
def : Pat<(f128 (bitconvert (v8i16 FPR128:$src))),
                            (f128 (EXTv16i8 (REV64v8i16 FPR128:$src),
                                            (REV64v8i16 FPR128:$src), (i32 8)))>;
def : Pat<(f128 (bitconvert (v8f16 FPR128:$src))),
                            (f128 (EXTv16i8 (REV64v8i16 FPR128:$src),
                                            (REV64v8i16 FPR128:$src), (i32 8)))>;
def : Pat<(f128 (bitconvert (v2f64 FPR128:$src))),
                            (f128 (EXTv16i8 FPR128:$src, FPR128:$src, (i32 8)))>;
def : Pat<(f128 (bitconvert (v4f32 FPR128:$src))),
                            (f128 (EXTv16i8 (REV64v4i32 FPR128:$src),
                                            (REV64v4i32 FPR128:$src), (i32 8)))>;
def : Pat<(f128 (bitconvert (v16i8 FPR128:$src))),
                            (f128 (EXTv16i8 (REV64v16i8 FPR128:$src),
                                            (REV64v16i8 FPR128:$src), (i32 8)))>;
}

let Predicates = [IsLE] in {
def : Pat<(v2f64 (bitconvert (f128  FPR128:$src))), (v2f64 FPR128:$src)>;
def : Pat<(v2f64 (bitconvert (v4i32 FPR128:$src))), (v2f64 FPR128:$src)>;
def : Pat<(v2f64 (bitconvert (v8i16 FPR128:$src))), (v2f64 FPR128:$src)>;
def : Pat<(v2f64 (bitconvert (v8f16 FPR128:$src))), (v2f64 FPR128:$src)>;
def : Pat<(v2f64 (bitconvert (v16i8 FPR128:$src))), (v2f64 FPR128:$src)>;
def : Pat<(v2f64 (bitconvert (v4f32 FPR128:$src))), (v2f64 FPR128:$src)>;
}
let Predicates = [IsBE] in {
def : Pat<(v2f64 (bitconvert (f128  FPR128:$src))),
                             (v2f64 (EXTv16i8 FPR128:$src,
                                              FPR128:$src, (i32 8)))>;
def : Pat<(v2f64 (bitconvert (v4i32 FPR128:$src))),
                             (v2f64 (REV64v4i32 FPR128:$src))>;
def : Pat<(v2f64 (bitconvert (v8i16 FPR128:$src))),
                             (v2f64 (REV64v8i16 FPR128:$src))>;
def : Pat<(v2f64 (bitconvert (v8f16 FPR128:$src))),
                             (v2f64 (REV64v8i16 FPR128:$src))>;
def : Pat<(v2f64 (bitconvert (v16i8 FPR128:$src))),
                             (v2f64 (REV64v16i8 FPR128:$src))>;
def : Pat<(v2f64 (bitconvert (v4f32 FPR128:$src))),
                             (v2f64 (REV64v4i32 FPR128:$src))>;
}
def : Pat<(v2f64 (bitconvert (v2i64 FPR128:$src))), (v2f64 FPR128:$src)>;

let Predicates = [IsLE] in {
def : Pat<(v4f32 (bitconvert (f128  FPR128:$src))), (v4f32 FPR128:$src)>;
def : Pat<(v4f32 (bitconvert (v8i16 FPR128:$src))), (v4f32 FPR128:$src)>;
def : Pat<(v4f32 (bitconvert (v8f16 FPR128:$src))), (v4f32 FPR128:$src)>;
def : Pat<(v4f32 (bitconvert (v16i8 FPR128:$src))), (v4f32 FPR128:$src)>;
def : Pat<(v4f32 (bitconvert (v2i64 FPR128:$src))), (v4f32 FPR128:$src)>;
def : Pat<(v4f32 (bitconvert (v2f64 FPR128:$src))), (v4f32 FPR128:$src)>;
}
let Predicates = [IsBE] in {
def : Pat<(v4f32 (bitconvert (f128  FPR128:$src))),
                             (v4f32 (EXTv16i8 (REV64v4i32 FPR128:$src),
                                    (REV64v4i32 FPR128:$src), (i32 8)))>;
def : Pat<(v4f32 (bitconvert (v8i16 FPR128:$src))),
                             (v4f32 (REV32v8i16 FPR128:$src))>;
def : Pat<(v4f32 (bitconvert (v8f16 FPR128:$src))),
                             (v4f32 (REV32v8i16 FPR128:$src))>;
def : Pat<(v4f32 (bitconvert (v16i8 FPR128:$src))),
                             (v4f32 (REV32v16i8 FPR128:$src))>;
def : Pat<(v4f32 (bitconvert (v2i64 FPR128:$src))),
                             (v4f32 (REV64v4i32 FPR128:$src))>;
def : Pat<(v4f32 (bitconvert (v2f64 FPR128:$src))),
                             (v4f32 (REV64v4i32 FPR128:$src))>;
}
def : Pat<(v4f32 (bitconvert (v4i32 FPR128:$src))), (v4f32 FPR128:$src)>;

let Predicates = [IsLE] in {
def : Pat<(v2i64 (bitconvert (f128  FPR128:$src))), (v2i64 FPR128:$src)>;
def : Pat<(v2i64 (bitconvert (v4i32 FPR128:$src))), (v2i64 FPR128:$src)>;
def : Pat<(v2i64 (bitconvert (v8i16 FPR128:$src))), (v2i64 FPR128:$src)>;
def : Pat<(v2i64 (bitconvert (v16i8 FPR128:$src))), (v2i64 FPR128:$src)>;
def : Pat<(v2i64 (bitconvert (v4f32 FPR128:$src))), (v2i64 FPR128:$src)>;
def : Pat<(v2i64 (bitconvert (v8f16 FPR128:$src))), (v2i64 FPR128:$src)>;
}
let Predicates = [IsBE] in {
def : Pat<(v2i64 (bitconvert (f128  FPR128:$src))),
                             (v2i64 (EXTv16i8 FPR128:$src,
                                              FPR128:$src, (i32 8)))>;
def : Pat<(v2i64 (bitconvert (v4i32 FPR128:$src))),
                             (v2i64 (REV64v4i32 FPR128:$src))>;
def : Pat<(v2i64 (bitconvert (v8i16 FPR128:$src))),
                             (v2i64 (REV64v8i16 FPR128:$src))>;
def : Pat<(v2i64 (bitconvert (v16i8 FPR128:$src))),
                             (v2i64 (REV64v16i8 FPR128:$src))>;
def : Pat<(v2i64 (bitconvert (v4f32 FPR128:$src))),
                             (v2i64 (REV64v4i32 FPR128:$src))>;
def : Pat<(v2i64 (bitconvert (v8f16 FPR128:$src))),
                             (v2i64 (REV64v8i16 FPR128:$src))>;
}
def : Pat<(v2i64 (bitconvert (v2f64 FPR128:$src))), (v2i64 FPR128:$src)>;

let Predicates = [IsLE] in {
def : Pat<(v4i32 (bitconvert (f128  FPR128:$src))), (v4i32 FPR128:$src)>;
def : Pat<(v4i32 (bitconvert (v2i64 FPR128:$src))), (v4i32 FPR128:$src)>;
def : Pat<(v4i32 (bitconvert (v8i16 FPR128:$src))), (v4i32 FPR128:$src)>;
def : Pat<(v4i32 (bitconvert (v16i8 FPR128:$src))), (v4i32 FPR128:$src)>;
def : Pat<(v4i32 (bitconvert (v2f64 FPR128:$src))), (v4i32 FPR128:$src)>;
def : Pat<(v4i32 (bitconvert (v8f16 FPR128:$src))), (v4i32 FPR128:$src)>;
}
let Predicates = [IsBE] in {
def : Pat<(v4i32 (bitconvert (f128  FPR128:$src))),
                             (v4i32 (EXTv16i8 (REV64v4i32 FPR128:$src),
                                              (REV64v4i32 FPR128:$src),
                                              (i32 8)))>;
def : Pat<(v4i32 (bitconvert (v2i64 FPR128:$src))),
                             (v4i32 (REV64v4i32 FPR128:$src))>;
def : Pat<(v4i32 (bitconvert (v8i16 FPR128:$src))),
                             (v4i32 (REV32v8i16 FPR128:$src))>;
def : Pat<(v4i32 (bitconvert (v16i8 FPR128:$src))),
                             (v4i32 (REV32v16i8 FPR128:$src))>;
def : Pat<(v4i32 (bitconvert (v2f64 FPR128:$src))),
                             (v4i32 (REV64v4i32 FPR128:$src))>;
def : Pat<(v4i32 (bitconvert (v8f16 FPR128:$src))),
                             (v4i32 (REV32v8i16 FPR128:$src))>;
}
def : Pat<(v4i32 (bitconvert (v4f32 FPR128:$src))), (v4i32 FPR128:$src)>;

let Predicates = [IsLE] in {
def : Pat<(v8i16 (bitconvert (f128  FPR128:$src))), (v8i16 FPR128:$src)>;
def : Pat<(v8i16 (bitconvert (v2i64 FPR128:$src))), (v8i16 FPR128:$src)>;
def : Pat<(v8i16 (bitconvert (v4i32 FPR128:$src))), (v8i16 FPR128:$src)>;
def : Pat<(v8i16 (bitconvert (v16i8 FPR128:$src))), (v8i16 FPR128:$src)>;
def : Pat<(v8i16 (bitconvert (v2f64 FPR128:$src))), (v8i16 FPR128:$src)>;
def : Pat<(v8i16 (bitconvert (v4f32 FPR128:$src))), (v8i16 FPR128:$src)>;
def : Pat<(v8i16 (bitconvert (v8f16 FPR128:$src))), (v8i16 FPR128:$src)>;
}
let Predicates = [IsBE] in {
def : Pat<(v8i16 (bitconvert (f128  FPR128:$src))),
                             (v8i16 (EXTv16i8 (REV64v8i16 FPR128:$src),
                                              (REV64v8i16 FPR128:$src),
                                              (i32 8)))>;
def : Pat<(v8i16 (bitconvert (v2i64 FPR128:$src))),
                             (v8i16 (REV64v8i16 FPR128:$src))>;
def : Pat<(v8i16 (bitconvert (v4i32 FPR128:$src))),
                             (v8i16 (REV32v8i16 FPR128:$src))>;
def : Pat<(v8i16 (bitconvert (v16i8 FPR128:$src))),
                             (v8i16 (REV16v16i8 FPR128:$src))>;
def : Pat<(v8i16 (bitconvert (v2f64 FPR128:$src))),
                             (v8i16 (REV64v8i16 FPR128:$src))>;
def : Pat<(v8i16 (bitconvert (v4f32 FPR128:$src))),
                             (v8i16 (REV32v8i16 FPR128:$src))>;
def : Pat<(v8i16 (bitconvert (v8f16 FPR128:$src))),
                             (v8i16 (REV32v8i16 FPR128:$src))>;
}

let Predicates = [IsLE] in {
def : Pat<(v8f16 (bitconvert (f128  FPR128:$src))), (v8f16 FPR128:$src)>;
def : Pat<(v8f16 (bitconvert (v2i64 FPR128:$src))), (v8f16 FPR128:$src)>;
def : Pat<(v8f16 (bitconvert (v4i32 FPR128:$src))), (v8f16 FPR128:$src)>;
def : Pat<(v8f16 (bitconvert (v8i16 FPR128:$src))), (v8f16 FPR128:$src)>;
def : Pat<(v8f16 (bitconvert (v16i8 FPR128:$src))), (v8f16 FPR128:$src)>;
def : Pat<(v8f16 (bitconvert (v2f64 FPR128:$src))), (v8f16 FPR128:$src)>;
def : Pat<(v8f16 (bitconvert (v4f32 FPR128:$src))), (v8f16 FPR128:$src)>;
}
let Predicates = [IsBE] in {
def : Pat<(v8f16 (bitconvert (f128  FPR128:$src))),
                             (v8f16 (EXTv16i8 (REV64v8i16 FPR128:$src),
                                              (REV64v8i16 FPR128:$src),
                                              (i32 8)))>;
def : Pat<(v8f16 (bitconvert (v2i64 FPR128:$src))),
                             (v8f16 (REV64v8i16 FPR128:$src))>;
def : Pat<(v8f16 (bitconvert (v4i32 FPR128:$src))),
                             (v8f16 (REV32v8i16 FPR128:$src))>;
def : Pat<(v8f16 (bitconvert (v8i16 FPR128:$src))),
                             (v8f16 (REV64v8i16 FPR128:$src))>;
def : Pat<(v8f16 (bitconvert (v16i8 FPR128:$src))),
                             (v8f16 (REV16v16i8 FPR128:$src))>;
def : Pat<(v8f16 (bitconvert (v2f64 FPR128:$src))),
                             (v8f16 (REV64v8i16 FPR128:$src))>;
def : Pat<(v8f16 (bitconvert (v4f32 FPR128:$src))),
                             (v8f16 (REV32v8i16 FPR128:$src))>;
}

let Predicates = [IsLE] in {
def : Pat<(v16i8 (bitconvert (f128  FPR128:$src))), (v16i8 FPR128:$src)>;
def : Pat<(v16i8 (bitconvert (v2i64 FPR128:$src))), (v16i8 FPR128:$src)>;
def : Pat<(v16i8 (bitconvert (v4i32 FPR128:$src))), (v16i8 FPR128:$src)>;
def : Pat<(v16i8 (bitconvert (v8i16 FPR128:$src))), (v16i8 FPR128:$src)>;
def : Pat<(v16i8 (bitconvert (v2f64 FPR128:$src))), (v16i8 FPR128:$src)>;
def : Pat<(v16i8 (bitconvert (v4f32 FPR128:$src))), (v16i8 FPR128:$src)>;
def : Pat<(v16i8 (bitconvert (v8f16 FPR128:$src))), (v16i8 FPR128:$src)>;
}
let Predicates = [IsBE] in {
def : Pat<(v16i8 (bitconvert (f128  FPR128:$src))),
                             (v16i8 (EXTv16i8 (REV64v16i8 FPR128:$src),
                                              (REV64v16i8 FPR128:$src),
                                              (i32 8)))>;
def : Pat<(v16i8 (bitconvert (v2i64 FPR128:$src))),
                             (v16i8 (REV64v16i8 FPR128:$src))>;
def : Pat<(v16i8 (bitconvert (v4i32 FPR128:$src))),
                             (v16i8 (REV32v16i8 FPR128:$src))>;
def : Pat<(v16i8 (bitconvert (v8i16 FPR128:$src))),
                             (v16i8 (REV16v16i8 FPR128:$src))>;
def : Pat<(v16i8 (bitconvert (v2f64 FPR128:$src))),
                             (v16i8 (REV64v16i8 FPR128:$src))>;
def : Pat<(v16i8 (bitconvert (v4f32 FPR128:$src))),
                             (v16i8 (REV32v16i8 FPR128:$src))>;
def : Pat<(v16i8 (bitconvert (v8f16 FPR128:$src))),
                             (v16i8 (REV16v16i8 FPR128:$src))>;
}

def : Pat<(v4i16 (extract_subvector V128:$Rn, (i64 0))),
           (EXTRACT_SUBREG V128:$Rn, dsub)>;
def : Pat<(v8i8 (extract_subvector V128:$Rn, (i64 0))),
           (EXTRACT_SUBREG V128:$Rn, dsub)>;
def : Pat<(v2f32 (extract_subvector V128:$Rn, (i64 0))),
           (EXTRACT_SUBREG V128:$Rn, dsub)>;
def : Pat<(v4f16 (extract_subvector V128:$Rn, (i64 0))),
           (EXTRACT_SUBREG V128:$Rn, dsub)>;
def : Pat<(v2i32 (extract_subvector V128:$Rn, (i64 0))),
           (EXTRACT_SUBREG V128:$Rn, dsub)>;
def : Pat<(v1i64 (extract_subvector V128:$Rn, (i64 0))),
           (EXTRACT_SUBREG V128:$Rn, dsub)>;
def : Pat<(v1f64 (extract_subvector V128:$Rn, (i64 0))),
           (EXTRACT_SUBREG V128:$Rn, dsub)>;

def : Pat<(v8i8 (extract_subvector (v16i8 FPR128:$Rn), (i64 1))),
          (EXTRACT_SUBREG (DUPv2i64lane FPR128:$Rn, 1), dsub)>;
def : Pat<(v4i16 (extract_subvector (v8i16 FPR128:$Rn), (i64 1))),
          (EXTRACT_SUBREG (DUPv2i64lane FPR128:$Rn, 1), dsub)>;
def : Pat<(v2i32 (extract_subvector (v4i32 FPR128:$Rn), (i64 1))),
          (EXTRACT_SUBREG (DUPv2i64lane FPR128:$Rn, 1), dsub)>;
def : Pat<(v1i64 (extract_subvector (v2i64 FPR128:$Rn), (i64 1))),
          (EXTRACT_SUBREG (DUPv2i64lane FPR128:$Rn, 1), dsub)>;

// A 64-bit subvector insert to the first 128-bit vector position
// is a subregister copy that needs no instruction.
def : Pat<(insert_subvector undef, (v1i64 FPR64:$src), (i32 0)),
          (INSERT_SUBREG (v2i64 (IMPLICIT_DEF)), FPR64:$src, dsub)>;
def : Pat<(insert_subvector undef, (v1f64 FPR64:$src), (i32 0)),
          (INSERT_SUBREG (v2f64 (IMPLICIT_DEF)), FPR64:$src, dsub)>;
def : Pat<(insert_subvector undef, (v2i32 FPR64:$src), (i32 0)),
          (INSERT_SUBREG (v4i32 (IMPLICIT_DEF)), FPR64:$src, dsub)>;
def : Pat<(insert_subvector undef, (v2f32 FPR64:$src), (i32 0)),
          (INSERT_SUBREG (v4f32 (IMPLICIT_DEF)), FPR64:$src, dsub)>;
def : Pat<(insert_subvector undef, (v4i16 FPR64:$src), (i32 0)),
          (INSERT_SUBREG (v8i16 (IMPLICIT_DEF)), FPR64:$src, dsub)>;
def : Pat<(insert_subvector undef, (v4f16 FPR64:$src), (i32 0)),
          (INSERT_SUBREG (v8f16 (IMPLICIT_DEF)), FPR64:$src, dsub)>;
def : Pat<(insert_subvector undef, (v8i8 FPR64:$src), (i32 0)),
          (INSERT_SUBREG (v16i8 (IMPLICIT_DEF)), FPR64:$src, dsub)>;

// Use pair-wise add instructions when summing up the lanes for v2f64, v2i64
// or v2f32.
def : Pat<(i64 (add (vector_extract (v2i64 FPR128:$Rn), (i64 0)),
                    (vector_extract (v2i64 FPR128:$Rn), (i64 1)))),
           (i64 (ADDPv2i64p (v2i64 FPR128:$Rn)))>;
def : Pat<(f64 (fadd (vector_extract (v2f64 FPR128:$Rn), (i64 0)),
                     (vector_extract (v2f64 FPR128:$Rn), (i64 1)))),
           (f64 (FADDPv2i64p (v2f64 FPR128:$Rn)))>;
    // vector_extract on 64-bit vectors gets promoted to a 128 bit vector,
    // so we match on v4f32 here, not v2f32. This will also catch adding
    // the low two lanes of a true v4f32 vector.
def : Pat<(fadd (vector_extract (v4f32 FPR128:$Rn), (i64 0)),
                (vector_extract (v4f32 FPR128:$Rn), (i64 1))),
          (f32 (FADDPv2i32p (EXTRACT_SUBREG FPR128:$Rn, dsub)))>;

// Scalar 64-bit shifts in FPR64 registers.
def : Pat<(i64 (int_aarch64_neon_sshl (i64 FPR64:$Rn), (i64 FPR64:$Rm))),
          (SSHLv1i64 FPR64:$Rn, FPR64:$Rm)>;
def : Pat<(i64 (int_aarch64_neon_ushl (i64 FPR64:$Rn), (i64 FPR64:$Rm))),
          (USHLv1i64 FPR64:$Rn, FPR64:$Rm)>;
def : Pat<(i64 (int_aarch64_neon_srshl (i64 FPR64:$Rn), (i64 FPR64:$Rm))),
          (SRSHLv1i64 FPR64:$Rn, FPR64:$Rm)>;
def : Pat<(i64 (int_aarch64_neon_urshl (i64 FPR64:$Rn), (i64 FPR64:$Rm))),
          (URSHLv1i64 FPR64:$Rn, FPR64:$Rm)>;

// Patterns for nontemporal/no-allocate stores.
// We have to resort to tricks to turn a single-input store into a store pair,
// because there is no single-input nontemporal store, only STNP.
let Predicates = [IsLE] in {
let AddedComplexity = 15 in {
class NTStore128Pat<ValueType VT> :
  Pat<(nontemporalstore (VT FPR128:$Rt),
        (am_indexed7s64 GPR64sp:$Rn, simm7s8:$offset)),
      (STNPDi (EXTRACT_SUBREG FPR128:$Rt, dsub),
              (CPYi64 FPR128:$Rt, (i64 1)),
              GPR64sp:$Rn, simm7s8:$offset)>;

def : NTStore128Pat<v2i64>;
def : NTStore128Pat<v4i32>;
def : NTStore128Pat<v8i16>;
def : NTStore128Pat<v16i8>;

class NTStore64Pat<ValueType VT> :
  Pat<(nontemporalstore (VT FPR64:$Rt),
        (am_indexed7s32 GPR64sp:$Rn, simm7s4:$offset)),
      (STNPSi (EXTRACT_SUBREG FPR64:$Rt, ssub),
              (CPYi32 (SUBREG_TO_REG (i64 0), FPR64:$Rt, dsub), (i64 1)),
              GPR64sp:$Rn, simm7s4:$offset)>;

// FIXME: Shouldn't v1f64 loads/stores be promoted to v1i64?
def : NTStore64Pat<v1f64>;
def : NTStore64Pat<v1i64>;
def : NTStore64Pat<v2i32>;
def : NTStore64Pat<v4i16>;
def : NTStore64Pat<v8i8>;

def : Pat<(nontemporalstore GPR64:$Rt,
            (am_indexed7s32 GPR64sp:$Rn, simm7s4:$offset)),
          (STNPWi (EXTRACT_SUBREG GPR64:$Rt, sub_32),
                  (EXTRACT_SUBREG (UBFMXri GPR64:$Rt, 32, 63), sub_32),
                  GPR64sp:$Rn, simm7s4:$offset)>;
} // AddedComplexity=10
} // Predicates = [IsLE]

// Tail call return handling. These are all compiler pseudo-instructions,
// so no encoding information or anything like that.
let isCall = 1, isTerminator = 1, isReturn = 1, isBarrier = 1, Uses = [SP] in {
  def TCRETURNdi : Pseudo<(outs), (ins i64imm:$dst, i32imm:$FPDiff), []>,
                   Sched<[WriteBrReg]>;
  def TCRETURNri : Pseudo<(outs), (ins tcGPR64:$dst, i32imm:$FPDiff), []>,
                   Sched<[WriteBrReg]>;
}

def : Pat<(AArch64tcret tcGPR64:$dst, (i32 timm:$FPDiff)),
          (TCRETURNri tcGPR64:$dst, imm:$FPDiff)>;
def : Pat<(AArch64tcret tglobaladdr:$dst, (i32 timm:$FPDiff)),
          (TCRETURNdi texternalsym:$dst, imm:$FPDiff)>;
def : Pat<(AArch64tcret texternalsym:$dst, (i32 timm:$FPDiff)),
          (TCRETURNdi texternalsym:$dst, imm:$FPDiff)>;

include "AArch64InstrAtomics.td"<|MERGE_RESOLUTION|>--- conflicted
+++ resolved
@@ -26,6 +26,8 @@
                                  AssemblerPredicate<"FeatureNEON", "neon">;
 def HasCrypto        : Predicate<"Subtarget->hasCrypto()">,
                                  AssemblerPredicate<"FeatureCrypto", "crypto">;
+def HasDotProd       : Predicate<"Subtarget->hasDotProd()">,
+                                 AssemblerPredicate<"FeatureDotProd", "dotprod">;
 def HasCRC           : Predicate<"Subtarget->hasCRC()">,
                                  AssemblerPredicate<"FeatureCRC", "crc">;
 def HasLSE           : Predicate<"Subtarget->hasLSE()">,
@@ -436,8 +438,6 @@
                        [(int_aarch64_isb (i32 imm32_0_15:$CRm))]>;
 }
 
-<<<<<<< HEAD
-=======
 // ARMv8.2 Dot Product
 let Predicates = [HasDotProd] in {
 def UDOT2S    : BaseSIMDThreeSameVectorDot<0, 1, "udot", ".2s", ".8b">;
@@ -458,7 +458,6 @@
   def LDAPRX  : RCPCLoad<0b11, "ldapr", GPR64>;
 }
 
->>>>>>> 71a474d5
 def : InstAlias<"clrex", (CLREX 0xf)>;
 def : InstAlias<"isb", (ISB 0xf)>;
 
