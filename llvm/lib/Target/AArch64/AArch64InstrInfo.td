--- conflicted
+++ resolved
@@ -768,8 +768,6 @@
 defm FCMLA : SIMDIndexedTiedComplexHSD<1, 0, 1, complexrotateop, "fcmla",
                                        null_frag>;
 
-<<<<<<< HEAD
-=======
 let Predicates = [HasComplxNum, HasNEON, HasFullFP16] in {
   def : Pat<(v4f16 (int_aarch64_neon_vcadd_rot90 (v4f16 V64:$Rn), (v4f16 V64:$Rm))),
             (FCADDv4f16 (v4f16 V64:$Rn), (v4f16 V64:$Rm), (i32 0))>;
@@ -793,7 +791,6 @@
   }
 }
 
->>>>>>> 4f3c5868
 def AArch64authcall : SDNode<"AArch64ISD::AUTH_CALL",
                              SDTypeProfile<0, -1, [SDTCisPtrTy<0>]>,
                              [SDNPHasChain, SDNPOptInGlue, SDNPOutGlue,
@@ -873,19 +870,11 @@
   let isCall = 1, Defs = [LR], Uses = [SP] in {
     def BLRAA   : AuthBranchTwoOperands<1, 0, "blraa">;
     def BLRAB   : AuthBranchTwoOperands<1, 1, "blrab">;
-<<<<<<< HEAD
 
     def BLRAAZ  : AuthOneOperand<0b001, 0, "blraaz">;
     def BLRABZ  : AuthOneOperand<0b001, 1, "blrabz">;
   }
 
-=======
-
-    def BLRAAZ  : AuthOneOperand<0b001, 0, "blraaz">;
-    def BLRABZ  : AuthOneOperand<0b001, 1, "blrabz">;
-  }
-
->>>>>>> 4f3c5868
   def : Pat<(AArch64authcall GPR64:$Rn, (i32 0), GPR64sp:$Rm),
             (BLRAA GPR64:$Rn, GPR64:$Rm)>;
   def : Pat<(AArch64authcall GPR64:$Rn, (i32 1), GPR64sp:$Rm),
