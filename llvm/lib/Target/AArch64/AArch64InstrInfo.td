--- conflicted
+++ resolved
@@ -900,7 +900,6 @@
 
   defm PAC : SignAuth<0b000, 0b010, "pac", int_ptrauth_sign>;
   defm AUT : SignAuth<0b001, 0b011, "aut", null_frag>;
-<<<<<<< HEAD
 
   def XPACI : SignAuthZero<0b100, 0b00, "xpaci", null_frag>;
   // Pseudo of the previous instruction with untied operands. Lowers to:
@@ -914,21 +913,6 @@
   def : Pat<(int_ptrauth_strip GPR64:$Rd, 2), (XPACD GPR64:$Rd)>;
   def : Pat<(int_ptrauth_strip GPR64:$Rd, 3), (XPACD GPR64:$Rd)>;
 
-=======
-
-  def XPACI : SignAuthZero<0b100, 0b00, "xpaci", null_frag>;
-  // Pseudo of the previous instruction with untied operands. Lowers to:
-  // mov $dst, $src
-  // xpaci $dst
-  def XPACIuntied : Pseudo<(outs GPR64:$dst), (ins GPR64:$src), []>, Sched<[]>;
-  def : Pat<(int_ptrauth_strip GPR64:$Rd, 0), (XPACIuntied GPR64:$Rd)>;
-  def : Pat<(int_ptrauth_strip GPR64:$Rd, 1), (XPACIuntied GPR64:$Rd)>;
-
-  def XPACD : SignAuthZero<0b100, 0b01, "xpacd", null_frag>;
-  def : Pat<(int_ptrauth_strip GPR64:$Rd, 2), (XPACD GPR64:$Rd)>;
-  def : Pat<(int_ptrauth_strip GPR64:$Rd, 3), (XPACD GPR64:$Rd)>;
-
->>>>>>> daa732e5
   def PACGA : SignAuthTwoOperand<0b1100, "pacga", int_ptrauth_sign_generic>;
 
   // Combined Instructions
@@ -938,7 +922,6 @@
     def BRAAZ   : AuthOneOperand<0b000, 0, "braaz">;
     def BRABZ   : AuthOneOperand<0b000, 1, "brabz">;
   }
-<<<<<<< HEAD
 
   let isCall = 1, Defs = [LR], Uses = [SP] in {
     def BLRAA   : AuthBranchTwoOperands<1, 0, "blraa">;
@@ -948,17 +931,6 @@
     def BLRABZ  : AuthOneOperand<0b001, 1, "blrabz">;
   }
 
-=======
-
-  let isCall = 1, Defs = [LR], Uses = [SP] in {
-    def BLRAA   : AuthBranchTwoOperands<1, 0, "blraa">;
-    def BLRAB   : AuthBranchTwoOperands<1, 1, "blrab">;
-
-    def BLRAAZ  : AuthOneOperand<0b001, 0, "blraaz">;
-    def BLRABZ  : AuthOneOperand<0b001, 1, "blrabz">;
-  }
-
->>>>>>> daa732e5
   def : Pat<(AArch64authcall GPR64:$Rn, (i32 0), GPR64sp:$Rm),
             (BLRAA GPR64:$Rn, GPR64:$Rm)>;
   def : Pat<(AArch64authcall GPR64:$Rn, (i32 1), GPR64sp:$Rm),
