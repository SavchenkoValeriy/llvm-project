//=- AArch64InstrInfo.td - Describe the AArch64 Instructions -*- tablegen -*-=//
//
// Part of the LLVM Project, under the Apache License v2.0 with LLVM Exceptions.
// See https://llvm.org/LICENSE.txt for license information.
// SPDX-License-Identifier: Apache-2.0 WITH LLVM-exception
//
//===----------------------------------------------------------------------===//
//
// AArch64 Instruction definitions.
//
//===----------------------------------------------------------------------===//

//===----------------------------------------------------------------------===//
// ARM Instruction Predicate Definitions.
//
def HasV8_1a         : Predicate<"Subtarget->hasV8_1aOps()">,
                                 AssemblerPredicate<(all_of HasV8_1aOps), "armv8.1a">;
def HasV8_2a         : Predicate<"Subtarget->hasV8_2aOps()">,
                                 AssemblerPredicate<(all_of HasV8_2aOps), "armv8.2a">;
def HasV8_3a         : Predicate<"Subtarget->hasV8_3aOps()">,
                                 AssemblerPredicate<(all_of HasV8_3aOps), "armv8.3a">;
def HasV8_4a         : Predicate<"Subtarget->hasV8_4aOps()">,
                                 AssemblerPredicate<(all_of HasV8_4aOps), "armv8.4a">;
def HasV8_5a         : Predicate<"Subtarget->hasV8_5aOps()">,
                                 AssemblerPredicate<(all_of HasV8_5aOps), "armv8.5a">;
def HasV8_6a         : Predicate<"Subtarget->hasV8_6aOps()">,
                                 AssemblerPredicate<(all_of HasV8_6aOps), "armv8.6a">;
def HasVH            : Predicate<"Subtarget->hasVH()">,
                       AssemblerPredicate<(all_of FeatureVH), "vh">;

def HasLOR           : Predicate<"Subtarget->hasLOR()">,
                       AssemblerPredicate<(all_of FeatureLOR), "lor">;

def HasPA            : Predicate<"Subtarget->hasPA()">,
                       AssemblerPredicate<(all_of FeaturePA), "pa">;

def HasJS            : Predicate<"Subtarget->hasJS()">,
                       AssemblerPredicate<(all_of FeatureJS), "jsconv">;

def HasCCIDX         : Predicate<"Subtarget->hasCCIDX()">,
                       AssemblerPredicate<(all_of FeatureCCIDX), "ccidx">;

def HasComplxNum      : Predicate<"Subtarget->hasComplxNum()">,
                       AssemblerPredicate<(all_of FeatureComplxNum), "complxnum">;

def HasNV            : Predicate<"Subtarget->hasNV()">,
                       AssemblerPredicate<(all_of FeatureNV), "nv">;

def HasRASv8_4       : Predicate<"Subtarget->hasRASv8_4()">,
                       AssemblerPredicate<(all_of FeatureRASv8_4), "rasv8_4">;

def HasMPAM          : Predicate<"Subtarget->hasMPAM()">,
                       AssemblerPredicate<(all_of FeatureMPAM), "mpam">;

def HasDIT           : Predicate<"Subtarget->hasDIT()">,
                       AssemblerPredicate<(all_of FeatureDIT), "dit">;

def HasTRACEV8_4         : Predicate<"Subtarget->hasTRACEV8_4()">,
                       AssemblerPredicate<(all_of FeatureTRACEV8_4), "tracev8.4">;

def HasAM            : Predicate<"Subtarget->hasAM()">,
                       AssemblerPredicate<(all_of FeatureAM), "am">;

def HasSEL2          : Predicate<"Subtarget->hasSEL2()">,
                       AssemblerPredicate<(all_of FeatureSEL2), "sel2">;

def HasPMU           : Predicate<"Subtarget->hasPMU()">,
                       AssemblerPredicate<(all_of FeaturePMU), "pmu">;

def HasTLB_RMI          : Predicate<"Subtarget->hasTLB_RMI()">,
                       AssemblerPredicate<(all_of FeatureTLB_RMI), "tlb-rmi">;

def HasFMI           : Predicate<"Subtarget->hasFMI()">,
                       AssemblerPredicate<(all_of FeatureFMI), "fmi">;

def HasRCPC_IMMO      : Predicate<"Subtarget->hasRCPCImm()">,
                       AssemblerPredicate<(all_of FeatureRCPC_IMMO), "rcpc-immo">;

def HasFPARMv8       : Predicate<"Subtarget->hasFPARMv8()">,
                               AssemblerPredicate<(all_of FeatureFPARMv8), "fp-armv8">;
def HasNEON          : Predicate<"Subtarget->hasNEON()">,
                                 AssemblerPredicate<(all_of FeatureNEON), "neon">;
def HasCrypto        : Predicate<"Subtarget->hasCrypto()">,
                                 AssemblerPredicate<(all_of FeatureCrypto), "crypto">;
def HasSM4           : Predicate<"Subtarget->hasSM4()">,
                                 AssemblerPredicate<(all_of FeatureSM4), "sm4">;
def HasSHA3          : Predicate<"Subtarget->hasSHA3()">,
                                 AssemblerPredicate<(all_of FeatureSHA3), "sha3">;
def HasSHA2          : Predicate<"Subtarget->hasSHA2()">,
                                 AssemblerPredicate<(all_of FeatureSHA2), "sha2">;
def HasAES           : Predicate<"Subtarget->hasAES()">,
                                 AssemblerPredicate<(all_of FeatureAES), "aes">;
def HasDotProd       : Predicate<"Subtarget->hasDotProd()">,
                                 AssemblerPredicate<(all_of FeatureDotProd), "dotprod">;
def HasCRC           : Predicate<"Subtarget->hasCRC()">,
                                 AssemblerPredicate<(all_of FeatureCRC), "crc">;
def HasLSE           : Predicate<"Subtarget->hasLSE()">,
                                 AssemblerPredicate<(all_of FeatureLSE), "lse">;
def HasRAS           : Predicate<"Subtarget->hasRAS()">,
                                 AssemblerPredicate<(all_of FeatureRAS), "ras">;
def HasRDM           : Predicate<"Subtarget->hasRDM()">,
                                 AssemblerPredicate<(all_of FeatureRDM), "rdm">;
def HasPerfMon       : Predicate<"Subtarget->hasPerfMon()">;
def HasFullFP16      : Predicate<"Subtarget->hasFullFP16()">,
                                 AssemblerPredicate<(all_of FeatureFullFP16), "fullfp16">;
def HasFP16FML       : Predicate<"Subtarget->hasFP16FML()">,
                                 AssemblerPredicate<(all_of FeatureFP16FML), "fp16fml">;
def HasSPE           : Predicate<"Subtarget->hasSPE()">,
                                 AssemblerPredicate<(all_of FeatureSPE), "spe">;
def HasFuseAES       : Predicate<"Subtarget->hasFuseAES()">,
                                 AssemblerPredicate<(all_of FeatureFuseAES),
                                 "fuse-aes">;
def HasSVE           : Predicate<"Subtarget->hasSVE()">,
                                 AssemblerPredicate<(all_of FeatureSVE), "sve">;
def HasSVE2          : Predicate<"Subtarget->hasSVE2()">,
                                 AssemblerPredicate<(all_of FeatureSVE2), "sve2">;
def HasSVE2AES       : Predicate<"Subtarget->hasSVE2AES()">,
                                 AssemblerPredicate<(all_of FeatureSVE2AES), "sve2-aes">;
def HasSVE2SM4       : Predicate<"Subtarget->hasSVE2SM4()">,
                                 AssemblerPredicate<(all_of FeatureSVE2SM4), "sve2-sm4">;
def HasSVE2SHA3      : Predicate<"Subtarget->hasSVE2SHA3()">,
                                 AssemblerPredicate<(all_of FeatureSVE2SHA3), "sve2-sha3">;
def HasSVE2BitPerm   : Predicate<"Subtarget->hasSVE2BitPerm()">,
                                 AssemblerPredicate<(all_of FeatureSVE2BitPerm), "sve2-bitperm">;
def HasRCPC          : Predicate<"Subtarget->hasRCPC()">,
                                 AssemblerPredicate<(all_of FeatureRCPC), "rcpc">;
def HasAltNZCV       : Predicate<"Subtarget->hasAlternativeNZCV()">,
                       AssemblerPredicate<(all_of FeatureAltFPCmp), "altnzcv">;
def HasFRInt3264     : Predicate<"Subtarget->hasFRInt3264()">,
                       AssemblerPredicate<(all_of FeatureFRInt3264), "frint3264">;
def HasSB            : Predicate<"Subtarget->hasSB()">,
                       AssemblerPredicate<(all_of FeatureSB), "sb">;
def HasPredRes      : Predicate<"Subtarget->hasPredRes()">,
                       AssemblerPredicate<(all_of FeaturePredRes), "predres">;
def HasCCDP          : Predicate<"Subtarget->hasCCDP()">,
                       AssemblerPredicate<(all_of FeatureCacheDeepPersist), "ccdp">;
def HasBTI           : Predicate<"Subtarget->hasBTI()">,
                       AssemblerPredicate<(all_of FeatureBranchTargetId), "bti">;
def HasMTE           : Predicate<"Subtarget->hasMTE()">,
                       AssemblerPredicate<(all_of FeatureMTE), "mte">;
def HasTME           : Predicate<"Subtarget->hasTME()">,
                       AssemblerPredicate<(all_of FeatureTME), "tme">;
def HasETE           : Predicate<"Subtarget->hasETE()">,
                       AssemblerPredicate<(all_of FeatureETE), "ete">;
def HasTRBE          : Predicate<"Subtarget->hasTRBE()">,
                       AssemblerPredicate<(all_of FeatureTRBE), "trbe">;
def HasBF16          : Predicate<"Subtarget->hasBF16()">,
                       AssemblerPredicate<(all_of FeatureBF16), "bf16">;
def HasMatMulInt8    : Predicate<"Subtarget->hasMatMulInt8()">,
                       AssemblerPredicate<(all_of FeatureMatMulInt8), "i8mm">;
def HasMatMulFP32    : Predicate<"Subtarget->hasMatMulFP32()">,
                       AssemblerPredicate<(all_of FeatureMatMulFP32), "f32mm">;
def HasMatMulFP64    : Predicate<"Subtarget->hasMatMulFP64()">,
                       AssemblerPredicate<(all_of FeatureMatMulFP64), "f64mm">;
def IsLE             : Predicate<"Subtarget->isLittleEndian()">;
def IsBE             : Predicate<"!Subtarget->isLittleEndian()">;
def IsWindows        : Predicate<"Subtarget->isTargetWindows()">;
def UseExperimentalZeroingPseudos
    : Predicate<"Subtarget->useExperimentalZeroingPseudos()">;
def UseAlternateSExtLoadCVTF32
    : Predicate<"Subtarget->useAlternateSExtLoadCVTF32Pattern()">;

def UseNegativeImmediates
    : Predicate<"false">, AssemblerPredicate<(all_of (not FeatureNoNegativeImmediates)),
                                             "NegativeImmediates">;

def AArch64LocalRecover : SDNode<"ISD::LOCAL_RECOVER",
                                  SDTypeProfile<1, 1, [SDTCisSameAs<0, 1>,
                                                       SDTCisInt<1>]>>;


//===----------------------------------------------------------------------===//
// AArch64-specific DAG Nodes.
//

// SDTBinaryArithWithFlagsOut - RES1, FLAGS = op LHS, RHS
def SDTBinaryArithWithFlagsOut : SDTypeProfile<2, 2,
                                              [SDTCisSameAs<0, 2>,
                                               SDTCisSameAs<0, 3>,
                                               SDTCisInt<0>, SDTCisVT<1, i32>]>;

// SDTBinaryArithWithFlagsIn - RES1, FLAGS = op LHS, RHS, FLAGS
def SDTBinaryArithWithFlagsIn : SDTypeProfile<1, 3,
                                            [SDTCisSameAs<0, 1>,
                                             SDTCisSameAs<0, 2>,
                                             SDTCisInt<0>,
                                             SDTCisVT<3, i32>]>;

// SDTBinaryArithWithFlagsInOut - RES1, FLAGS = op LHS, RHS, FLAGS
def SDTBinaryArithWithFlagsInOut : SDTypeProfile<2, 3,
                                            [SDTCisSameAs<0, 2>,
                                             SDTCisSameAs<0, 3>,
                                             SDTCisInt<0>,
                                             SDTCisVT<1, i32>,
                                             SDTCisVT<4, i32>]>;

def SDT_AArch64Brcond  : SDTypeProfile<0, 3,
                                     [SDTCisVT<0, OtherVT>, SDTCisVT<1, i32>,
                                      SDTCisVT<2, i32>]>;
def SDT_AArch64cbz : SDTypeProfile<0, 2, [SDTCisInt<0>, SDTCisVT<1, OtherVT>]>;
def SDT_AArch64tbz : SDTypeProfile<0, 3, [SDTCisInt<0>, SDTCisInt<1>,
                                        SDTCisVT<2, OtherVT>]>;


def SDT_AArch64CSel  : SDTypeProfile<1, 4,
                                   [SDTCisSameAs<0, 1>,
                                    SDTCisSameAs<0, 2>,
                                    SDTCisInt<3>,
                                    SDTCisVT<4, i32>]>;
def SDT_AArch64CCMP : SDTypeProfile<1, 5,
                                    [SDTCisVT<0, i32>,
                                     SDTCisInt<1>,
                                     SDTCisSameAs<1, 2>,
                                     SDTCisInt<3>,
                                     SDTCisInt<4>,
                                     SDTCisVT<5, i32>]>;
def SDT_AArch64FCCMP : SDTypeProfile<1, 5,
                                     [SDTCisVT<0, i32>,
                                      SDTCisFP<1>,
                                      SDTCisSameAs<1, 2>,
                                      SDTCisInt<3>,
                                      SDTCisInt<4>,
                                      SDTCisVT<5, i32>]>;
def SDT_AArch64FCmp   : SDTypeProfile<0, 2,
                                   [SDTCisFP<0>,
                                    SDTCisSameAs<0, 1>]>;
def SDT_AArch64Dup   : SDTypeProfile<1, 1, [SDTCisVec<0>]>;
def SDT_AArch64DupLane   : SDTypeProfile<1, 2, [SDTCisVec<0>, SDTCisInt<2>]>;
def SDT_AArch64Insr  : SDTypeProfile<1, 2, [SDTCisVec<0>]>;
def SDT_AArch64Zip   : SDTypeProfile<1, 2, [SDTCisVec<0>,
                                          SDTCisSameAs<0, 1>,
                                          SDTCisSameAs<0, 2>]>;
def SDT_AArch64MOVIedit : SDTypeProfile<1, 1, [SDTCisInt<1>]>;
def SDT_AArch64MOVIshift : SDTypeProfile<1, 2, [SDTCisInt<1>, SDTCisInt<2>]>;
def SDT_AArch64vecimm : SDTypeProfile<1, 3, [SDTCisVec<0>, SDTCisSameAs<0,1>,
                                           SDTCisInt<2>, SDTCisInt<3>]>;
def SDT_AArch64UnaryVec: SDTypeProfile<1, 1, [SDTCisVec<0>, SDTCisSameAs<0,1>]>;
def SDT_AArch64ExtVec: SDTypeProfile<1, 3, [SDTCisVec<0>, SDTCisSameAs<0,1>,
                                          SDTCisSameAs<0,2>, SDTCisInt<3>]>;
def SDT_AArch64vshift : SDTypeProfile<1, 2, [SDTCisSameAs<0,1>, SDTCisInt<2>]>;

def SDT_AArch64vshiftinsert : SDTypeProfile<1, 3, [SDTCisVec<0>, SDTCisInt<3>,
                                                 SDTCisSameAs<0,1>,
                                                 SDTCisSameAs<0,2>]>;

def SDT_AArch64unvec : SDTypeProfile<1, 1, [SDTCisVec<0>, SDTCisSameAs<0,1>]>;
def SDT_AArch64fcmpz : SDTypeProfile<1, 1, []>;
def SDT_AArch64fcmp  : SDTypeProfile<1, 2, [SDTCisSameAs<1,2>]>;
def SDT_AArch64binvec : SDTypeProfile<1, 2, [SDTCisVec<0>, SDTCisSameAs<0,1>,
                                           SDTCisSameAs<0,2>]>;
def SDT_AArch64trivec : SDTypeProfile<1, 3, [SDTCisVec<0>, SDTCisSameAs<0,1>,
                                           SDTCisSameAs<0,2>,
                                           SDTCisSameAs<0,3>]>;
def SDT_AArch64TCRET : SDTypeProfile<0, 2, [SDTCisPtrTy<0>]>;
def SDT_AArch64PREFETCH : SDTypeProfile<0, 2, [SDTCisVT<0, i32>, SDTCisPtrTy<1>]>;

def SDT_AArch64ITOF  : SDTypeProfile<1, 1, [SDTCisFP<0>, SDTCisSameAs<0,1>]>;

def SDT_AArch64TLSDescCall : SDTypeProfile<0, -2, [SDTCisPtrTy<0>,
                                                 SDTCisPtrTy<1>]>;

def SDT_AArch64ldp : SDTypeProfile<2, 1, [SDTCisVT<0, i64>, SDTCisSameAs<0, 1>, SDTCisPtrTy<2>]>;
def SDT_AArch64stp : SDTypeProfile<0, 3, [SDTCisVT<0, i64>, SDTCisSameAs<0, 1>, SDTCisPtrTy<2>]>;
def SDT_AArch64stnp : SDTypeProfile<0, 3, [SDTCisVT<0, v4i32>, SDTCisSameAs<0, 1>, SDTCisPtrTy<2>]>;

// Generates the general dynamic sequences, i.e.
//  adrp  x0, :tlsdesc:var
//  ldr   x1, [x0, #:tlsdesc_lo12:var]
//  add   x0, x0, #:tlsdesc_lo12:var
//  .tlsdesccall var
//  blr   x1

// (the TPIDR_EL0 offset is put directly in X0, hence no "result" here)
// number of operands (the variable)
def SDT_AArch64TLSDescCallSeq : SDTypeProfile<0,1,
                                          [SDTCisPtrTy<0>]>;

def SDT_AArch64WrapperLarge : SDTypeProfile<1, 4,
                                        [SDTCisVT<0, i64>, SDTCisVT<1, i32>,
                                         SDTCisSameAs<1, 2>, SDTCisSameAs<1, 3>,
                                         SDTCisSameAs<1, 4>]>;

def SDT_AArch64TBL : SDTypeProfile<1, 2, [
  SDTCisVec<0>, SDTCisSameAs<0, 1>, SDTCisInt<2>
]>;

// non-extending masked load fragment.
def nonext_masked_load :
  PatFrag<(ops node:$ptr, node:$pred, node:$def),
          (masked_ld node:$ptr, undef, node:$pred, node:$def), [{
  return cast<MaskedLoadSDNode>(N)->getExtensionType() == ISD::NON_EXTLOAD &&
         cast<MaskedLoadSDNode>(N)->isUnindexed() &&
         !cast<MaskedLoadSDNode>(N)->isNonTemporal();
}]>;
// sign extending masked load fragments.
def asext_masked_load :
  PatFrag<(ops node:$ptr, node:$pred, node:$def),
          (masked_ld node:$ptr, undef, node:$pred, node:$def),[{
  return (cast<MaskedLoadSDNode>(N)->getExtensionType() == ISD::EXTLOAD ||
          cast<MaskedLoadSDNode>(N)->getExtensionType() == ISD::SEXTLOAD) &&
         cast<MaskedLoadSDNode>(N)->isUnindexed();
}]>;
def asext_masked_load_i8 :
  PatFrag<(ops node:$ptr, node:$pred, node:$def),
          (asext_masked_load node:$ptr, node:$pred, node:$def), [{
  return cast<MaskedLoadSDNode>(N)->getMemoryVT().getScalarType() == MVT::i8;
}]>;
def asext_masked_load_i16 :
  PatFrag<(ops node:$ptr, node:$pred, node:$def),
          (asext_masked_load node:$ptr, node:$pred, node:$def), [{
  return cast<MaskedLoadSDNode>(N)->getMemoryVT().getScalarType() == MVT::i16;
}]>;
def asext_masked_load_i32 :
  PatFrag<(ops node:$ptr, node:$pred, node:$def),
          (asext_masked_load node:$ptr, node:$pred, node:$def), [{
  return cast<MaskedLoadSDNode>(N)->getMemoryVT().getScalarType() == MVT::i32;
}]>;
// zero extending masked load fragments.
def zext_masked_load :
  PatFrag<(ops node:$ptr, node:$pred, node:$def),
          (masked_ld node:$ptr, undef, node:$pred, node:$def), [{
  return cast<MaskedLoadSDNode>(N)->getExtensionType() == ISD::ZEXTLOAD &&
         cast<MaskedLoadSDNode>(N)->isUnindexed();
}]>;
def zext_masked_load_i8 :
  PatFrag<(ops node:$ptr, node:$pred, node:$def),
          (zext_masked_load node:$ptr, node:$pred, node:$def), [{
  return cast<MaskedLoadSDNode>(N)->getMemoryVT().getScalarType() == MVT::i8;
}]>;
def zext_masked_load_i16 :
  PatFrag<(ops node:$ptr, node:$pred, node:$def),
          (zext_masked_load node:$ptr, node:$pred, node:$def), [{
  return cast<MaskedLoadSDNode>(N)->getMemoryVT().getScalarType() == MVT::i16;
}]>;
def zext_masked_load_i32 :
  PatFrag<(ops node:$ptr, node:$pred, node:$def),
          (zext_masked_load node:$ptr, node:$pred, node:$def), [{
  return cast<MaskedLoadSDNode>(N)->getMemoryVT().getScalarType() == MVT::i32;
}]>;

def non_temporal_load :
   PatFrag<(ops node:$ptr, node:$pred, node:$def),
           (masked_ld node:$ptr, undef, node:$pred, node:$def), [{
   return cast<MaskedLoadSDNode>(N)->getExtensionType() == ISD::NON_EXTLOAD &&
          cast<MaskedLoadSDNode>(N)->isUnindexed() &&
          cast<MaskedLoadSDNode>(N)->isNonTemporal();
}]>;

// non-truncating masked store fragment.
def nontrunc_masked_store :
  PatFrag<(ops node:$val, node:$ptr, node:$pred),
          (masked_st node:$val, node:$ptr, undef, node:$pred), [{
  return !cast<MaskedStoreSDNode>(N)->isTruncatingStore() &&
         cast<MaskedStoreSDNode>(N)->isUnindexed() &&
         !cast<MaskedStoreSDNode>(N)->isNonTemporal();
}]>;
// truncating masked store fragments.
def trunc_masked_store :
  PatFrag<(ops node:$val, node:$ptr, node:$pred),
          (masked_st node:$val, node:$ptr, undef, node:$pred), [{
  return cast<MaskedStoreSDNode>(N)->isTruncatingStore() &&
         cast<MaskedStoreSDNode>(N)->isUnindexed();
}]>;
def trunc_masked_store_i8 :
  PatFrag<(ops node:$val, node:$ptr, node:$pred),
          (trunc_masked_store node:$val, node:$ptr, node:$pred), [{
  return cast<MaskedStoreSDNode>(N)->getMemoryVT().getScalarType() == MVT::i8;
}]>;
def trunc_masked_store_i16 :
  PatFrag<(ops node:$val, node:$ptr, node:$pred),
          (trunc_masked_store node:$val, node:$ptr, node:$pred), [{
  return cast<MaskedStoreSDNode>(N)->getMemoryVT().getScalarType() == MVT::i16;
}]>;
def trunc_masked_store_i32 :
  PatFrag<(ops node:$val, node:$ptr, node:$pred),
          (trunc_masked_store node:$val, node:$ptr, node:$pred), [{
  return cast<MaskedStoreSDNode>(N)->getMemoryVT().getScalarType() == MVT::i32;
}]>;

def non_temporal_store :
  PatFrag<(ops node:$val, node:$ptr, node:$pred),
          (masked_st node:$val, node:$ptr, undef, node:$pred), [{
  return !cast<MaskedStoreSDNode>(N)->isTruncatingStore() &&
         cast<MaskedStoreSDNode>(N)->isUnindexed() &&
         cast<MaskedStoreSDNode>(N)->isNonTemporal();
}]>;

// Node definitions.
def AArch64adrp          : SDNode<"AArch64ISD::ADRP", SDTIntUnaryOp, []>;
def AArch64adr           : SDNode<"AArch64ISD::ADR", SDTIntUnaryOp, []>;
def AArch64addlow        : SDNode<"AArch64ISD::ADDlow", SDTIntBinOp, []>;
def AArch64LOADgot       : SDNode<"AArch64ISD::LOADgot", SDTIntUnaryOp>;
def AArch64callseq_start : SDNode<"ISD::CALLSEQ_START",
                                SDCallSeqStart<[ SDTCisVT<0, i32>,
                                                 SDTCisVT<1, i32> ]>,
                                [SDNPHasChain, SDNPOutGlue]>;
def AArch64callseq_end   : SDNode<"ISD::CALLSEQ_END",
                                SDCallSeqEnd<[ SDTCisVT<0, i32>,
                                               SDTCisVT<1, i32> ]>,
                                [SDNPHasChain, SDNPOptInGlue, SDNPOutGlue]>;
def AArch64call          : SDNode<"AArch64ISD::CALL",
                                SDTypeProfile<0, -1, [SDTCisPtrTy<0>]>,
                                [SDNPHasChain, SDNPOptInGlue, SDNPOutGlue,
                                 SDNPVariadic]>;
def AArch64brcond        : SDNode<"AArch64ISD::BRCOND", SDT_AArch64Brcond,
                                [SDNPHasChain]>;
def AArch64cbz           : SDNode<"AArch64ISD::CBZ", SDT_AArch64cbz,
                                [SDNPHasChain]>;
def AArch64cbnz           : SDNode<"AArch64ISD::CBNZ", SDT_AArch64cbz,
                                [SDNPHasChain]>;
def AArch64tbz           : SDNode<"AArch64ISD::TBZ", SDT_AArch64tbz,
                                [SDNPHasChain]>;
def AArch64tbnz           : SDNode<"AArch64ISD::TBNZ", SDT_AArch64tbz,
                                [SDNPHasChain]>;


def AArch64csel          : SDNode<"AArch64ISD::CSEL", SDT_AArch64CSel>;
def AArch64csinv         : SDNode<"AArch64ISD::CSINV", SDT_AArch64CSel>;
def AArch64csneg         : SDNode<"AArch64ISD::CSNEG", SDT_AArch64CSel>;
def AArch64csinc         : SDNode<"AArch64ISD::CSINC", SDT_AArch64CSel>;
def AArch64retflag       : SDNode<"AArch64ISD::RET_FLAG", SDTNone,
                                [SDNPHasChain, SDNPOptInGlue, SDNPVariadic]>;
def AArch64adc       : SDNode<"AArch64ISD::ADC",  SDTBinaryArithWithFlagsIn >;
def AArch64sbc       : SDNode<"AArch64ISD::SBC",  SDTBinaryArithWithFlagsIn>;
def AArch64add_flag  : SDNode<"AArch64ISD::ADDS",  SDTBinaryArithWithFlagsOut,
                            [SDNPCommutative]>;
def AArch64sub_flag  : SDNode<"AArch64ISD::SUBS",  SDTBinaryArithWithFlagsOut>;
def AArch64and_flag  : SDNode<"AArch64ISD::ANDS",  SDTBinaryArithWithFlagsOut,
                            [SDNPCommutative]>;
def AArch64adc_flag  : SDNode<"AArch64ISD::ADCS",  SDTBinaryArithWithFlagsInOut>;
def AArch64sbc_flag  : SDNode<"AArch64ISD::SBCS",  SDTBinaryArithWithFlagsInOut>;

def AArch64ccmp      : SDNode<"AArch64ISD::CCMP",  SDT_AArch64CCMP>;
def AArch64ccmn      : SDNode<"AArch64ISD::CCMN",  SDT_AArch64CCMP>;
def AArch64fccmp     : SDNode<"AArch64ISD::FCCMP", SDT_AArch64FCCMP>;

def AArch64threadpointer : SDNode<"AArch64ISD::THREAD_POINTER", SDTPtrLeaf>;

def AArch64fcmp         : SDNode<"AArch64ISD::FCMP", SDT_AArch64FCmp>;
def AArch64strict_fcmp  : SDNode<"AArch64ISD::STRICT_FCMP", SDT_AArch64FCmp,
                                 [SDNPHasChain]>;
def AArch64strict_fcmpe : SDNode<"AArch64ISD::STRICT_FCMPE", SDT_AArch64FCmp,
                                 [SDNPHasChain]>;
def AArch64any_fcmp     : PatFrags<(ops node:$lhs, node:$rhs),
                                   [(AArch64strict_fcmp node:$lhs, node:$rhs),
                                    (AArch64fcmp node:$lhs, node:$rhs)]>;

def AArch64dup       : SDNode<"AArch64ISD::DUP", SDT_AArch64Dup>;
def AArch64duplane8  : SDNode<"AArch64ISD::DUPLANE8", SDT_AArch64DupLane>;
def AArch64duplane16 : SDNode<"AArch64ISD::DUPLANE16", SDT_AArch64DupLane>;
def AArch64duplane32 : SDNode<"AArch64ISD::DUPLANE32", SDT_AArch64DupLane>;
def AArch64duplane64 : SDNode<"AArch64ISD::DUPLANE64", SDT_AArch64DupLane>;

def AArch64insr      : SDNode<"AArch64ISD::INSR", SDT_AArch64Insr>;

def AArch64zip1      : SDNode<"AArch64ISD::ZIP1", SDT_AArch64Zip>;
def AArch64zip2      : SDNode<"AArch64ISD::ZIP2", SDT_AArch64Zip>;
def AArch64uzp1      : SDNode<"AArch64ISD::UZP1", SDT_AArch64Zip>;
def AArch64uzp2      : SDNode<"AArch64ISD::UZP2", SDT_AArch64Zip>;
def AArch64trn1      : SDNode<"AArch64ISD::TRN1", SDT_AArch64Zip>;
def AArch64trn2      : SDNode<"AArch64ISD::TRN2", SDT_AArch64Zip>;

def AArch64movi_edit : SDNode<"AArch64ISD::MOVIedit", SDT_AArch64MOVIedit>;
def AArch64movi_shift : SDNode<"AArch64ISD::MOVIshift", SDT_AArch64MOVIshift>;
def AArch64movi_msl : SDNode<"AArch64ISD::MOVImsl", SDT_AArch64MOVIshift>;
def AArch64mvni_shift : SDNode<"AArch64ISD::MVNIshift", SDT_AArch64MOVIshift>;
def AArch64mvni_msl : SDNode<"AArch64ISD::MVNImsl", SDT_AArch64MOVIshift>;
def AArch64movi : SDNode<"AArch64ISD::MOVI", SDT_AArch64MOVIedit>;
def AArch64fmov : SDNode<"AArch64ISD::FMOV", SDT_AArch64MOVIedit>;

def AArch64rev16 : SDNode<"AArch64ISD::REV16", SDT_AArch64UnaryVec>;
def AArch64rev32 : SDNode<"AArch64ISD::REV32", SDT_AArch64UnaryVec>;
def AArch64rev64 : SDNode<"AArch64ISD::REV64", SDT_AArch64UnaryVec>;
def AArch64ext : SDNode<"AArch64ISD::EXT", SDT_AArch64ExtVec>;

def AArch64vashr : SDNode<"AArch64ISD::VASHR", SDT_AArch64vshift>;
def AArch64vlshr : SDNode<"AArch64ISD::VLSHR", SDT_AArch64vshift>;
def AArch64vshl : SDNode<"AArch64ISD::VSHL", SDT_AArch64vshift>;
def AArch64sqshli : SDNode<"AArch64ISD::SQSHL_I", SDT_AArch64vshift>;
def AArch64uqshli : SDNode<"AArch64ISD::UQSHL_I", SDT_AArch64vshift>;
def AArch64sqshlui : SDNode<"AArch64ISD::SQSHLU_I", SDT_AArch64vshift>;
def AArch64srshri : SDNode<"AArch64ISD::SRSHR_I", SDT_AArch64vshift>;
def AArch64urshri : SDNode<"AArch64ISD::URSHR_I", SDT_AArch64vshift>;
def AArch64vsli : SDNode<"AArch64ISD::VSLI", SDT_AArch64vshiftinsert>;
def AArch64vsri : SDNode<"AArch64ISD::VSRI", SDT_AArch64vshiftinsert>;

def AArch64not: SDNode<"AArch64ISD::NOT", SDT_AArch64unvec>;
def AArch64bit: SDNode<"AArch64ISD::BIT", SDT_AArch64trivec>;
def AArch64bsp: SDNode<"AArch64ISD::BSP", SDT_AArch64trivec>;

def AArch64cmeq: SDNode<"AArch64ISD::CMEQ", SDT_AArch64binvec>;
def AArch64cmge: SDNode<"AArch64ISD::CMGE", SDT_AArch64binvec>;
def AArch64cmgt: SDNode<"AArch64ISD::CMGT", SDT_AArch64binvec>;
def AArch64cmhi: SDNode<"AArch64ISD::CMHI", SDT_AArch64binvec>;
def AArch64cmhs: SDNode<"AArch64ISD::CMHS", SDT_AArch64binvec>;

def AArch64fcmeq: SDNode<"AArch64ISD::FCMEQ", SDT_AArch64fcmp>;
def AArch64fcmge: SDNode<"AArch64ISD::FCMGE", SDT_AArch64fcmp>;
def AArch64fcmgt: SDNode<"AArch64ISD::FCMGT", SDT_AArch64fcmp>;

def AArch64cmeqz: SDNode<"AArch64ISD::CMEQz", SDT_AArch64unvec>;
def AArch64cmgez: SDNode<"AArch64ISD::CMGEz", SDT_AArch64unvec>;
def AArch64cmgtz: SDNode<"AArch64ISD::CMGTz", SDT_AArch64unvec>;
def AArch64cmlez: SDNode<"AArch64ISD::CMLEz", SDT_AArch64unvec>;
def AArch64cmltz: SDNode<"AArch64ISD::CMLTz", SDT_AArch64unvec>;
def AArch64cmtst : PatFrag<(ops node:$LHS, node:$RHS),
                        (AArch64not (AArch64cmeqz (and node:$LHS, node:$RHS)))>;

def AArch64fcmeqz: SDNode<"AArch64ISD::FCMEQz", SDT_AArch64fcmpz>;
def AArch64fcmgez: SDNode<"AArch64ISD::FCMGEz", SDT_AArch64fcmpz>;
def AArch64fcmgtz: SDNode<"AArch64ISD::FCMGTz", SDT_AArch64fcmpz>;
def AArch64fcmlez: SDNode<"AArch64ISD::FCMLEz", SDT_AArch64fcmpz>;
def AArch64fcmltz: SDNode<"AArch64ISD::FCMLTz", SDT_AArch64fcmpz>;

def AArch64bici: SDNode<"AArch64ISD::BICi", SDT_AArch64vecimm>;
def AArch64orri: SDNode<"AArch64ISD::ORRi", SDT_AArch64vecimm>;

def AArch64neg : SDNode<"AArch64ISD::NEG", SDT_AArch64unvec>;

def AArch64tcret: SDNode<"AArch64ISD::TC_RETURN", SDT_AArch64TCRET,
                  [SDNPHasChain,  SDNPOptInGlue, SDNPVariadic]>;

def AArch64Prefetch        : SDNode<"AArch64ISD::PREFETCH", SDT_AArch64PREFETCH,
                               [SDNPHasChain, SDNPSideEffect]>;

def AArch64sitof: SDNode<"AArch64ISD::SITOF", SDT_AArch64ITOF>;
def AArch64uitof: SDNode<"AArch64ISD::UITOF", SDT_AArch64ITOF>;

def AArch64tlsdesc_callseq : SDNode<"AArch64ISD::TLSDESC_CALLSEQ",
                                    SDT_AArch64TLSDescCallSeq,
                                    [SDNPInGlue, SDNPOutGlue, SDNPHasChain,
                                     SDNPVariadic]>;


def AArch64WrapperLarge : SDNode<"AArch64ISD::WrapperLarge",
                                 SDT_AArch64WrapperLarge>;

def AArch64NvCast : SDNode<"AArch64ISD::NVCAST", SDTUnaryOp>;

def SDT_AArch64mull : SDTypeProfile<1, 2, [SDTCisInt<0>, SDTCisInt<1>,
                                    SDTCisSameAs<1, 2>]>;
def AArch64smull    : SDNode<"AArch64ISD::SMULL", SDT_AArch64mull>;
def AArch64umull    : SDNode<"AArch64ISD::UMULL", SDT_AArch64mull>;

def AArch64frecpe   : SDNode<"AArch64ISD::FRECPE", SDTFPUnaryOp>;
def AArch64frecps   : SDNode<"AArch64ISD::FRECPS", SDTFPBinOp>;
def AArch64frsqrte  : SDNode<"AArch64ISD::FRSQRTE", SDTFPUnaryOp>;
def AArch64frsqrts  : SDNode<"AArch64ISD::FRSQRTS", SDTFPBinOp>;

def AArch64saddv    : SDNode<"AArch64ISD::SADDV", SDT_AArch64UnaryVec>;
def AArch64uaddv    : SDNode<"AArch64ISD::UADDV", SDT_AArch64UnaryVec>;
def AArch64sminv    : SDNode<"AArch64ISD::SMINV", SDT_AArch64UnaryVec>;
def AArch64uminv    : SDNode<"AArch64ISD::UMINV", SDT_AArch64UnaryVec>;
def AArch64smaxv    : SDNode<"AArch64ISD::SMAXV", SDT_AArch64UnaryVec>;
def AArch64umaxv    : SDNode<"AArch64ISD::UMAXV", SDT_AArch64UnaryVec>;

def AArch64srhadd   : SDNode<"AArch64ISD::SRHADD", SDT_AArch64binvec>;
def AArch64urhadd   : SDNode<"AArch64ISD::URHADD", SDT_AArch64binvec>;
def AArch64shadd   : SDNode<"AArch64ISD::SHADD", SDT_AArch64binvec>;
def AArch64uhadd   : SDNode<"AArch64ISD::UHADD", SDT_AArch64binvec>;

def SDT_AArch64SETTAG : SDTypeProfile<0, 2, [SDTCisPtrTy<0>, SDTCisPtrTy<1>]>;
def AArch64stg : SDNode<"AArch64ISD::STG", SDT_AArch64SETTAG, [SDNPHasChain, SDNPMayStore, SDNPMemOperand]>;
def AArch64stzg : SDNode<"AArch64ISD::STZG", SDT_AArch64SETTAG, [SDNPHasChain, SDNPMayStore, SDNPMemOperand]>;
def AArch64st2g : SDNode<"AArch64ISD::ST2G", SDT_AArch64SETTAG, [SDNPHasChain, SDNPMayStore, SDNPMemOperand]>;
def AArch64stz2g : SDNode<"AArch64ISD::STZ2G", SDT_AArch64SETTAG, [SDNPHasChain, SDNPMayStore, SDNPMemOperand]>;

def SDT_AArch64unpk : SDTypeProfile<1, 1, [
    SDTCisInt<0>, SDTCisInt<1>, SDTCisOpSmallerThanOp<1, 0>
]>;
def AArch64sunpkhi : SDNode<"AArch64ISD::SUNPKHI", SDT_AArch64unpk>;
def AArch64sunpklo : SDNode<"AArch64ISD::SUNPKLO", SDT_AArch64unpk>;
def AArch64uunpkhi : SDNode<"AArch64ISD::UUNPKHI", SDT_AArch64unpk>;
def AArch64uunpklo : SDNode<"AArch64ISD::UUNPKLO", SDT_AArch64unpk>;

def AArch64ldp : SDNode<"AArch64ISD::LDP", SDT_AArch64ldp, [SDNPHasChain, SDNPMayLoad, SDNPMemOperand]>;
def AArch64stp : SDNode<"AArch64ISD::STP", SDT_AArch64stp, [SDNPHasChain, SDNPMayStore, SDNPMemOperand]>;
def AArch64stnp : SDNode<"AArch64ISD::STNP", SDT_AArch64stnp, [SDNPHasChain, SDNPMayStore, SDNPMemOperand]>;

def AArch64tbl : SDNode<"AArch64ISD::TBL", SDT_AArch64TBL>;

//===----------------------------------------------------------------------===//

//===----------------------------------------------------------------------===//

// AArch64 Instruction Predicate Definitions.
// We could compute these on a per-module basis but doing so requires accessing
// the Function object through the <Target>Subtarget and objections were raised
// to that (see post-commit review comments for r301750).
let RecomputePerFunction = 1 in {
  def ForCodeSize   : Predicate<"shouldOptForSize(MF)">;
  def NotForCodeSize   : Predicate<"!shouldOptForSize(MF)">;
  // Avoid generating STRQro if it is slow, unless we're optimizing for code size.
  def UseSTRQro : Predicate<"!Subtarget->isSTRQroSlow() || shouldOptForSize(MF)">;

  def UseBTI : Predicate<[{ MF->getFunction().hasFnAttribute("branch-target-enforcement") }]>;
  def NotUseBTI : Predicate<[{ !MF->getFunction().hasFnAttribute("branch-target-enforcement") }]>;

  def SLSBLRMitigation : Predicate<[{ MF->getSubtarget<AArch64Subtarget>().hardenSlsBlr() }]>;
  def NoSLSBLRMitigation : Predicate<[{ !MF->getSubtarget<AArch64Subtarget>().hardenSlsBlr() }]>;
  // Toggles patterns which aren't beneficial in GlobalISel when we aren't
  // optimizing. This allows us to selectively use patterns without impacting
  // SelectionDAG's behaviour.
  // FIXME: One day there will probably be a nicer way to check for this, but
  // today is not that day.
  def OptimizedGISelOrOtherSelector : Predicate<"!MF->getFunction().hasOptNone() || MF->getProperties().hasProperty(MachineFunctionProperties::Property::FailedISel) || !MF->getProperties().hasProperty(MachineFunctionProperties::Property::Legalized)">;
}

include "AArch64InstrFormats.td"
include "SVEInstrFormats.td"

//===----------------------------------------------------------------------===//

//===----------------------------------------------------------------------===//
// Miscellaneous instructions.
//===----------------------------------------------------------------------===//

let Defs = [SP], Uses = [SP], hasSideEffects = 1, isCodeGenOnly = 1 in {
// We set Sched to empty list because we expect these instructions to simply get
// removed in most cases.
def ADJCALLSTACKDOWN : Pseudo<(outs), (ins i32imm:$amt1, i32imm:$amt2),
                              [(AArch64callseq_start timm:$amt1, timm:$amt2)]>,
                              Sched<[]>;
def ADJCALLSTACKUP : Pseudo<(outs), (ins i32imm:$amt1, i32imm:$amt2),
                            [(AArch64callseq_end timm:$amt1, timm:$amt2)]>,
                            Sched<[]>;
} // Defs = [SP], Uses = [SP], hasSideEffects = 1, isCodeGenOnly = 1

let isReMaterializable = 1, isCodeGenOnly = 1 in {
// FIXME: The following pseudo instructions are only needed because remat
// cannot handle multiple instructions.  When that changes, they can be
// removed, along with the AArch64Wrapper node.

let AddedComplexity = 10 in
def LOADgot : Pseudo<(outs GPR64:$dst), (ins i64imm:$addr),
                     [(set GPR64:$dst, (AArch64LOADgot tglobaladdr:$addr))]>,
              Sched<[WriteLDAdr]>;

// The MOVaddr instruction should match only when the add is not folded
// into a load or store address.
def MOVaddr
    : Pseudo<(outs GPR64:$dst), (ins i64imm:$hi, i64imm:$low),
             [(set GPR64:$dst, (AArch64addlow (AArch64adrp tglobaladdr:$hi),
                                            tglobaladdr:$low))]>,
      Sched<[WriteAdrAdr]>;
def MOVaddrJT
    : Pseudo<(outs GPR64:$dst), (ins i64imm:$hi, i64imm:$low),
             [(set GPR64:$dst, (AArch64addlow (AArch64adrp tjumptable:$hi),
                                             tjumptable:$low))]>,
      Sched<[WriteAdrAdr]>;
def MOVaddrCP
    : Pseudo<(outs GPR64:$dst), (ins i64imm:$hi, i64imm:$low),
             [(set GPR64:$dst, (AArch64addlow (AArch64adrp tconstpool:$hi),
                                             tconstpool:$low))]>,
      Sched<[WriteAdrAdr]>;
def MOVaddrBA
    : Pseudo<(outs GPR64:$dst), (ins i64imm:$hi, i64imm:$low),
             [(set GPR64:$dst, (AArch64addlow (AArch64adrp tblockaddress:$hi),
                                             tblockaddress:$low))]>,
      Sched<[WriteAdrAdr]>;
def MOVaddrTLS
    : Pseudo<(outs GPR64:$dst), (ins i64imm:$hi, i64imm:$low),
             [(set GPR64:$dst, (AArch64addlow (AArch64adrp tglobaltlsaddr:$hi),
                                            tglobaltlsaddr:$low))]>,
      Sched<[WriteAdrAdr]>;
def MOVaddrEXT
    : Pseudo<(outs GPR64:$dst), (ins i64imm:$hi, i64imm:$low),
             [(set GPR64:$dst, (AArch64addlow (AArch64adrp texternalsym:$hi),
                                            texternalsym:$low))]>,
      Sched<[WriteAdrAdr]>;
// Normally AArch64addlow either gets folded into a following ldr/str,
// or together with an adrp into MOVaddr above. For cases with TLS, it
// might appear without either of them, so allow lowering it into a plain
// add.
def ADDlowTLS
    : Pseudo<(outs GPR64:$dst), (ins GPR64:$src, i64imm:$low),
             [(set GPR64:$dst, (AArch64addlow GPR64:$src,
                                            tglobaltlsaddr:$low))]>,
      Sched<[WriteAdr]>;

} // isReMaterializable, isCodeGenOnly

def : Pat<(AArch64LOADgot tglobaltlsaddr:$addr),
          (LOADgot tglobaltlsaddr:$addr)>;

def : Pat<(AArch64LOADgot texternalsym:$addr),
          (LOADgot texternalsym:$addr)>;

def : Pat<(AArch64LOADgot tconstpool:$addr),
          (LOADgot tconstpool:$addr)>;

// 32-bit jump table destination is actually only 2 instructions since we can
// use the table itself as a PC-relative base. But optimization occurs after
// branch relaxation so be pessimistic.
let Size = 12, Constraints = "@earlyclobber $dst,@earlyclobber $scratch" in {
def JumpTableDest32 : Pseudo<(outs GPR64:$dst, GPR64sp:$scratch),
                             (ins GPR64:$table, GPR64:$entry, i32imm:$jti), []>,
                      Sched<[]>;
def JumpTableDest16 : Pseudo<(outs GPR64:$dst, GPR64sp:$scratch),
                             (ins GPR64:$table, GPR64:$entry, i32imm:$jti), []>,
                      Sched<[]>;
def JumpTableDest8 : Pseudo<(outs GPR64:$dst, GPR64sp:$scratch),
                            (ins GPR64:$table, GPR64:$entry, i32imm:$jti), []>,
                     Sched<[]>;
}

def BR_JumpTable : Pseudo<(outs), (ins i32imm:$jti), []>,
                   Sched<[]> {
  let isBranch = 1;
  let isTerminator = 1;
  let isIndirectBranch = 1;
  let isBarrier = 1;
  let Defs = [X16,X17,NZCV];
  let Uses = [X16];
  let Size = 44; // 28 fixed + 16 variable, for table size materialization
}

// Space-consuming pseudo to aid testing of placement and reachability
// algorithms. Immediate operand is the number of bytes this "instruction"
// occupies; register operands can be used to enforce dependency and constrain
// the scheduler.
let hasSideEffects = 1, mayLoad = 1, mayStore = 1 in
def SPACE : Pseudo<(outs GPR64:$Rd), (ins i32imm:$size, GPR64:$Rn),
                   [(set GPR64:$Rd, (int_aarch64_space imm:$size, GPR64:$Rn))]>,
            Sched<[]>;

let hasSideEffects = 1, isCodeGenOnly = 1 in {
  def SpeculationSafeValueX
      : Pseudo<(outs GPR64:$dst), (ins GPR64:$src), []>, Sched<[]>;
  def SpeculationSafeValueW
      : Pseudo<(outs GPR32:$dst), (ins GPR32:$src), []>, Sched<[]>;
}

// SpeculationBarrierEndBB must only be used after an unconditional control
// flow, i.e. after a terminator for which isBarrier is True.
let hasSideEffects = 1, isCodeGenOnly = 1, isTerminator = 1, isBarrier = 1 in {
  def SpeculationBarrierISBDSBEndBB
      : Pseudo<(outs), (ins), []>, Sched<[]>;
  def SpeculationBarrierSBEndBB
      : Pseudo<(outs), (ins), []>, Sched<[]>;
}

//===----------------------------------------------------------------------===//
// System instructions.
//===----------------------------------------------------------------------===//

def HINT : HintI<"hint">;
def : InstAlias<"nop",  (HINT 0b000)>;
def : InstAlias<"yield",(HINT 0b001)>;
def : InstAlias<"wfe",  (HINT 0b010)>;
def : InstAlias<"wfi",  (HINT 0b011)>;
def : InstAlias<"sev",  (HINT 0b100)>;
def : InstAlias<"sevl", (HINT 0b101)>;
def : InstAlias<"dgh",  (HINT 0b110)>;
def : InstAlias<"esb",  (HINT 0b10000)>, Requires<[HasRAS]>;
def : InstAlias<"csdb", (HINT 20)>;
// In order to be able to write readable assembly, LLVM should accept assembly
// inputs that use Branch Target Indentification mnemonics, even with BTI disabled.
// However, in order to be compatible with other assemblers (e.g. GAS), LLVM
// should not emit these mnemonics unless BTI is enabled.
def : InstAlias<"bti",  (HINT 32), 0>;
def : InstAlias<"bti $op", (HINT btihint_op:$op), 0>;
def : InstAlias<"bti",  (HINT 32)>, Requires<[HasBTI]>;
def : InstAlias<"bti $op", (HINT btihint_op:$op)>, Requires<[HasBTI]>;

// v8.2a Statistical Profiling extension
def : InstAlias<"psb $op",  (HINT psbhint_op:$op)>, Requires<[HasSPE]>;

// As far as LLVM is concerned this writes to the system's exclusive monitors.
let mayLoad = 1, mayStore = 1 in
def CLREX : CRmSystemI<imm0_15, 0b010, "clrex">;

// NOTE: ideally, this would have mayStore = 0, mayLoad = 0, but we cannot
// model patterns with sufficiently fine granularity.
let mayLoad = ?, mayStore = ? in {
def DMB   : CRmSystemI<barrier_op, 0b101, "dmb",
                       [(int_aarch64_dmb (i32 imm32_0_15:$CRm))]>;

def DSB   : CRmSystemI<barrier_op, 0b100, "dsb",
                       [(int_aarch64_dsb (i32 imm32_0_15:$CRm))]>;

def ISB   : CRmSystemI<barrier_op, 0b110, "isb",
                       [(int_aarch64_isb (i32 imm32_0_15:$CRm))]>;

def TSB   : CRmSystemI<barrier_op, 0b010, "tsb", []> {
  let CRm        = 0b0010;
  let Inst{12}   = 0;
  let Predicates = [HasTRACEV8_4];
}
}

// ARMv8.2-A Dot Product
let Predicates = [HasDotProd] in {
defm SDOT : SIMDThreeSameVectorDot<0, 0, "sdot", int_aarch64_neon_sdot>;
defm UDOT : SIMDThreeSameVectorDot<1, 0, "udot", int_aarch64_neon_udot>;
defm SDOTlane : SIMDThreeSameVectorDotIndex<0, 0, 0b10, "sdot", int_aarch64_neon_sdot>;
defm UDOTlane : SIMDThreeSameVectorDotIndex<1, 0, 0b10, "udot", int_aarch64_neon_udot>;
}

// ARMv8.6-A BFloat
let Predicates = [HasBF16] in {
defm BFDOT       : SIMDThreeSameVectorBFDot<1, "bfdot">;
defm BF16DOTlane : SIMDThreeSameVectorBF16DotI<0, "bfdot">;
def BFMMLA       : SIMDThreeSameVectorBF16MatrixMul<"bfmmla">;
def BFMLALB      : SIMDBF16MLAL<0, "bfmlalb", int_aarch64_neon_bfmlalb>;
def BFMLALT      : SIMDBF16MLAL<1, "bfmlalt", int_aarch64_neon_bfmlalt>;
def BFMLALBIdx   : SIMDBF16MLALIndex<0, "bfmlalb", int_aarch64_neon_bfmlalb>;
def BFMLALTIdx   : SIMDBF16MLALIndex<1, "bfmlalt", int_aarch64_neon_bfmlalt>;
def BFCVTN       : SIMD_BFCVTN;
def BFCVTN2      : SIMD_BFCVTN2;
def BFCVT        : BF16ToSinglePrecision<"bfcvt">;
}

// ARMv8.6A AArch64 matrix multiplication
let Predicates = [HasMatMulInt8] in {
def  SMMLA : SIMDThreeSameVectorMatMul<0, 0, "smmla", int_aarch64_neon_smmla>;
def  UMMLA : SIMDThreeSameVectorMatMul<0, 1, "ummla", int_aarch64_neon_ummla>;
def USMMLA : SIMDThreeSameVectorMatMul<1, 0, "usmmla", int_aarch64_neon_usmmla>;
defm USDOT : SIMDThreeSameVectorDot<0, 1, "usdot", int_aarch64_neon_usdot>;
defm USDOTlane : SIMDThreeSameVectorDotIndex<0, 1, 0b10, "usdot", int_aarch64_neon_usdot>;

// sudot lane has a pattern where usdot is expected (there is no sudot).
// The second operand is used in the dup operation to repeat the indexed
// element.
class BaseSIMDSUDOTIndex<bit Q, string dst_kind, string lhs_kind,
                         string rhs_kind, RegisterOperand RegType,
                         ValueType AccumType, ValueType InputType>
      : BaseSIMDThreeSameVectorDotIndex<Q, 0, 1, 0b00, "sudot", dst_kind,
                                        lhs_kind, rhs_kind, RegType, AccumType,
                                        InputType, null_frag> {
  let Pattern = [(set (AccumType RegType:$dst),
                      (AccumType (int_aarch64_neon_usdot (AccumType RegType:$Rd),
                                 (InputType (bitconvert (AccumType
                                    (AArch64duplane32 (v4i32 V128:$Rm),
                                        VectorIndexS:$idx)))),
                                 (InputType RegType:$Rn))))];
}

multiclass SIMDSUDOTIndex {
  def v8i8  : BaseSIMDSUDOTIndex<0, ".2s", ".8b", ".4b", V64, v2i32, v8i8>;
  def v16i8 : BaseSIMDSUDOTIndex<1, ".4s", ".16b", ".4b", V128, v4i32, v16i8>;
}

defm SUDOTlane : SIMDSUDOTIndex;

}

// ARMv8.2-A FP16 Fused Multiply-Add Long
let Predicates = [HasNEON, HasFP16FML] in {
defm FMLAL      : SIMDThreeSameVectorFML<0, 1, 0b001, "fmlal", int_aarch64_neon_fmlal>;
defm FMLSL      : SIMDThreeSameVectorFML<0, 1, 0b101, "fmlsl", int_aarch64_neon_fmlsl>;
defm FMLAL2     : SIMDThreeSameVectorFML<1, 0, 0b001, "fmlal2", int_aarch64_neon_fmlal2>;
defm FMLSL2     : SIMDThreeSameVectorFML<1, 0, 0b101, "fmlsl2", int_aarch64_neon_fmlsl2>;
defm FMLALlane  : SIMDThreeSameVectorFMLIndex<0, 0b0000, "fmlal", int_aarch64_neon_fmlal>;
defm FMLSLlane  : SIMDThreeSameVectorFMLIndex<0, 0b0100, "fmlsl", int_aarch64_neon_fmlsl>;
defm FMLAL2lane : SIMDThreeSameVectorFMLIndex<1, 0b1000, "fmlal2", int_aarch64_neon_fmlal2>;
defm FMLSL2lane : SIMDThreeSameVectorFMLIndex<1, 0b1100, "fmlsl2", int_aarch64_neon_fmlsl2>;
}

// Armv8.2-A Crypto extensions
let Predicates = [HasSHA3] in {
def SHA512H   : CryptoRRRTied<0b0, 0b00, "sha512h">;
def SHA512H2  : CryptoRRRTied<0b0, 0b01, "sha512h2">;
def SHA512SU0 : CryptoRRTied_2D<0b0, 0b00, "sha512su0">;
def SHA512SU1 : CryptoRRRTied_2D<0b0, 0b10, "sha512su1">;
def RAX1      : CryptoRRR_2D<0b0,0b11, "rax1">;
def EOR3      : CryptoRRRR_16B<0b00, "eor3">;
def BCAX      : CryptoRRRR_16B<0b01, "bcax">;
def XAR       : CryptoRRRi6<"xar">;
} // HasSHA3

let Predicates = [HasSM4] in {
def SM3TT1A   : CryptoRRRi2Tied<0b0, 0b00, "sm3tt1a">;
def SM3TT1B   : CryptoRRRi2Tied<0b0, 0b01, "sm3tt1b">;
def SM3TT2A   : CryptoRRRi2Tied<0b0, 0b10, "sm3tt2a">;
def SM3TT2B   : CryptoRRRi2Tied<0b0, 0b11, "sm3tt2b">;
def SM3SS1    : CryptoRRRR_4S<0b10, "sm3ss1">;
def SM3PARTW1 : CryptoRRRTied_4S<0b1, 0b00, "sm3partw1">;
def SM3PARTW2 : CryptoRRRTied_4S<0b1, 0b01, "sm3partw2">;
def SM4ENCKEY : CryptoRRR_4S<0b1, 0b10, "sm4ekey">;
def SM4E      : CryptoRRTied_4S<0b0, 0b01, "sm4e">;
} // HasSM4

let Predicates = [HasRCPC] in {
  // v8.3 Release Consistent Processor Consistent support, optional in v8.2.
  def LDAPRB  : RCPCLoad<0b00, "ldaprb", GPR32>;
  def LDAPRH  : RCPCLoad<0b01, "ldaprh", GPR32>;
  def LDAPRW  : RCPCLoad<0b10, "ldapr", GPR32>;
  def LDAPRX  : RCPCLoad<0b11, "ldapr", GPR64>;
}

// v8.3a complex add and multiply-accumulate. No predicate here, that is done
// inside the multiclass as the FP16 versions need different predicates.
defm FCMLA : SIMDThreeSameVectorTiedComplexHSD<1, 0b110, complexrotateop,
                                               "fcmla", null_frag>;
defm FCADD : SIMDThreeSameVectorComplexHSD<1, 0b111, complexrotateopodd,
                                           "fcadd", null_frag>;
defm FCMLA : SIMDIndexedTiedComplexHSD<1, 0, 1, complexrotateop, "fcmla",
                                       null_frag>;

let Predicates = [HasComplxNum, HasNEON, HasFullFP16] in {
  def : Pat<(v4f16 (int_aarch64_neon_vcadd_rot90 (v4f16 V64:$Rn), (v4f16 V64:$Rm))),
            (FCADDv4f16 (v4f16 V64:$Rn), (v4f16 V64:$Rm), (i32 0))>;
  def : Pat<(v4f16 (int_aarch64_neon_vcadd_rot270 (v4f16 V64:$Rn), (v4f16 V64:$Rm))),
            (FCADDv4f16 (v4f16 V64:$Rn), (v4f16 V64:$Rm), (i32 1))>;
  def : Pat<(v8f16 (int_aarch64_neon_vcadd_rot90 (v8f16 V128:$Rn), (v8f16 V128:$Rm))),
            (FCADDv8f16 (v8f16 V128:$Rn), (v8f16 V128:$Rm), (i32 0))>;
  def : Pat<(v8f16 (int_aarch64_neon_vcadd_rot270 (v8f16 V128:$Rn), (v8f16 V128:$Rm))),
            (FCADDv8f16 (v8f16 V128:$Rn), (v8f16 V128:$Rm), (i32 1))>;
}
let Predicates = [HasComplxNum, HasNEON] in {
  def : Pat<(v2f32 (int_aarch64_neon_vcadd_rot90 (v2f32 V64:$Rn), (v2f32 V64:$Rm))),
            (FCADDv2f32 (v2f32 V64:$Rn), (v2f32 V64:$Rm), (i32 0))>;
  def : Pat<(v2f32 (int_aarch64_neon_vcadd_rot270 (v2f32 V64:$Rn), (v2f32 V64:$Rm))),
            (FCADDv2f32 (v2f32 V64:$Rn), (v2f32 V64:$Rm), (i32 1))>;
  foreach Ty = [v4f32, v2f64] in {
    def : Pat<(Ty (int_aarch64_neon_vcadd_rot90 (Ty V128:$Rn), (Ty V128:$Rm))),
              (!cast<Instruction>("FCADD"#Ty) (Ty V128:$Rn), (Ty V128:$Rm), (i32 0))>;
    def : Pat<(Ty (int_aarch64_neon_vcadd_rot270 (Ty V128:$Rn), (Ty V128:$Rm))),
              (!cast<Instruction>("FCADD"#Ty) (Ty V128:$Rn), (Ty V128:$Rm), (i32 1))>;
  }
}

def AArch64authcall : SDNode<"AArch64ISD::AUTH_CALL",
                             SDTypeProfile<0, -1, [SDTCisPtrTy<0>]>,
                             [SDNPHasChain, SDNPOptInGlue, SDNPOutGlue,
                              SDNPVariadic]>;

def AArch64authtcret: SDNode<"AArch64ISD::AUTH_TC_RETURN",
                             SDTypeProfile<0, 4, [SDTCisPtrTy<0>,
                                                  SDTCisVT<2, i32>,
                                                  SDTCisVT<3, i64>]>,
                             [SDNPHasChain,  SDNPOptInGlue, SDNPVariadic]>;

// v8.3a Pointer Authentication
// These instructions inhabit part of the hint space and so can be used for
// armv8 targets. Keeping the old HINT mnemonic when compiling without PA is
// important for compatibility with other assemblers (e.g. GAS) when building
// software compatible with both CPUs that do or don't implement PA.
let Uses = [LR], Defs = [LR] in {
  def PACIAZ   : SystemNoOperands<0b000, "hint\t#24">;
  def PACIBZ   : SystemNoOperands<0b010, "hint\t#26">;
  let isAuthenticated = 1 in {
    def AUTIAZ   : SystemNoOperands<0b100, "hint\t#28">;
    def AUTIBZ   : SystemNoOperands<0b110, "hint\t#30">;
  }
}
let Uses = [LR, SP], Defs = [LR] in {
  def PACIASP  : SystemNoOperands<0b001, "hint\t#25">;
  def PACIBSP  : SystemNoOperands<0b011, "hint\t#27">;
  let isAuthenticated = 1 in {
    def AUTIASP  : SystemNoOperands<0b101, "hint\t#29">;
    def AUTIBSP  : SystemNoOperands<0b111, "hint\t#31">;
  }
}
let Uses = [X16, X17], Defs = [X17], CRm = 0b0001 in {
  def PACIA1716  : SystemNoOperands<0b000, "hint\t#8">;
  def PACIB1716  : SystemNoOperands<0b010, "hint\t#10">;
  let isAuthenticated = 1 in {
    def AUTIA1716  : SystemNoOperands<0b100, "hint\t#12">;
    def AUTIB1716  : SystemNoOperands<0b110, "hint\t#14">;
  }
}

let Uses = [LR], Defs = [LR], CRm = 0b0000 in {
  def XPACLRI   : SystemNoOperands<0b111, "hint\t#7">;
}

// In order to be able to write readable assembly, LLVM should accept assembly
// inputs that use pointer authentication mnemonics, even with PA disabled.
// However, in order to be compatible with other assemblers (e.g. GAS), LLVM
// should not emit these mnemonics unless PA is enabled.
def : InstAlias<"paciaz", (PACIAZ), 0>;
def : InstAlias<"pacibz", (PACIBZ), 0>;
def : InstAlias<"autiaz", (AUTIAZ), 0>;
def : InstAlias<"autibz", (AUTIBZ), 0>;
def : InstAlias<"paciasp", (PACIASP), 0>;
def : InstAlias<"pacibsp", (PACIBSP), 0>;
def : InstAlias<"autiasp", (AUTIASP), 0>;
def : InstAlias<"autibsp", (AUTIBSP), 0>;
def : InstAlias<"pacia1716", (PACIA1716), 0>;
def : InstAlias<"pacib1716", (PACIB1716), 0>;
def : InstAlias<"autia1716", (AUTIA1716), 0>;
def : InstAlias<"autib1716", (AUTIB1716), 0>;
def : InstAlias<"xpaclri", (XPACLRI), 0>;

// These pointer authentication instructions require armv8.3a
let Predicates = [HasPA] in {
  multiclass SignAuth<bits<3> prefix, bits<3> prefix_z, string asm,
                      Intrinsic op> {
    def IA   : SignAuthOneData<prefix, 0b00, !strconcat(asm, "ia"), op>;
    def IB   : SignAuthOneData<prefix, 0b01, !strconcat(asm, "ib"), op>;
    def DA   : SignAuthOneData<prefix, 0b10, !strconcat(asm, "da"), op>;
    def DB   : SignAuthOneData<prefix, 0b11, !strconcat(asm, "db"), op>;
    def IZA  : SignAuthZero<prefix_z, 0b00, !strconcat(asm, "iza"), op>;
    def DZA  : SignAuthZero<prefix_z, 0b10, !strconcat(asm, "dza"), op>;
    def IZB  : SignAuthZero<prefix_z, 0b01, !strconcat(asm, "izb"), op>;
    def DZB  : SignAuthZero<prefix_z, 0b11, !strconcat(asm, "dzb"), op>;
  }

  // When PA is enabled, a better mnemonic should be emitted.
  def : InstAlias<"paciaz", (PACIAZ), 1>;
  def : InstAlias<"pacibz", (PACIBZ), 1>;
  def : InstAlias<"autiaz", (AUTIAZ), 1>;
  def : InstAlias<"autibz", (AUTIBZ), 1>;
  def : InstAlias<"paciasp", (PACIASP), 1>;
  def : InstAlias<"pacibsp", (PACIBSP), 1>;
  def : InstAlias<"autiasp", (AUTIASP), 1>;
  def : InstAlias<"autibsp", (AUTIBSP), 1>;
  def : InstAlias<"pacia1716", (PACIA1716), 1>;
  def : InstAlias<"pacib1716", (PACIB1716), 1>;
  def : InstAlias<"autia1716", (AUTIA1716), 1>;
  def : InstAlias<"autib1716", (AUTIB1716), 1>;
  def : InstAlias<"xpaclri", (XPACLRI), 1>;

  defm PAC : SignAuth<0b000, 0b010, "pac", int_ptrauth_sign>;
  defm AUT : SignAuth<0b001, 0b011, "aut", null_frag>;

  def XPACI : SignAuthZero<0b100, 0b00, "xpaci", null_frag>;
  // Pseudo of the previous instruction with untied operands. Lowers to:
  // mov $dst, $src
  // xpaci $dst
  def XPACIuntied : Pseudo<(outs GPR64:$dst), (ins GPR64:$src), []>, Sched<[]>;
  def : Pat<(int_ptrauth_strip GPR64:$Rd, 0), (XPACIuntied GPR64:$Rd)>;
  def : Pat<(int_ptrauth_strip GPR64:$Rd, 1), (XPACIuntied GPR64:$Rd)>;

  def XPACD : SignAuthZero<0b100, 0b01, "xpacd", null_frag>;
  def : Pat<(int_ptrauth_strip GPR64:$Rd, 2), (XPACD GPR64:$Rd)>;
  def : Pat<(int_ptrauth_strip GPR64:$Rd, 3), (XPACD GPR64:$Rd)>;

<<<<<<< HEAD
  def PACGA : SignAuthTwoOperand<0b1100, "pacga", int_ptrauth_sign_generic>;
=======
  def XPACI : ClearAuth<0, "xpaci">;
  def XPACD : ClearAuth<1, "xpacd">;
  def PACGA : SignAuthTwoOperand<0b1100, "pacga", null_frag>;
>>>>>>> ef4e6654

  // Combined Instructions
  let isBranch = 1, isTerminator = 1, isBarrier = 1, isIndirectBranch = 1  in {
    def BRAA    : AuthBranchTwoOperands<0, 0, "braa">;
    def BRAB    : AuthBranchTwoOperands<0, 1, "brab">;
  }
  let isCall = 1, Defs = [LR], Uses = [SP] in {
    def BLRAA   : AuthBranchTwoOperands<1, 0, "blraa">;
    def BLRAB   : AuthBranchTwoOperands<1, 1, "blrab">;
  }

  let isBranch = 1, isTerminator = 1, isBarrier = 1, isIndirectBranch = 1  in {
    def BRAAZ   : AuthOneOperand<0b000, 0, "braaz">;
    def BRABZ   : AuthOneOperand<0b000, 1, "brabz">;
  }
  let isCall = 1, Defs = [LR], Uses = [SP] in {
    def BLRAAZ  : AuthOneOperand<0b001, 0, "blraaz">;
    def BLRABZ  : AuthOneOperand<0b001, 1, "blrabz">;
  }

  def : Pat<(AArch64authcall GPR64:$Rn, (i32 0), GPR64sp:$Rm),
            (BLRAA GPR64:$Rn, GPR64:$Rm)>;
  def : Pat<(AArch64authcall GPR64:$Rn, (i32 1), GPR64sp:$Rm),
            (BLRAB GPR64:$Rn, GPR64:$Rm)>;
  def : Pat<(AArch64authcall GPR64:$Rn, (i32 0), (i64 0)),
            (BLRAAZ GPR64:$Rn)>;
  def : Pat<(AArch64authcall GPR64:$Rn, (i32 1), (i64 0)),
            (BLRABZ GPR64:$Rn)>;

  let isReturn = 1, isTerminator = 1, isBarrier = 1 in {
    def RETAA   : AuthReturn<0b010, 0, "retaa">;
    def RETAB   : AuthReturn<0b010, 1, "retab">;
    def ERETAA  : AuthReturn<0b100, 0, "eretaa">;
    def ERETAB  : AuthReturn<0b100, 1, "eretab">;
  }

  defm LDRAA  : AuthLoad<0, "ldraa", simm10Scaled>;
  defm LDRAB  : AuthLoad<1, "ldrab", simm10Scaled>;

  // AUT pseudo.
  // This directly manipulates x16/x17, which are the only registers the OS
  // guarantees are safe to use for sensitive operations.
  def AUT : Pseudo<(outs), (ins i32imm:$Key, GPR64all:$Rn), []>,
            Sched<[WriteI, ReadI]> {
    let isCodeGenOnly = 1;
    let hasSideEffects = 1;
    let mayStore = 0;
    let mayLoad = 0;
    let Defs = [X16,X17,NZCV];
    let Uses = [X16,X17];
  }

  // AUT and re-PAC a value, using different keys/data.
  // This directly manipulates x16/x17, which are the only registers the OS
  // guarantees are safe to use for sensitive operations.
  def AUTPAC : Pseudo<(outs), (ins i32imm:$AUTKey, GPR64:$AUTRn,
                                   i32imm:$PACKey, GPR64:$PACRn), []>,
               Sched<[WriteI, ReadI]> {
    let isCodeGenOnly = 1;
    let hasSideEffects = 1;
    let mayStore = 0;
    let mayLoad = 0;
    let Defs = [X16,X17,NZCV];
    let Uses = [X16,X17];
  }

  // Materialize a signed global address.
  def MOVaddrPAC : Pseudo<(outs),
                          (ins i64imm:$Addr, i64imm:$Offset, i32imm:$Key,
                               GPR64:$AddrDisc, i64imm:$Disc), []>,
               Sched<[WriteI, ReadI]> {
    let isReMaterializable = 1;
    let isCodeGenOnly = 1;
    let Size = 28; // ranges from 12 to 28
    let Defs = [X16,X17];
    let Uses = [X16,X17];
  }

  let isCall = 1, isTerminator = 1, isReturn = 1, isBarrier = 1,
      Uses = [SP] in {
    def AUTH_TCRETURNriri : Pseudo<(outs), (ins tcGPR64:$dst, i32imm:$FPDiff,
                                                i32imm:$Key, tcGPR64:$Rn),
                                 []>, Sched<[WriteBrReg]>;
    def AUTH_TCRETURNrii : Pseudo<(outs), (ins tcGPR64:$dst, i32imm:$FPDiff,
                                                i32imm:$Key),
                                 []>, Sched<[WriteBrReg]>;
  }

  def : Pat<(AArch64authtcret tcGPR64:$dst, (i32 timm:$FPDiff), (i32 timm:$Key),
                              tcGPR64:$Rn),
            (AUTH_TCRETURNriri tcGPR64:$dst, imm:$FPDiff, imm:$Key,
                               tcGPR64:$Rn)>;

  def : Pat<(AArch64authtcret tcGPR64:$dst, (i32 timm:$FPDiff), (i32 timm:$Key),
                              (i64 0)),
            (AUTH_TCRETURNrii tcGPR64:$dst, imm:$FPDiff, imm:$Key)>;

}

// v8.3a floating point conversion for javascript
let Predicates = [HasJS, HasFPARMv8], Defs = [NZCV] in
def FJCVTZS  : BaseFPToIntegerUnscaled<0b01, 0b11, 0b110, FPR64, GPR32,
                                      "fjcvtzs",
                                      [(set GPR32:$Rd,
                                         (int_aarch64_fjcvtzs FPR64:$Rn))]> {
  let Inst{31} = 0;
} // HasJS, HasFPARMv8

// v8.4 Flag manipulation instructions
let Predicates = [HasFMI], Defs = [NZCV], Uses = [NZCV] in {
def CFINV : SimpleSystemI<0, (ins), "cfinv", "">, Sched<[WriteSys]> {
  let Inst{20-5} = 0b0000001000000000;
}
def SETF8  : BaseFlagManipulation<0, 0, (ins GPR32:$Rn), "setf8", "{\t$Rn}">;
def SETF16 : BaseFlagManipulation<0, 1, (ins GPR32:$Rn), "setf16", "{\t$Rn}">;
def RMIF   : FlagRotate<(ins GPR64:$Rn, uimm6:$imm, imm0_15:$mask), "rmif",
                        "{\t$Rn, $imm, $mask}">;
} // HasFMI

// v8.5 flag manipulation instructions
let Predicates = [HasAltNZCV], Uses = [NZCV], Defs = [NZCV] in {

def XAFLAG : PstateWriteSimple<(ins), "xaflag", "">, Sched<[WriteSys]> {
  let Inst{18-16} = 0b000;
  let Inst{11-8} = 0b0000;
  let Unpredictable{11-8} = 0b1111;
  let Inst{7-5} = 0b001;
}

def AXFLAG : PstateWriteSimple<(ins), "axflag", "">, Sched<[WriteSys]> {
  let Inst{18-16} = 0b000;
  let Inst{11-8} = 0b0000;
  let Unpredictable{11-8} = 0b1111;
  let Inst{7-5} = 0b010;
}
} // HasAltNZCV


// Armv8.5-A speculation barrier
def SB : SimpleSystemI<0, (ins), "sb", "">, Sched<[]> {
  let Inst{20-5} = 0b0001100110000111;
  let Unpredictable{11-8} = 0b1111;
  let Predicates = [HasSB];
  let hasSideEffects = 1;
}

def : InstAlias<"clrex", (CLREX 0xf)>;
def : InstAlias<"isb", (ISB 0xf)>;
def : InstAlias<"ssbb", (DSB 0)>;
def : InstAlias<"pssbb", (DSB 4)>;

def MRS    : MRSI;
def MSR    : MSRI;
def MSRpstateImm1 : MSRpstateImm0_1;
def MSRpstateImm4 : MSRpstateImm0_15;

// The thread pointer (on Linux, at least, where this has been implemented) is
// TPIDR_EL0.
def MOVbaseTLS : Pseudo<(outs GPR64:$dst), (ins),
                       [(set GPR64:$dst, AArch64threadpointer)]>, Sched<[WriteSys]>;

let Uses = [ X9 ], Defs = [ X16, X17, LR, NZCV ] in {
def HWASAN_CHECK_MEMACCESS : Pseudo<
  (outs), (ins GPR64noip:$ptr, i32imm:$accessinfo),
  [(int_hwasan_check_memaccess X9, GPR64noip:$ptr, (i32 timm:$accessinfo))]>,
  Sched<[]>;
def HWASAN_CHECK_MEMACCESS_SHORTGRANULES : Pseudo<
  (outs), (ins GPR64noip:$ptr, i32imm:$accessinfo),
  [(int_hwasan_check_memaccess_shortgranules X9, GPR64noip:$ptr, (i32 timm:$accessinfo))]>,
  Sched<[]>;
}

// The cycle counter PMC register is PMCCNTR_EL0.
let Predicates = [HasPerfMon] in
def : Pat<(readcyclecounter), (MRS 0xdce8)>;

// FPCR register
def : Pat<(i64 (int_aarch64_get_fpcr)), (MRS 0xda20)>;

// Generic system instructions
def SYSxt  : SystemXtI<0, "sys">;
def SYSLxt : SystemLXtI<1, "sysl">;

def : InstAlias<"sys $op1, $Cn, $Cm, $op2",
                (SYSxt imm0_7:$op1, sys_cr_op:$Cn,
                 sys_cr_op:$Cm, imm0_7:$op2, XZR)>;


let Predicates = [HasTME] in {

def TSTART : TMSystemI<0b0000, "tstart",
                      [(set GPR64:$Rt, (int_aarch64_tstart))]>;

def TCOMMIT : TMSystemINoOperand<0b0000, "tcommit", [(int_aarch64_tcommit)]>;

def TCANCEL : TMSystemException<0b011, "tcancel",
                                [(int_aarch64_tcancel i64_imm0_65535:$imm)]>;

def TTEST : TMSystemI<0b0001, "ttest", [(set GPR64:$Rt, (int_aarch64_ttest))]> {
  let mayLoad = 0;
  let mayStore = 0;
}
} // HasTME

//===----------------------------------------------------------------------===//
// Move immediate instructions.
//===----------------------------------------------------------------------===//

defm MOVK : InsertImmediate<0b11, "movk">;
defm MOVN : MoveImmediate<0b00, "movn">;

let PostEncoderMethod = "fixMOVZ" in
defm MOVZ : MoveImmediate<0b10, "movz">;

// First group of aliases covers an implicit "lsl #0".
def : InstAlias<"movk $dst, $imm", (MOVKWi GPR32:$dst, i32_imm0_65535:$imm, 0), 0>;
def : InstAlias<"movk $dst, $imm", (MOVKXi GPR64:$dst, i32_imm0_65535:$imm, 0), 0>;
def : InstAlias<"movn $dst, $imm", (MOVNWi GPR32:$dst, i32_imm0_65535:$imm, 0)>;
def : InstAlias<"movn $dst, $imm", (MOVNXi GPR64:$dst, i32_imm0_65535:$imm, 0)>;
def : InstAlias<"movz $dst, $imm", (MOVZWi GPR32:$dst, i32_imm0_65535:$imm, 0)>;
def : InstAlias<"movz $dst, $imm", (MOVZXi GPR64:$dst, i32_imm0_65535:$imm, 0)>;

// Next, we have various ELF relocations with the ":XYZ_g0:sym" syntax.
def : InstAlias<"movz $Rd, $sym", (MOVZXi GPR64:$Rd, movw_symbol_g3:$sym, 48)>;
def : InstAlias<"movz $Rd, $sym", (MOVZXi GPR64:$Rd, movw_symbol_g2:$sym, 32)>;
def : InstAlias<"movz $Rd, $sym", (MOVZXi GPR64:$Rd, movw_symbol_g1:$sym, 16)>;
def : InstAlias<"movz $Rd, $sym", (MOVZXi GPR64:$Rd, movw_symbol_g0:$sym, 0)>;

def : InstAlias<"movn $Rd, $sym", (MOVNXi GPR64:$Rd, movw_symbol_g3:$sym, 48)>;
def : InstAlias<"movn $Rd, $sym", (MOVNXi GPR64:$Rd, movw_symbol_g2:$sym, 32)>;
def : InstAlias<"movn $Rd, $sym", (MOVNXi GPR64:$Rd, movw_symbol_g1:$sym, 16)>;
def : InstAlias<"movn $Rd, $sym", (MOVNXi GPR64:$Rd, movw_symbol_g0:$sym, 0)>;

def : InstAlias<"movk $Rd, $sym", (MOVKXi GPR64:$Rd, movw_symbol_g3:$sym, 48), 0>;
def : InstAlias<"movk $Rd, $sym", (MOVKXi GPR64:$Rd, movw_symbol_g2:$sym, 32), 0>;
def : InstAlias<"movk $Rd, $sym", (MOVKXi GPR64:$Rd, movw_symbol_g1:$sym, 16), 0>;
def : InstAlias<"movk $Rd, $sym", (MOVKXi GPR64:$Rd, movw_symbol_g0:$sym, 0), 0>;

def : InstAlias<"movz $Rd, $sym", (MOVZWi GPR32:$Rd, movw_symbol_g1:$sym, 16)>;
def : InstAlias<"movz $Rd, $sym", (MOVZWi GPR32:$Rd, movw_symbol_g0:$sym, 0)>;

def : InstAlias<"movn $Rd, $sym", (MOVNWi GPR32:$Rd, movw_symbol_g1:$sym, 16)>;
def : InstAlias<"movn $Rd, $sym", (MOVNWi GPR32:$Rd, movw_symbol_g0:$sym, 0)>;

def : InstAlias<"movk $Rd, $sym", (MOVKWi GPR32:$Rd, movw_symbol_g1:$sym, 16), 0>;
def : InstAlias<"movk $Rd, $sym", (MOVKWi GPR32:$Rd, movw_symbol_g0:$sym, 0), 0>;

// Final group of aliases covers true "mov $Rd, $imm" cases.
multiclass movw_mov_alias<string basename,Instruction INST, RegisterClass GPR,
                          int width, int shift> {
  def _asmoperand : AsmOperandClass {
    let Name = basename # width # "_lsl" # shift # "MovAlias";
    let PredicateMethod = "is" # basename # "MovAlias<" # width # ", "
                               # shift # ">";
    let RenderMethod = "add" # basename # "MovAliasOperands<" # shift # ">";
  }

  def _movimm : Operand<i32> {
    let ParserMatchClass = !cast<AsmOperandClass>(NAME # "_asmoperand");
  }

  def : InstAlias<"mov $Rd, $imm",
                  (INST GPR:$Rd, !cast<Operand>(NAME # "_movimm"):$imm, shift)>;
}

defm : movw_mov_alias<"MOVZ", MOVZWi, GPR32, 32, 0>;
defm : movw_mov_alias<"MOVZ", MOVZWi, GPR32, 32, 16>;

defm : movw_mov_alias<"MOVZ", MOVZXi, GPR64, 64, 0>;
defm : movw_mov_alias<"MOVZ", MOVZXi, GPR64, 64, 16>;
defm : movw_mov_alias<"MOVZ", MOVZXi, GPR64, 64, 32>;
defm : movw_mov_alias<"MOVZ", MOVZXi, GPR64, 64, 48>;

defm : movw_mov_alias<"MOVN", MOVNWi, GPR32, 32, 0>;
defm : movw_mov_alias<"MOVN", MOVNWi, GPR32, 32, 16>;

defm : movw_mov_alias<"MOVN", MOVNXi, GPR64, 64, 0>;
defm : movw_mov_alias<"MOVN", MOVNXi, GPR64, 64, 16>;
defm : movw_mov_alias<"MOVN", MOVNXi, GPR64, 64, 32>;
defm : movw_mov_alias<"MOVN", MOVNXi, GPR64, 64, 48>;

let isReMaterializable = 1, isCodeGenOnly = 1, isMoveImm = 1,
    isAsCheapAsAMove = 1 in {
// FIXME: The following pseudo instructions are only needed because remat
// cannot handle multiple instructions.  When that changes, we can select
// directly to the real instructions and get rid of these pseudos.

def MOVi32imm
    : Pseudo<(outs GPR32:$dst), (ins i32imm:$src),
             [(set GPR32:$dst, imm:$src)]>,
      Sched<[WriteImm]>;
def MOVi64imm
    : Pseudo<(outs GPR64:$dst), (ins i64imm:$src),
             [(set GPR64:$dst, imm:$src)]>,
      Sched<[WriteImm]>;
} // isReMaterializable, isCodeGenOnly

// If possible, we want to use MOVi32imm even for 64-bit moves. This gives the
// eventual expansion code fewer bits to worry about getting right. Marshalling
// the types is a little tricky though:
def i64imm_32bit : ImmLeaf<i64, [{
  return (Imm & 0xffffffffULL) == static_cast<uint64_t>(Imm);
}]>;

def s64imm_32bit : ImmLeaf<i64, [{
  int64_t Imm64 = static_cast<int64_t>(Imm);
  return Imm64 >= std::numeric_limits<int32_t>::min() &&
         Imm64 <= std::numeric_limits<int32_t>::max();
}]>;

def trunc_imm : SDNodeXForm<imm, [{
  return CurDAG->getTargetConstant(N->getZExtValue(), SDLoc(N), MVT::i32);
}]>;

def gi_trunc_imm : GICustomOperandRenderer<"renderTruncImm">,
  GISDNodeXFormEquiv<trunc_imm>;

let Predicates = [OptimizedGISelOrOtherSelector] in {
// The SUBREG_TO_REG isn't eliminated at -O0, which can result in pointless
// copies.
def : Pat<(i64 i64imm_32bit:$src),
          (SUBREG_TO_REG (i64 0), (MOVi32imm (trunc_imm imm:$src)), sub_32)>;
}

// Materialize FP constants via MOVi32imm/MOVi64imm (MachO large code model).
def bitcast_fpimm_to_i32 : SDNodeXForm<fpimm, [{
return CurDAG->getTargetConstant(
  N->getValueAPF().bitcastToAPInt().getZExtValue(), SDLoc(N), MVT::i32);
}]>;

def bitcast_fpimm_to_i64 : SDNodeXForm<fpimm, [{
return CurDAG->getTargetConstant(
  N->getValueAPF().bitcastToAPInt().getZExtValue(), SDLoc(N), MVT::i64);
}]>;


def : Pat<(f32 fpimm:$in),
  (COPY_TO_REGCLASS (MOVi32imm (bitcast_fpimm_to_i32 f32:$in)), FPR32)>;
def : Pat<(f64 fpimm:$in),
  (COPY_TO_REGCLASS (MOVi64imm (bitcast_fpimm_to_i64 f64:$in)), FPR64)>;


// Deal with the various forms of (ELF) large addressing with MOVZ/MOVK
// sequences.
def : Pat<(AArch64WrapperLarge tglobaladdr:$g3, tglobaladdr:$g2,
                             tglobaladdr:$g1, tglobaladdr:$g0),
          (MOVKXi (MOVKXi (MOVKXi (MOVZXi tglobaladdr:$g0, 0),
                                  tglobaladdr:$g1, 16),
                          tglobaladdr:$g2, 32),
                  tglobaladdr:$g3, 48)>;

def : Pat<(AArch64WrapperLarge tblockaddress:$g3, tblockaddress:$g2,
                             tblockaddress:$g1, tblockaddress:$g0),
          (MOVKXi (MOVKXi (MOVKXi (MOVZXi tblockaddress:$g0, 0),
                                  tblockaddress:$g1, 16),
                          tblockaddress:$g2, 32),
                  tblockaddress:$g3, 48)>;

def : Pat<(AArch64WrapperLarge tconstpool:$g3, tconstpool:$g2,
                             tconstpool:$g1, tconstpool:$g0),
          (MOVKXi (MOVKXi (MOVKXi (MOVZXi tconstpool:$g0, 0),
                                  tconstpool:$g1, 16),
                          tconstpool:$g2, 32),
                  tconstpool:$g3, 48)>;

def : Pat<(AArch64WrapperLarge tjumptable:$g3, tjumptable:$g2,
                             tjumptable:$g1, tjumptable:$g0),
          (MOVKXi (MOVKXi (MOVKXi (MOVZXi tjumptable:$g0, 0),
                                  tjumptable:$g1, 16),
                          tjumptable:$g2, 32),
                  tjumptable:$g3, 48)>;


//===----------------------------------------------------------------------===//
// Arithmetic instructions.
//===----------------------------------------------------------------------===//

// Add/subtract with carry.
defm ADC : AddSubCarry<0, "adc", "adcs", AArch64adc, AArch64adc_flag>;
defm SBC : AddSubCarry<1, "sbc", "sbcs", AArch64sbc, AArch64sbc_flag>;

def : InstAlias<"ngc $dst, $src",  (SBCWr  GPR32:$dst, WZR, GPR32:$src)>;
def : InstAlias<"ngc $dst, $src",  (SBCXr  GPR64:$dst, XZR, GPR64:$src)>;
def : InstAlias<"ngcs $dst, $src", (SBCSWr GPR32:$dst, WZR, GPR32:$src)>;
def : InstAlias<"ngcs $dst, $src", (SBCSXr GPR64:$dst, XZR, GPR64:$src)>;

// Add/subtract
defm ADD : AddSub<0, "add", "sub", add>;
defm SUB : AddSub<1, "sub", "add">;

def : InstAlias<"mov $dst, $src",
                (ADDWri GPR32sponly:$dst, GPR32sp:$src, 0, 0)>;
def : InstAlias<"mov $dst, $src",
                (ADDWri GPR32sp:$dst, GPR32sponly:$src, 0, 0)>;
def : InstAlias<"mov $dst, $src",
                (ADDXri GPR64sponly:$dst, GPR64sp:$src, 0, 0)>;
def : InstAlias<"mov $dst, $src",
                (ADDXri GPR64sp:$dst, GPR64sponly:$src, 0, 0)>;

defm ADDS : AddSubS<0, "adds", AArch64add_flag, "cmn", "subs", "cmp">;
defm SUBS : AddSubS<1, "subs", AArch64sub_flag, "cmp", "adds", "cmn">;

// Use SUBS instead of SUB to enable CSE between SUBS and SUB.
def : Pat<(sub GPR32sp:$Rn, addsub_shifted_imm32:$imm),
          (SUBSWri GPR32sp:$Rn, addsub_shifted_imm32:$imm)>;
def : Pat<(sub GPR64sp:$Rn, addsub_shifted_imm64:$imm),
          (SUBSXri GPR64sp:$Rn, addsub_shifted_imm64:$imm)>;
def : Pat<(sub GPR32:$Rn, GPR32:$Rm),
          (SUBSWrr GPR32:$Rn, GPR32:$Rm)>;
def : Pat<(sub GPR64:$Rn, GPR64:$Rm),
          (SUBSXrr GPR64:$Rn, GPR64:$Rm)>;
def : Pat<(sub GPR32:$Rn, arith_shifted_reg32:$Rm),
          (SUBSWrs GPR32:$Rn, arith_shifted_reg32:$Rm)>;
def : Pat<(sub GPR64:$Rn, arith_shifted_reg64:$Rm),
          (SUBSXrs GPR64:$Rn, arith_shifted_reg64:$Rm)>;
let AddedComplexity = 1 in {
def : Pat<(sub GPR32sp:$R2, arith_extended_reg32_i32:$R3),
          (SUBSWrx GPR32sp:$R2, arith_extended_reg32_i32:$R3)>;
def : Pat<(sub GPR64sp:$R2, arith_extended_reg32to64_i64:$R3),
          (SUBSXrx GPR64sp:$R2, arith_extended_reg32to64_i64:$R3)>;
}

// Because of the immediate format for add/sub-imm instructions, the
// expression (add x, -1) must be transformed to (SUB{W,X}ri x, 1).
//  These patterns capture that transformation.
let AddedComplexity = 1 in {
def : Pat<(add GPR32:$Rn, neg_addsub_shifted_imm32:$imm),
          (SUBSWri GPR32:$Rn, neg_addsub_shifted_imm32:$imm)>;
def : Pat<(add GPR64:$Rn, neg_addsub_shifted_imm64:$imm),
          (SUBSXri GPR64:$Rn, neg_addsub_shifted_imm64:$imm)>;
def : Pat<(sub GPR32:$Rn, neg_addsub_shifted_imm32:$imm),
          (ADDWri GPR32:$Rn, neg_addsub_shifted_imm32:$imm)>;
def : Pat<(sub GPR64:$Rn, neg_addsub_shifted_imm64:$imm),
          (ADDXri GPR64:$Rn, neg_addsub_shifted_imm64:$imm)>;
}

// Because of the immediate format for add/sub-imm instructions, the
// expression (add x, -1) must be transformed to (SUB{W,X}ri x, 1).
//  These patterns capture that transformation.
let AddedComplexity = 1 in {
def : Pat<(AArch64add_flag GPR32:$Rn, neg_addsub_shifted_imm32:$imm),
          (SUBSWri GPR32:$Rn, neg_addsub_shifted_imm32:$imm)>;
def : Pat<(AArch64add_flag GPR64:$Rn, neg_addsub_shifted_imm64:$imm),
          (SUBSXri GPR64:$Rn, neg_addsub_shifted_imm64:$imm)>;
def : Pat<(AArch64sub_flag GPR32:$Rn, neg_addsub_shifted_imm32:$imm),
          (ADDSWri GPR32:$Rn, neg_addsub_shifted_imm32:$imm)>;
def : Pat<(AArch64sub_flag GPR64:$Rn, neg_addsub_shifted_imm64:$imm),
          (ADDSXri GPR64:$Rn, neg_addsub_shifted_imm64:$imm)>;
}

def : InstAlias<"neg $dst, $src", (SUBWrs GPR32:$dst, WZR, GPR32:$src, 0), 3>;
def : InstAlias<"neg $dst, $src", (SUBXrs GPR64:$dst, XZR, GPR64:$src, 0), 3>;
def : InstAlias<"neg $dst, $src$shift",
                (SUBWrs GPR32:$dst, WZR, GPR32:$src, arith_shift32:$shift), 2>;
def : InstAlias<"neg $dst, $src$shift",
                (SUBXrs GPR64:$dst, XZR, GPR64:$src, arith_shift64:$shift), 2>;

def : InstAlias<"negs $dst, $src", (SUBSWrs GPR32:$dst, WZR, GPR32:$src, 0), 3>;
def : InstAlias<"negs $dst, $src", (SUBSXrs GPR64:$dst, XZR, GPR64:$src, 0), 3>;
def : InstAlias<"negs $dst, $src$shift",
                (SUBSWrs GPR32:$dst, WZR, GPR32:$src, arith_shift32:$shift), 2>;
def : InstAlias<"negs $dst, $src$shift",
                (SUBSXrs GPR64:$dst, XZR, GPR64:$src, arith_shift64:$shift), 2>;


// Unsigned/Signed divide
defm UDIV : Div<0, "udiv", udiv>;
defm SDIV : Div<1, "sdiv", sdiv>;

def : Pat<(int_aarch64_udiv GPR32:$Rn, GPR32:$Rm), (UDIVWr GPR32:$Rn, GPR32:$Rm)>;
def : Pat<(int_aarch64_udiv GPR64:$Rn, GPR64:$Rm), (UDIVXr GPR64:$Rn, GPR64:$Rm)>;
def : Pat<(int_aarch64_sdiv GPR32:$Rn, GPR32:$Rm), (SDIVWr GPR32:$Rn, GPR32:$Rm)>;
def : Pat<(int_aarch64_sdiv GPR64:$Rn, GPR64:$Rm), (SDIVXr GPR64:$Rn, GPR64:$Rm)>;

// Variable shift
defm ASRV : Shift<0b10, "asr", sra>;
defm LSLV : Shift<0b00, "lsl", shl>;
defm LSRV : Shift<0b01, "lsr", srl>;
defm RORV : Shift<0b11, "ror", rotr>;

def : ShiftAlias<"asrv", ASRVWr, GPR32>;
def : ShiftAlias<"asrv", ASRVXr, GPR64>;
def : ShiftAlias<"lslv", LSLVWr, GPR32>;
def : ShiftAlias<"lslv", LSLVXr, GPR64>;
def : ShiftAlias<"lsrv", LSRVWr, GPR32>;
def : ShiftAlias<"lsrv", LSRVXr, GPR64>;
def : ShiftAlias<"rorv", RORVWr, GPR32>;
def : ShiftAlias<"rorv", RORVXr, GPR64>;

// Multiply-add
let AddedComplexity = 5 in {
defm MADD : MulAccum<0, "madd", add>;
defm MSUB : MulAccum<1, "msub", sub>;

def : Pat<(i32 (mul GPR32:$Rn, GPR32:$Rm)),
          (MADDWrrr GPR32:$Rn, GPR32:$Rm, WZR)>;
def : Pat<(i64 (mul GPR64:$Rn, GPR64:$Rm)),
          (MADDXrrr GPR64:$Rn, GPR64:$Rm, XZR)>;

def : Pat<(i32 (ineg (mul GPR32:$Rn, GPR32:$Rm))),
          (MSUBWrrr GPR32:$Rn, GPR32:$Rm, WZR)>;
def : Pat<(i64 (ineg (mul GPR64:$Rn, GPR64:$Rm))),
          (MSUBXrrr GPR64:$Rn, GPR64:$Rm, XZR)>;
def : Pat<(i32 (mul (ineg GPR32:$Rn), GPR32:$Rm)),
          (MSUBWrrr GPR32:$Rn, GPR32:$Rm, WZR)>;
def : Pat<(i64 (mul (ineg GPR64:$Rn), GPR64:$Rm)),
          (MSUBXrrr GPR64:$Rn, GPR64:$Rm, XZR)>;
} // AddedComplexity = 5

let AddedComplexity = 5 in {
def SMADDLrrr : WideMulAccum<0, 0b001, "smaddl", add, sext>;
def SMSUBLrrr : WideMulAccum<1, 0b001, "smsubl", sub, sext>;
def UMADDLrrr : WideMulAccum<0, 0b101, "umaddl", add, zext>;
def UMSUBLrrr : WideMulAccum<1, 0b101, "umsubl", sub, zext>;

def : Pat<(i64 (mul (sext GPR32:$Rn), (sext GPR32:$Rm))),
          (SMADDLrrr GPR32:$Rn, GPR32:$Rm, XZR)>;
def : Pat<(i64 (mul (zext GPR32:$Rn), (zext GPR32:$Rm))),
          (UMADDLrrr GPR32:$Rn, GPR32:$Rm, XZR)>;

def : Pat<(i64 (ineg (mul (sext GPR32:$Rn), (sext GPR32:$Rm)))),
          (SMSUBLrrr GPR32:$Rn, GPR32:$Rm, XZR)>;
def : Pat<(i64 (ineg (mul (zext GPR32:$Rn), (zext GPR32:$Rm)))),
          (UMSUBLrrr GPR32:$Rn, GPR32:$Rm, XZR)>;

def : Pat<(i64 (mul (sext GPR32:$Rn), (s64imm_32bit:$C))),
          (SMADDLrrr GPR32:$Rn, (MOVi32imm (trunc_imm imm:$C)), XZR)>;
def : Pat<(i64 (mul (zext GPR32:$Rn), (i64imm_32bit:$C))),
          (UMADDLrrr GPR32:$Rn, (MOVi32imm (trunc_imm imm:$C)), XZR)>;
def : Pat<(i64 (mul (sext_inreg GPR64:$Rn, i32), (s64imm_32bit:$C))),
          (SMADDLrrr (i32 (EXTRACT_SUBREG GPR64:$Rn, sub_32)),
                     (MOVi32imm (trunc_imm imm:$C)), XZR)>;

def : Pat<(i64 (ineg (mul (sext GPR32:$Rn), (s64imm_32bit:$C)))),
          (SMSUBLrrr GPR32:$Rn, (MOVi32imm (trunc_imm imm:$C)), XZR)>;
def : Pat<(i64 (ineg (mul (zext GPR32:$Rn), (i64imm_32bit:$C)))),
          (UMSUBLrrr GPR32:$Rn, (MOVi32imm (trunc_imm imm:$C)), XZR)>;
def : Pat<(i64 (ineg (mul (sext_inreg GPR64:$Rn, i32), (s64imm_32bit:$C)))),
          (SMSUBLrrr (i32 (EXTRACT_SUBREG GPR64:$Rn, sub_32)),
                     (MOVi32imm (trunc_imm imm:$C)), XZR)>;

def : Pat<(i64 (add (mul (sext GPR32:$Rn), (s64imm_32bit:$C)), GPR64:$Ra)),
          (SMADDLrrr GPR32:$Rn, (MOVi32imm (trunc_imm imm:$C)), GPR64:$Ra)>;
def : Pat<(i64 (add (mul (zext GPR32:$Rn), (i64imm_32bit:$C)), GPR64:$Ra)),
          (UMADDLrrr GPR32:$Rn, (MOVi32imm (trunc_imm imm:$C)), GPR64:$Ra)>;
def : Pat<(i64 (add (mul (sext_inreg GPR64:$Rn, i32), (s64imm_32bit:$C)),
                    GPR64:$Ra)),
          (SMADDLrrr (i32 (EXTRACT_SUBREG GPR64:$Rn, sub_32)),
                     (MOVi32imm (trunc_imm imm:$C)), GPR64:$Ra)>;

def : Pat<(i64 (sub GPR64:$Ra, (mul (sext GPR32:$Rn), (s64imm_32bit:$C)))),
          (SMSUBLrrr GPR32:$Rn, (MOVi32imm (trunc_imm imm:$C)), GPR64:$Ra)>;
def : Pat<(i64 (sub GPR64:$Ra, (mul (zext GPR32:$Rn), (i64imm_32bit:$C)))),
          (UMSUBLrrr GPR32:$Rn, (MOVi32imm (trunc_imm imm:$C)), GPR64:$Ra)>;
def : Pat<(i64 (sub GPR64:$Ra, (mul (sext_inreg GPR64:$Rn, i32),
                                    (s64imm_32bit:$C)))),
          (SMSUBLrrr (i32 (EXTRACT_SUBREG GPR64:$Rn, sub_32)),
                     (MOVi32imm (trunc_imm imm:$C)), GPR64:$Ra)>;
} // AddedComplexity = 5

def : MulAccumWAlias<"mul", MADDWrrr>;
def : MulAccumXAlias<"mul", MADDXrrr>;
def : MulAccumWAlias<"mneg", MSUBWrrr>;
def : MulAccumXAlias<"mneg", MSUBXrrr>;
def : WideMulAccumAlias<"smull", SMADDLrrr>;
def : WideMulAccumAlias<"smnegl", SMSUBLrrr>;
def : WideMulAccumAlias<"umull", UMADDLrrr>;
def : WideMulAccumAlias<"umnegl", UMSUBLrrr>;

// Multiply-high
def SMULHrr : MulHi<0b010, "smulh", mulhs>;
def UMULHrr : MulHi<0b110, "umulh", mulhu>;

// CRC32
def CRC32Brr : BaseCRC32<0, 0b00, 0, GPR32, int_aarch64_crc32b, "crc32b">;
def CRC32Hrr : BaseCRC32<0, 0b01, 0, GPR32, int_aarch64_crc32h, "crc32h">;
def CRC32Wrr : BaseCRC32<0, 0b10, 0, GPR32, int_aarch64_crc32w, "crc32w">;
def CRC32Xrr : BaseCRC32<1, 0b11, 0, GPR64, int_aarch64_crc32x, "crc32x">;

def CRC32CBrr : BaseCRC32<0, 0b00, 1, GPR32, int_aarch64_crc32cb, "crc32cb">;
def CRC32CHrr : BaseCRC32<0, 0b01, 1, GPR32, int_aarch64_crc32ch, "crc32ch">;
def CRC32CWrr : BaseCRC32<0, 0b10, 1, GPR32, int_aarch64_crc32cw, "crc32cw">;
def CRC32CXrr : BaseCRC32<1, 0b11, 1, GPR64, int_aarch64_crc32cx, "crc32cx">;

// v8.1 atomic CAS
defm CAS   : CompareAndSwap<0, 0, "">;
defm CASA  : CompareAndSwap<1, 0, "a">;
defm CASL  : CompareAndSwap<0, 1, "l">;
defm CASAL : CompareAndSwap<1, 1, "al">;

// v8.1 atomic CASP
defm CASP   : CompareAndSwapPair<0, 0, "">;
defm CASPA  : CompareAndSwapPair<1, 0, "a">;
defm CASPL  : CompareAndSwapPair<0, 1, "l">;
defm CASPAL : CompareAndSwapPair<1, 1, "al">;

// v8.1 atomic SWP
defm SWP   : Swap<0, 0, "">;
defm SWPA  : Swap<1, 0, "a">;
defm SWPL  : Swap<0, 1, "l">;
defm SWPAL : Swap<1, 1, "al">;

// v8.1 atomic LD<OP>(register). Performs load and then ST<OP>(register)
defm LDADD   : LDOPregister<0b000, "add", 0, 0, "">;
defm LDADDA  : LDOPregister<0b000, "add", 1, 0, "a">;
defm LDADDL  : LDOPregister<0b000, "add", 0, 1, "l">;
defm LDADDAL : LDOPregister<0b000, "add", 1, 1, "al">;

defm LDCLR   : LDOPregister<0b001, "clr", 0, 0, "">;
defm LDCLRA  : LDOPregister<0b001, "clr", 1, 0, "a">;
defm LDCLRL  : LDOPregister<0b001, "clr", 0, 1, "l">;
defm LDCLRAL : LDOPregister<0b001, "clr", 1, 1, "al">;

defm LDEOR   : LDOPregister<0b010, "eor", 0, 0, "">;
defm LDEORA  : LDOPregister<0b010, "eor", 1, 0, "a">;
defm LDEORL  : LDOPregister<0b010, "eor", 0, 1, "l">;
defm LDEORAL : LDOPregister<0b010, "eor", 1, 1, "al">;

defm LDSET   : LDOPregister<0b011, "set", 0, 0, "">;
defm LDSETA  : LDOPregister<0b011, "set", 1, 0, "a">;
defm LDSETL  : LDOPregister<0b011, "set", 0, 1, "l">;
defm LDSETAL : LDOPregister<0b011, "set", 1, 1, "al">;

defm LDSMAX   : LDOPregister<0b100, "smax", 0, 0, "">;
defm LDSMAXA  : LDOPregister<0b100, "smax", 1, 0, "a">;
defm LDSMAXL  : LDOPregister<0b100, "smax", 0, 1, "l">;
defm LDSMAXAL : LDOPregister<0b100, "smax", 1, 1, "al">;

defm LDSMIN   : LDOPregister<0b101, "smin", 0, 0, "">;
defm LDSMINA  : LDOPregister<0b101, "smin", 1, 0, "a">;
defm LDSMINL  : LDOPregister<0b101, "smin", 0, 1, "l">;
defm LDSMINAL : LDOPregister<0b101, "smin", 1, 1, "al">;

defm LDUMAX   : LDOPregister<0b110, "umax", 0, 0, "">;
defm LDUMAXA  : LDOPregister<0b110, "umax", 1, 0, "a">;
defm LDUMAXL  : LDOPregister<0b110, "umax", 0, 1, "l">;
defm LDUMAXAL : LDOPregister<0b110, "umax", 1, 1, "al">;

defm LDUMIN   : LDOPregister<0b111, "umin", 0, 0, "">;
defm LDUMINA  : LDOPregister<0b111, "umin", 1, 0, "a">;
defm LDUMINL  : LDOPregister<0b111, "umin", 0, 1, "l">;
defm LDUMINAL : LDOPregister<0b111, "umin", 1, 1, "al">;

// v8.1 atomic ST<OP>(register) as aliases to "LD<OP>(register) when Rt=xZR"
defm : STOPregister<"stadd","LDADD">; // STADDx
defm : STOPregister<"stclr","LDCLR">; // STCLRx
defm : STOPregister<"steor","LDEOR">; // STEORx
defm : STOPregister<"stset","LDSET">; // STSETx
defm : STOPregister<"stsmax","LDSMAX">;// STSMAXx
defm : STOPregister<"stsmin","LDSMIN">;// STSMINx
defm : STOPregister<"stumax","LDUMAX">;// STUMAXx
defm : STOPregister<"stumin","LDUMIN">;// STUMINx

// v8.5 Memory Tagging Extension
let Predicates = [HasMTE] in {

def IRG   : BaseTwoOperand<0b0100, GPR64sp, "irg", int_aarch64_irg, GPR64sp, GPR64>,
            Sched<[]>{
  let Inst{31} = 1;
}
def GMI   : BaseTwoOperand<0b0101, GPR64, "gmi", int_aarch64_gmi, GPR64sp>, Sched<[]>{
  let Inst{31} = 1;
  let isNotDuplicable = 1;
}
def ADDG  : AddSubG<0, "addg", null_frag>;
def SUBG  : AddSubG<1, "subg", null_frag>;

def : InstAlias<"irg $dst, $src", (IRG GPR64sp:$dst, GPR64sp:$src, XZR), 1>;

def SUBP : SUBP<0, "subp", int_aarch64_subp>, Sched<[]>;
def SUBPS : SUBP<1, "subps", null_frag>, Sched<[]>{
  let Defs = [NZCV];
}

def : InstAlias<"cmpp $lhs, $rhs", (SUBPS XZR, GPR64sp:$lhs, GPR64sp:$rhs), 0>;

def LDG : MemTagLoad<"ldg", "\t$Rt, [$Rn, $offset]">;

def : Pat<(int_aarch64_addg (am_indexedu6s128 GPR64sp:$Rn, uimm6s16:$imm6), imm0_15:$imm4),
          (ADDG GPR64sp:$Rn, imm0_63:$imm6, imm0_15:$imm4)>;
def : Pat<(int_aarch64_ldg GPR64:$Rt, (am_indexeds9s128 GPR64sp:$Rn,  simm9s16:$offset)),
          (LDG GPR64:$Rt, GPR64sp:$Rn,  simm9s16:$offset)>;

def : InstAlias<"ldg $Rt, [$Rn]", (LDG GPR64:$Rt, GPR64sp:$Rn, 0), 1>;

def LDGM : MemTagVector<1, "ldgm", "\t$Rt, [$Rn]",
                   (outs GPR64:$Rt), (ins GPR64sp:$Rn)>;
def STGM : MemTagVector<0, "stgm", "\t$Rt, [$Rn]",
                   (outs), (ins GPR64:$Rt, GPR64sp:$Rn)>;
def STZGM : MemTagVector<0, "stzgm", "\t$Rt, [$Rn]",
                   (outs), (ins GPR64:$Rt, GPR64sp:$Rn)> {
  let Inst{23} = 0;
}

defm STG   : MemTagStore<0b00, "stg">;
defm STZG  : MemTagStore<0b01, "stzg">;
defm ST2G  : MemTagStore<0b10, "st2g">;
defm STZ2G : MemTagStore<0b11, "stz2g">;

def : Pat<(AArch64stg GPR64sp:$Rn, (am_indexeds9s128 GPR64sp:$Rm, simm9s16:$imm)),
          (STGOffset $Rn, $Rm, $imm)>;
def : Pat<(AArch64stzg GPR64sp:$Rn, (am_indexeds9s128 GPR64sp:$Rm, simm9s16:$imm)),
          (STZGOffset $Rn, $Rm, $imm)>;
def : Pat<(AArch64st2g GPR64sp:$Rn, (am_indexeds9s128 GPR64sp:$Rm, simm9s16:$imm)),
          (ST2GOffset $Rn, $Rm, $imm)>;
def : Pat<(AArch64stz2g GPR64sp:$Rn, (am_indexeds9s128 GPR64sp:$Rm, simm9s16:$imm)),
          (STZ2GOffset $Rn, $Rm, $imm)>;

defm STGP     : StorePairOffset <0b01, 0, GPR64z, simm7s16, "stgp">;
def  STGPpre  : StorePairPreIdx <0b01, 0, GPR64z, simm7s16, "stgp">;
def  STGPpost : StorePairPostIdx<0b01, 0, GPR64z, simm7s16, "stgp">;

def : Pat<(int_aarch64_stg GPR64:$Rt, (am_indexeds9s128 GPR64sp:$Rn, simm9s16:$offset)),
          (STGOffset GPR64:$Rt, GPR64sp:$Rn,  simm9s16:$offset)>;

def : Pat<(int_aarch64_stgp (am_indexed7s128 GPR64sp:$Rn, simm7s16:$imm), GPR64:$Rt, GPR64:$Rt2),
          (STGPi $Rt, $Rt2, $Rn, $imm)>;

def IRGstack
    : Pseudo<(outs GPR64sp:$Rd), (ins GPR64sp:$Rsp, GPR64:$Rm), []>,
      Sched<[]>;
def TAGPstack
    : Pseudo<(outs GPR64sp:$Rd), (ins GPR64sp:$Rn, uimm6s16:$imm6, GPR64sp:$Rm, imm0_15:$imm4), []>,
      Sched<[]>;

// Explicit SP in the first operand prevents ShrinkWrap optimization
// from leaving this instruction out of the stack frame. When IRGstack
// is transformed into IRG, this operand is replaced with the actual
// register / expression for the tagged base pointer of the current function.
def : Pat<(int_aarch64_irg_sp i64:$Rm), (IRGstack SP, i64:$Rm)>;

// Large STG to be expanded into a loop. $sz is the size, $Rn is start address.
// $Rn_wback is one past the end of the range. $Rm is the loop counter.
let isCodeGenOnly=1, mayStore=1 in {
def STGloop_wback
    : Pseudo<(outs GPR64common:$Rm, GPR64sp:$Rn_wback), (ins i64imm:$sz, GPR64sp:$Rn),
             [], "$Rn = $Rn_wback,@earlyclobber $Rn_wback,@earlyclobber $Rm" >,
      Sched<[WriteAdr, WriteST]>;

def STZGloop_wback
    : Pseudo<(outs GPR64common:$Rm, GPR64sp:$Rn_wback), (ins i64imm:$sz, GPR64sp:$Rn),
             [], "$Rn = $Rn_wback,@earlyclobber $Rn_wback,@earlyclobber $Rm" >,
      Sched<[WriteAdr, WriteST]>;

// A variant of the above where $Rn2 is an independent register not tied to the input register $Rn.
// Their purpose is to use a FrameIndex operand as $Rn (which of course can not be written back).
def STGloop
    : Pseudo<(outs GPR64common:$Rm, GPR64sp:$Rn2), (ins i64imm:$sz, GPR64sp:$Rn),
             [], "@earlyclobber $Rn2,@earlyclobber $Rm" >,
      Sched<[WriteAdr, WriteST]>;

def STZGloop
    : Pseudo<(outs GPR64common:$Rm, GPR64sp:$Rn2), (ins i64imm:$sz, GPR64sp:$Rn),
             [], "@earlyclobber $Rn2,@earlyclobber $Rm" >,
      Sched<[WriteAdr, WriteST]>;
}

} // Predicates = [HasMTE]

//===----------------------------------------------------------------------===//
// Logical instructions.
//===----------------------------------------------------------------------===//

// (immediate)
defm ANDS : LogicalImmS<0b11, "ands", AArch64and_flag, "bics">;
defm AND  : LogicalImm<0b00, "and", and, "bic">;
defm EOR  : LogicalImm<0b10, "eor", xor, "eon">;
defm ORR  : LogicalImm<0b01, "orr", or, "orn">;

// FIXME: these aliases *are* canonical sometimes (when movz can't be
// used). Actually, it seems to be working right now, but putting logical_immXX
// here is a bit dodgy on the AsmParser side too.
def : InstAlias<"mov $dst, $imm", (ORRWri GPR32sp:$dst, WZR,
                                          logical_imm32:$imm), 0>;
def : InstAlias<"mov $dst, $imm", (ORRXri GPR64sp:$dst, XZR,
                                          logical_imm64:$imm), 0>;


// (register)
defm ANDS : LogicalRegS<0b11, 0, "ands", AArch64and_flag>;
defm BICS : LogicalRegS<0b11, 1, "bics",
                        BinOpFrag<(AArch64and_flag node:$LHS, (not node:$RHS))>>;
defm AND  : LogicalReg<0b00, 0, "and", and>;
defm BIC  : LogicalReg<0b00, 1, "bic",
                       BinOpFrag<(and node:$LHS, (not node:$RHS))>>;
defm EON  : LogicalReg<0b10, 1, "eon",
                       BinOpFrag<(not (xor node:$LHS, node:$RHS))>>;
defm EOR  : LogicalReg<0b10, 0, "eor", xor>;
defm ORN  : LogicalReg<0b01, 1, "orn",
                       BinOpFrag<(or node:$LHS, (not node:$RHS))>>;
defm ORR  : LogicalReg<0b01, 0, "orr", or>;

def : InstAlias<"mov $dst, $src", (ORRWrs GPR32:$dst, WZR, GPR32:$src, 0), 2>;
def : InstAlias<"mov $dst, $src", (ORRXrs GPR64:$dst, XZR, GPR64:$src, 0), 2>;

def : InstAlias<"mvn $Wd, $Wm", (ORNWrs GPR32:$Wd, WZR, GPR32:$Wm, 0), 3>;
def : InstAlias<"mvn $Xd, $Xm", (ORNXrs GPR64:$Xd, XZR, GPR64:$Xm, 0), 3>;

def : InstAlias<"mvn $Wd, $Wm$sh",
                (ORNWrs GPR32:$Wd, WZR, GPR32:$Wm, logical_shift32:$sh), 2>;
def : InstAlias<"mvn $Xd, $Xm$sh",
                (ORNXrs GPR64:$Xd, XZR, GPR64:$Xm, logical_shift64:$sh), 2>;

def : InstAlias<"tst $src1, $src2",
                (ANDSWri WZR, GPR32:$src1, logical_imm32:$src2), 2>;
def : InstAlias<"tst $src1, $src2",
                (ANDSXri XZR, GPR64:$src1, logical_imm64:$src2), 2>;

def : InstAlias<"tst $src1, $src2",
                        (ANDSWrs WZR, GPR32:$src1, GPR32:$src2, 0), 3>;
def : InstAlias<"tst $src1, $src2",
                        (ANDSXrs XZR, GPR64:$src1, GPR64:$src2, 0), 3>;

def : InstAlias<"tst $src1, $src2$sh",
               (ANDSWrs WZR, GPR32:$src1, GPR32:$src2, logical_shift32:$sh), 2>;
def : InstAlias<"tst $src1, $src2$sh",
               (ANDSXrs XZR, GPR64:$src1, GPR64:$src2, logical_shift64:$sh), 2>;


def : Pat<(not GPR32:$Wm), (ORNWrr WZR, GPR32:$Wm)>;
def : Pat<(not GPR64:$Xm), (ORNXrr XZR, GPR64:$Xm)>;


//===----------------------------------------------------------------------===//
// One operand data processing instructions.
//===----------------------------------------------------------------------===//

defm CLS    : OneOperandData<0b101, "cls">;
defm CLZ    : OneOperandData<0b100, "clz", ctlz>;
defm RBIT   : OneOperandData<0b000, "rbit", bitreverse>;

def  REV16Wr : OneWRegData<0b001, "rev16",
                                  UnOpFrag<(rotr (bswap node:$LHS), (i64 16))>>;
def  REV16Xr : OneXRegData<0b001, "rev16", null_frag>;

def : Pat<(cttz GPR32:$Rn),
          (CLZWr (RBITWr GPR32:$Rn))>;
def : Pat<(cttz GPR64:$Rn),
          (CLZXr (RBITXr GPR64:$Rn))>;
def : Pat<(ctlz (or (shl (xor (sra GPR32:$Rn, (i64 31)), GPR32:$Rn), (i64 1)),
                (i32 1))),
          (CLSWr GPR32:$Rn)>;
def : Pat<(ctlz (or (shl (xor (sra GPR64:$Rn, (i64 63)), GPR64:$Rn), (i64 1)),
                (i64 1))),
          (CLSXr GPR64:$Rn)>;
def : Pat<(int_aarch64_cls GPR32:$Rn), (CLSWr GPR32:$Rn)>;
def : Pat<(int_aarch64_cls64 GPR64:$Rm), (EXTRACT_SUBREG (CLSXr GPR64:$Rm), sub_32)>;

// Unlike the other one operand instructions, the instructions with the "rev"
// mnemonic do *not* just different in the size bit, but actually use different
// opcode bits for the different sizes.
def REVWr   : OneWRegData<0b010, "rev", bswap>;
def REVXr   : OneXRegData<0b011, "rev", bswap>;
def REV32Xr : OneXRegData<0b010, "rev32",
                                 UnOpFrag<(rotr (bswap node:$LHS), (i64 32))>>;

def : InstAlias<"rev64 $Rd, $Rn", (REVXr GPR64:$Rd, GPR64:$Rn), 0>;

// The bswap commutes with the rotr so we want a pattern for both possible
// orders.
def : Pat<(bswap (rotr GPR32:$Rn, (i64 16))), (REV16Wr GPR32:$Rn)>;
def : Pat<(bswap (rotr GPR64:$Rn, (i64 32))), (REV32Xr GPR64:$Rn)>;

//===----------------------------------------------------------------------===//
// Bitfield immediate extraction instruction.
//===----------------------------------------------------------------------===//
let hasSideEffects = 0 in
defm EXTR : ExtractImm<"extr">;
def : InstAlias<"ror $dst, $src, $shift",
            (EXTRWrri GPR32:$dst, GPR32:$src, GPR32:$src, imm0_31:$shift)>;
def : InstAlias<"ror $dst, $src, $shift",
            (EXTRXrri GPR64:$dst, GPR64:$src, GPR64:$src, imm0_63:$shift)>;

def : Pat<(rotr GPR32:$Rn, (i64 imm0_31:$imm)),
          (EXTRWrri GPR32:$Rn, GPR32:$Rn, imm0_31:$imm)>;
def : Pat<(rotr GPR64:$Rn, (i64 imm0_63:$imm)),
          (EXTRXrri GPR64:$Rn, GPR64:$Rn, imm0_63:$imm)>;

//===----------------------------------------------------------------------===//
// Other bitfield immediate instructions.
//===----------------------------------------------------------------------===//
let hasSideEffects = 0 in {
defm BFM  : BitfieldImmWith2RegArgs<0b01, "bfm">;
defm SBFM : BitfieldImm<0b00, "sbfm">;
defm UBFM : BitfieldImm<0b10, "ubfm">;
}

def i32shift_a : Operand<i64>, SDNodeXForm<imm, [{
  uint64_t enc = (32 - N->getZExtValue()) & 0x1f;
  return CurDAG->getTargetConstant(enc, SDLoc(N), MVT::i64);
}]>;

def i32shift_b : Operand<i64>, SDNodeXForm<imm, [{
  uint64_t enc = 31 - N->getZExtValue();
  return CurDAG->getTargetConstant(enc, SDLoc(N), MVT::i64);
}]>;

// min(7, 31 - shift_amt)
def i32shift_sext_i8 : Operand<i64>, SDNodeXForm<imm, [{
  uint64_t enc = 31 - N->getZExtValue();
  enc = enc > 7 ? 7 : enc;
  return CurDAG->getTargetConstant(enc, SDLoc(N), MVT::i64);
}]>;

// min(15, 31 - shift_amt)
def i32shift_sext_i16 : Operand<i64>, SDNodeXForm<imm, [{
  uint64_t enc = 31 - N->getZExtValue();
  enc = enc > 15 ? 15 : enc;
  return CurDAG->getTargetConstant(enc, SDLoc(N), MVT::i64);
}]>;

def i64shift_a : Operand<i64>, SDNodeXForm<imm, [{
  uint64_t enc = (64 - N->getZExtValue()) & 0x3f;
  return CurDAG->getTargetConstant(enc, SDLoc(N), MVT::i64);
}]>;

def i64shift_b : Operand<i64>, SDNodeXForm<imm, [{
  uint64_t enc = 63 - N->getZExtValue();
  return CurDAG->getTargetConstant(enc, SDLoc(N), MVT::i64);
}]>;

// min(7, 63 - shift_amt)
def i64shift_sext_i8 : Operand<i64>, SDNodeXForm<imm, [{
  uint64_t enc = 63 - N->getZExtValue();
  enc = enc > 7 ? 7 : enc;
  return CurDAG->getTargetConstant(enc, SDLoc(N), MVT::i64);
}]>;

// min(15, 63 - shift_amt)
def i64shift_sext_i16 : Operand<i64>, SDNodeXForm<imm, [{
  uint64_t enc = 63 - N->getZExtValue();
  enc = enc > 15 ? 15 : enc;
  return CurDAG->getTargetConstant(enc, SDLoc(N), MVT::i64);
}]>;

// min(31, 63 - shift_amt)
def i64shift_sext_i32 : Operand<i64>, SDNodeXForm<imm, [{
  uint64_t enc = 63 - N->getZExtValue();
  enc = enc > 31 ? 31 : enc;
  return CurDAG->getTargetConstant(enc, SDLoc(N), MVT::i64);
}]>;

def : Pat<(shl GPR32:$Rn, (i64 imm0_31:$imm)),
          (UBFMWri GPR32:$Rn, (i64 (i32shift_a imm0_31:$imm)),
                              (i64 (i32shift_b imm0_31:$imm)))>;
def : Pat<(shl GPR64:$Rn, (i64 imm0_63:$imm)),
          (UBFMXri GPR64:$Rn, (i64 (i64shift_a imm0_63:$imm)),
                              (i64 (i64shift_b imm0_63:$imm)))>;

let AddedComplexity = 10 in {
def : Pat<(sra GPR32:$Rn, (i64 imm0_31:$imm)),
          (SBFMWri GPR32:$Rn, imm0_31:$imm, 31)>;
def : Pat<(sra GPR64:$Rn, (i64 imm0_63:$imm)),
          (SBFMXri GPR64:$Rn, imm0_63:$imm, 63)>;
}

def : InstAlias<"asr $dst, $src, $shift",
                (SBFMWri GPR32:$dst, GPR32:$src, imm0_31:$shift, 31)>;
def : InstAlias<"asr $dst, $src, $shift",
                (SBFMXri GPR64:$dst, GPR64:$src, imm0_63:$shift, 63)>;
def : InstAlias<"sxtb $dst, $src", (SBFMWri GPR32:$dst, GPR32:$src, 0, 7)>;
def : InstAlias<"sxtb $dst, $src", (SBFMXri GPR64:$dst, GPR64:$src, 0, 7)>;
def : InstAlias<"sxth $dst, $src", (SBFMWri GPR32:$dst, GPR32:$src, 0, 15)>;
def : InstAlias<"sxth $dst, $src", (SBFMXri GPR64:$dst, GPR64:$src, 0, 15)>;
def : InstAlias<"sxtw $dst, $src", (SBFMXri GPR64:$dst, GPR64:$src, 0, 31)>;

def : Pat<(srl GPR32:$Rn, (i64 imm0_31:$imm)),
          (UBFMWri GPR32:$Rn, imm0_31:$imm, 31)>;
def : Pat<(srl GPR64:$Rn, (i64 imm0_63:$imm)),
          (UBFMXri GPR64:$Rn, imm0_63:$imm, 63)>;

def : InstAlias<"lsr $dst, $src, $shift",
                (UBFMWri GPR32:$dst, GPR32:$src, imm0_31:$shift, 31)>;
def : InstAlias<"lsr $dst, $src, $shift",
                (UBFMXri GPR64:$dst, GPR64:$src, imm0_63:$shift, 63)>;
def : InstAlias<"uxtb $dst, $src", (UBFMWri GPR32:$dst, GPR32:$src, 0, 7)>;
def : InstAlias<"uxtb $dst, $src", (UBFMXri GPR64:$dst, GPR64:$src, 0, 7)>;
def : InstAlias<"uxth $dst, $src", (UBFMWri GPR32:$dst, GPR32:$src, 0, 15)>;
def : InstAlias<"uxth $dst, $src", (UBFMXri GPR64:$dst, GPR64:$src, 0, 15)>;
def : InstAlias<"uxtw $dst, $src", (UBFMXri GPR64:$dst, GPR64:$src, 0, 31)>;

//===----------------------------------------------------------------------===//
// Conditional comparison instructions.
//===----------------------------------------------------------------------===//
defm CCMN : CondComparison<0, "ccmn", AArch64ccmn>;
defm CCMP : CondComparison<1, "ccmp", AArch64ccmp>;

//===----------------------------------------------------------------------===//
// Conditional select instructions.
//===----------------------------------------------------------------------===//
defm CSEL  : CondSelect<0, 0b00, "csel">;

def inc : PatFrag<(ops node:$in), (add node:$in, 1)>;
defm CSINC : CondSelectOp<0, 0b01, "csinc", inc>;
defm CSINV : CondSelectOp<1, 0b00, "csinv", not>;
defm CSNEG : CondSelectOp<1, 0b01, "csneg", ineg>;

def : Pat<(AArch64csinv GPR32:$tval, GPR32:$fval, (i32 imm:$cc), NZCV),
          (CSINVWr GPR32:$tval, GPR32:$fval, (i32 imm:$cc))>;
def : Pat<(AArch64csinv GPR64:$tval, GPR64:$fval, (i32 imm:$cc), NZCV),
          (CSINVXr GPR64:$tval, GPR64:$fval, (i32 imm:$cc))>;
def : Pat<(AArch64csneg GPR32:$tval, GPR32:$fval, (i32 imm:$cc), NZCV),
          (CSNEGWr GPR32:$tval, GPR32:$fval, (i32 imm:$cc))>;
def : Pat<(AArch64csneg GPR64:$tval, GPR64:$fval, (i32 imm:$cc), NZCV),
          (CSNEGXr GPR64:$tval, GPR64:$fval, (i32 imm:$cc))>;
def : Pat<(AArch64csinc GPR32:$tval, GPR32:$fval, (i32 imm:$cc), NZCV),
          (CSINCWr GPR32:$tval, GPR32:$fval, (i32 imm:$cc))>;
def : Pat<(AArch64csinc GPR64:$tval, GPR64:$fval, (i32 imm:$cc), NZCV),
          (CSINCXr GPR64:$tval, GPR64:$fval, (i32 imm:$cc))>;

def : Pat<(AArch64csel (i32 0), (i32 1), (i32 imm:$cc), NZCV),
          (CSINCWr WZR, WZR, (i32 imm:$cc))>;
def : Pat<(AArch64csel (i64 0), (i64 1), (i32 imm:$cc), NZCV),
          (CSINCXr XZR, XZR, (i32 imm:$cc))>;
def : Pat<(AArch64csel GPR32:$tval, (i32 1), (i32 imm:$cc), NZCV),
          (CSINCWr GPR32:$tval, WZR, (i32 imm:$cc))>;
def : Pat<(AArch64csel GPR64:$tval, (i64 1), (i32 imm:$cc), NZCV),
          (CSINCXr GPR64:$tval, XZR, (i32 imm:$cc))>;
def : Pat<(AArch64csel (i32 1), GPR32:$fval, (i32 imm:$cc), NZCV),
          (CSINCWr GPR32:$fval, WZR, (i32 (inv_cond_XFORM imm:$cc)))>;
def : Pat<(AArch64csel (i64 1), GPR64:$fval, (i32 imm:$cc), NZCV),
          (CSINCXr GPR64:$fval, XZR, (i32 (inv_cond_XFORM imm:$cc)))>;
def : Pat<(AArch64csel (i32 0), (i32 -1), (i32 imm:$cc), NZCV),
          (CSINVWr WZR, WZR, (i32 imm:$cc))>;
def : Pat<(AArch64csel (i64 0), (i64 -1), (i32 imm:$cc), NZCV),
          (CSINVXr XZR, XZR, (i32 imm:$cc))>;
def : Pat<(AArch64csel GPR32:$tval, (i32 -1), (i32 imm:$cc), NZCV),
          (CSINVWr GPR32:$tval, WZR, (i32 imm:$cc))>;
def : Pat<(AArch64csel GPR64:$tval, (i64 -1), (i32 imm:$cc), NZCV),
          (CSINVXr GPR64:$tval, XZR, (i32 imm:$cc))>;
def : Pat<(AArch64csel (i32 -1), GPR32:$fval, (i32 imm:$cc), NZCV),
          (CSINVWr GPR32:$fval, WZR, (i32 (inv_cond_XFORM imm:$cc)))>;
def : Pat<(AArch64csel (i64 -1), GPR64:$fval, (i32 imm:$cc), NZCV),
          (CSINVXr GPR64:$fval, XZR, (i32 (inv_cond_XFORM imm:$cc)))>;

// The inverse of the condition code from the alias instruction is what is used
// in the aliased instruction. The parser all ready inverts the condition code
// for these aliases.
def : InstAlias<"cset $dst, $cc",
                (CSINCWr GPR32:$dst, WZR, WZR, inv_ccode:$cc)>;
def : InstAlias<"cset $dst, $cc",
                (CSINCXr GPR64:$dst, XZR, XZR, inv_ccode:$cc)>;

def : InstAlias<"csetm $dst, $cc",
                (CSINVWr GPR32:$dst, WZR, WZR, inv_ccode:$cc)>;
def : InstAlias<"csetm $dst, $cc",
                (CSINVXr GPR64:$dst, XZR, XZR, inv_ccode:$cc)>;

def : InstAlias<"cinc $dst, $src, $cc",
                (CSINCWr GPR32:$dst, GPR32:$src, GPR32:$src, inv_ccode:$cc)>;
def : InstAlias<"cinc $dst, $src, $cc",
                (CSINCXr GPR64:$dst, GPR64:$src, GPR64:$src, inv_ccode:$cc)>;

def : InstAlias<"cinv $dst, $src, $cc",
                (CSINVWr GPR32:$dst, GPR32:$src, GPR32:$src, inv_ccode:$cc)>;
def : InstAlias<"cinv $dst, $src, $cc",
                (CSINVXr GPR64:$dst, GPR64:$src, GPR64:$src, inv_ccode:$cc)>;

def : InstAlias<"cneg $dst, $src, $cc",
                (CSNEGWr GPR32:$dst, GPR32:$src, GPR32:$src, inv_ccode:$cc)>;
def : InstAlias<"cneg $dst, $src, $cc",
                (CSNEGXr GPR64:$dst, GPR64:$src, GPR64:$src, inv_ccode:$cc)>;

//===----------------------------------------------------------------------===//
// PC-relative instructions.
//===----------------------------------------------------------------------===//
let isReMaterializable = 1 in {
let hasSideEffects = 0, mayStore = 0, mayLoad = 0 in {
def ADR  : ADRI<0, "adr", adrlabel,
                [(set GPR64:$Xd, (AArch64adr tglobaladdr:$label))]>;
} // hasSideEffects = 0

def ADRP : ADRI<1, "adrp", adrplabel,
                [(set GPR64:$Xd, (AArch64adrp tglobaladdr:$label))]>;
} // isReMaterializable = 1

// page address of a constant pool entry, block address
def : Pat<(AArch64adr tconstpool:$cp), (ADR tconstpool:$cp)>;
def : Pat<(AArch64adr tblockaddress:$cp), (ADR tblockaddress:$cp)>;
def : Pat<(AArch64adr texternalsym:$sym), (ADR texternalsym:$sym)>;
def : Pat<(AArch64adr tjumptable:$sym), (ADR tjumptable:$sym)>;
def : Pat<(AArch64adrp tconstpool:$cp), (ADRP tconstpool:$cp)>;
def : Pat<(AArch64adrp tblockaddress:$cp), (ADRP tblockaddress:$cp)>;
def : Pat<(AArch64adrp texternalsym:$sym), (ADRP texternalsym:$sym)>;

//===----------------------------------------------------------------------===//
// Unconditional branch (register) instructions.
//===----------------------------------------------------------------------===//

let isReturn = 1, isTerminator = 1, isBarrier = 1 in {
def RET  : BranchReg<0b0010, "ret", []>;
def DRPS : SpecialReturn<0b0101, "drps">;
def ERET : SpecialReturn<0b0100, "eret">;
} // isReturn = 1, isTerminator = 1, isBarrier = 1

// Default to the LR register.
def : InstAlias<"ret", (RET LR)>;

let isCall = 1, Defs = [LR], Uses = [SP] in {
  def BLR : BranchReg<0b0001, "blr", []>;
  def BLRNoIP : Pseudo<(outs), (ins GPR64noip:$Rn), []>,
                Sched<[WriteBrReg]>,
                PseudoInstExpansion<(BLR GPR64:$Rn)>;
} // isCall

def : Pat<(AArch64call GPR64:$Rn),
          (BLR GPR64:$Rn)>,
      Requires<[NoSLSBLRMitigation]>;
def : Pat<(AArch64call GPR64noip:$Rn),
          (BLRNoIP GPR64noip:$Rn)>,
      Requires<[SLSBLRMitigation]>;

let isBranch = 1, isTerminator = 1, isBarrier = 1, isIndirectBranch = 1 in {
def BR  : BranchReg<0b0000, "br", [(brind GPR64:$Rn)]>;
} // isBranch, isTerminator, isBarrier, isIndirectBranch

// Create a separate pseudo-instruction for codegen to use so that we don't
// flag lr as used in every function. It'll be restored before the RET by the
// epilogue if it's legitimately used.
def RET_ReallyLR : Pseudo<(outs), (ins), [(AArch64retflag)]>,
                   Sched<[WriteBrReg]> {
  let isTerminator = 1;
  let isBarrier = 1;
  let isReturn = 1;
}

// This is a directive-like pseudo-instruction. The purpose is to insert an
// R_AARCH64_TLSDESC_CALL relocation at the offset of the following instruction
// (which in the usual case is a BLR).
let hasSideEffects = 1 in
def TLSDESCCALL : Pseudo<(outs), (ins i64imm:$sym), []>, Sched<[]> {
  let AsmString = ".tlsdesccall $sym";
}

// Pseudo instruction to tell the streamer to emit a 'B' character into the
// augmentation string.
def EMITBKEY : Pseudo<(outs), (ins), []>, Sched<[]> {}

// FIXME: maybe the scratch register used shouldn't be fixed to X1?
// FIXME: can "hasSideEffects be dropped?
let isCall = 1, Defs = [LR, X0, X1], hasSideEffects = 1,
    isCodeGenOnly = 1 in
def TLSDESC_CALLSEQ
    : Pseudo<(outs), (ins i64imm:$sym),
             [(AArch64tlsdesc_callseq tglobaltlsaddr:$sym)]>,
      Sched<[WriteI, WriteLD, WriteI, WriteBrReg]>;
def : Pat<(AArch64tlsdesc_callseq texternalsym:$sym),
          (TLSDESC_CALLSEQ texternalsym:$sym)>;

//===----------------------------------------------------------------------===//
// Conditional branch (immediate) instruction.
//===----------------------------------------------------------------------===//
def Bcc : BranchCond;

//===----------------------------------------------------------------------===//
// Compare-and-branch instructions.
//===----------------------------------------------------------------------===//
defm CBZ  : CmpBranch<0, "cbz", AArch64cbz>;
defm CBNZ : CmpBranch<1, "cbnz", AArch64cbnz>;

//===----------------------------------------------------------------------===//
// Test-bit-and-branch instructions.
//===----------------------------------------------------------------------===//
defm TBZ  : TestBranch<0, "tbz", AArch64tbz>;
defm TBNZ : TestBranch<1, "tbnz", AArch64tbnz>;

//===----------------------------------------------------------------------===//
// Unconditional branch (immediate) instructions.
//===----------------------------------------------------------------------===//
let isBranch = 1, isTerminator = 1, isBarrier = 1 in {
def B  : BranchImm<0, "b", [(br bb:$addr)]>;
} // isBranch, isTerminator, isBarrier

let isCall = 1, Defs = [LR], Uses = [SP] in {
def BL : CallImm<1, "bl", [(AArch64call tglobaladdr:$addr)]>;
} // isCall
def : Pat<(AArch64call texternalsym:$func), (BL texternalsym:$func)>;

//===----------------------------------------------------------------------===//
// Exception generation instructions.
//===----------------------------------------------------------------------===//
let isTrap = 1 in {
def BRK   : ExceptionGeneration<0b001, 0b00, "brk">;
}
def DCPS1 : ExceptionGeneration<0b101, 0b01, "dcps1">;
def DCPS2 : ExceptionGeneration<0b101, 0b10, "dcps2">;
def DCPS3 : ExceptionGeneration<0b101, 0b11, "dcps3">;
def HLT   : ExceptionGeneration<0b010, 0b00, "hlt">;
def HVC   : ExceptionGeneration<0b000, 0b10, "hvc">;
def SMC   : ExceptionGeneration<0b000, 0b11, "smc">;
def SVC   : ExceptionGeneration<0b000, 0b01, "svc">;

// DCPSn defaults to an immediate operand of zero if unspecified.
def : InstAlias<"dcps1", (DCPS1 0)>;
def : InstAlias<"dcps2", (DCPS2 0)>;
def : InstAlias<"dcps3", (DCPS3 0)>;

def UDF : UDFType<0, "udf">;

//===----------------------------------------------------------------------===//
// Load instructions.
//===----------------------------------------------------------------------===//

// Pair (indexed, offset)
defm LDPW : LoadPairOffset<0b00, 0, GPR32z, simm7s4, "ldp">;
defm LDPX : LoadPairOffset<0b10, 0, GPR64z, simm7s8, "ldp">;
defm LDPS : LoadPairOffset<0b00, 1, FPR32Op, simm7s4, "ldp">;
defm LDPD : LoadPairOffset<0b01, 1, FPR64Op, simm7s8, "ldp">;
defm LDPQ : LoadPairOffset<0b10, 1, FPR128Op, simm7s16, "ldp">;

defm LDPSW : LoadPairOffset<0b01, 0, GPR64z, simm7s4, "ldpsw">;

// Pair (pre-indexed)
def LDPWpre : LoadPairPreIdx<0b00, 0, GPR32z, simm7s4, "ldp">;
def LDPXpre : LoadPairPreIdx<0b10, 0, GPR64z, simm7s8, "ldp">;
def LDPSpre : LoadPairPreIdx<0b00, 1, FPR32Op, simm7s4, "ldp">;
def LDPDpre : LoadPairPreIdx<0b01, 1, FPR64Op, simm7s8, "ldp">;
def LDPQpre : LoadPairPreIdx<0b10, 1, FPR128Op, simm7s16, "ldp">;

def LDPSWpre : LoadPairPreIdx<0b01, 0, GPR64z, simm7s4, "ldpsw">;

// Pair (post-indexed)
def LDPWpost : LoadPairPostIdx<0b00, 0, GPR32z, simm7s4, "ldp">;
def LDPXpost : LoadPairPostIdx<0b10, 0, GPR64z, simm7s8, "ldp">;
def LDPSpost : LoadPairPostIdx<0b00, 1, FPR32Op, simm7s4, "ldp">;
def LDPDpost : LoadPairPostIdx<0b01, 1, FPR64Op, simm7s8, "ldp">;
def LDPQpost : LoadPairPostIdx<0b10, 1, FPR128Op, simm7s16, "ldp">;

def LDPSWpost : LoadPairPostIdx<0b01, 0, GPR64z, simm7s4, "ldpsw">;


// Pair (no allocate)
defm LDNPW : LoadPairNoAlloc<0b00, 0, GPR32z, simm7s4, "ldnp">;
defm LDNPX : LoadPairNoAlloc<0b10, 0, GPR64z, simm7s8, "ldnp">;
defm LDNPS : LoadPairNoAlloc<0b00, 1, FPR32Op, simm7s4, "ldnp">;
defm LDNPD : LoadPairNoAlloc<0b01, 1, FPR64Op, simm7s8, "ldnp">;
defm LDNPQ : LoadPairNoAlloc<0b10, 1, FPR128Op, simm7s16, "ldnp">;

def : Pat<(AArch64ldp (am_indexed7s64 GPR64sp:$Rn, simm7s8:$offset)),
          (LDPXi GPR64sp:$Rn, simm7s8:$offset)>;

//---
// (register offset)
//---

// Integer
defm LDRBB : Load8RO<0b00,  0, 0b01, GPR32, "ldrb", i32, zextloadi8>;
defm LDRHH : Load16RO<0b01, 0, 0b01, GPR32, "ldrh", i32, zextloadi16>;
defm LDRW  : Load32RO<0b10, 0, 0b01, GPR32, "ldr", i32, load>;
defm LDRX  : Load64RO<0b11, 0, 0b01, GPR64, "ldr", i64, load>;

// Floating-point
defm LDRB : Load8RO<0b00,   1, 0b01, FPR8Op,   "ldr", untyped, load>;
defm LDRH : Load16RO<0b01,  1, 0b01, FPR16Op,  "ldr", f16, load>;
defm LDRS : Load32RO<0b10,  1, 0b01, FPR32Op,  "ldr", f32, load>;
defm LDRD : Load64RO<0b11,  1, 0b01, FPR64Op,  "ldr", f64, load>;
defm LDRQ : Load128RO<0b00, 1, 0b11, FPR128Op, "ldr", f128, load>;

// Load sign-extended half-word
defm LDRSHW : Load16RO<0b01, 0, 0b11, GPR32, "ldrsh", i32, sextloadi16>;
defm LDRSHX : Load16RO<0b01, 0, 0b10, GPR64, "ldrsh", i64, sextloadi16>;

// Load sign-extended byte
defm LDRSBW : Load8RO<0b00, 0, 0b11, GPR32, "ldrsb", i32, sextloadi8>;
defm LDRSBX : Load8RO<0b00, 0, 0b10, GPR64, "ldrsb", i64, sextloadi8>;

// Load sign-extended word
defm LDRSW  : Load32RO<0b10, 0, 0b10, GPR64, "ldrsw", i64, sextloadi32>;

// Pre-fetch.
defm PRFM : PrefetchRO<0b11, 0, 0b10, "prfm">;

// For regular load, we do not have any alignment requirement.
// Thus, it is safe to directly map the vector loads with interesting
// addressing modes.
// FIXME: We could do the same for bitconvert to floating point vectors.
multiclass ScalToVecROLoadPat<ROAddrMode ro, SDPatternOperator loadop,
                              ValueType ScalTy, ValueType VecTy,
                              Instruction LOADW, Instruction LOADX,
                              SubRegIndex sub> {
  def : Pat<(VecTy (scalar_to_vector (ScalTy
              (loadop (ro.Wpat GPR64sp:$Rn, GPR32:$Rm, ro.Wext:$offset))))),
            (INSERT_SUBREG (VecTy (IMPLICIT_DEF)),
                           (LOADW GPR64sp:$Rn, GPR32:$Rm, ro.Wext:$offset),
                           sub)>;

  def : Pat<(VecTy (scalar_to_vector (ScalTy
              (loadop (ro.Xpat GPR64sp:$Rn, GPR64:$Rm, ro.Xext:$offset))))),
            (INSERT_SUBREG (VecTy (IMPLICIT_DEF)),
                           (LOADX GPR64sp:$Rn, GPR64:$Rm, ro.Xext:$offset),
                           sub)>;
}

let AddedComplexity = 10 in {
defm : ScalToVecROLoadPat<ro8,  extloadi8,  i32, v8i8,  LDRBroW, LDRBroX, bsub>;
defm : ScalToVecROLoadPat<ro8,  extloadi8,  i32, v16i8, LDRBroW, LDRBroX, bsub>;

defm : ScalToVecROLoadPat<ro16, extloadi16, i32, v4i16, LDRHroW, LDRHroX, hsub>;
defm : ScalToVecROLoadPat<ro16, extloadi16, i32, v8i16, LDRHroW, LDRHroX, hsub>;

defm : ScalToVecROLoadPat<ro16, load,       i32, v4f16, LDRHroW, LDRHroX, hsub>;
defm : ScalToVecROLoadPat<ro16, load,       i32, v8f16, LDRHroW, LDRHroX, hsub>;

defm : ScalToVecROLoadPat<ro32, load,       i32, v2i32, LDRSroW, LDRSroX, ssub>;
defm : ScalToVecROLoadPat<ro32, load,       i32, v4i32, LDRSroW, LDRSroX, ssub>;

defm : ScalToVecROLoadPat<ro32, load,       f32, v2f32, LDRSroW, LDRSroX, ssub>;
defm : ScalToVecROLoadPat<ro32, load,       f32, v4f32, LDRSroW, LDRSroX, ssub>;

defm : ScalToVecROLoadPat<ro64, load,       i64, v2i64, LDRDroW, LDRDroX, dsub>;

defm : ScalToVecROLoadPat<ro64, load,       f64, v2f64, LDRDroW, LDRDroX, dsub>;


def : Pat <(v1i64 (scalar_to_vector (i64
                      (load (ro_Windexed64 GPR64sp:$Rn, GPR32:$Rm,
                                           ro_Wextend64:$extend))))),
           (LDRDroW GPR64sp:$Rn, GPR32:$Rm, ro_Wextend64:$extend)>;

def : Pat <(v1i64 (scalar_to_vector (i64
                      (load (ro_Xindexed64 GPR64sp:$Rn, GPR64:$Rm,
                                           ro_Xextend64:$extend))))),
           (LDRDroX GPR64sp:$Rn, GPR64:$Rm, ro_Xextend64:$extend)>;
}

// Match all load 64 bits width whose type is compatible with FPR64
multiclass VecROLoadPat<ROAddrMode ro, ValueType VecTy,
                        Instruction LOADW, Instruction LOADX> {

  def : Pat<(VecTy (load (ro.Wpat GPR64sp:$Rn, GPR32:$Rm, ro.Wext:$extend))),
            (LOADW GPR64sp:$Rn, GPR32:$Rm, ro.Wext:$extend)>;

  def : Pat<(VecTy (load (ro.Xpat GPR64sp:$Rn, GPR64:$Rm, ro.Xext:$extend))),
            (LOADX GPR64sp:$Rn, GPR64:$Rm, ro.Xext:$extend)>;
}

let AddedComplexity = 10 in {
let Predicates = [IsLE] in {
  // We must do vector loads with LD1 in big-endian.
  defm : VecROLoadPat<ro64, v2i32, LDRDroW, LDRDroX>;
  defm : VecROLoadPat<ro64, v2f32, LDRDroW, LDRDroX>;
  defm : VecROLoadPat<ro64, v8i8,  LDRDroW, LDRDroX>;
  defm : VecROLoadPat<ro64, v4i16, LDRDroW, LDRDroX>;
  defm : VecROLoadPat<ro64, v4f16, LDRDroW, LDRDroX>;
  defm : VecROLoadPat<ro64, v4bf16, LDRDroW, LDRDroX>;
}

defm : VecROLoadPat<ro64, v1i64,  LDRDroW, LDRDroX>;
defm : VecROLoadPat<ro64, v1f64,  LDRDroW, LDRDroX>;

// Match all load 128 bits width whose type is compatible with FPR128
let Predicates = [IsLE] in {
  // We must do vector loads with LD1 in big-endian.
  defm : VecROLoadPat<ro128, v2i64,  LDRQroW, LDRQroX>;
  defm : VecROLoadPat<ro128, v2f64,  LDRQroW, LDRQroX>;
  defm : VecROLoadPat<ro128, v4i32,  LDRQroW, LDRQroX>;
  defm : VecROLoadPat<ro128, v4f32,  LDRQroW, LDRQroX>;
  defm : VecROLoadPat<ro128, v8i16,  LDRQroW, LDRQroX>;
  defm : VecROLoadPat<ro128, v8f16,  LDRQroW, LDRQroX>;
  defm : VecROLoadPat<ro128, v8bf16,  LDRQroW, LDRQroX>;
  defm : VecROLoadPat<ro128, v16i8,  LDRQroW, LDRQroX>;
}
} // AddedComplexity = 10

// zextload -> i64
multiclass ExtLoadTo64ROPat<ROAddrMode ro, SDPatternOperator loadop,
                            Instruction INSTW, Instruction INSTX> {
  def : Pat<(i64 (loadop (ro.Wpat GPR64sp:$Rn, GPR32:$Rm, ro.Wext:$extend))),
            (SUBREG_TO_REG (i64 0),
                           (INSTW GPR64sp:$Rn, GPR32:$Rm, ro.Wext:$extend),
                           sub_32)>;

  def : Pat<(i64 (loadop (ro.Xpat GPR64sp:$Rn, GPR64:$Rm, ro.Xext:$extend))),
            (SUBREG_TO_REG (i64 0),
                           (INSTX GPR64sp:$Rn, GPR64:$Rm, ro.Xext:$extend),
                           sub_32)>;
}

let AddedComplexity = 10 in {
  defm : ExtLoadTo64ROPat<ro8,  zextloadi8,  LDRBBroW, LDRBBroX>;
  defm : ExtLoadTo64ROPat<ro16, zextloadi16, LDRHHroW, LDRHHroX>;
  defm : ExtLoadTo64ROPat<ro32, zextloadi32, LDRWroW,  LDRWroX>;

  // zextloadi1 -> zextloadi8
  defm : ExtLoadTo64ROPat<ro8,  zextloadi1,  LDRBBroW, LDRBBroX>;

  // extload -> zextload
  defm : ExtLoadTo64ROPat<ro8,  extloadi8,   LDRBBroW, LDRBBroX>;
  defm : ExtLoadTo64ROPat<ro16, extloadi16,  LDRHHroW, LDRHHroX>;
  defm : ExtLoadTo64ROPat<ro32, extloadi32,  LDRWroW,  LDRWroX>;

  // extloadi1 -> zextloadi8
  defm : ExtLoadTo64ROPat<ro8,  extloadi1,   LDRBBroW, LDRBBroX>;
}


// zextload -> i64
multiclass ExtLoadTo32ROPat<ROAddrMode ro, SDPatternOperator loadop,
                            Instruction INSTW, Instruction INSTX> {
  def : Pat<(i32 (loadop (ro.Wpat GPR64sp:$Rn, GPR32:$Rm, ro.Wext:$extend))),
            (INSTW GPR64sp:$Rn, GPR32:$Rm, ro.Wext:$extend)>;

  def : Pat<(i32 (loadop (ro.Xpat GPR64sp:$Rn, GPR64:$Rm, ro.Xext:$extend))),
            (INSTX GPR64sp:$Rn, GPR64:$Rm, ro.Xext:$extend)>;

}

let AddedComplexity = 10 in {
  // extload -> zextload
  defm : ExtLoadTo32ROPat<ro8,  extloadi8,   LDRBBroW, LDRBBroX>;
  defm : ExtLoadTo32ROPat<ro16, extloadi16,  LDRHHroW, LDRHHroX>;
  defm : ExtLoadTo32ROPat<ro32, extloadi32,  LDRWroW,  LDRWroX>;

  // zextloadi1 -> zextloadi8
  defm : ExtLoadTo32ROPat<ro8, zextloadi1, LDRBBroW, LDRBBroX>;
}

//---
// (unsigned immediate)
//---
defm LDRX : LoadUI<0b11, 0, 0b01, GPR64z, uimm12s8, "ldr",
                   [(set GPR64z:$Rt,
                         (load (am_indexed64 GPR64sp:$Rn, uimm12s8:$offset)))]>;
defm LDRW : LoadUI<0b10, 0, 0b01, GPR32z, uimm12s4, "ldr",
                   [(set GPR32z:$Rt,
                         (load (am_indexed32 GPR64sp:$Rn, uimm12s4:$offset)))]>;
defm LDRB : LoadUI<0b00, 1, 0b01, FPR8Op, uimm12s1, "ldr",
                   [(set FPR8Op:$Rt,
                         (load (am_indexed8 GPR64sp:$Rn, uimm12s1:$offset)))]>;
defm LDRH : LoadUI<0b01, 1, 0b01, FPR16Op, uimm12s2, "ldr",
                   [(set (f16 FPR16Op:$Rt),
                         (load (am_indexed16 GPR64sp:$Rn, uimm12s2:$offset)))]>;
defm LDRS : LoadUI<0b10, 1, 0b01, FPR32Op, uimm12s4, "ldr",
                   [(set (f32 FPR32Op:$Rt),
                         (load (am_indexed32 GPR64sp:$Rn, uimm12s4:$offset)))]>;
defm LDRD : LoadUI<0b11, 1, 0b01, FPR64Op, uimm12s8, "ldr",
                   [(set (f64 FPR64Op:$Rt),
                         (load (am_indexed64 GPR64sp:$Rn, uimm12s8:$offset)))]>;
defm LDRQ : LoadUI<0b00, 1, 0b11, FPR128Op, uimm12s16, "ldr",
                 [(set (f128 FPR128Op:$Rt),
                       (load (am_indexed128 GPR64sp:$Rn, uimm12s16:$offset)))]>;

// bf16 load pattern
def : Pat <(bf16 (load (am_indexed16 GPR64sp:$Rn, uimm12s2:$offset))),
           (LDRHui GPR64sp:$Rn, uimm12s2:$offset)>;

// For regular load, we do not have any alignment requirement.
// Thus, it is safe to directly map the vector loads with interesting
// addressing modes.
// FIXME: We could do the same for bitconvert to floating point vectors.
def : Pat <(v8i8 (scalar_to_vector (i32
               (extloadi8 (am_indexed8 GPR64sp:$Rn, uimm12s1:$offset))))),
           (INSERT_SUBREG (v8i8 (IMPLICIT_DEF)),
                          (LDRBui GPR64sp:$Rn, uimm12s1:$offset), bsub)>;
def : Pat <(v16i8 (scalar_to_vector (i32
               (extloadi8 (am_indexed8 GPR64sp:$Rn, uimm12s1:$offset))))),
           (INSERT_SUBREG (v16i8 (IMPLICIT_DEF)),
                          (LDRBui GPR64sp:$Rn, uimm12s1:$offset), bsub)>;
def : Pat <(v4i16 (scalar_to_vector (i32
               (extloadi16 (am_indexed16 GPR64sp:$Rn, uimm12s2:$offset))))),
           (INSERT_SUBREG (v4i16 (IMPLICIT_DEF)),
                          (LDRHui GPR64sp:$Rn, uimm12s2:$offset), hsub)>;
def : Pat <(v8i16 (scalar_to_vector (i32
               (extloadi16 (am_indexed16 GPR64sp:$Rn, uimm12s2:$offset))))),
           (INSERT_SUBREG (v8i16 (IMPLICIT_DEF)),
                          (LDRHui GPR64sp:$Rn, uimm12s2:$offset), hsub)>;
def : Pat <(v2i32 (scalar_to_vector (i32
               (load (am_indexed32 GPR64sp:$Rn, uimm12s4:$offset))))),
           (INSERT_SUBREG (v2i32 (IMPLICIT_DEF)),
                          (LDRSui GPR64sp:$Rn, uimm12s4:$offset), ssub)>;
def : Pat <(v4i32 (scalar_to_vector (i32
               (load (am_indexed32 GPR64sp:$Rn, uimm12s4:$offset))))),
           (INSERT_SUBREG (v4i32 (IMPLICIT_DEF)),
                          (LDRSui GPR64sp:$Rn, uimm12s4:$offset), ssub)>;
def : Pat <(v1i64 (scalar_to_vector (i64
               (load (am_indexed64 GPR64sp:$Rn, uimm12s8:$offset))))),
           (LDRDui GPR64sp:$Rn, uimm12s8:$offset)>;
def : Pat <(v2i64 (scalar_to_vector (i64
               (load (am_indexed64 GPR64sp:$Rn, uimm12s8:$offset))))),
           (INSERT_SUBREG (v2i64 (IMPLICIT_DEF)),
                          (LDRDui GPR64sp:$Rn, uimm12s8:$offset), dsub)>;

// Match all load 64 bits width whose type is compatible with FPR64
let Predicates = [IsLE] in {
  // We must use LD1 to perform vector loads in big-endian.
  def : Pat<(v2f32 (load (am_indexed64 GPR64sp:$Rn, uimm12s8:$offset))),
            (LDRDui GPR64sp:$Rn, uimm12s8:$offset)>;
  def : Pat<(v8i8 (load (am_indexed64 GPR64sp:$Rn, uimm12s8:$offset))),
            (LDRDui GPR64sp:$Rn, uimm12s8:$offset)>;
  def : Pat<(v4i16 (load (am_indexed64 GPR64sp:$Rn, uimm12s8:$offset))),
            (LDRDui GPR64sp:$Rn, uimm12s8:$offset)>;
  def : Pat<(v2i32 (load (am_indexed64 GPR64sp:$Rn, uimm12s8:$offset))),
            (LDRDui GPR64sp:$Rn, uimm12s8:$offset)>;
  def : Pat<(v4f16 (load (am_indexed64 GPR64sp:$Rn, uimm12s8:$offset))),
            (LDRDui GPR64sp:$Rn, uimm12s8:$offset)>;
  def : Pat<(v4bf16 (load (am_indexed64 GPR64sp:$Rn, uimm12s8:$offset))),
            (LDRDui GPR64sp:$Rn, uimm12s8:$offset)>;
}
def : Pat<(v1f64 (load (am_indexed64 GPR64sp:$Rn, uimm12s8:$offset))),
          (LDRDui GPR64sp:$Rn, uimm12s8:$offset)>;
def : Pat<(v1i64 (load (am_indexed64 GPR64sp:$Rn, uimm12s8:$offset))),
          (LDRDui GPR64sp:$Rn, uimm12s8:$offset)>;

// Match all load 128 bits width whose type is compatible with FPR128
let Predicates = [IsLE] in {
  // We must use LD1 to perform vector loads in big-endian.
  def : Pat<(v4f32 (load (am_indexed128 GPR64sp:$Rn, uimm12s16:$offset))),
            (LDRQui GPR64sp:$Rn, uimm12s16:$offset)>;
  def : Pat<(v2f64 (load (am_indexed128 GPR64sp:$Rn, uimm12s16:$offset))),
            (LDRQui GPR64sp:$Rn, uimm12s16:$offset)>;
  def : Pat<(v16i8 (load (am_indexed128 GPR64sp:$Rn, uimm12s16:$offset))),
            (LDRQui GPR64sp:$Rn, uimm12s16:$offset)>;
  def : Pat<(v8i16 (load (am_indexed128 GPR64sp:$Rn, uimm12s16:$offset))),
            (LDRQui GPR64sp:$Rn, uimm12s16:$offset)>;
  def : Pat<(v4i32 (load (am_indexed128 GPR64sp:$Rn, uimm12s16:$offset))),
            (LDRQui GPR64sp:$Rn, uimm12s16:$offset)>;
  def : Pat<(v2i64 (load (am_indexed128 GPR64sp:$Rn, uimm12s16:$offset))),
            (LDRQui GPR64sp:$Rn, uimm12s16:$offset)>;
  def : Pat<(v8f16 (load (am_indexed128 GPR64sp:$Rn, uimm12s16:$offset))),
            (LDRQui GPR64sp:$Rn, uimm12s16:$offset)>;
  def : Pat<(v8bf16 (load (am_indexed128 GPR64sp:$Rn, uimm12s16:$offset))),
            (LDRQui GPR64sp:$Rn, uimm12s16:$offset)>;
}
def : Pat<(f128  (load (am_indexed128 GPR64sp:$Rn, uimm12s16:$offset))),
          (LDRQui GPR64sp:$Rn, uimm12s16:$offset)>;

defm LDRHH : LoadUI<0b01, 0, 0b01, GPR32, uimm12s2, "ldrh",
                    [(set GPR32:$Rt,
                          (zextloadi16 (am_indexed16 GPR64sp:$Rn,
                                                     uimm12s2:$offset)))]>;
defm LDRBB : LoadUI<0b00, 0, 0b01, GPR32, uimm12s1, "ldrb",
                    [(set GPR32:$Rt,
                          (zextloadi8 (am_indexed8 GPR64sp:$Rn,
                                                   uimm12s1:$offset)))]>;
// zextload -> i64
def : Pat<(i64 (zextloadi8 (am_indexed8 GPR64sp:$Rn, uimm12s1:$offset))),
    (SUBREG_TO_REG (i64 0), (LDRBBui GPR64sp:$Rn, uimm12s1:$offset), sub_32)>;
def : Pat<(i64 (zextloadi16 (am_indexed16 GPR64sp:$Rn, uimm12s2:$offset))),
    (SUBREG_TO_REG (i64 0), (LDRHHui GPR64sp:$Rn, uimm12s2:$offset), sub_32)>;

// zextloadi1 -> zextloadi8
def : Pat<(i32 (zextloadi1 (am_indexed8 GPR64sp:$Rn, uimm12s1:$offset))),
          (LDRBBui GPR64sp:$Rn, uimm12s1:$offset)>;
def : Pat<(i64 (zextloadi1 (am_indexed8 GPR64sp:$Rn, uimm12s1:$offset))),
    (SUBREG_TO_REG (i64 0), (LDRBBui GPR64sp:$Rn, uimm12s1:$offset), sub_32)>;

// extload -> zextload
def : Pat<(i32 (extloadi16 (am_indexed16 GPR64sp:$Rn, uimm12s2:$offset))),
          (LDRHHui GPR64sp:$Rn, uimm12s2:$offset)>;
def : Pat<(i32 (extloadi8 (am_indexed8 GPR64sp:$Rn, uimm12s1:$offset))),
          (LDRBBui GPR64sp:$Rn, uimm12s1:$offset)>;
def : Pat<(i32 (extloadi1 (am_indexed8 GPR64sp:$Rn, uimm12s1:$offset))),
          (LDRBBui GPR64sp:$Rn, uimm12s1:$offset)>;
def : Pat<(i64 (extloadi32 (am_indexed32 GPR64sp:$Rn, uimm12s4:$offset))),
    (SUBREG_TO_REG (i64 0), (LDRWui GPR64sp:$Rn, uimm12s4:$offset), sub_32)>;
def : Pat<(i64 (extloadi16 (am_indexed16 GPR64sp:$Rn, uimm12s2:$offset))),
    (SUBREG_TO_REG (i64 0), (LDRHHui GPR64sp:$Rn, uimm12s2:$offset), sub_32)>;
def : Pat<(i64 (extloadi8 (am_indexed8 GPR64sp:$Rn, uimm12s1:$offset))),
    (SUBREG_TO_REG (i64 0), (LDRBBui GPR64sp:$Rn, uimm12s1:$offset), sub_32)>;
def : Pat<(i64 (extloadi1 (am_indexed8 GPR64sp:$Rn, uimm12s1:$offset))),
    (SUBREG_TO_REG (i64 0), (LDRBBui GPR64sp:$Rn, uimm12s1:$offset), sub_32)>;

// load sign-extended half-word
defm LDRSHW : LoadUI<0b01, 0, 0b11, GPR32, uimm12s2, "ldrsh",
                     [(set GPR32:$Rt,
                           (sextloadi16 (am_indexed16 GPR64sp:$Rn,
                                                      uimm12s2:$offset)))]>;
defm LDRSHX : LoadUI<0b01, 0, 0b10, GPR64, uimm12s2, "ldrsh",
                     [(set GPR64:$Rt,
                           (sextloadi16 (am_indexed16 GPR64sp:$Rn,
                                                      uimm12s2:$offset)))]>;

// load sign-extended byte
defm LDRSBW : LoadUI<0b00, 0, 0b11, GPR32, uimm12s1, "ldrsb",
                     [(set GPR32:$Rt,
                           (sextloadi8 (am_indexed8 GPR64sp:$Rn,
                                                    uimm12s1:$offset)))]>;
defm LDRSBX : LoadUI<0b00, 0, 0b10, GPR64, uimm12s1, "ldrsb",
                     [(set GPR64:$Rt,
                           (sextloadi8 (am_indexed8 GPR64sp:$Rn,
                                                    uimm12s1:$offset)))]>;

// load sign-extended word
defm LDRSW  : LoadUI<0b10, 0, 0b10, GPR64, uimm12s4, "ldrsw",
                     [(set GPR64:$Rt,
                           (sextloadi32 (am_indexed32 GPR64sp:$Rn,
                                                      uimm12s4:$offset)))]>;

// load zero-extended word
def : Pat<(i64 (zextloadi32 (am_indexed32 GPR64sp:$Rn, uimm12s4:$offset))),
      (SUBREG_TO_REG (i64 0), (LDRWui GPR64sp:$Rn, uimm12s4:$offset), sub_32)>;

// Pre-fetch.
def PRFMui : PrefetchUI<0b11, 0, 0b10, "prfm",
                        [(AArch64Prefetch imm:$Rt,
                                        (am_indexed64 GPR64sp:$Rn,
                                                      uimm12s8:$offset))]>;

def : InstAlias<"prfm $Rt, [$Rn]", (PRFMui prfop:$Rt, GPR64sp:$Rn, 0)>;

//---
// (literal)

def alignedglobal : PatLeaf<(iPTR iPTR:$label), [{
  if (auto *G = dyn_cast<GlobalAddressSDNode>(N)) {
    const DataLayout &DL = MF->getDataLayout();
    Align Align = G->getGlobal()->getPointerAlignment(DL);
    return Align >= 4 && G->getOffset() % 4 == 0;
  }
  if (auto *C = dyn_cast<ConstantPoolSDNode>(N))
    return C->getAlign() >= 4 && C->getOffset() % 4 == 0;
  return false;
}]>;

def LDRWl : LoadLiteral<0b00, 0, GPR32z, "ldr",
  [(set GPR32z:$Rt, (load (AArch64adr alignedglobal:$label)))]>;
def LDRXl : LoadLiteral<0b01, 0, GPR64z, "ldr",
  [(set GPR64z:$Rt, (load (AArch64adr alignedglobal:$label)))]>;
def LDRSl : LoadLiteral<0b00, 1, FPR32Op, "ldr",
  [(set (f32 FPR32Op:$Rt), (load (AArch64adr alignedglobal:$label)))]>;
def LDRDl : LoadLiteral<0b01, 1, FPR64Op, "ldr",
  [(set (f64 FPR64Op:$Rt), (load (AArch64adr alignedglobal:$label)))]>;
def LDRQl : LoadLiteral<0b10, 1, FPR128Op, "ldr",
  [(set (f128 FPR128Op:$Rt), (load (AArch64adr alignedglobal:$label)))]>;

// load sign-extended word
def LDRSWl : LoadLiteral<0b10, 0, GPR64z, "ldrsw",
  [(set GPR64z:$Rt, (sextloadi32 (AArch64adr alignedglobal:$label)))]>;

let AddedComplexity = 20 in {
def : Pat<(i64 (zextloadi32 (AArch64adr alignedglobal:$label))),
        (SUBREG_TO_REG (i64 0), (LDRWl $label), sub_32)>;
}

// prefetch
def PRFMl : PrefetchLiteral<0b11, 0, "prfm", []>;
//                   [(AArch64Prefetch imm:$Rt, tglobaladdr:$label)]>;

//---
// (unscaled immediate)
defm LDURX : LoadUnscaled<0b11, 0, 0b01, GPR64z, "ldur",
                    [(set GPR64z:$Rt,
                          (load (am_unscaled64 GPR64sp:$Rn, simm9:$offset)))]>;
defm LDURW : LoadUnscaled<0b10, 0, 0b01, GPR32z, "ldur",
                    [(set GPR32z:$Rt,
                          (load (am_unscaled32 GPR64sp:$Rn, simm9:$offset)))]>;
defm LDURB : LoadUnscaled<0b00, 1, 0b01, FPR8Op, "ldur",
                    [(set FPR8Op:$Rt,
                          (load (am_unscaled8 GPR64sp:$Rn, simm9:$offset)))]>;
defm LDURH : LoadUnscaled<0b01, 1, 0b01, FPR16Op, "ldur",
                    [(set (f16 FPR16Op:$Rt),
                          (load (am_unscaled16 GPR64sp:$Rn, simm9:$offset)))]>;
defm LDURS : LoadUnscaled<0b10, 1, 0b01, FPR32Op, "ldur",
                    [(set (f32 FPR32Op:$Rt),
                          (load (am_unscaled32 GPR64sp:$Rn, simm9:$offset)))]>;
defm LDURD : LoadUnscaled<0b11, 1, 0b01, FPR64Op, "ldur",
                    [(set (f64 FPR64Op:$Rt),
                          (load (am_unscaled64 GPR64sp:$Rn, simm9:$offset)))]>;
defm LDURQ : LoadUnscaled<0b00, 1, 0b11, FPR128Op, "ldur",
                    [(set (f128 FPR128Op:$Rt),
                          (load (am_unscaled128 GPR64sp:$Rn, simm9:$offset)))]>;

defm LDURHH
    : LoadUnscaled<0b01, 0, 0b01, GPR32, "ldurh",
             [(set GPR32:$Rt,
                    (zextloadi16 (am_unscaled16 GPR64sp:$Rn, simm9:$offset)))]>;
defm LDURBB
    : LoadUnscaled<0b00, 0, 0b01, GPR32, "ldurb",
             [(set GPR32:$Rt,
                    (zextloadi8 (am_unscaled16 GPR64sp:$Rn, simm9:$offset)))]>;

// Match all load 64 bits width whose type is compatible with FPR64
let Predicates = [IsLE] in {
  def : Pat<(v2f32 (load (am_unscaled64 GPR64sp:$Rn, simm9:$offset))),
            (LDURDi GPR64sp:$Rn, simm9:$offset)>;
  def : Pat<(v2i32 (load (am_unscaled64 GPR64sp:$Rn, simm9:$offset))),
            (LDURDi GPR64sp:$Rn, simm9:$offset)>;
  def : Pat<(v4i16 (load (am_unscaled64 GPR64sp:$Rn, simm9:$offset))),
            (LDURDi GPR64sp:$Rn, simm9:$offset)>;
  def : Pat<(v8i8 (load (am_unscaled64 GPR64sp:$Rn, simm9:$offset))),
            (LDURDi GPR64sp:$Rn, simm9:$offset)>;
  def : Pat<(v4f16 (load (am_unscaled64 GPR64sp:$Rn, simm9:$offset))),
            (LDURDi GPR64sp:$Rn, simm9:$offset)>;
}
def : Pat<(v1f64 (load (am_unscaled64 GPR64sp:$Rn, simm9:$offset))),
          (LDURDi GPR64sp:$Rn, simm9:$offset)>;
def : Pat<(v1i64 (load (am_unscaled64 GPR64sp:$Rn, simm9:$offset))),
          (LDURDi GPR64sp:$Rn, simm9:$offset)>;

// Match all load 128 bits width whose type is compatible with FPR128
let Predicates = [IsLE] in {
  def : Pat<(v2f64 (load (am_unscaled128 GPR64sp:$Rn, simm9:$offset))),
            (LDURQi GPR64sp:$Rn, simm9:$offset)>;
  def : Pat<(v2i64 (load (am_unscaled128 GPR64sp:$Rn, simm9:$offset))),
            (LDURQi GPR64sp:$Rn, simm9:$offset)>;
  def : Pat<(v4f32 (load (am_unscaled128 GPR64sp:$Rn, simm9:$offset))),
            (LDURQi GPR64sp:$Rn, simm9:$offset)>;
  def : Pat<(v4i32 (load (am_unscaled128 GPR64sp:$Rn, simm9:$offset))),
            (LDURQi GPR64sp:$Rn, simm9:$offset)>;
  def : Pat<(v8i16 (load (am_unscaled128 GPR64sp:$Rn, simm9:$offset))),
            (LDURQi GPR64sp:$Rn, simm9:$offset)>;
  def : Pat<(v16i8 (load (am_unscaled128 GPR64sp:$Rn, simm9:$offset))),
            (LDURQi GPR64sp:$Rn, simm9:$offset)>;
  def : Pat<(v8f16 (load (am_unscaled128 GPR64sp:$Rn, simm9:$offset))),
            (LDURQi GPR64sp:$Rn, simm9:$offset)>;
}

//  anyext -> zext
def : Pat<(i32 (extloadi16 (am_unscaled16 GPR64sp:$Rn, simm9:$offset))),
          (LDURHHi GPR64sp:$Rn, simm9:$offset)>;
def : Pat<(i32 (extloadi8 (am_unscaled8 GPR64sp:$Rn, simm9:$offset))),
          (LDURBBi GPR64sp:$Rn, simm9:$offset)>;
def : Pat<(i32 (extloadi1 (am_unscaled8 GPR64sp:$Rn, simm9:$offset))),
          (LDURBBi GPR64sp:$Rn, simm9:$offset)>;
def : Pat<(i64 (extloadi32 (am_unscaled32 GPR64sp:$Rn, simm9:$offset))),
    (SUBREG_TO_REG (i64 0), (LDURWi GPR64sp:$Rn, simm9:$offset), sub_32)>;
def : Pat<(i64 (extloadi16 (am_unscaled16 GPR64sp:$Rn, simm9:$offset))),
    (SUBREG_TO_REG (i64 0), (LDURHHi GPR64sp:$Rn, simm9:$offset), sub_32)>;
def : Pat<(i64 (extloadi8 (am_unscaled8 GPR64sp:$Rn, simm9:$offset))),
    (SUBREG_TO_REG (i64 0), (LDURBBi GPR64sp:$Rn, simm9:$offset), sub_32)>;
def : Pat<(i64 (extloadi1 (am_unscaled8 GPR64sp:$Rn, simm9:$offset))),
    (SUBREG_TO_REG (i64 0), (LDURBBi GPR64sp:$Rn, simm9:$offset), sub_32)>;
// unscaled zext
def : Pat<(i32 (zextloadi16 (am_unscaled16 GPR64sp:$Rn, simm9:$offset))),
          (LDURHHi GPR64sp:$Rn, simm9:$offset)>;
def : Pat<(i32 (zextloadi8 (am_unscaled8 GPR64sp:$Rn, simm9:$offset))),
          (LDURBBi GPR64sp:$Rn, simm9:$offset)>;
def : Pat<(i32 (zextloadi1 (am_unscaled8 GPR64sp:$Rn, simm9:$offset))),
          (LDURBBi GPR64sp:$Rn, simm9:$offset)>;
def : Pat<(i64 (zextloadi32 (am_unscaled32 GPR64sp:$Rn, simm9:$offset))),
    (SUBREG_TO_REG (i64 0), (LDURWi GPR64sp:$Rn, simm9:$offset), sub_32)>;
def : Pat<(i64 (zextloadi16 (am_unscaled16 GPR64sp:$Rn, simm9:$offset))),
    (SUBREG_TO_REG (i64 0), (LDURHHi GPR64sp:$Rn, simm9:$offset), sub_32)>;
def : Pat<(i64 (zextloadi8 (am_unscaled8 GPR64sp:$Rn, simm9:$offset))),
    (SUBREG_TO_REG (i64 0), (LDURBBi GPR64sp:$Rn, simm9:$offset), sub_32)>;
def : Pat<(i64 (zextloadi1 (am_unscaled8 GPR64sp:$Rn, simm9:$offset))),
    (SUBREG_TO_REG (i64 0), (LDURBBi GPR64sp:$Rn, simm9:$offset), sub_32)>;


//---
// LDR mnemonics fall back to LDUR for negative or unaligned offsets.

// Define new assembler match classes as we want to only match these when
// the don't otherwise match the scaled addressing mode for LDR/STR. Don't
// associate a DiagnosticType either, as we want the diagnostic for the
// canonical form (the scaled operand) to take precedence.
class SImm9OffsetOperand<int Width> : AsmOperandClass {
  let Name = "SImm9OffsetFB" # Width;
  let PredicateMethod = "isSImm9OffsetFB<" # Width # ">";
  let RenderMethod = "addImmOperands";
}

def SImm9OffsetFB8Operand : SImm9OffsetOperand<8>;
def SImm9OffsetFB16Operand : SImm9OffsetOperand<16>;
def SImm9OffsetFB32Operand : SImm9OffsetOperand<32>;
def SImm9OffsetFB64Operand : SImm9OffsetOperand<64>;
def SImm9OffsetFB128Operand : SImm9OffsetOperand<128>;

def simm9_offset_fb8 : Operand<i64> {
  let ParserMatchClass = SImm9OffsetFB8Operand;
}
def simm9_offset_fb16 : Operand<i64> {
  let ParserMatchClass = SImm9OffsetFB16Operand;
}
def simm9_offset_fb32 : Operand<i64> {
  let ParserMatchClass = SImm9OffsetFB32Operand;
}
def simm9_offset_fb64 : Operand<i64> {
  let ParserMatchClass = SImm9OffsetFB64Operand;
}
def simm9_offset_fb128 : Operand<i64> {
  let ParserMatchClass = SImm9OffsetFB128Operand;
}

def : InstAlias<"ldr $Rt, [$Rn, $offset]",
                (LDURXi GPR64:$Rt, GPR64sp:$Rn, simm9_offset_fb64:$offset), 0>;
def : InstAlias<"ldr $Rt, [$Rn, $offset]",
                (LDURWi GPR32:$Rt, GPR64sp:$Rn, simm9_offset_fb32:$offset), 0>;
def : InstAlias<"ldr $Rt, [$Rn, $offset]",
                (LDURBi FPR8Op:$Rt, GPR64sp:$Rn, simm9_offset_fb8:$offset), 0>;
def : InstAlias<"ldr $Rt, [$Rn, $offset]",
                (LDURHi FPR16Op:$Rt, GPR64sp:$Rn, simm9_offset_fb16:$offset), 0>;
def : InstAlias<"ldr $Rt, [$Rn, $offset]",
                (LDURSi FPR32Op:$Rt, GPR64sp:$Rn, simm9_offset_fb32:$offset), 0>;
def : InstAlias<"ldr $Rt, [$Rn, $offset]",
                (LDURDi FPR64Op:$Rt, GPR64sp:$Rn, simm9_offset_fb64:$offset), 0>;
def : InstAlias<"ldr $Rt, [$Rn, $offset]",
               (LDURQi FPR128Op:$Rt, GPR64sp:$Rn, simm9_offset_fb128:$offset), 0>;

// zextload -> i64
def : Pat<(i64 (zextloadi8 (am_unscaled8 GPR64sp:$Rn, simm9:$offset))),
  (SUBREG_TO_REG (i64 0), (LDURBBi GPR64sp:$Rn, simm9:$offset), sub_32)>;
def : Pat<(i64 (zextloadi16 (am_unscaled16 GPR64sp:$Rn, simm9:$offset))),
  (SUBREG_TO_REG (i64 0), (LDURHHi GPR64sp:$Rn, simm9:$offset), sub_32)>;

// load sign-extended half-word
defm LDURSHW
    : LoadUnscaled<0b01, 0, 0b11, GPR32, "ldursh",
               [(set GPR32:$Rt,
                    (sextloadi16 (am_unscaled16 GPR64sp:$Rn, simm9:$offset)))]>;
defm LDURSHX
    : LoadUnscaled<0b01, 0, 0b10, GPR64, "ldursh",
              [(set GPR64:$Rt,
                    (sextloadi16 (am_unscaled16 GPR64sp:$Rn, simm9:$offset)))]>;

// load sign-extended byte
defm LDURSBW
    : LoadUnscaled<0b00, 0, 0b11, GPR32, "ldursb",
                [(set GPR32:$Rt,
                      (sextloadi8 (am_unscaled8 GPR64sp:$Rn, simm9:$offset)))]>;
defm LDURSBX
    : LoadUnscaled<0b00, 0, 0b10, GPR64, "ldursb",
                [(set GPR64:$Rt,
                      (sextloadi8 (am_unscaled8 GPR64sp:$Rn, simm9:$offset)))]>;

// load sign-extended word
defm LDURSW
    : LoadUnscaled<0b10, 0, 0b10, GPR64, "ldursw",
              [(set GPR64:$Rt,
                    (sextloadi32 (am_unscaled32 GPR64sp:$Rn, simm9:$offset)))]>;

// zero and sign extending aliases from generic LDR* mnemonics to LDUR*.
def : InstAlias<"ldrb $Rt, [$Rn, $offset]",
                (LDURBBi GPR32:$Rt, GPR64sp:$Rn, simm9_offset_fb8:$offset), 0>;
def : InstAlias<"ldrh $Rt, [$Rn, $offset]",
                (LDURHHi GPR32:$Rt, GPR64sp:$Rn, simm9_offset_fb16:$offset), 0>;
def : InstAlias<"ldrsb $Rt, [$Rn, $offset]",
                (LDURSBWi GPR32:$Rt, GPR64sp:$Rn, simm9_offset_fb8:$offset), 0>;
def : InstAlias<"ldrsb $Rt, [$Rn, $offset]",
                (LDURSBXi GPR64:$Rt, GPR64sp:$Rn, simm9_offset_fb8:$offset), 0>;
def : InstAlias<"ldrsh $Rt, [$Rn, $offset]",
                (LDURSHWi GPR32:$Rt, GPR64sp:$Rn, simm9_offset_fb16:$offset), 0>;
def : InstAlias<"ldrsh $Rt, [$Rn, $offset]",
                (LDURSHXi GPR64:$Rt, GPR64sp:$Rn, simm9_offset_fb16:$offset), 0>;
def : InstAlias<"ldrsw $Rt, [$Rn, $offset]",
                (LDURSWi GPR64:$Rt, GPR64sp:$Rn, simm9_offset_fb32:$offset), 0>;

// Pre-fetch.
defm PRFUM : PrefetchUnscaled<0b11, 0, 0b10, "prfum",
                  [(AArch64Prefetch imm:$Rt,
                                  (am_unscaled64 GPR64sp:$Rn, simm9:$offset))]>;

//---
// (unscaled immediate, unprivileged)
defm LDTRX : LoadUnprivileged<0b11, 0, 0b01, GPR64, "ldtr">;
defm LDTRW : LoadUnprivileged<0b10, 0, 0b01, GPR32, "ldtr">;

defm LDTRH : LoadUnprivileged<0b01, 0, 0b01, GPR32, "ldtrh">;
defm LDTRB : LoadUnprivileged<0b00, 0, 0b01, GPR32, "ldtrb">;

// load sign-extended half-word
defm LDTRSHW : LoadUnprivileged<0b01, 0, 0b11, GPR32, "ldtrsh">;
defm LDTRSHX : LoadUnprivileged<0b01, 0, 0b10, GPR64, "ldtrsh">;

// load sign-extended byte
defm LDTRSBW : LoadUnprivileged<0b00, 0, 0b11, GPR32, "ldtrsb">;
defm LDTRSBX : LoadUnprivileged<0b00, 0, 0b10, GPR64, "ldtrsb">;

// load sign-extended word
defm LDTRSW  : LoadUnprivileged<0b10, 0, 0b10, GPR64, "ldtrsw">;

//---
// (immediate pre-indexed)
def LDRWpre : LoadPreIdx<0b10, 0, 0b01, GPR32z, "ldr">;
def LDRXpre : LoadPreIdx<0b11, 0, 0b01, GPR64z, "ldr">;
def LDRBpre : LoadPreIdx<0b00, 1, 0b01, FPR8Op,  "ldr">;
def LDRHpre : LoadPreIdx<0b01, 1, 0b01, FPR16Op, "ldr">;
def LDRSpre : LoadPreIdx<0b10, 1, 0b01, FPR32Op, "ldr">;
def LDRDpre : LoadPreIdx<0b11, 1, 0b01, FPR64Op, "ldr">;
def LDRQpre : LoadPreIdx<0b00, 1, 0b11, FPR128Op, "ldr">;

// load sign-extended half-word
def LDRSHWpre : LoadPreIdx<0b01, 0, 0b11, GPR32z, "ldrsh">;
def LDRSHXpre : LoadPreIdx<0b01, 0, 0b10, GPR64z, "ldrsh">;

// load sign-extended byte
def LDRSBWpre : LoadPreIdx<0b00, 0, 0b11, GPR32z, "ldrsb">;
def LDRSBXpre : LoadPreIdx<0b00, 0, 0b10, GPR64z, "ldrsb">;

// load zero-extended byte
def LDRBBpre : LoadPreIdx<0b00, 0, 0b01, GPR32z, "ldrb">;
def LDRHHpre : LoadPreIdx<0b01, 0, 0b01, GPR32z, "ldrh">;

// load sign-extended word
def LDRSWpre : LoadPreIdx<0b10, 0, 0b10, GPR64z, "ldrsw">;

//---
// (immediate post-indexed)
def LDRWpost : LoadPostIdx<0b10, 0, 0b01, GPR32z, "ldr">;
def LDRXpost : LoadPostIdx<0b11, 0, 0b01, GPR64z, "ldr">;
def LDRBpost : LoadPostIdx<0b00, 1, 0b01, FPR8Op,  "ldr">;
def LDRHpost : LoadPostIdx<0b01, 1, 0b01, FPR16Op, "ldr">;
def LDRSpost : LoadPostIdx<0b10, 1, 0b01, FPR32Op, "ldr">;
def LDRDpost : LoadPostIdx<0b11, 1, 0b01, FPR64Op, "ldr">;
def LDRQpost : LoadPostIdx<0b00, 1, 0b11, FPR128Op, "ldr">;

// load sign-extended half-word
def LDRSHWpost : LoadPostIdx<0b01, 0, 0b11, GPR32z, "ldrsh">;
def LDRSHXpost : LoadPostIdx<0b01, 0, 0b10, GPR64z, "ldrsh">;

// load sign-extended byte
def LDRSBWpost : LoadPostIdx<0b00, 0, 0b11, GPR32z, "ldrsb">;
def LDRSBXpost : LoadPostIdx<0b00, 0, 0b10, GPR64z, "ldrsb">;

// load zero-extended byte
def LDRBBpost : LoadPostIdx<0b00, 0, 0b01, GPR32z, "ldrb">;
def LDRHHpost : LoadPostIdx<0b01, 0, 0b01, GPR32z, "ldrh">;

// load sign-extended word
def LDRSWpost : LoadPostIdx<0b10, 0, 0b10, GPR64z, "ldrsw">;

//===----------------------------------------------------------------------===//
// Store instructions.
//===----------------------------------------------------------------------===//

// Pair (indexed, offset)
// FIXME: Use dedicated range-checked addressing mode operand here.
defm STPW : StorePairOffset<0b00, 0, GPR32z, simm7s4, "stp">;
defm STPX : StorePairOffset<0b10, 0, GPR64z, simm7s8, "stp">;
defm STPS : StorePairOffset<0b00, 1, FPR32Op, simm7s4, "stp">;
defm STPD : StorePairOffset<0b01, 1, FPR64Op, simm7s8, "stp">;
defm STPQ : StorePairOffset<0b10, 1, FPR128Op, simm7s16, "stp">;

// Pair (pre-indexed)
def STPWpre : StorePairPreIdx<0b00, 0, GPR32z, simm7s4, "stp">;
def STPXpre : StorePairPreIdx<0b10, 0, GPR64z, simm7s8, "stp">;
def STPSpre : StorePairPreIdx<0b00, 1, FPR32Op, simm7s4, "stp">;
def STPDpre : StorePairPreIdx<0b01, 1, FPR64Op, simm7s8, "stp">;
def STPQpre : StorePairPreIdx<0b10, 1, FPR128Op, simm7s16, "stp">;

// Pair (pre-indexed)
def STPWpost : StorePairPostIdx<0b00, 0, GPR32z, simm7s4, "stp">;
def STPXpost : StorePairPostIdx<0b10, 0, GPR64z, simm7s8, "stp">;
def STPSpost : StorePairPostIdx<0b00, 1, FPR32Op, simm7s4, "stp">;
def STPDpost : StorePairPostIdx<0b01, 1, FPR64Op, simm7s8, "stp">;
def STPQpost : StorePairPostIdx<0b10, 1, FPR128Op, simm7s16, "stp">;

// Pair (no allocate)
defm STNPW : StorePairNoAlloc<0b00, 0, GPR32z, simm7s4, "stnp">;
defm STNPX : StorePairNoAlloc<0b10, 0, GPR64z, simm7s8, "stnp">;
defm STNPS : StorePairNoAlloc<0b00, 1, FPR32Op, simm7s4, "stnp">;
defm STNPD : StorePairNoAlloc<0b01, 1, FPR64Op, simm7s8, "stnp">;
defm STNPQ : StorePairNoAlloc<0b10, 1, FPR128Op, simm7s16, "stnp">;

def : Pat<(AArch64stp GPR64z:$Rt, GPR64z:$Rt2, (am_indexed7s64 GPR64sp:$Rn, simm7s8:$offset)),
          (STPXi GPR64z:$Rt, GPR64z:$Rt2, GPR64sp:$Rn, simm7s8:$offset)>;

def : Pat<(AArch64stnp FPR128:$Rt, FPR128:$Rt2, (am_indexed7s128 GPR64sp:$Rn, simm7s16:$offset)),
          (STNPQi FPR128:$Rt, FPR128:$Rt2, GPR64sp:$Rn, simm7s16:$offset)>;


//---
// (Register offset)

// Integer
defm STRBB : Store8RO< 0b00, 0, 0b00, GPR32, "strb", i32, truncstorei8>;
defm STRHH : Store16RO<0b01, 0, 0b00, GPR32, "strh", i32, truncstorei16>;
defm STRW  : Store32RO<0b10, 0, 0b00, GPR32, "str",  i32, store>;
defm STRX  : Store64RO<0b11, 0, 0b00, GPR64, "str",  i64, store>;


// Floating-point
defm STRB : Store8RO< 0b00,  1, 0b00, FPR8Op,   "str", untyped, store>;
defm STRH : Store16RO<0b01,  1, 0b00, FPR16Op,  "str", f16,     store>;
defm STRS : Store32RO<0b10,  1, 0b00, FPR32Op,  "str", f32,     store>;
defm STRD : Store64RO<0b11,  1, 0b00, FPR64Op,  "str", f64,     store>;
defm STRQ : Store128RO<0b00, 1, 0b10, FPR128Op, "str", f128,    store>;

let Predicates = [UseSTRQro], AddedComplexity = 10 in {
  def : Pat<(store (f128 FPR128:$Rt),
                        (ro_Windexed128 GPR64sp:$Rn, GPR32:$Rm,
                                        ro_Wextend128:$extend)),
            (STRQroW FPR128:$Rt, GPR64sp:$Rn, GPR32:$Rm, ro_Wextend128:$extend)>;
  def : Pat<(store (f128 FPR128:$Rt),
                        (ro_Xindexed128 GPR64sp:$Rn, GPR64:$Rm,
                                        ro_Xextend128:$extend)),
            (STRQroX FPR128:$Rt, GPR64sp:$Rn, GPR64:$Rm, ro_Wextend128:$extend)>;
}

multiclass TruncStoreFrom64ROPat<ROAddrMode ro, SDPatternOperator storeop,
                                 Instruction STRW, Instruction STRX> {

  def : Pat<(storeop GPR64:$Rt,
                     (ro.Wpat GPR64sp:$Rn, GPR32:$Rm, ro.Wext:$extend)),
            (STRW (EXTRACT_SUBREG GPR64:$Rt, sub_32),
                  GPR64sp:$Rn, GPR32:$Rm, ro.Wext:$extend)>;

  def : Pat<(storeop GPR64:$Rt,
                     (ro.Xpat GPR64sp:$Rn, GPR64:$Rm, ro.Xext:$extend)),
            (STRX (EXTRACT_SUBREG GPR64:$Rt, sub_32),
                  GPR64sp:$Rn, GPR64:$Rm, ro.Xext:$extend)>;
}

let AddedComplexity = 10 in {
  // truncstore i64
  defm : TruncStoreFrom64ROPat<ro8,  truncstorei8,  STRBBroW, STRBBroX>;
  defm : TruncStoreFrom64ROPat<ro16, truncstorei16, STRHHroW, STRHHroX>;
  defm : TruncStoreFrom64ROPat<ro32, truncstorei32, STRWroW,  STRWroX>;
}

multiclass VecROStorePat<ROAddrMode ro, ValueType VecTy, RegisterClass FPR,
                         Instruction STRW, Instruction STRX> {
  def : Pat<(store (VecTy FPR:$Rt),
                   (ro.Wpat GPR64sp:$Rn, GPR32:$Rm, ro.Wext:$extend)),
            (STRW FPR:$Rt, GPR64sp:$Rn, GPR32:$Rm, ro.Wext:$extend)>;

  def : Pat<(store (VecTy FPR:$Rt),
                   (ro.Xpat GPR64sp:$Rn, GPR64:$Rm, ro.Xext:$extend)),
            (STRX FPR:$Rt, GPR64sp:$Rn, GPR64:$Rm, ro.Xext:$extend)>;
}

let AddedComplexity = 10 in {
// Match all store 64 bits width whose type is compatible with FPR64
let Predicates = [IsLE] in {
  // We must use ST1 to store vectors in big-endian.
  defm : VecROStorePat<ro64, v2i32, FPR64, STRDroW, STRDroX>;
  defm : VecROStorePat<ro64, v2f32, FPR64, STRDroW, STRDroX>;
  defm : VecROStorePat<ro64, v4i16, FPR64, STRDroW, STRDroX>;
  defm : VecROStorePat<ro64, v8i8, FPR64, STRDroW, STRDroX>;
  defm : VecROStorePat<ro64, v4f16, FPR64, STRDroW, STRDroX>;
  defm : VecROStorePat<ro64, v4bf16, FPR64, STRDroW, STRDroX>;
}

defm : VecROStorePat<ro64, v1i64, FPR64, STRDroW, STRDroX>;
defm : VecROStorePat<ro64, v1f64, FPR64, STRDroW, STRDroX>;

// Match all store 128 bits width whose type is compatible with FPR128
let Predicates = [IsLE, UseSTRQro] in {
  // We must use ST1 to store vectors in big-endian.
  defm : VecROStorePat<ro128, v2i64, FPR128, STRQroW, STRQroX>;
  defm : VecROStorePat<ro128, v2f64, FPR128, STRQroW, STRQroX>;
  defm : VecROStorePat<ro128, v4i32, FPR128, STRQroW, STRQroX>;
  defm : VecROStorePat<ro128, v4f32, FPR128, STRQroW, STRQroX>;
  defm : VecROStorePat<ro128, v8i16, FPR128, STRQroW, STRQroX>;
  defm : VecROStorePat<ro128, v16i8, FPR128, STRQroW, STRQroX>;
  defm : VecROStorePat<ro128, v8f16, FPR128, STRQroW, STRQroX>;
  defm : VecROStorePat<ro128, v8bf16, FPR128, STRQroW, STRQroX>;
}
} // AddedComplexity = 10

// Match stores from lane 0 to the appropriate subreg's store.
multiclass VecROStoreLane0Pat<ROAddrMode ro, SDPatternOperator storeop,
                              ValueType VecTy, ValueType STy,
                              SubRegIndex SubRegIdx,
                              Instruction STRW, Instruction STRX> {

  def : Pat<(storeop (STy (vector_extract (VecTy VecListOne128:$Vt), 0)),
                     (ro.Wpat GPR64sp:$Rn, GPR32:$Rm, ro.Wext:$extend)),
            (STRW (EXTRACT_SUBREG VecListOne128:$Vt, SubRegIdx),
                  GPR64sp:$Rn, GPR32:$Rm, ro.Wext:$extend)>;

  def : Pat<(storeop (STy (vector_extract (VecTy VecListOne128:$Vt), 0)),
                     (ro.Xpat GPR64sp:$Rn, GPR64:$Rm, ro.Xext:$extend)),
            (STRX (EXTRACT_SUBREG VecListOne128:$Vt, SubRegIdx),
                  GPR64sp:$Rn, GPR64:$Rm, ro.Xext:$extend)>;
}

let AddedComplexity = 19 in {
  defm : VecROStoreLane0Pat<ro16, truncstorei16, v8i16, i32, hsub, STRHroW, STRHroX>;
  defm : VecROStoreLane0Pat<ro16,         store, v8f16, f16, hsub, STRHroW, STRHroX>;
  defm : VecROStoreLane0Pat<ro32,         store, v4i32, i32, ssub, STRSroW, STRSroX>;
  defm : VecROStoreLane0Pat<ro32,         store, v4f32, f32, ssub, STRSroW, STRSroX>;
  defm : VecROStoreLane0Pat<ro64,         store, v2i64, i64, dsub, STRDroW, STRDroX>;
  defm : VecROStoreLane0Pat<ro64,         store, v2f64, f64, dsub, STRDroW, STRDroX>;
}

//---
// (unsigned immediate)
defm STRX : StoreUIz<0b11, 0, 0b00, GPR64z, uimm12s8, "str",
                   [(store GPR64z:$Rt,
                            (am_indexed64 GPR64sp:$Rn, uimm12s8:$offset))]>;
defm STRW : StoreUIz<0b10, 0, 0b00, GPR32z, uimm12s4, "str",
                    [(store GPR32z:$Rt,
                            (am_indexed32 GPR64sp:$Rn, uimm12s4:$offset))]>;
defm STRB : StoreUI<0b00, 1, 0b00, FPR8Op, uimm12s1, "str",
                    [(store FPR8Op:$Rt,
                            (am_indexed8 GPR64sp:$Rn, uimm12s1:$offset))]>;
defm STRH : StoreUI<0b01, 1, 0b00, FPR16Op, uimm12s2, "str",
                    [(store (f16 FPR16Op:$Rt),
                            (am_indexed16 GPR64sp:$Rn, uimm12s2:$offset))]>;
defm STRS : StoreUI<0b10, 1, 0b00, FPR32Op, uimm12s4, "str",
                    [(store (f32 FPR32Op:$Rt),
                            (am_indexed32 GPR64sp:$Rn, uimm12s4:$offset))]>;
defm STRD : StoreUI<0b11, 1, 0b00, FPR64Op, uimm12s8, "str",
                    [(store (f64 FPR64Op:$Rt),
                            (am_indexed64 GPR64sp:$Rn, uimm12s8:$offset))]>;
defm STRQ : StoreUI<0b00, 1, 0b10, FPR128Op, uimm12s16, "str", []>;

defm STRHH : StoreUIz<0b01, 0, 0b00, GPR32z, uimm12s2, "strh",
                     [(truncstorei16 GPR32z:$Rt,
                                     (am_indexed16 GPR64sp:$Rn,
                                                   uimm12s2:$offset))]>;
defm STRBB : StoreUIz<0b00, 0, 0b00, GPR32z, uimm12s1,  "strb",
                     [(truncstorei8 GPR32z:$Rt,
                                    (am_indexed8 GPR64sp:$Rn,
                                                 uimm12s1:$offset))]>;

// bf16 store pattern
def : Pat<(store (bf16 FPR16Op:$Rt),
                 (am_indexed16 GPR64sp:$Rn, uimm12s2:$offset)),
          (STRHui FPR16:$Rt, GPR64sp:$Rn, uimm12s2:$offset)>;

let AddedComplexity = 10 in {

// Match all store 64 bits width whose type is compatible with FPR64
def : Pat<(store (v1i64 FPR64:$Rt),
                 (am_indexed64 GPR64sp:$Rn, uimm12s8:$offset)),
          (STRDui FPR64:$Rt, GPR64sp:$Rn, uimm12s8:$offset)>;
def : Pat<(store (v1f64 FPR64:$Rt),
                 (am_indexed64 GPR64sp:$Rn, uimm12s8:$offset)),
          (STRDui FPR64:$Rt, GPR64sp:$Rn, uimm12s8:$offset)>;

let Predicates = [IsLE] in {
  // We must use ST1 to store vectors in big-endian.
  def : Pat<(store (v2f32 FPR64:$Rt),
                   (am_indexed64 GPR64sp:$Rn, uimm12s8:$offset)),
            (STRDui FPR64:$Rt, GPR64sp:$Rn, uimm12s8:$offset)>;
  def : Pat<(store (v8i8 FPR64:$Rt),
                   (am_indexed64 GPR64sp:$Rn, uimm12s8:$offset)),
            (STRDui FPR64:$Rt, GPR64sp:$Rn, uimm12s8:$offset)>;
  def : Pat<(store (v4i16 FPR64:$Rt),
                   (am_indexed64 GPR64sp:$Rn, uimm12s8:$offset)),
            (STRDui FPR64:$Rt, GPR64sp:$Rn, uimm12s8:$offset)>;
  def : Pat<(store (v2i32 FPR64:$Rt),
                   (am_indexed64 GPR64sp:$Rn, uimm12s8:$offset)),
            (STRDui FPR64:$Rt, GPR64sp:$Rn, uimm12s8:$offset)>;
  def : Pat<(store (v4f16 FPR64:$Rt),
                   (am_indexed64 GPR64sp:$Rn, uimm12s8:$offset)),
            (STRDui FPR64:$Rt, GPR64sp:$Rn, uimm12s8:$offset)>;
  def : Pat<(store (v4bf16 FPR64:$Rt),
                   (am_indexed64 GPR64sp:$Rn, uimm12s8:$offset)),
            (STRDui FPR64:$Rt, GPR64sp:$Rn, uimm12s8:$offset)>;
}

// Match all store 128 bits width whose type is compatible with FPR128
def : Pat<(store (f128  FPR128:$Rt),
                 (am_indexed128 GPR64sp:$Rn, uimm12s16:$offset)),
          (STRQui FPR128:$Rt, GPR64sp:$Rn, uimm12s16:$offset)>;

let Predicates = [IsLE] in {
  // We must use ST1 to store vectors in big-endian.
  def : Pat<(store (v4f32 FPR128:$Rt),
                   (am_indexed128 GPR64sp:$Rn, uimm12s16:$offset)),
            (STRQui FPR128:$Rt, GPR64sp:$Rn, uimm12s16:$offset)>;
  def : Pat<(store (v2f64 FPR128:$Rt),
                   (am_indexed128 GPR64sp:$Rn, uimm12s16:$offset)),
            (STRQui FPR128:$Rt, GPR64sp:$Rn, uimm12s16:$offset)>;
  def : Pat<(store (v16i8 FPR128:$Rt),
                   (am_indexed128 GPR64sp:$Rn, uimm12s16:$offset)),
            (STRQui FPR128:$Rt, GPR64sp:$Rn, uimm12s16:$offset)>;
  def : Pat<(store (v8i16 FPR128:$Rt),
                   (am_indexed128 GPR64sp:$Rn, uimm12s16:$offset)),
            (STRQui FPR128:$Rt, GPR64sp:$Rn, uimm12s16:$offset)>;
  def : Pat<(store (v4i32 FPR128:$Rt),
                   (am_indexed128 GPR64sp:$Rn, uimm12s16:$offset)),
            (STRQui FPR128:$Rt, GPR64sp:$Rn, uimm12s16:$offset)>;
  def : Pat<(store (v2i64 FPR128:$Rt),
                   (am_indexed128 GPR64sp:$Rn, uimm12s16:$offset)),
            (STRQui FPR128:$Rt, GPR64sp:$Rn, uimm12s16:$offset)>;
  def : Pat<(store (v8f16 FPR128:$Rt),
                   (am_indexed128 GPR64sp:$Rn, uimm12s16:$offset)),
            (STRQui FPR128:$Rt, GPR64sp:$Rn, uimm12s16:$offset)>;
  def : Pat<(store (v8bf16 FPR128:$Rt),
                   (am_indexed128 GPR64sp:$Rn, uimm12s16:$offset)),
            (STRQui FPR128:$Rt, GPR64sp:$Rn, uimm12s16:$offset)>;
}

// truncstore i64
def : Pat<(truncstorei32 GPR64:$Rt,
                         (am_indexed32 GPR64sp:$Rn, uimm12s4:$offset)),
  (STRWui (EXTRACT_SUBREG GPR64:$Rt, sub_32), GPR64sp:$Rn, uimm12s4:$offset)>;
def : Pat<(truncstorei16 GPR64:$Rt,
                         (am_indexed16 GPR64sp:$Rn, uimm12s2:$offset)),
  (STRHHui (EXTRACT_SUBREG GPR64:$Rt, sub_32), GPR64sp:$Rn, uimm12s2:$offset)>;
def : Pat<(truncstorei8 GPR64:$Rt, (am_indexed8 GPR64sp:$Rn, uimm12s1:$offset)),
  (STRBBui (EXTRACT_SUBREG GPR64:$Rt, sub_32), GPR64sp:$Rn, uimm12s1:$offset)>;

} // AddedComplexity = 10

// Match stores from lane 0 to the appropriate subreg's store.
multiclass VecStoreLane0Pat<Operand UIAddrMode, SDPatternOperator storeop,
                            ValueType VTy, ValueType STy,
                            SubRegIndex SubRegIdx, Operand IndexType,
                            Instruction STR> {
  def : Pat<(storeop (STy (vector_extract (VTy VecListOne128:$Vt), 0)),
                     (UIAddrMode GPR64sp:$Rn, IndexType:$offset)),
            (STR (EXTRACT_SUBREG VecListOne128:$Vt, SubRegIdx),
                 GPR64sp:$Rn, IndexType:$offset)>;
}

let AddedComplexity = 19 in {
  defm : VecStoreLane0Pat<am_indexed16, truncstorei16, v8i16, i32, hsub, uimm12s2, STRHui>;
  defm : VecStoreLane0Pat<am_indexed16,         store, v8f16, f16, hsub, uimm12s2, STRHui>;
  defm : VecStoreLane0Pat<am_indexed32,         store, v4i32, i32, ssub, uimm12s4, STRSui>;
  defm : VecStoreLane0Pat<am_indexed32,         store, v4f32, f32, ssub, uimm12s4, STRSui>;
  defm : VecStoreLane0Pat<am_indexed64,         store, v2i64, i64, dsub, uimm12s8, STRDui>;
  defm : VecStoreLane0Pat<am_indexed64,         store, v2f64, f64, dsub, uimm12s8, STRDui>;
}

//---
// (unscaled immediate)
defm STURX : StoreUnscaled<0b11, 0, 0b00, GPR64z, "stur",
                         [(store GPR64z:$Rt,
                                 (am_unscaled64 GPR64sp:$Rn, simm9:$offset))]>;
defm STURW : StoreUnscaled<0b10, 0, 0b00, GPR32z, "stur",
                         [(store GPR32z:$Rt,
                                 (am_unscaled32 GPR64sp:$Rn, simm9:$offset))]>;
defm STURB : StoreUnscaled<0b00, 1, 0b00, FPR8Op, "stur",
                         [(store FPR8Op:$Rt,
                                 (am_unscaled8 GPR64sp:$Rn, simm9:$offset))]>;
defm STURH : StoreUnscaled<0b01, 1, 0b00, FPR16Op, "stur",
                         [(store (f16 FPR16Op:$Rt),
                                 (am_unscaled16 GPR64sp:$Rn, simm9:$offset))]>;
defm STURS : StoreUnscaled<0b10, 1, 0b00, FPR32Op, "stur",
                         [(store (f32 FPR32Op:$Rt),
                                 (am_unscaled32 GPR64sp:$Rn, simm9:$offset))]>;
defm STURD : StoreUnscaled<0b11, 1, 0b00, FPR64Op, "stur",
                         [(store (f64 FPR64Op:$Rt),
                                 (am_unscaled64 GPR64sp:$Rn, simm9:$offset))]>;
defm STURQ : StoreUnscaled<0b00, 1, 0b10, FPR128Op, "stur",
                         [(store (f128 FPR128Op:$Rt),
                                 (am_unscaled128 GPR64sp:$Rn, simm9:$offset))]>;
defm STURHH : StoreUnscaled<0b01, 0, 0b00, GPR32z, "sturh",
                         [(truncstorei16 GPR32z:$Rt,
                                 (am_unscaled16 GPR64sp:$Rn, simm9:$offset))]>;
defm STURBB : StoreUnscaled<0b00, 0, 0b00, GPR32z, "sturb",
                         [(truncstorei8 GPR32z:$Rt,
                                  (am_unscaled8 GPR64sp:$Rn, simm9:$offset))]>;

// Armv8.4 Weaker Release Consistency enhancements
//         LDAPR & STLR with Immediate Offset instructions
let Predicates = [HasRCPC_IMMO] in {
defm STLURB     : BaseStoreUnscaleV84<"stlurb",  0b00, 0b00, GPR32>;
defm STLURH     : BaseStoreUnscaleV84<"stlurh",  0b01, 0b00, GPR32>;
defm STLURW     : BaseStoreUnscaleV84<"stlur",   0b10, 0b00, GPR32>;
defm STLURX     : BaseStoreUnscaleV84<"stlur",   0b11, 0b00, GPR64>;
defm LDAPURB    : BaseLoadUnscaleV84<"ldapurb",  0b00, 0b01, GPR32>;
defm LDAPURSBW  : BaseLoadUnscaleV84<"ldapursb", 0b00, 0b11, GPR32>;
defm LDAPURSBX  : BaseLoadUnscaleV84<"ldapursb", 0b00, 0b10, GPR64>;
defm LDAPURH    : BaseLoadUnscaleV84<"ldapurh",  0b01, 0b01, GPR32>;
defm LDAPURSHW  : BaseLoadUnscaleV84<"ldapursh", 0b01, 0b11, GPR32>;
defm LDAPURSHX  : BaseLoadUnscaleV84<"ldapursh", 0b01, 0b10, GPR64>;
defm LDAPUR     : BaseLoadUnscaleV84<"ldapur",   0b10, 0b01, GPR32>;
defm LDAPURSW   : BaseLoadUnscaleV84<"ldapursw", 0b10, 0b10, GPR64>;
defm LDAPURX    : BaseLoadUnscaleV84<"ldapur",   0b11, 0b01, GPR64>;
}

// Match all store 64 bits width whose type is compatible with FPR64
def : Pat<(store (v1f64 FPR64:$Rt), (am_unscaled64 GPR64sp:$Rn, simm9:$offset)),
          (STURDi FPR64:$Rt, GPR64sp:$Rn, simm9:$offset)>;
def : Pat<(store (v1i64 FPR64:$Rt), (am_unscaled64 GPR64sp:$Rn, simm9:$offset)),
          (STURDi FPR64:$Rt, GPR64sp:$Rn, simm9:$offset)>;

let AddedComplexity = 10 in {

let Predicates = [IsLE] in {
  // We must use ST1 to store vectors in big-endian.
  def : Pat<(store (v2f32 FPR64:$Rt),
                   (am_unscaled64 GPR64sp:$Rn, simm9:$offset)),
            (STURDi FPR64:$Rt, GPR64sp:$Rn, simm9:$offset)>;
  def : Pat<(store (v8i8 FPR64:$Rt),
                   (am_unscaled64 GPR64sp:$Rn, simm9:$offset)),
            (STURDi FPR64:$Rt, GPR64sp:$Rn, simm9:$offset)>;
  def : Pat<(store (v4i16 FPR64:$Rt),
                   (am_unscaled64 GPR64sp:$Rn, simm9:$offset)),
            (STURDi FPR64:$Rt, GPR64sp:$Rn, simm9:$offset)>;
  def : Pat<(store (v2i32 FPR64:$Rt),
                   (am_unscaled64 GPR64sp:$Rn, simm9:$offset)),
            (STURDi FPR64:$Rt, GPR64sp:$Rn, simm9:$offset)>;
  def : Pat<(store (v4f16 FPR64:$Rt),
                   (am_unscaled64 GPR64sp:$Rn, simm9:$offset)),
            (STURDi FPR64:$Rt, GPR64sp:$Rn, simm9:$offset)>;
  def : Pat<(store (v4bf16 FPR64:$Rt),
                   (am_unscaled64 GPR64sp:$Rn, simm9:$offset)),
            (STURDi FPR64:$Rt, GPR64sp:$Rn, simm9:$offset)>;
}

// Match all store 128 bits width whose type is compatible with FPR128
def : Pat<(store (f128 FPR128:$Rt), (am_unscaled128 GPR64sp:$Rn, simm9:$offset)),
          (STURQi FPR128:$Rt, GPR64sp:$Rn, simm9:$offset)>;

let Predicates = [IsLE] in {
  // We must use ST1 to store vectors in big-endian.
  def : Pat<(store (v4f32 FPR128:$Rt),
                   (am_unscaled128 GPR64sp:$Rn, simm9:$offset)),
            (STURQi FPR128:$Rt, GPR64sp:$Rn, simm9:$offset)>;
  def : Pat<(store (v2f64 FPR128:$Rt),
                   (am_unscaled128 GPR64sp:$Rn, simm9:$offset)),
            (STURQi FPR128:$Rt, GPR64sp:$Rn, simm9:$offset)>;
  def : Pat<(store (v16i8 FPR128:$Rt),
                   (am_unscaled128 GPR64sp:$Rn, simm9:$offset)),
            (STURQi FPR128:$Rt, GPR64sp:$Rn, simm9:$offset)>;
  def : Pat<(store (v8i16 FPR128:$Rt),
                   (am_unscaled128 GPR64sp:$Rn, simm9:$offset)),
            (STURQi FPR128:$Rt, GPR64sp:$Rn, simm9:$offset)>;
  def : Pat<(store (v4i32 FPR128:$Rt),
                   (am_unscaled128 GPR64sp:$Rn, simm9:$offset)),
            (STURQi FPR128:$Rt, GPR64sp:$Rn, simm9:$offset)>;
  def : Pat<(store (v2i64 FPR128:$Rt),
                   (am_unscaled128 GPR64sp:$Rn, simm9:$offset)),
            (STURQi FPR128:$Rt, GPR64sp:$Rn, simm9:$offset)>;
  def : Pat<(store (v2f64 FPR128:$Rt),
                   (am_unscaled128 GPR64sp:$Rn, simm9:$offset)),
            (STURQi FPR128:$Rt, GPR64sp:$Rn, simm9:$offset)>;
  def : Pat<(store (v8f16 FPR128:$Rt),
                   (am_unscaled128 GPR64sp:$Rn, simm9:$offset)),
            (STURQi FPR128:$Rt, GPR64sp:$Rn, simm9:$offset)>;
  def : Pat<(store (v8bf16 FPR128:$Rt),
                   (am_unscaled128 GPR64sp:$Rn, simm9:$offset)),
            (STURQi FPR128:$Rt, GPR64sp:$Rn, simm9:$offset)>;
}

} // AddedComplexity = 10

// unscaled i64 truncating stores
def : Pat<(truncstorei32 GPR64:$Rt, (am_unscaled32 GPR64sp:$Rn, simm9:$offset)),
  (STURWi (EXTRACT_SUBREG GPR64:$Rt, sub_32), GPR64sp:$Rn, simm9:$offset)>;
def : Pat<(truncstorei16 GPR64:$Rt, (am_unscaled16 GPR64sp:$Rn, simm9:$offset)),
  (STURHHi (EXTRACT_SUBREG GPR64:$Rt, sub_32), GPR64sp:$Rn, simm9:$offset)>;
def : Pat<(truncstorei8 GPR64:$Rt, (am_unscaled8 GPR64sp:$Rn, simm9:$offset)),
  (STURBBi (EXTRACT_SUBREG GPR64:$Rt, sub_32), GPR64sp:$Rn, simm9:$offset)>;

// Match stores from lane 0 to the appropriate subreg's store.
multiclass VecStoreULane0Pat<SDPatternOperator StoreOp,
                             ValueType VTy, ValueType STy,
                             SubRegIndex SubRegIdx, Instruction STR> {
  defm : VecStoreLane0Pat<am_unscaled128, StoreOp, VTy, STy, SubRegIdx, simm9, STR>;
}

let AddedComplexity = 19 in {
  defm : VecStoreULane0Pat<truncstorei16, v8i16, i32, hsub, STURHi>;
  defm : VecStoreULane0Pat<store,         v8f16, f16, hsub, STURHi>;
  defm : VecStoreULane0Pat<store,         v4i32, i32, ssub, STURSi>;
  defm : VecStoreULane0Pat<store,         v4f32, f32, ssub, STURSi>;
  defm : VecStoreULane0Pat<store,         v2i64, i64, dsub, STURDi>;
  defm : VecStoreULane0Pat<store,         v2f64, f64, dsub, STURDi>;
}

//---
// STR mnemonics fall back to STUR for negative or unaligned offsets.
def : InstAlias<"str $Rt, [$Rn, $offset]",
                (STURXi GPR64:$Rt, GPR64sp:$Rn, simm9_offset_fb64:$offset), 0>;
def : InstAlias<"str $Rt, [$Rn, $offset]",
                (STURWi GPR32:$Rt, GPR64sp:$Rn, simm9_offset_fb32:$offset), 0>;
def : InstAlias<"str $Rt, [$Rn, $offset]",
                (STURBi FPR8Op:$Rt, GPR64sp:$Rn, simm9_offset_fb8:$offset), 0>;
def : InstAlias<"str $Rt, [$Rn, $offset]",
                (STURHi FPR16Op:$Rt, GPR64sp:$Rn, simm9_offset_fb16:$offset), 0>;
def : InstAlias<"str $Rt, [$Rn, $offset]",
                (STURSi FPR32Op:$Rt, GPR64sp:$Rn, simm9_offset_fb32:$offset), 0>;
def : InstAlias<"str $Rt, [$Rn, $offset]",
                (STURDi FPR64Op:$Rt, GPR64sp:$Rn, simm9_offset_fb64:$offset), 0>;
def : InstAlias<"str $Rt, [$Rn, $offset]",
                (STURQi FPR128Op:$Rt, GPR64sp:$Rn, simm9_offset_fb128:$offset), 0>;

def : InstAlias<"strb $Rt, [$Rn, $offset]",
                (STURBBi GPR32:$Rt, GPR64sp:$Rn, simm9_offset_fb8:$offset), 0>;
def : InstAlias<"strh $Rt, [$Rn, $offset]",
                (STURHHi GPR32:$Rt, GPR64sp:$Rn, simm9_offset_fb16:$offset), 0>;

//---
// (unscaled immediate, unprivileged)
defm STTRW : StoreUnprivileged<0b10, 0, 0b00, GPR32, "sttr">;
defm STTRX : StoreUnprivileged<0b11, 0, 0b00, GPR64, "sttr">;

defm STTRH : StoreUnprivileged<0b01, 0, 0b00, GPR32, "sttrh">;
defm STTRB : StoreUnprivileged<0b00, 0, 0b00, GPR32, "sttrb">;

//---
// (immediate pre-indexed)
def STRWpre : StorePreIdx<0b10, 0, 0b00, GPR32z, "str",  pre_store, i32>;
def STRXpre : StorePreIdx<0b11, 0, 0b00, GPR64z, "str",  pre_store, i64>;
def STRBpre : StorePreIdx<0b00, 1, 0b00, FPR8Op,  "str",  pre_store, untyped>;
def STRHpre : StorePreIdx<0b01, 1, 0b00, FPR16Op, "str",  pre_store, f16>;
def STRSpre : StorePreIdx<0b10, 1, 0b00, FPR32Op, "str",  pre_store, f32>;
def STRDpre : StorePreIdx<0b11, 1, 0b00, FPR64Op, "str",  pre_store, f64>;
def STRQpre : StorePreIdx<0b00, 1, 0b10, FPR128Op, "str", pre_store, f128>;

def STRBBpre : StorePreIdx<0b00, 0, 0b00, GPR32z, "strb", pre_truncsti8,  i32>;
def STRHHpre : StorePreIdx<0b01, 0, 0b00, GPR32z, "strh", pre_truncsti16, i32>;

// truncstore i64
def : Pat<(pre_truncsti32 GPR64:$Rt, GPR64sp:$addr, simm9:$off),
  (STRWpre (EXTRACT_SUBREG GPR64:$Rt, sub_32), GPR64sp:$addr,
           simm9:$off)>;
def : Pat<(pre_truncsti16 GPR64:$Rt, GPR64sp:$addr, simm9:$off),
  (STRHHpre (EXTRACT_SUBREG GPR64:$Rt, sub_32), GPR64sp:$addr,
            simm9:$off)>;
def : Pat<(pre_truncsti8 GPR64:$Rt, GPR64sp:$addr, simm9:$off),
  (STRBBpre (EXTRACT_SUBREG GPR64:$Rt, sub_32), GPR64sp:$addr,
            simm9:$off)>;

def : Pat<(pre_store (v8i8 FPR64:$Rt), GPR64sp:$addr, simm9:$off),
          (STRDpre FPR64:$Rt, GPR64sp:$addr, simm9:$off)>;
def : Pat<(pre_store (v4i16 FPR64:$Rt), GPR64sp:$addr, simm9:$off),
          (STRDpre FPR64:$Rt, GPR64sp:$addr, simm9:$off)>;
def : Pat<(pre_store (v2i32 FPR64:$Rt), GPR64sp:$addr, simm9:$off),
          (STRDpre FPR64:$Rt, GPR64sp:$addr, simm9:$off)>;
def : Pat<(pre_store (v2f32 FPR64:$Rt), GPR64sp:$addr, simm9:$off),
          (STRDpre FPR64:$Rt, GPR64sp:$addr, simm9:$off)>;
def : Pat<(pre_store (v1i64 FPR64:$Rt), GPR64sp:$addr, simm9:$off),
          (STRDpre FPR64:$Rt, GPR64sp:$addr, simm9:$off)>;
def : Pat<(pre_store (v1f64 FPR64:$Rt), GPR64sp:$addr, simm9:$off),
          (STRDpre FPR64:$Rt, GPR64sp:$addr, simm9:$off)>;
def : Pat<(pre_store (v4f16 FPR64:$Rt), GPR64sp:$addr, simm9:$off),
          (STRDpre FPR64:$Rt, GPR64sp:$addr, simm9:$off)>;

def : Pat<(pre_store (v16i8 FPR128:$Rt), GPR64sp:$addr, simm9:$off),
          (STRQpre FPR128:$Rt, GPR64sp:$addr, simm9:$off)>;
def : Pat<(pre_store (v8i16 FPR128:$Rt), GPR64sp:$addr, simm9:$off),
          (STRQpre FPR128:$Rt, GPR64sp:$addr, simm9:$off)>;
def : Pat<(pre_store (v4i32 FPR128:$Rt), GPR64sp:$addr, simm9:$off),
          (STRQpre FPR128:$Rt, GPR64sp:$addr, simm9:$off)>;
def : Pat<(pre_store (v4f32 FPR128:$Rt), GPR64sp:$addr, simm9:$off),
          (STRQpre FPR128:$Rt, GPR64sp:$addr, simm9:$off)>;
def : Pat<(pre_store (v2i64 FPR128:$Rt), GPR64sp:$addr, simm9:$off),
          (STRQpre FPR128:$Rt, GPR64sp:$addr, simm9:$off)>;
def : Pat<(pre_store (v2f64 FPR128:$Rt), GPR64sp:$addr, simm9:$off),
          (STRQpre FPR128:$Rt, GPR64sp:$addr, simm9:$off)>;
def : Pat<(pre_store (v8f16 FPR128:$Rt), GPR64sp:$addr, simm9:$off),
          (STRQpre FPR128:$Rt, GPR64sp:$addr, simm9:$off)>;

//---
// (immediate post-indexed)
def STRWpost : StorePostIdx<0b10, 0, 0b00, GPR32z,  "str", post_store, i32>;
def STRXpost : StorePostIdx<0b11, 0, 0b00, GPR64z,  "str", post_store, i64>;
def STRBpost : StorePostIdx<0b00, 1, 0b00, FPR8Op,   "str", post_store, untyped>;
def STRHpost : StorePostIdx<0b01, 1, 0b00, FPR16Op,  "str", post_store, f16>;
def STRSpost : StorePostIdx<0b10, 1, 0b00, FPR32Op,  "str", post_store, f32>;
def STRDpost : StorePostIdx<0b11, 1, 0b00, FPR64Op,  "str", post_store, f64>;
def STRQpost : StorePostIdx<0b00, 1, 0b10, FPR128Op, "str", post_store, f128>;

def STRBBpost : StorePostIdx<0b00, 0, 0b00, GPR32z, "strb", post_truncsti8, i32>;
def STRHHpost : StorePostIdx<0b01, 0, 0b00, GPR32z, "strh", post_truncsti16, i32>;

// truncstore i64
def : Pat<(post_truncsti32 GPR64:$Rt, GPR64sp:$addr, simm9:$off),
  (STRWpost (EXTRACT_SUBREG GPR64:$Rt, sub_32), GPR64sp:$addr,
            simm9:$off)>;
def : Pat<(post_truncsti16 GPR64:$Rt, GPR64sp:$addr, simm9:$off),
  (STRHHpost (EXTRACT_SUBREG GPR64:$Rt, sub_32), GPR64sp:$addr,
             simm9:$off)>;
def : Pat<(post_truncsti8 GPR64:$Rt, GPR64sp:$addr, simm9:$off),
  (STRBBpost (EXTRACT_SUBREG GPR64:$Rt, sub_32), GPR64sp:$addr,
             simm9:$off)>;

def : Pat<(post_store (v8i8 FPR64:$Rt), GPR64sp:$addr, simm9:$off),
          (STRDpost FPR64:$Rt, GPR64sp:$addr, simm9:$off)>;
def : Pat<(post_store (v4i16 FPR64:$Rt), GPR64sp:$addr, simm9:$off),
          (STRDpost FPR64:$Rt, GPR64sp:$addr, simm9:$off)>;
def : Pat<(post_store (v2i32 FPR64:$Rt), GPR64sp:$addr, simm9:$off),
          (STRDpost FPR64:$Rt, GPR64sp:$addr, simm9:$off)>;
def : Pat<(post_store (v2f32 FPR64:$Rt), GPR64sp:$addr, simm9:$off),
          (STRDpost FPR64:$Rt, GPR64sp:$addr, simm9:$off)>;
def : Pat<(post_store (v1i64 FPR64:$Rt), GPR64sp:$addr, simm9:$off),
          (STRDpost FPR64:$Rt, GPR64sp:$addr, simm9:$off)>;
def : Pat<(post_store (v1f64 FPR64:$Rt), GPR64sp:$addr, simm9:$off),
          (STRDpost FPR64:$Rt, GPR64sp:$addr, simm9:$off)>;
def : Pat<(post_store (v4f16 FPR64:$Rt), GPR64sp:$addr, simm9:$off),
          (STRDpost FPR64:$Rt, GPR64sp:$addr, simm9:$off)>;

def : Pat<(post_store (v16i8 FPR128:$Rt), GPR64sp:$addr, simm9:$off),
          (STRQpost FPR128:$Rt, GPR64sp:$addr, simm9:$off)>;
def : Pat<(post_store (v8i16 FPR128:$Rt), GPR64sp:$addr, simm9:$off),
          (STRQpost FPR128:$Rt, GPR64sp:$addr, simm9:$off)>;
def : Pat<(post_store (v4i32 FPR128:$Rt), GPR64sp:$addr, simm9:$off),
          (STRQpost FPR128:$Rt, GPR64sp:$addr, simm9:$off)>;
def : Pat<(post_store (v4f32 FPR128:$Rt), GPR64sp:$addr, simm9:$off),
          (STRQpost FPR128:$Rt, GPR64sp:$addr, simm9:$off)>;
def : Pat<(post_store (v2i64 FPR128:$Rt), GPR64sp:$addr, simm9:$off),
          (STRQpost FPR128:$Rt, GPR64sp:$addr, simm9:$off)>;
def : Pat<(post_store (v2f64 FPR128:$Rt), GPR64sp:$addr, simm9:$off),
          (STRQpost FPR128:$Rt, GPR64sp:$addr, simm9:$off)>;
def : Pat<(post_store (v8f16 FPR128:$Rt), GPR64sp:$addr, simm9:$off),
          (STRQpost FPR128:$Rt, GPR64sp:$addr, simm9:$off)>;

//===----------------------------------------------------------------------===//
// Load/store exclusive instructions.
//===----------------------------------------------------------------------===//

def LDARW  : LoadAcquire   <0b10, 1, 1, 0, 1, GPR32, "ldar">;
def LDARX  : LoadAcquire   <0b11, 1, 1, 0, 1, GPR64, "ldar">;
def LDARB  : LoadAcquire   <0b00, 1, 1, 0, 1, GPR32, "ldarb">;
def LDARH  : LoadAcquire   <0b01, 1, 1, 0, 1, GPR32, "ldarh">;

def LDAXRW : LoadExclusive <0b10, 0, 1, 0, 1, GPR32, "ldaxr">;
def LDAXRX : LoadExclusive <0b11, 0, 1, 0, 1, GPR64, "ldaxr">;
def LDAXRB : LoadExclusive <0b00, 0, 1, 0, 1, GPR32, "ldaxrb">;
def LDAXRH : LoadExclusive <0b01, 0, 1, 0, 1, GPR32, "ldaxrh">;

def LDXRW  : LoadExclusive <0b10, 0, 1, 0, 0, GPR32, "ldxr">;
def LDXRX  : LoadExclusive <0b11, 0, 1, 0, 0, GPR64, "ldxr">;
def LDXRB  : LoadExclusive <0b00, 0, 1, 0, 0, GPR32, "ldxrb">;
def LDXRH  : LoadExclusive <0b01, 0, 1, 0, 0, GPR32, "ldxrh">;

def STLRW  : StoreRelease  <0b10, 1, 0, 0, 1, GPR32, "stlr">;
def STLRX  : StoreRelease  <0b11, 1, 0, 0, 1, GPR64, "stlr">;
def STLRB  : StoreRelease  <0b00, 1, 0, 0, 1, GPR32, "stlrb">;
def STLRH  : StoreRelease  <0b01, 1, 0, 0, 1, GPR32, "stlrh">;

def STLXRW : StoreExclusive<0b10, 0, 0, 0, 1, GPR32, "stlxr">;
def STLXRX : StoreExclusive<0b11, 0, 0, 0, 1, GPR64, "stlxr">;
def STLXRB : StoreExclusive<0b00, 0, 0, 0, 1, GPR32, "stlxrb">;
def STLXRH : StoreExclusive<0b01, 0, 0, 0, 1, GPR32, "stlxrh">;

def STXRW  : StoreExclusive<0b10, 0, 0, 0, 0, GPR32, "stxr">;
def STXRX  : StoreExclusive<0b11, 0, 0, 0, 0, GPR64, "stxr">;
def STXRB  : StoreExclusive<0b00, 0, 0, 0, 0, GPR32, "stxrb">;
def STXRH  : StoreExclusive<0b01, 0, 0, 0, 0, GPR32, "stxrh">;

def LDAXPW : LoadExclusivePair<0b10, 0, 1, 1, 1, GPR32, "ldaxp">;
def LDAXPX : LoadExclusivePair<0b11, 0, 1, 1, 1, GPR64, "ldaxp">;

def LDXPW  : LoadExclusivePair<0b10, 0, 1, 1, 0, GPR32, "ldxp">;
def LDXPX  : LoadExclusivePair<0b11, 0, 1, 1, 0, GPR64, "ldxp">;

def STLXPW : StoreExclusivePair<0b10, 0, 0, 1, 1, GPR32, "stlxp">;
def STLXPX : StoreExclusivePair<0b11, 0, 0, 1, 1, GPR64, "stlxp">;

def STXPW  : StoreExclusivePair<0b10, 0, 0, 1, 0, GPR32, "stxp">;
def STXPX  : StoreExclusivePair<0b11, 0, 0, 1, 0, GPR64, "stxp">;

let Predicates = [HasLOR] in {
  // v8.1a "Limited Order Region" extension load-acquire instructions
  def LDLARW  : LoadAcquire   <0b10, 1, 1, 0, 0, GPR32, "ldlar">;
  def LDLARX  : LoadAcquire   <0b11, 1, 1, 0, 0, GPR64, "ldlar">;
  def LDLARB  : LoadAcquire   <0b00, 1, 1, 0, 0, GPR32, "ldlarb">;
  def LDLARH  : LoadAcquire   <0b01, 1, 1, 0, 0, GPR32, "ldlarh">;

  // v8.1a "Limited Order Region" extension store-release instructions
  def STLLRW  : StoreRelease   <0b10, 1, 0, 0, 0, GPR32, "stllr">;
  def STLLRX  : StoreRelease   <0b11, 1, 0, 0, 0, GPR64, "stllr">;
  def STLLRB  : StoreRelease   <0b00, 1, 0, 0, 0, GPR32, "stllrb">;
  def STLLRH  : StoreRelease   <0b01, 1, 0, 0, 0, GPR32, "stllrh">;
}

//===----------------------------------------------------------------------===//
// Scaled floating point to integer conversion instructions.
//===----------------------------------------------------------------------===//

defm FCVTAS : FPToIntegerUnscaled<0b00, 0b100, "fcvtas", int_aarch64_neon_fcvtas>;
defm FCVTAU : FPToIntegerUnscaled<0b00, 0b101, "fcvtau", int_aarch64_neon_fcvtau>;
defm FCVTMS : FPToIntegerUnscaled<0b10, 0b000, "fcvtms", int_aarch64_neon_fcvtms>;
defm FCVTMU : FPToIntegerUnscaled<0b10, 0b001, "fcvtmu", int_aarch64_neon_fcvtmu>;
defm FCVTNS : FPToIntegerUnscaled<0b00, 0b000, "fcvtns", int_aarch64_neon_fcvtns>;
defm FCVTNU : FPToIntegerUnscaled<0b00, 0b001, "fcvtnu", int_aarch64_neon_fcvtnu>;
defm FCVTPS : FPToIntegerUnscaled<0b01, 0b000, "fcvtps", int_aarch64_neon_fcvtps>;
defm FCVTPU : FPToIntegerUnscaled<0b01, 0b001, "fcvtpu", int_aarch64_neon_fcvtpu>;
defm FCVTZS : FPToIntegerUnscaled<0b11, 0b000, "fcvtzs", any_fp_to_sint>;
defm FCVTZU : FPToIntegerUnscaled<0b11, 0b001, "fcvtzu", any_fp_to_uint>;
defm FCVTZS : FPToIntegerScaled<0b11, 0b000, "fcvtzs", any_fp_to_sint>;
defm FCVTZU : FPToIntegerScaled<0b11, 0b001, "fcvtzu", any_fp_to_uint>;

multiclass FPToIntegerIntPats<Intrinsic round, string INST> {
  def : Pat<(i32 (round f16:$Rn)), (!cast<Instruction>(INST # UWHr) $Rn)>;
  def : Pat<(i64 (round f16:$Rn)), (!cast<Instruction>(INST # UXHr) $Rn)>;
  def : Pat<(i32 (round f32:$Rn)), (!cast<Instruction>(INST # UWSr) $Rn)>;
  def : Pat<(i64 (round f32:$Rn)), (!cast<Instruction>(INST # UXSr) $Rn)>;
  def : Pat<(i32 (round f64:$Rn)), (!cast<Instruction>(INST # UWDr) $Rn)>;
  def : Pat<(i64 (round f64:$Rn)), (!cast<Instruction>(INST # UXDr) $Rn)>;

  def : Pat<(i32 (round (fmul f16:$Rn, fixedpoint_f16_i32:$scale))),
            (!cast<Instruction>(INST # SWHri) $Rn, $scale)>;
  def : Pat<(i64 (round (fmul f16:$Rn, fixedpoint_f16_i64:$scale))),
            (!cast<Instruction>(INST # SXHri) $Rn, $scale)>;
  def : Pat<(i32 (round (fmul f32:$Rn, fixedpoint_f32_i32:$scale))),
            (!cast<Instruction>(INST # SWSri) $Rn, $scale)>;
  def : Pat<(i64 (round (fmul f32:$Rn, fixedpoint_f32_i64:$scale))),
            (!cast<Instruction>(INST # SXSri) $Rn, $scale)>;
  def : Pat<(i32 (round (fmul f64:$Rn, fixedpoint_f64_i32:$scale))),
            (!cast<Instruction>(INST # SWDri) $Rn, $scale)>;
  def : Pat<(i64 (round (fmul f64:$Rn, fixedpoint_f64_i64:$scale))),
            (!cast<Instruction>(INST # SXDri) $Rn, $scale)>;
}

defm : FPToIntegerIntPats<int_aarch64_neon_fcvtzs, "FCVTZS">;
defm : FPToIntegerIntPats<int_aarch64_neon_fcvtzu, "FCVTZU">;

multiclass FPToIntegerPats<SDNode to_int, SDNode round, string INST> {
  def : Pat<(i32 (to_int (round f32:$Rn))),
            (!cast<Instruction>(INST # UWSr) f32:$Rn)>;
  def : Pat<(i64 (to_int (round f32:$Rn))),
            (!cast<Instruction>(INST # UXSr) f32:$Rn)>;
  def : Pat<(i32 (to_int (round f64:$Rn))),
            (!cast<Instruction>(INST # UWDr) f64:$Rn)>;
  def : Pat<(i64 (to_int (round f64:$Rn))),
            (!cast<Instruction>(INST # UXDr) f64:$Rn)>;
}

defm : FPToIntegerPats<fp_to_sint, fceil,  "FCVTPS">;
defm : FPToIntegerPats<fp_to_uint, fceil,  "FCVTPU">;
defm : FPToIntegerPats<fp_to_sint, ffloor, "FCVTMS">;
defm : FPToIntegerPats<fp_to_uint, ffloor, "FCVTMU">;
defm : FPToIntegerPats<fp_to_sint, ftrunc, "FCVTZS">;
defm : FPToIntegerPats<fp_to_uint, ftrunc, "FCVTZU">;
defm : FPToIntegerPats<fp_to_sint, fround, "FCVTAS">;
defm : FPToIntegerPats<fp_to_uint, fround, "FCVTAU">;

let Predicates = [HasFullFP16] in {
  def : Pat<(i32 (lround f16:$Rn)),
            (!cast<Instruction>(FCVTASUWHr) f16:$Rn)>;
  def : Pat<(i64 (lround f16:$Rn)),
            (!cast<Instruction>(FCVTASUXHr) f16:$Rn)>;
  def : Pat<(i64 (llround f16:$Rn)),
            (!cast<Instruction>(FCVTASUXHr) f16:$Rn)>;
}
def : Pat<(i32 (lround f32:$Rn)),
          (!cast<Instruction>(FCVTASUWSr) f32:$Rn)>;
def : Pat<(i32 (lround f64:$Rn)),
          (!cast<Instruction>(FCVTASUWDr) f64:$Rn)>;
def : Pat<(i64 (lround f32:$Rn)),
          (!cast<Instruction>(FCVTASUXSr) f32:$Rn)>;
def : Pat<(i64 (lround f64:$Rn)),
          (!cast<Instruction>(FCVTASUXDr) f64:$Rn)>;
def : Pat<(i64 (llround f32:$Rn)),
          (!cast<Instruction>(FCVTASUXSr) f32:$Rn)>;
def : Pat<(i64 (llround f64:$Rn)),
          (!cast<Instruction>(FCVTASUXDr) f64:$Rn)>;

//===----------------------------------------------------------------------===//
// Scaled integer to floating point conversion instructions.
//===----------------------------------------------------------------------===//

defm SCVTF : IntegerToFP<0, "scvtf", any_sint_to_fp>;
defm UCVTF : IntegerToFP<1, "ucvtf", any_uint_to_fp>;

//===----------------------------------------------------------------------===//
// Unscaled integer to floating point conversion instruction.
//===----------------------------------------------------------------------===//

defm FMOV : UnscaledConversion<"fmov">;

// Add pseudo ops for FMOV 0 so we can mark them as isReMaterializable
let isReMaterializable = 1, isCodeGenOnly = 1, isAsCheapAsAMove = 1 in {
def FMOVH0 : Pseudo<(outs FPR16:$Rd), (ins), [(set f16:$Rd, (fpimm0))]>,
    Sched<[WriteF]>, Requires<[HasFullFP16]>;
def FMOVS0 : Pseudo<(outs FPR32:$Rd), (ins), [(set f32:$Rd, (fpimm0))]>,
    Sched<[WriteF]>;
def FMOVD0 : Pseudo<(outs FPR64:$Rd), (ins), [(set f64:$Rd, (fpimm0))]>,
    Sched<[WriteF]>;
}
// Similarly add aliases
def : InstAlias<"fmov $Rd, #0.0", (FMOVWHr FPR16:$Rd, WZR), 0>,
    Requires<[HasFullFP16]>;
def : InstAlias<"fmov $Rd, #0.0", (FMOVWSr FPR32:$Rd, WZR), 0>;
def : InstAlias<"fmov $Rd, #0.0", (FMOVXDr FPR64:$Rd, XZR), 0>;

//===----------------------------------------------------------------------===//
// Floating point conversion instruction.
//===----------------------------------------------------------------------===//

defm FCVT : FPConversion<"fcvt">;

//===----------------------------------------------------------------------===//
// Floating point single operand instructions.
//===----------------------------------------------------------------------===//

defm FABS   : SingleOperandFPData<0b0001, "fabs", fabs>;
defm FMOV   : SingleOperandFPData<0b0000, "fmov">;
defm FNEG   : SingleOperandFPData<0b0010, "fneg", fneg>;
defm FRINTA : SingleOperandFPData<0b1100, "frinta", fround>;
defm FRINTI : SingleOperandFPData<0b1111, "frinti", fnearbyint>;
defm FRINTM : SingleOperandFPData<0b1010, "frintm", ffloor>;
defm FRINTN : SingleOperandFPData<0b1000, "frintn", int_aarch64_neon_frintn>;
defm FRINTP : SingleOperandFPData<0b1001, "frintp", fceil>;

def : Pat<(v1f64 (int_aarch64_neon_frintn (v1f64 FPR64:$Rn))),
          (FRINTNDr FPR64:$Rn)>;

defm FRINTX : SingleOperandFPData<0b1110, "frintx", frint>;
defm FRINTZ : SingleOperandFPData<0b1011, "frintz", ftrunc>;

let SchedRW = [WriteFDiv] in {
defm FSQRT  : SingleOperandFPData<0b0011, "fsqrt", fsqrt>;
}

let Predicates = [HasFRInt3264] in {
  defm FRINT32Z : FRIntNNT<0b00, "frint32z">;
  defm FRINT64Z : FRIntNNT<0b10, "frint64z">;
  defm FRINT32X : FRIntNNT<0b01, "frint32x">;
  defm FRINT64X : FRIntNNT<0b11, "frint64x">;
} // HasFRInt3264

let Predicates = [HasFullFP16] in {
  def : Pat<(i32 (lrint f16:$Rn)),
            (FCVTZSUWHr (!cast<Instruction>(FRINTXHr) f16:$Rn))>;
  def : Pat<(i64 (lrint f16:$Rn)),
            (FCVTZSUXHr (!cast<Instruction>(FRINTXHr) f16:$Rn))>;
  def : Pat<(i64 (llrint f16:$Rn)),
            (FCVTZSUXHr (!cast<Instruction>(FRINTXHr) f16:$Rn))>;
}
def : Pat<(i32 (lrint f32:$Rn)),
          (FCVTZSUWSr (!cast<Instruction>(FRINTXSr) f32:$Rn))>;
def : Pat<(i32 (lrint f64:$Rn)),
          (FCVTZSUWDr (!cast<Instruction>(FRINTXDr) f64:$Rn))>;
def : Pat<(i64 (lrint f32:$Rn)),
          (FCVTZSUXSr (!cast<Instruction>(FRINTXSr) f32:$Rn))>;
def : Pat<(i64 (lrint f64:$Rn)),
          (FCVTZSUXDr (!cast<Instruction>(FRINTXDr) f64:$Rn))>;
def : Pat<(i64 (llrint f32:$Rn)),
          (FCVTZSUXSr (!cast<Instruction>(FRINTXSr) f32:$Rn))>;
def : Pat<(i64 (llrint f64:$Rn)),
          (FCVTZSUXDr (!cast<Instruction>(FRINTXDr) f64:$Rn))>;

//===----------------------------------------------------------------------===//
// Floating point two operand instructions.
//===----------------------------------------------------------------------===//

defm FADD   : TwoOperandFPData<0b0010, "fadd", fadd>;
let SchedRW = [WriteFDiv] in {
defm FDIV   : TwoOperandFPData<0b0001, "fdiv", fdiv>;
}
defm FMAXNM : TwoOperandFPData<0b0110, "fmaxnm", fmaxnum>;
defm FMAX   : TwoOperandFPData<0b0100, "fmax", fmaximum>;
defm FMINNM : TwoOperandFPData<0b0111, "fminnm", fminnum>;
defm FMIN   : TwoOperandFPData<0b0101, "fmin", fminimum>;
let SchedRW = [WriteFMul] in {
defm FMUL   : TwoOperandFPData<0b0000, "fmul", fmul>;
defm FNMUL  : TwoOperandFPDataNeg<0b1000, "fnmul", fmul>;
}
defm FSUB   : TwoOperandFPData<0b0011, "fsub", fsub>;

def : Pat<(v1f64 (fmaximum (v1f64 FPR64:$Rn), (v1f64 FPR64:$Rm))),
          (FMAXDrr FPR64:$Rn, FPR64:$Rm)>;
def : Pat<(v1f64 (fminimum (v1f64 FPR64:$Rn), (v1f64 FPR64:$Rm))),
          (FMINDrr FPR64:$Rn, FPR64:$Rm)>;
def : Pat<(v1f64 (fmaxnum (v1f64 FPR64:$Rn), (v1f64 FPR64:$Rm))),
          (FMAXNMDrr FPR64:$Rn, FPR64:$Rm)>;
def : Pat<(v1f64 (fminnum (v1f64 FPR64:$Rn), (v1f64 FPR64:$Rm))),
          (FMINNMDrr FPR64:$Rn, FPR64:$Rm)>;

//===----------------------------------------------------------------------===//
// Floating point three operand instructions.
//===----------------------------------------------------------------------===//

defm FMADD  : ThreeOperandFPData<0, 0, "fmadd", fma>;
defm FMSUB  : ThreeOperandFPData<0, 1, "fmsub",
     TriOpFrag<(fma node:$LHS, (fneg node:$MHS), node:$RHS)> >;
defm FNMADD : ThreeOperandFPData<1, 0, "fnmadd",
     TriOpFrag<(fneg (fma node:$LHS, node:$MHS, node:$RHS))> >;
defm FNMSUB : ThreeOperandFPData<1, 1, "fnmsub",
     TriOpFrag<(fma node:$LHS, node:$MHS, (fneg node:$RHS))> >;

// The following def pats catch the case where the LHS of an FMA is negated.
// The TriOpFrag above catches the case where the middle operand is negated.

// N.b. FMSUB etc have the accumulator at the *end* of (outs), unlike
// the NEON variant.

// Here we handle first -(a + b*c) for FNMADD:

let Predicates = [HasNEON, HasFullFP16] in
def : Pat<(f16 (fma (fneg FPR16:$Rn), FPR16:$Rm, FPR16:$Ra)),
          (FMSUBHrrr FPR16:$Rn, FPR16:$Rm, FPR16:$Ra)>;

def : Pat<(f32 (fma (fneg FPR32:$Rn), FPR32:$Rm, FPR32:$Ra)),
          (FMSUBSrrr FPR32:$Rn, FPR32:$Rm, FPR32:$Ra)>;

def : Pat<(f64 (fma (fneg FPR64:$Rn), FPR64:$Rm, FPR64:$Ra)),
          (FMSUBDrrr FPR64:$Rn, FPR64:$Rm, FPR64:$Ra)>;

// Now it's time for "(-a) + (-b)*c"

let Predicates = [HasNEON, HasFullFP16] in
def : Pat<(f16 (fma (fneg FPR16:$Rn), FPR16:$Rm, (fneg FPR16:$Ra))),
          (FNMADDHrrr FPR16:$Rn, FPR16:$Rm, FPR16:$Ra)>;

def : Pat<(f32 (fma (fneg FPR32:$Rn), FPR32:$Rm, (fneg FPR32:$Ra))),
          (FNMADDSrrr FPR32:$Rn, FPR32:$Rm, FPR32:$Ra)>;

def : Pat<(f64 (fma (fneg FPR64:$Rn), FPR64:$Rm, (fneg FPR64:$Ra))),
          (FNMADDDrrr FPR64:$Rn, FPR64:$Rm, FPR64:$Ra)>;

// And here "(-a) + b*(-c)"

let Predicates = [HasNEON, HasFullFP16] in
def : Pat<(f16 (fma FPR16:$Rn, (fneg FPR16:$Rm), (fneg FPR16:$Ra))),
          (FNMADDHrrr FPR16:$Rn, FPR16:$Rm, FPR16:$Ra)>;

def : Pat<(f32 (fma FPR32:$Rn, (fneg FPR32:$Rm), (fneg FPR32:$Ra))),
          (FNMADDSrrr FPR32:$Rn, FPR32:$Rm, FPR32:$Ra)>;

def : Pat<(f64 (fma FPR64:$Rn, (fneg FPR64:$Rm), (fneg FPR64:$Ra))),
          (FNMADDDrrr FPR64:$Rn, FPR64:$Rm, FPR64:$Ra)>;

//===----------------------------------------------------------------------===//
// Floating point comparison instructions.
//===----------------------------------------------------------------------===//

defm FCMPE : FPComparison<1, "fcmpe", AArch64strict_fcmpe>;
defm FCMP  : FPComparison<0, "fcmp", AArch64any_fcmp>;

//===----------------------------------------------------------------------===//
// Floating point conditional comparison instructions.
//===----------------------------------------------------------------------===//

defm FCCMPE : FPCondComparison<1, "fccmpe">;
defm FCCMP  : FPCondComparison<0, "fccmp", AArch64fccmp>;

//===----------------------------------------------------------------------===//
// Floating point conditional select instruction.
//===----------------------------------------------------------------------===//

defm FCSEL : FPCondSelect<"fcsel">;

// CSEL instructions providing f128 types need to be handled by a
// pseudo-instruction since the eventual code will need to introduce basic
// blocks and control flow.
def F128CSEL : Pseudo<(outs FPR128:$Rd),
                      (ins FPR128:$Rn, FPR128:$Rm, ccode:$cond),
                      [(set (f128 FPR128:$Rd),
                            (AArch64csel FPR128:$Rn, FPR128:$Rm,
                                       (i32 imm:$cond), NZCV))]> {
  let Uses = [NZCV];
  let usesCustomInserter = 1;
  let hasNoSchedulingInfo = 1;
}

//===----------------------------------------------------------------------===//
// Instructions used for emitting unwind opcodes on ARM64 Windows.
//===----------------------------------------------------------------------===//
let isPseudo = 1 in {
  def SEH_StackAlloc : Pseudo<(outs), (ins i32imm:$size), []>, Sched<[]>;
  def SEH_SaveFPLR : Pseudo<(outs), (ins i32imm:$offs), []>, Sched<[]>;
  def SEH_SaveFPLR_X : Pseudo<(outs), (ins i32imm:$offs), []>, Sched<[]>;
  def SEH_SaveReg : Pseudo<(outs), (ins i32imm:$reg, i32imm:$offs), []>, Sched<[]>;
  def SEH_SaveReg_X : Pseudo<(outs), (ins i32imm:$reg, i32imm:$offs), []>, Sched<[]>;
  def SEH_SaveRegP : Pseudo<(outs), (ins i32imm:$reg0, i32imm:$reg1, i32imm:$offs), []>, Sched<[]>;
  def SEH_SaveRegP_X : Pseudo<(outs), (ins i32imm:$reg0, i32imm:$reg1, i32imm:$offs), []>, Sched<[]>;
  def SEH_SaveFReg : Pseudo<(outs), (ins i32imm:$reg, i32imm:$offs), []>, Sched<[]>;
  def SEH_SaveFReg_X :  Pseudo<(outs), (ins i32imm:$reg, i32imm:$offs), []>, Sched<[]>;
  def SEH_SaveFRegP : Pseudo<(outs), (ins i32imm:$reg0, i32imm:$reg1, i32imm:$offs), []>, Sched<[]>;
  def SEH_SaveFRegP_X : Pseudo<(outs), (ins i32imm:$reg0, i32imm:$reg1, i32imm:$offs), []>, Sched<[]>;
  def SEH_SetFP : Pseudo<(outs), (ins), []>, Sched<[]>;
  def SEH_AddFP : Pseudo<(outs), (ins i32imm:$offs), []>, Sched<[]>;
  def SEH_Nop : Pseudo<(outs), (ins), []>, Sched<[]>;
  def SEH_PrologEnd : Pseudo<(outs), (ins), []>, Sched<[]>;
  def SEH_EpilogStart : Pseudo<(outs), (ins), []>, Sched<[]>;
  def SEH_EpilogEnd : Pseudo<(outs), (ins), []>, Sched<[]>;
}

// Pseudo instructions for Windows EH
//===----------------------------------------------------------------------===//
let isTerminator = 1, hasSideEffects = 1, isBarrier = 1, hasCtrlDep = 1,
    isCodeGenOnly = 1, isReturn = 1, isEHScopeReturn = 1, isPseudo = 1 in {
   def CLEANUPRET : Pseudo<(outs), (ins), [(cleanupret)]>, Sched<[]>;
   let usesCustomInserter = 1 in
     def CATCHRET : Pseudo<(outs), (ins am_brcond:$dst, am_brcond:$src), [(catchret bb:$dst, bb:$src)]>,
                    Sched<[]>;
}

//===----------------------------------------------------------------------===//
// Floating point immediate move.
//===----------------------------------------------------------------------===//

let isReMaterializable = 1 in {
defm FMOV : FPMoveImmediate<"fmov">;
}

//===----------------------------------------------------------------------===//
// Advanced SIMD two vector instructions.
//===----------------------------------------------------------------------===//

defm UABDL   : SIMDLongThreeVectorBHSabdl<1, 0b0111, "uabdl",
                                          int_aarch64_neon_uabd>;
// Match UABDL in log2-shuffle patterns.
def : Pat<(abs (v8i16 (sub (zext (v8i8 V64:$opA)),
                           (zext (v8i8 V64:$opB))))),
          (UABDLv8i8_v8i16 V64:$opA, V64:$opB)>;
def : Pat<(xor (v8i16 (AArch64vashr v8i16:$src, (i32 15))),
               (v8i16 (add (sub (zext (v8i8 V64:$opA)),
                                (zext (v8i8 V64:$opB))),
                           (AArch64vashr v8i16:$src, (i32 15))))),
          (UABDLv8i8_v8i16 V64:$opA, V64:$opB)>;
def : Pat<(abs (v8i16 (sub (zext (extract_high_v16i8 V128:$opA)),
                           (zext (extract_high_v16i8 V128:$opB))))),
          (UABDLv16i8_v8i16 V128:$opA, V128:$opB)>;
def : Pat<(xor (v8i16 (AArch64vashr v8i16:$src, (i32 15))),
               (v8i16 (add (sub (zext (extract_high_v16i8 V128:$opA)),
                                (zext (extract_high_v16i8 V128:$opB))),
                           (AArch64vashr v8i16:$src, (i32 15))))),
          (UABDLv16i8_v8i16 V128:$opA, V128:$opB)>;
def : Pat<(abs (v4i32 (sub (zext (v4i16 V64:$opA)),
                           (zext (v4i16 V64:$opB))))),
          (UABDLv4i16_v4i32 V64:$opA, V64:$opB)>;
def : Pat<(abs (v4i32 (sub (zext (extract_high_v8i16 V128:$opA)),
                           (zext (extract_high_v8i16 V128:$opB))))),
          (UABDLv8i16_v4i32 V128:$opA, V128:$opB)>;
def : Pat<(abs (v2i64 (sub (zext (v2i32 V64:$opA)),
                           (zext (v2i32 V64:$opB))))),
          (UABDLv2i32_v2i64 V64:$opA, V64:$opB)>;
def : Pat<(abs (v2i64 (sub (zext (extract_high_v4i32 V128:$opA)),
                           (zext (extract_high_v4i32 V128:$opB))))),
          (UABDLv4i32_v2i64 V128:$opA, V128:$opB)>;

defm ABS    : SIMDTwoVectorBHSD<0, 0b01011, "abs", abs>;
defm CLS    : SIMDTwoVectorBHS<0, 0b00100, "cls", int_aarch64_neon_cls>;
defm CLZ    : SIMDTwoVectorBHS<1, 0b00100, "clz", ctlz>;
defm CMEQ   : SIMDCmpTwoVector<0, 0b01001, "cmeq", AArch64cmeqz>;
defm CMGE   : SIMDCmpTwoVector<1, 0b01000, "cmge", AArch64cmgez>;
defm CMGT   : SIMDCmpTwoVector<0, 0b01000, "cmgt", AArch64cmgtz>;
defm CMLE   : SIMDCmpTwoVector<1, 0b01001, "cmle", AArch64cmlez>;
defm CMLT   : SIMDCmpTwoVector<0, 0b01010, "cmlt", AArch64cmltz>;
defm CNT    : SIMDTwoVectorB<0, 0b00, 0b00101, "cnt", ctpop>;
defm FABS   : SIMDTwoVectorFP<0, 1, 0b01111, "fabs", fabs>;

defm FCMEQ  : SIMDFPCmpTwoVector<0, 1, 0b01101, "fcmeq", AArch64fcmeqz>;
defm FCMGE  : SIMDFPCmpTwoVector<1, 1, 0b01100, "fcmge", AArch64fcmgez>;
defm FCMGT  : SIMDFPCmpTwoVector<0, 1, 0b01100, "fcmgt", AArch64fcmgtz>;
defm FCMLE  : SIMDFPCmpTwoVector<1, 1, 0b01101, "fcmle", AArch64fcmlez>;
defm FCMLT  : SIMDFPCmpTwoVector<0, 1, 0b01110, "fcmlt", AArch64fcmltz>;
defm FCVTAS : SIMDTwoVectorFPToInt<0,0,0b11100, "fcvtas",int_aarch64_neon_fcvtas>;
defm FCVTAU : SIMDTwoVectorFPToInt<1,0,0b11100, "fcvtau",int_aarch64_neon_fcvtau>;
defm FCVTL  : SIMDFPWidenTwoVector<0, 0, 0b10111, "fcvtl">;
def : Pat<(v4f32 (int_aarch64_neon_vcvthf2fp (v4i16 V64:$Rn))),
          (FCVTLv4i16 V64:$Rn)>;
def : Pat<(v4f32 (int_aarch64_neon_vcvthf2fp (extract_subvector (v8i16 V128:$Rn),
                                                              (i64 4)))),
          (FCVTLv8i16 V128:$Rn)>;
def : Pat<(v2f64 (fpextend (v2f32 V64:$Rn))), (FCVTLv2i32 V64:$Rn)>;

def : Pat<(v4f32 (fpextend (v4f16 V64:$Rn))), (FCVTLv4i16 V64:$Rn)>;

defm FCVTMS : SIMDTwoVectorFPToInt<0,0,0b11011, "fcvtms",int_aarch64_neon_fcvtms>;
defm FCVTMU : SIMDTwoVectorFPToInt<1,0,0b11011, "fcvtmu",int_aarch64_neon_fcvtmu>;
defm FCVTNS : SIMDTwoVectorFPToInt<0,0,0b11010, "fcvtns",int_aarch64_neon_fcvtns>;
defm FCVTNU : SIMDTwoVectorFPToInt<1,0,0b11010, "fcvtnu",int_aarch64_neon_fcvtnu>;
defm FCVTN  : SIMDFPNarrowTwoVector<0, 0, 0b10110, "fcvtn">;
def : Pat<(v4i16 (int_aarch64_neon_vcvtfp2hf (v4f32 V128:$Rn))),
          (FCVTNv4i16 V128:$Rn)>;
def : Pat<(concat_vectors V64:$Rd,
                          (v4i16 (int_aarch64_neon_vcvtfp2hf (v4f32 V128:$Rn)))),
          (FCVTNv8i16 (INSERT_SUBREG (IMPLICIT_DEF), V64:$Rd, dsub), V128:$Rn)>;
def : Pat<(v2f32 (fpround (v2f64 V128:$Rn))), (FCVTNv2i32 V128:$Rn)>;
def : Pat<(v4f16 (fpround (v4f32 V128:$Rn))), (FCVTNv4i16 V128:$Rn)>;
def : Pat<(concat_vectors V64:$Rd, (v2f32 (fpround (v2f64 V128:$Rn)))),
          (FCVTNv4i32 (INSERT_SUBREG (IMPLICIT_DEF), V64:$Rd, dsub), V128:$Rn)>;
defm FCVTPS : SIMDTwoVectorFPToInt<0,1,0b11010, "fcvtps",int_aarch64_neon_fcvtps>;
defm FCVTPU : SIMDTwoVectorFPToInt<1,1,0b11010, "fcvtpu",int_aarch64_neon_fcvtpu>;
defm FCVTXN : SIMDFPInexactCvtTwoVector<1, 0, 0b10110, "fcvtxn",
                                        int_aarch64_neon_fcvtxn>;
defm FCVTZS : SIMDTwoVectorFPToInt<0, 1, 0b11011, "fcvtzs", fp_to_sint>;
defm FCVTZU : SIMDTwoVectorFPToInt<1, 1, 0b11011, "fcvtzu", fp_to_uint>;

def : Pat<(v4i16 (int_aarch64_neon_fcvtzs v4f16:$Rn)), (FCVTZSv4f16 $Rn)>;
def : Pat<(v8i16 (int_aarch64_neon_fcvtzs v8f16:$Rn)), (FCVTZSv8f16 $Rn)>;
def : Pat<(v2i32 (int_aarch64_neon_fcvtzs v2f32:$Rn)), (FCVTZSv2f32 $Rn)>;
def : Pat<(v4i32 (int_aarch64_neon_fcvtzs v4f32:$Rn)), (FCVTZSv4f32 $Rn)>;
def : Pat<(v2i64 (int_aarch64_neon_fcvtzs v2f64:$Rn)), (FCVTZSv2f64 $Rn)>;

def : Pat<(v4i16 (int_aarch64_neon_fcvtzu v4f16:$Rn)), (FCVTZUv4f16 $Rn)>;
def : Pat<(v8i16 (int_aarch64_neon_fcvtzu v8f16:$Rn)), (FCVTZUv8f16 $Rn)>;
def : Pat<(v2i32 (int_aarch64_neon_fcvtzu v2f32:$Rn)), (FCVTZUv2f32 $Rn)>;
def : Pat<(v4i32 (int_aarch64_neon_fcvtzu v4f32:$Rn)), (FCVTZUv4f32 $Rn)>;
def : Pat<(v2i64 (int_aarch64_neon_fcvtzu v2f64:$Rn)), (FCVTZUv2f64 $Rn)>;

defm FNEG   : SIMDTwoVectorFP<1, 1, 0b01111, "fneg", fneg>;
defm FRECPE : SIMDTwoVectorFP<0, 1, 0b11101, "frecpe", int_aarch64_neon_frecpe>;
defm FRINTA : SIMDTwoVectorFP<1, 0, 0b11000, "frinta", fround>;
defm FRINTI : SIMDTwoVectorFP<1, 1, 0b11001, "frinti", fnearbyint>;
defm FRINTM : SIMDTwoVectorFP<0, 0, 0b11001, "frintm", ffloor>;
defm FRINTN : SIMDTwoVectorFP<0, 0, 0b11000, "frintn", int_aarch64_neon_frintn>;
defm FRINTP : SIMDTwoVectorFP<0, 1, 0b11000, "frintp", fceil>;
defm FRINTX : SIMDTwoVectorFP<1, 0, 0b11001, "frintx", frint>;
defm FRINTZ : SIMDTwoVectorFP<0, 1, 0b11001, "frintz", ftrunc>;

let Predicates = [HasFRInt3264] in {
  defm FRINT32Z : FRIntNNTVector<0, 0, "frint32z">;
  defm FRINT64Z : FRIntNNTVector<0, 1, "frint64z">;
  defm FRINT32X : FRIntNNTVector<1, 0, "frint32x">;
  defm FRINT64X : FRIntNNTVector<1, 1, "frint64x">;
} // HasFRInt3264

defm FRSQRTE: SIMDTwoVectorFP<1, 1, 0b11101, "frsqrte", int_aarch64_neon_frsqrte>;
defm FSQRT  : SIMDTwoVectorFP<1, 1, 0b11111, "fsqrt", fsqrt>;
defm NEG    : SIMDTwoVectorBHSD<1, 0b01011, "neg",
                               UnOpFrag<(sub immAllZerosV, node:$LHS)> >;
defm NOT    : SIMDTwoVectorB<1, 0b00, 0b00101, "not", vnot>;
// Aliases for MVN -> NOT.
def : InstAlias<"mvn{ $Vd.8b, $Vn.8b|.8b $Vd, $Vn}",
                (NOTv8i8 V64:$Vd, V64:$Vn)>;
def : InstAlias<"mvn{ $Vd.16b, $Vn.16b|.16b $Vd, $Vn}",
                (NOTv16i8 V128:$Vd, V128:$Vn)>;

def : Pat<(AArch64neg (v8i8  V64:$Rn)),  (NEGv8i8  V64:$Rn)>;
def : Pat<(AArch64neg (v16i8 V128:$Rn)), (NEGv16i8 V128:$Rn)>;
def : Pat<(AArch64neg (v4i16 V64:$Rn)),  (NEGv4i16 V64:$Rn)>;
def : Pat<(AArch64neg (v8i16 V128:$Rn)), (NEGv8i16 V128:$Rn)>;
def : Pat<(AArch64neg (v2i32 V64:$Rn)),  (NEGv2i32 V64:$Rn)>;
def : Pat<(AArch64neg (v4i32 V128:$Rn)), (NEGv4i32 V128:$Rn)>;
def : Pat<(AArch64neg (v2i64 V128:$Rn)), (NEGv2i64 V128:$Rn)>;

def : Pat<(AArch64not (v8i8 V64:$Rn)),   (NOTv8i8  V64:$Rn)>;
def : Pat<(AArch64not (v16i8 V128:$Rn)), (NOTv16i8 V128:$Rn)>;
def : Pat<(AArch64not (v4i16 V64:$Rn)),  (NOTv8i8  V64:$Rn)>;
def : Pat<(AArch64not (v8i16 V128:$Rn)), (NOTv16i8 V128:$Rn)>;
def : Pat<(AArch64not (v2i32 V64:$Rn)),  (NOTv8i8  V64:$Rn)>;
def : Pat<(AArch64not (v1i64 V64:$Rn)),  (NOTv8i8  V64:$Rn)>;
def : Pat<(AArch64not (v4i32 V128:$Rn)), (NOTv16i8 V128:$Rn)>;
def : Pat<(AArch64not (v2i64 V128:$Rn)), (NOTv16i8 V128:$Rn)>;

def : Pat<(vnot (v4i16 V64:$Rn)),  (NOTv8i8  V64:$Rn)>;
def : Pat<(vnot (v8i16 V128:$Rn)), (NOTv16i8 V128:$Rn)>;
def : Pat<(vnot (v2i32 V64:$Rn)),  (NOTv8i8  V64:$Rn)>;
def : Pat<(vnot (v4i32 V128:$Rn)), (NOTv16i8 V128:$Rn)>;
def : Pat<(vnot (v2i64 V128:$Rn)), (NOTv16i8 V128:$Rn)>;

defm RBIT   : SIMDTwoVectorB<1, 0b01, 0b00101, "rbit", int_aarch64_neon_rbit>;
defm REV16  : SIMDTwoVectorB<0, 0b00, 0b00001, "rev16", AArch64rev16>;
defm REV32  : SIMDTwoVectorBH<1, 0b00000, "rev32", AArch64rev32>;
defm REV64  : SIMDTwoVectorBHS<0, 0b00000, "rev64", AArch64rev64>;
defm SADALP : SIMDLongTwoVectorTied<0, 0b00110, "sadalp",
       BinOpFrag<(add node:$LHS, (int_aarch64_neon_saddlp node:$RHS))> >;
defm SADDLP : SIMDLongTwoVector<0, 0b00010, "saddlp", int_aarch64_neon_saddlp>;
defm SCVTF  : SIMDTwoVectorIntToFP<0, 0, 0b11101, "scvtf", sint_to_fp>;
defm SHLL   : SIMDVectorLShiftLongBySizeBHS;
defm SQABS  : SIMDTwoVectorBHSD<0, 0b00111, "sqabs", int_aarch64_neon_sqabs>;
defm SQNEG  : SIMDTwoVectorBHSD<1, 0b00111, "sqneg", int_aarch64_neon_sqneg>;
defm SQXTN  : SIMDMixedTwoVector<0, 0b10100, "sqxtn", int_aarch64_neon_sqxtn>;
defm SQXTUN : SIMDMixedTwoVector<1, 0b10010, "sqxtun", int_aarch64_neon_sqxtun>;
defm SUQADD : SIMDTwoVectorBHSDTied<0, 0b00011, "suqadd",int_aarch64_neon_suqadd>;
defm UADALP : SIMDLongTwoVectorTied<1, 0b00110, "uadalp",
       BinOpFrag<(add node:$LHS, (int_aarch64_neon_uaddlp node:$RHS))> >;
defm UADDLP : SIMDLongTwoVector<1, 0b00010, "uaddlp",
                    int_aarch64_neon_uaddlp>;
defm UCVTF  : SIMDTwoVectorIntToFP<1, 0, 0b11101, "ucvtf", uint_to_fp>;
defm UQXTN  : SIMDMixedTwoVector<1, 0b10100, "uqxtn", int_aarch64_neon_uqxtn>;
defm URECPE : SIMDTwoVectorS<0, 1, 0b11100, "urecpe", int_aarch64_neon_urecpe>;
defm URSQRTE: SIMDTwoVectorS<1, 1, 0b11100, "ursqrte", int_aarch64_neon_ursqrte>;
defm USQADD : SIMDTwoVectorBHSDTied<1, 0b00011, "usqadd",int_aarch64_neon_usqadd>;
defm XTN    : SIMDMixedTwoVector<0, 0b10010, "xtn", trunc>;

def : Pat<(v4f16  (AArch64rev32 V64:$Rn)),  (REV32v4i16 V64:$Rn)>;
def : Pat<(v4f16  (AArch64rev64 V64:$Rn)),  (REV64v4i16 V64:$Rn)>;
def : Pat<(v4bf16 (AArch64rev32 V64:$Rn)),  (REV32v4i16 V64:$Rn)>;
def : Pat<(v4bf16 (AArch64rev64 V64:$Rn)),  (REV64v4i16 V64:$Rn)>;
def : Pat<(v8f16  (AArch64rev32 V128:$Rn)), (REV32v8i16 V128:$Rn)>;
def : Pat<(v8f16  (AArch64rev64 V128:$Rn)), (REV64v8i16 V128:$Rn)>;
def : Pat<(v8bf16 (AArch64rev32 V128:$Rn)), (REV32v8i16 V128:$Rn)>;
def : Pat<(v8bf16 (AArch64rev64 V128:$Rn)), (REV64v8i16 V128:$Rn)>;
def : Pat<(v2f32  (AArch64rev64 V64:$Rn)),  (REV64v2i32 V64:$Rn)>;
def : Pat<(v4f32  (AArch64rev64 V128:$Rn)), (REV64v4i32 V128:$Rn)>;

// Patterns for vector long shift (by element width). These need to match all
// three of zext, sext and anyext so it's easier to pull the patterns out of the
// definition.
multiclass SIMDVectorLShiftLongBySizeBHSPats<SDPatternOperator ext> {
  def : Pat<(AArch64vshl (v8i16 (ext (v8i8 V64:$Rn))), (i32 8)),
            (SHLLv8i8 V64:$Rn)>;
  def : Pat<(AArch64vshl (v8i16 (ext (extract_high_v16i8 V128:$Rn))), (i32 8)),
            (SHLLv16i8 V128:$Rn)>;
  def : Pat<(AArch64vshl (v4i32 (ext (v4i16 V64:$Rn))), (i32 16)),
            (SHLLv4i16 V64:$Rn)>;
  def : Pat<(AArch64vshl (v4i32 (ext (extract_high_v8i16 V128:$Rn))), (i32 16)),
            (SHLLv8i16 V128:$Rn)>;
  def : Pat<(AArch64vshl (v2i64 (ext (v2i32 V64:$Rn))), (i32 32)),
            (SHLLv2i32 V64:$Rn)>;
  def : Pat<(AArch64vshl (v2i64 (ext (extract_high_v4i32 V128:$Rn))), (i32 32)),
            (SHLLv4i32 V128:$Rn)>;
}

defm : SIMDVectorLShiftLongBySizeBHSPats<anyext>;
defm : SIMDVectorLShiftLongBySizeBHSPats<zext>;
defm : SIMDVectorLShiftLongBySizeBHSPats<sext>;

//===----------------------------------------------------------------------===//
// Advanced SIMD three vector instructions.
//===----------------------------------------------------------------------===//

defm ADD     : SIMDThreeSameVector<0, 0b10000, "add", add>;
defm ADDP    : SIMDThreeSameVector<0, 0b10111, "addp", int_aarch64_neon_addp>;
defm CMEQ    : SIMDThreeSameVector<1, 0b10001, "cmeq", AArch64cmeq>;
defm CMGE    : SIMDThreeSameVector<0, 0b00111, "cmge", AArch64cmge>;
defm CMGT    : SIMDThreeSameVector<0, 0b00110, "cmgt", AArch64cmgt>;
defm CMHI    : SIMDThreeSameVector<1, 0b00110, "cmhi", AArch64cmhi>;
defm CMHS    : SIMDThreeSameVector<1, 0b00111, "cmhs", AArch64cmhs>;
defm CMTST   : SIMDThreeSameVector<0, 0b10001, "cmtst", AArch64cmtst>;
defm FABD    : SIMDThreeSameVectorFP<1,1,0b010,"fabd", int_aarch64_neon_fabd>;
let Predicates = [HasNEON] in {
foreach VT = [ v2f32, v4f32, v2f64 ] in
def : Pat<(fabs (fsub VT:$Rn, VT:$Rm)), (!cast<Instruction>("FABD"#VT) VT:$Rn, VT:$Rm)>;
}
let Predicates = [HasNEON, HasFullFP16] in {
foreach VT = [ v4f16, v8f16 ] in
def : Pat<(fabs (fsub VT:$Rn, VT:$Rm)), (!cast<Instruction>("FABD"#VT) VT:$Rn, VT:$Rm)>;
}
defm FACGE   : SIMDThreeSameVectorFPCmp<1,0,0b101,"facge",int_aarch64_neon_facge>;
defm FACGT   : SIMDThreeSameVectorFPCmp<1,1,0b101,"facgt",int_aarch64_neon_facgt>;
defm FADDP   : SIMDThreeSameVectorFP<1,0,0b010,"faddp",int_aarch64_neon_faddp>;
defm FADD    : SIMDThreeSameVectorFP<0,0,0b010,"fadd", fadd>;
defm FCMEQ   : SIMDThreeSameVectorFPCmp<0, 0, 0b100, "fcmeq", AArch64fcmeq>;
defm FCMGE   : SIMDThreeSameVectorFPCmp<1, 0, 0b100, "fcmge", AArch64fcmge>;
defm FCMGT   : SIMDThreeSameVectorFPCmp<1, 1, 0b100, "fcmgt", AArch64fcmgt>;
defm FDIV    : SIMDThreeSameVectorFP<1,0,0b111,"fdiv", fdiv>;
defm FMAXNMP : SIMDThreeSameVectorFP<1,0,0b000,"fmaxnmp", int_aarch64_neon_fmaxnmp>;
defm FMAXNM  : SIMDThreeSameVectorFP<0,0,0b000,"fmaxnm", fmaxnum>;
defm FMAXP   : SIMDThreeSameVectorFP<1,0,0b110,"fmaxp", int_aarch64_neon_fmaxp>;
defm FMAX    : SIMDThreeSameVectorFP<0,0,0b110,"fmax", fmaximum>;
defm FMINNMP : SIMDThreeSameVectorFP<1,1,0b000,"fminnmp", int_aarch64_neon_fminnmp>;
defm FMINNM  : SIMDThreeSameVectorFP<0,1,0b000,"fminnm", fminnum>;
defm FMINP   : SIMDThreeSameVectorFP<1,1,0b110,"fminp", int_aarch64_neon_fminp>;
defm FMIN    : SIMDThreeSameVectorFP<0,1,0b110,"fmin", fminimum>;

// NOTE: The operands of the PatFrag are reordered on FMLA/FMLS because the
// instruction expects the addend first, while the fma intrinsic puts it last.
defm FMLA     : SIMDThreeSameVectorFPTied<0, 0, 0b001, "fmla",
            TriOpFrag<(fma node:$RHS, node:$MHS, node:$LHS)> >;
defm FMLS     : SIMDThreeSameVectorFPTied<0, 1, 0b001, "fmls",
            TriOpFrag<(fma node:$MHS, (fneg node:$RHS), node:$LHS)> >;

// The following def pats catch the case where the LHS of an FMA is negated.
// The TriOpFrag above catches the case where the middle operand is negated.
def : Pat<(v2f32 (fma (fneg V64:$Rn), V64:$Rm, V64:$Rd)),
          (FMLSv2f32 V64:$Rd, V64:$Rn, V64:$Rm)>;

def : Pat<(v4f32 (fma (fneg V128:$Rn), V128:$Rm, V128:$Rd)),
          (FMLSv4f32 V128:$Rd, V128:$Rn, V128:$Rm)>;

def : Pat<(v2f64 (fma (fneg V128:$Rn), V128:$Rm, V128:$Rd)),
          (FMLSv2f64 V128:$Rd, V128:$Rn, V128:$Rm)>;

defm FMULX    : SIMDThreeSameVectorFP<0,0,0b011,"fmulx", int_aarch64_neon_fmulx>;
defm FMUL     : SIMDThreeSameVectorFP<1,0,0b011,"fmul", fmul>;
defm FRECPS   : SIMDThreeSameVectorFP<0,0,0b111,"frecps", int_aarch64_neon_frecps>;
defm FRSQRTS  : SIMDThreeSameVectorFP<0,1,0b111,"frsqrts", int_aarch64_neon_frsqrts>;
defm FSUB     : SIMDThreeSameVectorFP<0,1,0b010,"fsub", fsub>;

// MLA and MLS are generated in MachineCombine
defm MLA      : SIMDThreeSameVectorBHSTied<0, 0b10010, "mla", null_frag>;
defm MLS      : SIMDThreeSameVectorBHSTied<1, 0b10010, "mls", null_frag>;

defm MUL      : SIMDThreeSameVectorBHS<0, 0b10011, "mul", mul>;
defm PMUL     : SIMDThreeSameVectorB<1, 0b10011, "pmul", int_aarch64_neon_pmul>;
defm SABA     : SIMDThreeSameVectorBHSTied<0, 0b01111, "saba",
      TriOpFrag<(add node:$LHS, (int_aarch64_neon_sabd node:$MHS, node:$RHS))> >;
defm SABD     : SIMDThreeSameVectorBHS<0,0b01110,"sabd", int_aarch64_neon_sabd>;
defm SHADD    : SIMDThreeSameVectorBHS<0,0b00000,"shadd", AArch64shadd>;
defm SHSUB    : SIMDThreeSameVectorBHS<0,0b00100,"shsub", int_aarch64_neon_shsub>;
defm SMAXP    : SIMDThreeSameVectorBHS<0,0b10100,"smaxp", int_aarch64_neon_smaxp>;
defm SMAX     : SIMDThreeSameVectorBHS<0,0b01100,"smax", smax>;
defm SMINP    : SIMDThreeSameVectorBHS<0,0b10101,"sminp", int_aarch64_neon_sminp>;
defm SMIN     : SIMDThreeSameVectorBHS<0,0b01101,"smin", smin>;
defm SQADD    : SIMDThreeSameVector<0,0b00001,"sqadd", int_aarch64_neon_sqadd>;
defm SQDMULH  : SIMDThreeSameVectorHS<0,0b10110,"sqdmulh",int_aarch64_neon_sqdmulh>;
defm SQRDMULH : SIMDThreeSameVectorHS<1,0b10110,"sqrdmulh",int_aarch64_neon_sqrdmulh>;
defm SQRSHL   : SIMDThreeSameVector<0,0b01011,"sqrshl", int_aarch64_neon_sqrshl>;
defm SQSHL    : SIMDThreeSameVector<0,0b01001,"sqshl", int_aarch64_neon_sqshl>;
defm SQSUB    : SIMDThreeSameVector<0,0b00101,"sqsub", int_aarch64_neon_sqsub>;
defm SRHADD   : SIMDThreeSameVectorBHS<0,0b00010,"srhadd", AArch64srhadd>;
defm SRSHL    : SIMDThreeSameVector<0,0b01010,"srshl", int_aarch64_neon_srshl>;
defm SSHL     : SIMDThreeSameVector<0,0b01000,"sshl", int_aarch64_neon_sshl>;
defm SUB      : SIMDThreeSameVector<1,0b10000,"sub", sub>;
defm UABA     : SIMDThreeSameVectorBHSTied<1, 0b01111, "uaba",
      TriOpFrag<(add node:$LHS, (int_aarch64_neon_uabd node:$MHS, node:$RHS))> >;
defm UABD     : SIMDThreeSameVectorBHS<1,0b01110,"uabd", int_aarch64_neon_uabd>;
defm UHADD    : SIMDThreeSameVectorBHS<1,0b00000,"uhadd", AArch64uhadd>;
defm UHSUB    : SIMDThreeSameVectorBHS<1,0b00100,"uhsub", int_aarch64_neon_uhsub>;
defm UMAXP    : SIMDThreeSameVectorBHS<1,0b10100,"umaxp", int_aarch64_neon_umaxp>;
defm UMAX     : SIMDThreeSameVectorBHS<1,0b01100,"umax", umax>;
defm UMINP    : SIMDThreeSameVectorBHS<1,0b10101,"uminp", int_aarch64_neon_uminp>;
defm UMIN     : SIMDThreeSameVectorBHS<1,0b01101,"umin", umin>;
defm UQADD    : SIMDThreeSameVector<1,0b00001,"uqadd", int_aarch64_neon_uqadd>;
defm UQRSHL   : SIMDThreeSameVector<1,0b01011,"uqrshl", int_aarch64_neon_uqrshl>;
defm UQSHL    : SIMDThreeSameVector<1,0b01001,"uqshl", int_aarch64_neon_uqshl>;
defm UQSUB    : SIMDThreeSameVector<1,0b00101,"uqsub", int_aarch64_neon_uqsub>;
defm URHADD   : SIMDThreeSameVectorBHS<1,0b00010,"urhadd", AArch64urhadd>;
defm URSHL    : SIMDThreeSameVector<1,0b01010,"urshl", int_aarch64_neon_urshl>;
defm USHL     : SIMDThreeSameVector<1,0b01000,"ushl", int_aarch64_neon_ushl>;
defm SQRDMLAH : SIMDThreeSameVectorSQRDMLxHTiedHS<1,0b10000,"sqrdmlah",
                                                  int_aarch64_neon_sqadd>;
defm SQRDMLSH : SIMDThreeSameVectorSQRDMLxHTiedHS<1,0b10001,"sqrdmlsh",
                                                    int_aarch64_neon_sqsub>;

// Extra saturate patterns, other than the intrinsics matches above
defm : SIMDThreeSameVectorExtraPatterns<"SQADD", saddsat>;
defm : SIMDThreeSameVectorExtraPatterns<"UQADD", uaddsat>;
defm : SIMDThreeSameVectorExtraPatterns<"SQSUB", ssubsat>;
defm : SIMDThreeSameVectorExtraPatterns<"UQSUB", usubsat>;

defm AND : SIMDLogicalThreeVector<0, 0b00, "and", and>;
defm BIC : SIMDLogicalThreeVector<0, 0b01, "bic",
                                  BinOpFrag<(and node:$LHS, (vnot node:$RHS))> >;
defm EOR : SIMDLogicalThreeVector<1, 0b00, "eor", xor>;
defm ORN : SIMDLogicalThreeVector<0, 0b11, "orn",
                                  BinOpFrag<(or node:$LHS, (vnot node:$RHS))> >;
defm ORR : SIMDLogicalThreeVector<0, 0b10, "orr", or>;

// Pseudo bitwise select pattern BSP.
// It is expanded into BSL/BIT/BIF after register allocation.
defm BSP : SIMDLogicalThreeVectorPseudo<TriOpFrag<(or (and node:$LHS, node:$MHS),
                                                      (and (vnot node:$LHS), node:$RHS))>>;
defm BSL : SIMDLogicalThreeVectorTied<1, 0b01, "bsl">;
defm BIT : SIMDLogicalThreeVectorTied<1, 0b10, "bit", AArch64bit>;
defm BIF : SIMDLogicalThreeVectorTied<1, 0b11, "bif">;

def : Pat<(AArch64bsp (v8i8 V64:$Rd), V64:$Rn, V64:$Rm),
          (BSPv8i8 V64:$Rd, V64:$Rn, V64:$Rm)>;
def : Pat<(AArch64bsp (v4i16 V64:$Rd), V64:$Rn, V64:$Rm),
          (BSPv8i8 V64:$Rd, V64:$Rn, V64:$Rm)>;
def : Pat<(AArch64bsp (v2i32 V64:$Rd), V64:$Rn, V64:$Rm),
          (BSPv8i8 V64:$Rd, V64:$Rn, V64:$Rm)>;
def : Pat<(AArch64bsp (v1i64 V64:$Rd), V64:$Rn, V64:$Rm),
          (BSPv8i8 V64:$Rd, V64:$Rn, V64:$Rm)>;

def : Pat<(AArch64bsp (v16i8 V128:$Rd), V128:$Rn, V128:$Rm),
          (BSPv16i8 V128:$Rd, V128:$Rn, V128:$Rm)>;
def : Pat<(AArch64bsp (v8i16 V128:$Rd), V128:$Rn, V128:$Rm),
          (BSPv16i8 V128:$Rd, V128:$Rn, V128:$Rm)>;
def : Pat<(AArch64bsp (v4i32 V128:$Rd), V128:$Rn, V128:$Rm),
          (BSPv16i8 V128:$Rd, V128:$Rn, V128:$Rm)>;
def : Pat<(AArch64bsp (v2i64 V128:$Rd), V128:$Rn, V128:$Rm),
          (BSPv16i8 V128:$Rd, V128:$Rn, V128:$Rm)>;

def : InstAlias<"mov{\t$dst.16b, $src.16b|.16b\t$dst, $src}",
                (ORRv16i8 V128:$dst, V128:$src, V128:$src), 1>;
def : InstAlias<"mov{\t$dst.8h, $src.8h|.8h\t$dst, $src}",
                (ORRv16i8 V128:$dst, V128:$src, V128:$src), 0>;
def : InstAlias<"mov{\t$dst.4s, $src.4s|.4s\t$dst, $src}",
                (ORRv16i8 V128:$dst, V128:$src, V128:$src), 0>;
def : InstAlias<"mov{\t$dst.2d, $src.2d|.2d\t$dst, $src}",
                (ORRv16i8 V128:$dst, V128:$src, V128:$src), 0>;

def : InstAlias<"mov{\t$dst.8b, $src.8b|.8b\t$dst, $src}",
                (ORRv8i8 V64:$dst, V64:$src, V64:$src), 1>;
def : InstAlias<"mov{\t$dst.4h, $src.4h|.4h\t$dst, $src}",
                (ORRv8i8 V64:$dst, V64:$src, V64:$src), 0>;
def : InstAlias<"mov{\t$dst.2s, $src.2s|.2s\t$dst, $src}",
                (ORRv8i8 V64:$dst, V64:$src, V64:$src), 0>;
def : InstAlias<"mov{\t$dst.1d, $src.1d|.1d\t$dst, $src}",
                (ORRv8i8 V64:$dst, V64:$src, V64:$src), 0>;

def : InstAlias<"{cmls\t$dst.8b, $src1.8b, $src2.8b" #
                "|cmls.8b\t$dst, $src1, $src2}",
                (CMHSv8i8 V64:$dst, V64:$src2, V64:$src1), 0>;
def : InstAlias<"{cmls\t$dst.16b, $src1.16b, $src2.16b" #
                "|cmls.16b\t$dst, $src1, $src2}",
                (CMHSv16i8 V128:$dst, V128:$src2, V128:$src1), 0>;
def : InstAlias<"{cmls\t$dst.4h, $src1.4h, $src2.4h" #
                "|cmls.4h\t$dst, $src1, $src2}",
                (CMHSv4i16 V64:$dst, V64:$src2, V64:$src1), 0>;
def : InstAlias<"{cmls\t$dst.8h, $src1.8h, $src2.8h" #
                "|cmls.8h\t$dst, $src1, $src2}",
                (CMHSv8i16 V128:$dst, V128:$src2, V128:$src1), 0>;
def : InstAlias<"{cmls\t$dst.2s, $src1.2s, $src2.2s" #
                "|cmls.2s\t$dst, $src1, $src2}",
                (CMHSv2i32 V64:$dst, V64:$src2, V64:$src1), 0>;
def : InstAlias<"{cmls\t$dst.4s, $src1.4s, $src2.4s" #
                "|cmls.4s\t$dst, $src1, $src2}",
                (CMHSv4i32 V128:$dst, V128:$src2, V128:$src1), 0>;
def : InstAlias<"{cmls\t$dst.2d, $src1.2d, $src2.2d" #
                "|cmls.2d\t$dst, $src1, $src2}",
                (CMHSv2i64 V128:$dst, V128:$src2, V128:$src1), 0>;

def : InstAlias<"{cmlo\t$dst.8b, $src1.8b, $src2.8b" #
                "|cmlo.8b\t$dst, $src1, $src2}",
                (CMHIv8i8 V64:$dst, V64:$src2, V64:$src1), 0>;
def : InstAlias<"{cmlo\t$dst.16b, $src1.16b, $src2.16b" #
                "|cmlo.16b\t$dst, $src1, $src2}",
                (CMHIv16i8 V128:$dst, V128:$src2, V128:$src1), 0>;
def : InstAlias<"{cmlo\t$dst.4h, $src1.4h, $src2.4h" #
                "|cmlo.4h\t$dst, $src1, $src2}",
                (CMHIv4i16 V64:$dst, V64:$src2, V64:$src1), 0>;
def : InstAlias<"{cmlo\t$dst.8h, $src1.8h, $src2.8h" #
                "|cmlo.8h\t$dst, $src1, $src2}",
                (CMHIv8i16 V128:$dst, V128:$src2, V128:$src1), 0>;
def : InstAlias<"{cmlo\t$dst.2s, $src1.2s, $src2.2s" #
                "|cmlo.2s\t$dst, $src1, $src2}",
                (CMHIv2i32 V64:$dst, V64:$src2, V64:$src1), 0>;
def : InstAlias<"{cmlo\t$dst.4s, $src1.4s, $src2.4s" #
                "|cmlo.4s\t$dst, $src1, $src2}",
                (CMHIv4i32 V128:$dst, V128:$src2, V128:$src1), 0>;
def : InstAlias<"{cmlo\t$dst.2d, $src1.2d, $src2.2d" #
                "|cmlo.2d\t$dst, $src1, $src2}",
                (CMHIv2i64 V128:$dst, V128:$src2, V128:$src1), 0>;

def : InstAlias<"{cmle\t$dst.8b, $src1.8b, $src2.8b" #
                "|cmle.8b\t$dst, $src1, $src2}",
                (CMGEv8i8 V64:$dst, V64:$src2, V64:$src1), 0>;
def : InstAlias<"{cmle\t$dst.16b, $src1.16b, $src2.16b" #
                "|cmle.16b\t$dst, $src1, $src2}",
                (CMGEv16i8 V128:$dst, V128:$src2, V128:$src1), 0>;
def : InstAlias<"{cmle\t$dst.4h, $src1.4h, $src2.4h" #
                "|cmle.4h\t$dst, $src1, $src2}",
                (CMGEv4i16 V64:$dst, V64:$src2, V64:$src1), 0>;
def : InstAlias<"{cmle\t$dst.8h, $src1.8h, $src2.8h" #
                "|cmle.8h\t$dst, $src1, $src2}",
                (CMGEv8i16 V128:$dst, V128:$src2, V128:$src1), 0>;
def : InstAlias<"{cmle\t$dst.2s, $src1.2s, $src2.2s" #
                "|cmle.2s\t$dst, $src1, $src2}",
                (CMGEv2i32 V64:$dst, V64:$src2, V64:$src1), 0>;
def : InstAlias<"{cmle\t$dst.4s, $src1.4s, $src2.4s" #
                "|cmle.4s\t$dst, $src1, $src2}",
                (CMGEv4i32 V128:$dst, V128:$src2, V128:$src1), 0>;
def : InstAlias<"{cmle\t$dst.2d, $src1.2d, $src2.2d" #
                "|cmle.2d\t$dst, $src1, $src2}",
                (CMGEv2i64 V128:$dst, V128:$src2, V128:$src1), 0>;

def : InstAlias<"{cmlt\t$dst.8b, $src1.8b, $src2.8b" #
                "|cmlt.8b\t$dst, $src1, $src2}",
                (CMGTv8i8 V64:$dst, V64:$src2, V64:$src1), 0>;
def : InstAlias<"{cmlt\t$dst.16b, $src1.16b, $src2.16b" #
                "|cmlt.16b\t$dst, $src1, $src2}",
                (CMGTv16i8 V128:$dst, V128:$src2, V128:$src1), 0>;
def : InstAlias<"{cmlt\t$dst.4h, $src1.4h, $src2.4h" #
                "|cmlt.4h\t$dst, $src1, $src2}",
                (CMGTv4i16 V64:$dst, V64:$src2, V64:$src1), 0>;
def : InstAlias<"{cmlt\t$dst.8h, $src1.8h, $src2.8h" #
                "|cmlt.8h\t$dst, $src1, $src2}",
                (CMGTv8i16 V128:$dst, V128:$src2, V128:$src1), 0>;
def : InstAlias<"{cmlt\t$dst.2s, $src1.2s, $src2.2s" #
                "|cmlt.2s\t$dst, $src1, $src2}",
                (CMGTv2i32 V64:$dst, V64:$src2, V64:$src1), 0>;
def : InstAlias<"{cmlt\t$dst.4s, $src1.4s, $src2.4s" #
                "|cmlt.4s\t$dst, $src1, $src2}",
                (CMGTv4i32 V128:$dst, V128:$src2, V128:$src1), 0>;
def : InstAlias<"{cmlt\t$dst.2d, $src1.2d, $src2.2d" #
                "|cmlt.2d\t$dst, $src1, $src2}",
                (CMGTv2i64 V128:$dst, V128:$src2, V128:$src1), 0>;

let Predicates = [HasNEON, HasFullFP16] in {
def : InstAlias<"{fcmle\t$dst.4h, $src1.4h, $src2.4h" #
                "|fcmle.4h\t$dst, $src1, $src2}",
                (FCMGEv4f16 V64:$dst, V64:$src2, V64:$src1), 0>;
def : InstAlias<"{fcmle\t$dst.8h, $src1.8h, $src2.8h" #
                "|fcmle.8h\t$dst, $src1, $src2}",
                (FCMGEv8f16 V128:$dst, V128:$src2, V128:$src1), 0>;
}
def : InstAlias<"{fcmle\t$dst.2s, $src1.2s, $src2.2s" #
                "|fcmle.2s\t$dst, $src1, $src2}",
                (FCMGEv2f32 V64:$dst, V64:$src2, V64:$src1), 0>;
def : InstAlias<"{fcmle\t$dst.4s, $src1.4s, $src2.4s" #
                "|fcmle.4s\t$dst, $src1, $src2}",
                (FCMGEv4f32 V128:$dst, V128:$src2, V128:$src1), 0>;
def : InstAlias<"{fcmle\t$dst.2d, $src1.2d, $src2.2d" #
                "|fcmle.2d\t$dst, $src1, $src2}",
                (FCMGEv2f64 V128:$dst, V128:$src2, V128:$src1), 0>;

let Predicates = [HasNEON, HasFullFP16] in {
def : InstAlias<"{fcmlt\t$dst.4h, $src1.4h, $src2.4h" #
                "|fcmlt.4h\t$dst, $src1, $src2}",
                (FCMGTv4f16 V64:$dst, V64:$src2, V64:$src1), 0>;
def : InstAlias<"{fcmlt\t$dst.8h, $src1.8h, $src2.8h" #
                "|fcmlt.8h\t$dst, $src1, $src2}",
                (FCMGTv8f16 V128:$dst, V128:$src2, V128:$src1), 0>;
}
def : InstAlias<"{fcmlt\t$dst.2s, $src1.2s, $src2.2s" #
                "|fcmlt.2s\t$dst, $src1, $src2}",
                (FCMGTv2f32 V64:$dst, V64:$src2, V64:$src1), 0>;
def : InstAlias<"{fcmlt\t$dst.4s, $src1.4s, $src2.4s" #
                "|fcmlt.4s\t$dst, $src1, $src2}",
                (FCMGTv4f32 V128:$dst, V128:$src2, V128:$src1), 0>;
def : InstAlias<"{fcmlt\t$dst.2d, $src1.2d, $src2.2d" #
                "|fcmlt.2d\t$dst, $src1, $src2}",
                (FCMGTv2f64 V128:$dst, V128:$src2, V128:$src1), 0>;

let Predicates = [HasNEON, HasFullFP16] in {
def : InstAlias<"{facle\t$dst.4h, $src1.4h, $src2.4h" #
                "|facle.4h\t$dst, $src1, $src2}",
                (FACGEv4f16 V64:$dst, V64:$src2, V64:$src1), 0>;
def : InstAlias<"{facle\t$dst.8h, $src1.8h, $src2.8h" #
                "|facle.8h\t$dst, $src1, $src2}",
                (FACGEv8f16 V128:$dst, V128:$src2, V128:$src1), 0>;
}
def : InstAlias<"{facle\t$dst.2s, $src1.2s, $src2.2s" #
                "|facle.2s\t$dst, $src1, $src2}",
                (FACGEv2f32 V64:$dst, V64:$src2, V64:$src1), 0>;
def : InstAlias<"{facle\t$dst.4s, $src1.4s, $src2.4s" #
                "|facle.4s\t$dst, $src1, $src2}",
                (FACGEv4f32 V128:$dst, V128:$src2, V128:$src1), 0>;
def : InstAlias<"{facle\t$dst.2d, $src1.2d, $src2.2d" #
                "|facle.2d\t$dst, $src1, $src2}",
                (FACGEv2f64 V128:$dst, V128:$src2, V128:$src1), 0>;

let Predicates = [HasNEON, HasFullFP16] in {
def : InstAlias<"{faclt\t$dst.4h, $src1.4h, $src2.4h" #
                "|faclt.4h\t$dst, $src1, $src2}",
                (FACGTv4f16 V64:$dst, V64:$src2, V64:$src1), 0>;
def : InstAlias<"{faclt\t$dst.8h, $src1.8h, $src2.8h" #
                "|faclt.8h\t$dst, $src1, $src2}",
                (FACGTv8f16 V128:$dst, V128:$src2, V128:$src1), 0>;
}
def : InstAlias<"{faclt\t$dst.2s, $src1.2s, $src2.2s" #
                "|faclt.2s\t$dst, $src1, $src2}",
                (FACGTv2f32 V64:$dst, V64:$src2, V64:$src1), 0>;
def : InstAlias<"{faclt\t$dst.4s, $src1.4s, $src2.4s" #
                "|faclt.4s\t$dst, $src1, $src2}",
                (FACGTv4f32 V128:$dst, V128:$src2, V128:$src1), 0>;
def : InstAlias<"{faclt\t$dst.2d, $src1.2d, $src2.2d" #
                "|faclt.2d\t$dst, $src1, $src2}",
                (FACGTv2f64 V128:$dst, V128:$src2, V128:$src1), 0>;

//===----------------------------------------------------------------------===//
// Advanced SIMD three scalar instructions.
//===----------------------------------------------------------------------===//

defm ADD      : SIMDThreeScalarD<0, 0b10000, "add", add>;
defm CMEQ     : SIMDThreeScalarD<1, 0b10001, "cmeq", AArch64cmeq>;
defm CMGE     : SIMDThreeScalarD<0, 0b00111, "cmge", AArch64cmge>;
defm CMGT     : SIMDThreeScalarD<0, 0b00110, "cmgt", AArch64cmgt>;
defm CMHI     : SIMDThreeScalarD<1, 0b00110, "cmhi", AArch64cmhi>;
defm CMHS     : SIMDThreeScalarD<1, 0b00111, "cmhs", AArch64cmhs>;
defm CMTST    : SIMDThreeScalarD<0, 0b10001, "cmtst", AArch64cmtst>;
defm FABD     : SIMDFPThreeScalar<1, 1, 0b010, "fabd", int_aarch64_sisd_fabd>;
def : Pat<(v1f64 (int_aarch64_neon_fabd (v1f64 FPR64:$Rn), (v1f64 FPR64:$Rm))),
          (FABD64 FPR64:$Rn, FPR64:$Rm)>;
let Predicates = [HasFullFP16] in {
def : Pat<(fabs (fsub f16:$Rn, f16:$Rm)), (FABD16 f16:$Rn, f16:$Rm)>;
}
def : Pat<(fabs (fsub f32:$Rn, f32:$Rm)), (FABD32 f32:$Rn, f32:$Rm)>;
def : Pat<(fabs (fsub f64:$Rn, f64:$Rm)), (FABD64 f64:$Rn, f64:$Rm)>;
defm FACGE    : SIMDThreeScalarFPCmp<1, 0, 0b101, "facge",
                                     int_aarch64_neon_facge>;
defm FACGT    : SIMDThreeScalarFPCmp<1, 1, 0b101, "facgt",
                                     int_aarch64_neon_facgt>;
defm FCMEQ    : SIMDThreeScalarFPCmp<0, 0, 0b100, "fcmeq", AArch64fcmeq>;
defm FCMGE    : SIMDThreeScalarFPCmp<1, 0, 0b100, "fcmge", AArch64fcmge>;
defm FCMGT    : SIMDThreeScalarFPCmp<1, 1, 0b100, "fcmgt", AArch64fcmgt>;
defm FMULX    : SIMDFPThreeScalar<0, 0, 0b011, "fmulx", int_aarch64_neon_fmulx>;
defm FRECPS   : SIMDFPThreeScalar<0, 0, 0b111, "frecps", int_aarch64_neon_frecps>;
defm FRSQRTS  : SIMDFPThreeScalar<0, 1, 0b111, "frsqrts", int_aarch64_neon_frsqrts>;
defm SQADD    : SIMDThreeScalarBHSD<0, 0b00001, "sqadd", int_aarch64_neon_sqadd>;
defm SQDMULH  : SIMDThreeScalarHS<  0, 0b10110, "sqdmulh", int_aarch64_neon_sqdmulh>;
defm SQRDMULH : SIMDThreeScalarHS<  1, 0b10110, "sqrdmulh", int_aarch64_neon_sqrdmulh>;
defm SQRSHL   : SIMDThreeScalarBHSD<0, 0b01011, "sqrshl",int_aarch64_neon_sqrshl>;
defm SQSHL    : SIMDThreeScalarBHSD<0, 0b01001, "sqshl", int_aarch64_neon_sqshl>;
defm SQSUB    : SIMDThreeScalarBHSD<0, 0b00101, "sqsub", int_aarch64_neon_sqsub>;
defm SRSHL    : SIMDThreeScalarD<   0, 0b01010, "srshl", int_aarch64_neon_srshl>;
defm SSHL     : SIMDThreeScalarD<   0, 0b01000, "sshl", int_aarch64_neon_sshl>;
defm SUB      : SIMDThreeScalarD<   1, 0b10000, "sub", sub>;
defm UQADD    : SIMDThreeScalarBHSD<1, 0b00001, "uqadd", int_aarch64_neon_uqadd>;
defm UQRSHL   : SIMDThreeScalarBHSD<1, 0b01011, "uqrshl",int_aarch64_neon_uqrshl>;
defm UQSHL    : SIMDThreeScalarBHSD<1, 0b01001, "uqshl", int_aarch64_neon_uqshl>;
defm UQSUB    : SIMDThreeScalarBHSD<1, 0b00101, "uqsub", int_aarch64_neon_uqsub>;
defm URSHL    : SIMDThreeScalarD<   1, 0b01010, "urshl", int_aarch64_neon_urshl>;
defm USHL     : SIMDThreeScalarD<   1, 0b01000, "ushl", int_aarch64_neon_ushl>;
let Predicates = [HasRDM] in {
  defm SQRDMLAH : SIMDThreeScalarHSTied<1, 0, 0b10000, "sqrdmlah">;
  defm SQRDMLSH : SIMDThreeScalarHSTied<1, 0, 0b10001, "sqrdmlsh">;
  def : Pat<(i32 (int_aarch64_neon_sqadd
                   (i32 FPR32:$Rd),
                   (i32 (int_aarch64_neon_sqrdmulh (i32 FPR32:$Rn),
                                                   (i32 FPR32:$Rm))))),
            (SQRDMLAHv1i32 FPR32:$Rd, FPR32:$Rn, FPR32:$Rm)>;
  def : Pat<(i32 (int_aarch64_neon_sqsub
                   (i32 FPR32:$Rd),
                   (i32 (int_aarch64_neon_sqrdmulh (i32 FPR32:$Rn),
                                                   (i32 FPR32:$Rm))))),
            (SQRDMLSHv1i32 FPR32:$Rd, FPR32:$Rn, FPR32:$Rm)>;
}

def : InstAlias<"cmls $dst, $src1, $src2",
                (CMHSv1i64 FPR64:$dst, FPR64:$src2, FPR64:$src1), 0>;
def : InstAlias<"cmle $dst, $src1, $src2",
                (CMGEv1i64 FPR64:$dst, FPR64:$src2, FPR64:$src1), 0>;
def : InstAlias<"cmlo $dst, $src1, $src2",
                (CMHIv1i64 FPR64:$dst, FPR64:$src2, FPR64:$src1), 0>;
def : InstAlias<"cmlt $dst, $src1, $src2",
                (CMGTv1i64 FPR64:$dst, FPR64:$src2, FPR64:$src1), 0>;
def : InstAlias<"fcmle $dst, $src1, $src2",
                (FCMGE32 FPR32:$dst, FPR32:$src2, FPR32:$src1), 0>;
def : InstAlias<"fcmle $dst, $src1, $src2",
                (FCMGE64 FPR64:$dst, FPR64:$src2, FPR64:$src1), 0>;
def : InstAlias<"fcmlt $dst, $src1, $src2",
                (FCMGT32 FPR32:$dst, FPR32:$src2, FPR32:$src1), 0>;
def : InstAlias<"fcmlt $dst, $src1, $src2",
                (FCMGT64 FPR64:$dst, FPR64:$src2, FPR64:$src1), 0>;
def : InstAlias<"facle $dst, $src1, $src2",
                (FACGE32 FPR32:$dst, FPR32:$src2, FPR32:$src1), 0>;
def : InstAlias<"facle $dst, $src1, $src2",
                (FACGE64 FPR64:$dst, FPR64:$src2, FPR64:$src1), 0>;
def : InstAlias<"faclt $dst, $src1, $src2",
                (FACGT32 FPR32:$dst, FPR32:$src2, FPR32:$src1), 0>;
def : InstAlias<"faclt $dst, $src1, $src2",
                (FACGT64 FPR64:$dst, FPR64:$src2, FPR64:$src1), 0>;

//===----------------------------------------------------------------------===//
// Advanced SIMD three scalar instructions (mixed operands).
//===----------------------------------------------------------------------===//
defm SQDMULL  : SIMDThreeScalarMixedHS<0, 0b11010, "sqdmull",
                                       int_aarch64_neon_sqdmulls_scalar>;
defm SQDMLAL  : SIMDThreeScalarMixedTiedHS<0, 0b10010, "sqdmlal">;
defm SQDMLSL  : SIMDThreeScalarMixedTiedHS<0, 0b10110, "sqdmlsl">;

def : Pat<(i64 (int_aarch64_neon_sqadd (i64 FPR64:$Rd),
                   (i64 (int_aarch64_neon_sqdmulls_scalar (i32 FPR32:$Rn),
                                                        (i32 FPR32:$Rm))))),
          (SQDMLALi32 FPR64:$Rd, FPR32:$Rn, FPR32:$Rm)>;
def : Pat<(i64 (int_aarch64_neon_sqsub (i64 FPR64:$Rd),
                   (i64 (int_aarch64_neon_sqdmulls_scalar (i32 FPR32:$Rn),
                                                        (i32 FPR32:$Rm))))),
          (SQDMLSLi32 FPR64:$Rd, FPR32:$Rn, FPR32:$Rm)>;

//===----------------------------------------------------------------------===//
// Advanced SIMD two scalar instructions.
//===----------------------------------------------------------------------===//

defm ABS    : SIMDTwoScalarD<    0, 0b01011, "abs", abs>;
defm CMEQ   : SIMDCmpTwoScalarD< 0, 0b01001, "cmeq", AArch64cmeqz>;
defm CMGE   : SIMDCmpTwoScalarD< 1, 0b01000, "cmge", AArch64cmgez>;
defm CMGT   : SIMDCmpTwoScalarD< 0, 0b01000, "cmgt", AArch64cmgtz>;
defm CMLE   : SIMDCmpTwoScalarD< 1, 0b01001, "cmle", AArch64cmlez>;
defm CMLT   : SIMDCmpTwoScalarD< 0, 0b01010, "cmlt", AArch64cmltz>;
defm FCMEQ  : SIMDFPCmpTwoScalar<0, 1, 0b01101, "fcmeq", AArch64fcmeqz>;
defm FCMGE  : SIMDFPCmpTwoScalar<1, 1, 0b01100, "fcmge", AArch64fcmgez>;
defm FCMGT  : SIMDFPCmpTwoScalar<0, 1, 0b01100, "fcmgt", AArch64fcmgtz>;
defm FCMLE  : SIMDFPCmpTwoScalar<1, 1, 0b01101, "fcmle", AArch64fcmlez>;
defm FCMLT  : SIMDFPCmpTwoScalar<0, 1, 0b01110, "fcmlt", AArch64fcmltz>;
defm FCVTAS : SIMDFPTwoScalar<   0, 0, 0b11100, "fcvtas">;
defm FCVTAU : SIMDFPTwoScalar<   1, 0, 0b11100, "fcvtau">;
defm FCVTMS : SIMDFPTwoScalar<   0, 0, 0b11011, "fcvtms">;
defm FCVTMU : SIMDFPTwoScalar<   1, 0, 0b11011, "fcvtmu">;
defm FCVTNS : SIMDFPTwoScalar<   0, 0, 0b11010, "fcvtns">;
defm FCVTNU : SIMDFPTwoScalar<   1, 0, 0b11010, "fcvtnu">;
defm FCVTPS : SIMDFPTwoScalar<   0, 1, 0b11010, "fcvtps">;
defm FCVTPU : SIMDFPTwoScalar<   1, 1, 0b11010, "fcvtpu">;
def  FCVTXNv1i64 : SIMDInexactCvtTwoScalar<0b10110, "fcvtxn">;
defm FCVTZS : SIMDFPTwoScalar<   0, 1, 0b11011, "fcvtzs">;
defm FCVTZU : SIMDFPTwoScalar<   1, 1, 0b11011, "fcvtzu">;
defm FRECPE : SIMDFPTwoScalar<   0, 1, 0b11101, "frecpe">;
defm FRECPX : SIMDFPTwoScalar<   0, 1, 0b11111, "frecpx">;
defm FRSQRTE : SIMDFPTwoScalar<  1, 1, 0b11101, "frsqrte">;
defm NEG    : SIMDTwoScalarD<    1, 0b01011, "neg",
                                 UnOpFrag<(sub immAllZerosV, node:$LHS)> >;
defm SCVTF  : SIMDFPTwoScalarCVT<   0, 0, 0b11101, "scvtf", AArch64sitof>;
defm SQABS  : SIMDTwoScalarBHSD< 0, 0b00111, "sqabs", int_aarch64_neon_sqabs>;
defm SQNEG  : SIMDTwoScalarBHSD< 1, 0b00111, "sqneg", int_aarch64_neon_sqneg>;
defm SQXTN  : SIMDTwoScalarMixedBHS< 0, 0b10100, "sqxtn", int_aarch64_neon_scalar_sqxtn>;
defm SQXTUN : SIMDTwoScalarMixedBHS< 1, 0b10010, "sqxtun", int_aarch64_neon_scalar_sqxtun>;
defm SUQADD : SIMDTwoScalarBHSDTied< 0, 0b00011, "suqadd",
                                     int_aarch64_neon_suqadd>;
defm UCVTF  : SIMDFPTwoScalarCVT<   1, 0, 0b11101, "ucvtf", AArch64uitof>;
defm UQXTN  : SIMDTwoScalarMixedBHS<1, 0b10100, "uqxtn", int_aarch64_neon_scalar_uqxtn>;
defm USQADD : SIMDTwoScalarBHSDTied< 1, 0b00011, "usqadd",
                                    int_aarch64_neon_usqadd>;

def : Pat<(AArch64neg (v1i64 V64:$Rn)), (NEGv1i64 V64:$Rn)>;

def : Pat<(v1i64 (int_aarch64_neon_fcvtas (v1f64 FPR64:$Rn))),
          (FCVTASv1i64 FPR64:$Rn)>;
def : Pat<(v1i64 (int_aarch64_neon_fcvtau (v1f64 FPR64:$Rn))),
          (FCVTAUv1i64 FPR64:$Rn)>;
def : Pat<(v1i64 (int_aarch64_neon_fcvtms (v1f64 FPR64:$Rn))),
          (FCVTMSv1i64 FPR64:$Rn)>;
def : Pat<(v1i64 (int_aarch64_neon_fcvtmu (v1f64 FPR64:$Rn))),
          (FCVTMUv1i64 FPR64:$Rn)>;
def : Pat<(v1i64 (int_aarch64_neon_fcvtns (v1f64 FPR64:$Rn))),
          (FCVTNSv1i64 FPR64:$Rn)>;
def : Pat<(v1i64 (int_aarch64_neon_fcvtnu (v1f64 FPR64:$Rn))),
          (FCVTNUv1i64 FPR64:$Rn)>;
def : Pat<(v1i64 (int_aarch64_neon_fcvtps (v1f64 FPR64:$Rn))),
          (FCVTPSv1i64 FPR64:$Rn)>;
def : Pat<(v1i64 (int_aarch64_neon_fcvtpu (v1f64 FPR64:$Rn))),
          (FCVTPUv1i64 FPR64:$Rn)>;

def : Pat<(f16 (int_aarch64_neon_frecpe (f16 FPR16:$Rn))),
          (FRECPEv1f16 FPR16:$Rn)>;
def : Pat<(f32 (int_aarch64_neon_frecpe (f32 FPR32:$Rn))),
          (FRECPEv1i32 FPR32:$Rn)>;
def : Pat<(f64 (int_aarch64_neon_frecpe (f64 FPR64:$Rn))),
          (FRECPEv1i64 FPR64:$Rn)>;
def : Pat<(v1f64 (int_aarch64_neon_frecpe (v1f64 FPR64:$Rn))),
          (FRECPEv1i64 FPR64:$Rn)>;

def : Pat<(f32 (AArch64frecpe (f32 FPR32:$Rn))),
          (FRECPEv1i32 FPR32:$Rn)>;
def : Pat<(v2f32 (AArch64frecpe (v2f32 V64:$Rn))),
          (FRECPEv2f32 V64:$Rn)>;
def : Pat<(v4f32 (AArch64frecpe (v4f32 FPR128:$Rn))),
          (FRECPEv4f32 FPR128:$Rn)>;
def : Pat<(f64 (AArch64frecpe (f64 FPR64:$Rn))),
          (FRECPEv1i64 FPR64:$Rn)>;
def : Pat<(v1f64 (AArch64frecpe (v1f64 FPR64:$Rn))),
          (FRECPEv1i64 FPR64:$Rn)>;
def : Pat<(v2f64 (AArch64frecpe (v2f64 FPR128:$Rn))),
          (FRECPEv2f64 FPR128:$Rn)>;

def : Pat<(f32 (AArch64frecps (f32 FPR32:$Rn), (f32 FPR32:$Rm))),
          (FRECPS32 FPR32:$Rn, FPR32:$Rm)>;
def : Pat<(v2f32 (AArch64frecps (v2f32 V64:$Rn), (v2f32 V64:$Rm))),
          (FRECPSv2f32 V64:$Rn, V64:$Rm)>;
def : Pat<(v4f32 (AArch64frecps (v4f32 FPR128:$Rn), (v4f32 FPR128:$Rm))),
          (FRECPSv4f32 FPR128:$Rn, FPR128:$Rm)>;
def : Pat<(f64 (AArch64frecps (f64 FPR64:$Rn), (f64 FPR64:$Rm))),
          (FRECPS64 FPR64:$Rn, FPR64:$Rm)>;
def : Pat<(v2f64 (AArch64frecps (v2f64 FPR128:$Rn), (v2f64 FPR128:$Rm))),
          (FRECPSv2f64 FPR128:$Rn, FPR128:$Rm)>;

def : Pat<(f16 (int_aarch64_neon_frecpx (f16 FPR16:$Rn))),
          (FRECPXv1f16 FPR16:$Rn)>;
def : Pat<(f32 (int_aarch64_neon_frecpx (f32 FPR32:$Rn))),
          (FRECPXv1i32 FPR32:$Rn)>;
def : Pat<(f64 (int_aarch64_neon_frecpx (f64 FPR64:$Rn))),
          (FRECPXv1i64 FPR64:$Rn)>;

def : Pat<(f16 (int_aarch64_neon_frsqrte (f16 FPR16:$Rn))),
          (FRSQRTEv1f16 FPR16:$Rn)>;
def : Pat<(f32 (int_aarch64_neon_frsqrte (f32 FPR32:$Rn))),
          (FRSQRTEv1i32 FPR32:$Rn)>;
def : Pat<(f64 (int_aarch64_neon_frsqrte (f64 FPR64:$Rn))),
          (FRSQRTEv1i64 FPR64:$Rn)>;
def : Pat<(v1f64 (int_aarch64_neon_frsqrte (v1f64 FPR64:$Rn))),
          (FRSQRTEv1i64 FPR64:$Rn)>;

def : Pat<(f32 (AArch64frsqrte (f32 FPR32:$Rn))),
          (FRSQRTEv1i32 FPR32:$Rn)>;
def : Pat<(v2f32 (AArch64frsqrte (v2f32 V64:$Rn))),
          (FRSQRTEv2f32 V64:$Rn)>;
def : Pat<(v4f32 (AArch64frsqrte (v4f32 FPR128:$Rn))),
          (FRSQRTEv4f32 FPR128:$Rn)>;
def : Pat<(f64 (AArch64frsqrte (f64 FPR64:$Rn))),
          (FRSQRTEv1i64 FPR64:$Rn)>;
def : Pat<(v1f64 (AArch64frsqrte (v1f64 FPR64:$Rn))),
          (FRSQRTEv1i64 FPR64:$Rn)>;
def : Pat<(v2f64 (AArch64frsqrte (v2f64 FPR128:$Rn))),
          (FRSQRTEv2f64 FPR128:$Rn)>;

def : Pat<(f32 (AArch64frsqrts (f32 FPR32:$Rn), (f32 FPR32:$Rm))),
          (FRSQRTS32 FPR32:$Rn, FPR32:$Rm)>;
def : Pat<(v2f32 (AArch64frsqrts (v2f32 V64:$Rn), (v2f32 V64:$Rm))),
          (FRSQRTSv2f32 V64:$Rn, V64:$Rm)>;
def : Pat<(v4f32 (AArch64frsqrts (v4f32 FPR128:$Rn), (v4f32 FPR128:$Rm))),
          (FRSQRTSv4f32 FPR128:$Rn, FPR128:$Rm)>;
def : Pat<(f64 (AArch64frsqrts (f64 FPR64:$Rn), (f64 FPR64:$Rm))),
          (FRSQRTS64 FPR64:$Rn, FPR64:$Rm)>;
def : Pat<(v2f64 (AArch64frsqrts (v2f64 FPR128:$Rn), (v2f64 FPR128:$Rm))),
          (FRSQRTSv2f64 FPR128:$Rn, FPR128:$Rm)>;

// If an integer is about to be converted to a floating point value,
// just load it on the floating point unit.
// Here are the patterns for 8 and 16-bits to float.
// 8-bits -> float.
multiclass UIntToFPROLoadPat<ValueType DstTy, ValueType SrcTy,
                             SDPatternOperator loadop, Instruction UCVTF,
                             ROAddrMode ro, Instruction LDRW, Instruction LDRX,
                             SubRegIndex sub> {
  def : Pat<(DstTy (uint_to_fp (SrcTy
                     (loadop (ro.Wpat GPR64sp:$Rn, GPR32:$Rm,
                                      ro.Wext:$extend))))),
           (UCVTF (INSERT_SUBREG (DstTy (IMPLICIT_DEF)),
                                 (LDRW GPR64sp:$Rn, GPR32:$Rm, ro.Wext:$extend),
                                 sub))>;

  def : Pat<(DstTy (uint_to_fp (SrcTy
                     (loadop (ro.Xpat GPR64sp:$Rn, GPR64:$Rm,
                                      ro.Wext:$extend))))),
           (UCVTF (INSERT_SUBREG (DstTy (IMPLICIT_DEF)),
                                 (LDRX GPR64sp:$Rn, GPR64:$Rm, ro.Xext:$extend),
                                 sub))>;
}

defm : UIntToFPROLoadPat<f32, i32, zextloadi8,
                         UCVTFv1i32, ro8, LDRBroW, LDRBroX, bsub>;
def : Pat <(f32 (uint_to_fp (i32
               (zextloadi8 (am_indexed8 GPR64sp:$Rn, uimm12s1:$offset))))),
           (UCVTFv1i32 (INSERT_SUBREG (f32 (IMPLICIT_DEF)),
                          (LDRBui GPR64sp:$Rn, uimm12s1:$offset), bsub))>;
def : Pat <(f32 (uint_to_fp (i32
                     (zextloadi8 (am_unscaled8 GPR64sp:$Rn, simm9:$offset))))),
           (UCVTFv1i32 (INSERT_SUBREG (f32 (IMPLICIT_DEF)),
                          (LDURBi GPR64sp:$Rn, simm9:$offset), bsub))>;
// 16-bits -> float.
defm : UIntToFPROLoadPat<f32, i32, zextloadi16,
                         UCVTFv1i32, ro16, LDRHroW, LDRHroX, hsub>;
def : Pat <(f32 (uint_to_fp (i32
                  (zextloadi16 (am_indexed16 GPR64sp:$Rn, uimm12s2:$offset))))),
           (UCVTFv1i32 (INSERT_SUBREG (f32 (IMPLICIT_DEF)),
                          (LDRHui GPR64sp:$Rn, uimm12s2:$offset), hsub))>;
def : Pat <(f32 (uint_to_fp (i32
                  (zextloadi16 (am_unscaled16 GPR64sp:$Rn, simm9:$offset))))),
           (UCVTFv1i32 (INSERT_SUBREG (f32 (IMPLICIT_DEF)),
                          (LDURHi GPR64sp:$Rn, simm9:$offset), hsub))>;
// 32-bits are handled in target specific dag combine:
// performIntToFpCombine.
// 64-bits integer to 32-bits floating point, not possible with
// UCVTF on floating point registers (both source and destination
// must have the same size).

// Here are the patterns for 8, 16, 32, and 64-bits to double.
// 8-bits -> double.
defm : UIntToFPROLoadPat<f64, i32, zextloadi8,
                         UCVTFv1i64, ro8, LDRBroW, LDRBroX, bsub>;
def : Pat <(f64 (uint_to_fp (i32
                    (zextloadi8 (am_indexed8 GPR64sp:$Rn, uimm12s1:$offset))))),
           (UCVTFv1i64 (INSERT_SUBREG (f64 (IMPLICIT_DEF)),
                          (LDRBui GPR64sp:$Rn, uimm12s1:$offset), bsub))>;
def : Pat <(f64 (uint_to_fp (i32
                  (zextloadi8 (am_unscaled8 GPR64sp:$Rn, simm9:$offset))))),
           (UCVTFv1i64 (INSERT_SUBREG (f64 (IMPLICIT_DEF)),
                          (LDURBi GPR64sp:$Rn, simm9:$offset), bsub))>;
// 16-bits -> double.
defm : UIntToFPROLoadPat<f64, i32, zextloadi16,
                         UCVTFv1i64, ro16, LDRHroW, LDRHroX, hsub>;
def : Pat <(f64 (uint_to_fp (i32
                  (zextloadi16 (am_indexed16 GPR64sp:$Rn, uimm12s2:$offset))))),
           (UCVTFv1i64 (INSERT_SUBREG (f64 (IMPLICIT_DEF)),
                          (LDRHui GPR64sp:$Rn, uimm12s2:$offset), hsub))>;
def : Pat <(f64 (uint_to_fp (i32
                  (zextloadi16 (am_unscaled16 GPR64sp:$Rn, simm9:$offset))))),
           (UCVTFv1i64 (INSERT_SUBREG (f64 (IMPLICIT_DEF)),
                          (LDURHi GPR64sp:$Rn, simm9:$offset), hsub))>;
// 32-bits -> double.
defm : UIntToFPROLoadPat<f64, i32, load,
                         UCVTFv1i64, ro32, LDRSroW, LDRSroX, ssub>;
def : Pat <(f64 (uint_to_fp (i32
                  (load (am_indexed32 GPR64sp:$Rn, uimm12s4:$offset))))),
           (UCVTFv1i64 (INSERT_SUBREG (f64 (IMPLICIT_DEF)),
                          (LDRSui GPR64sp:$Rn, uimm12s4:$offset), ssub))>;
def : Pat <(f64 (uint_to_fp (i32
                  (load (am_unscaled32 GPR64sp:$Rn, simm9:$offset))))),
           (UCVTFv1i64 (INSERT_SUBREG (f64 (IMPLICIT_DEF)),
                          (LDURSi GPR64sp:$Rn, simm9:$offset), ssub))>;
// 64-bits -> double are handled in target specific dag combine:
// performIntToFpCombine.

//===----------------------------------------------------------------------===//
// Advanced SIMD three different-sized vector instructions.
//===----------------------------------------------------------------------===//

defm ADDHN  : SIMDNarrowThreeVectorBHS<0,0b0100,"addhn", int_aarch64_neon_addhn>;
defm SUBHN  : SIMDNarrowThreeVectorBHS<0,0b0110,"subhn", int_aarch64_neon_subhn>;
defm RADDHN : SIMDNarrowThreeVectorBHS<1,0b0100,"raddhn",int_aarch64_neon_raddhn>;
defm RSUBHN : SIMDNarrowThreeVectorBHS<1,0b0110,"rsubhn",int_aarch64_neon_rsubhn>;
defm PMULL  : SIMDDifferentThreeVectorBD<0,0b1110,"pmull",int_aarch64_neon_pmull>;
defm SABAL  : SIMDLongThreeVectorTiedBHSabal<0,0b0101,"sabal",
                                             int_aarch64_neon_sabd>;
defm SABDL   : SIMDLongThreeVectorBHSabdl<0, 0b0111, "sabdl",
                                          int_aarch64_neon_sabd>;
defm SADDL   : SIMDLongThreeVectorBHS<   0, 0b0000, "saddl",
            BinOpFrag<(add (sext node:$LHS), (sext node:$RHS))>>;
defm SADDW   : SIMDWideThreeVectorBHS<   0, 0b0001, "saddw",
                 BinOpFrag<(add node:$LHS, (sext node:$RHS))>>;
defm SMLAL   : SIMDLongThreeVectorTiedBHS<0, 0b1000, "smlal",
    TriOpFrag<(add node:$LHS, (int_aarch64_neon_smull node:$MHS, node:$RHS))>>;
defm SMLSL   : SIMDLongThreeVectorTiedBHS<0, 0b1010, "smlsl",
    TriOpFrag<(sub node:$LHS, (int_aarch64_neon_smull node:$MHS, node:$RHS))>>;
defm SMULL   : SIMDLongThreeVectorBHS<0, 0b1100, "smull", int_aarch64_neon_smull>;
defm SQDMLAL : SIMDLongThreeVectorSQDMLXTiedHS<0, 0b1001, "sqdmlal",
                                               int_aarch64_neon_sqadd>;
defm SQDMLSL : SIMDLongThreeVectorSQDMLXTiedHS<0, 0b1011, "sqdmlsl",
                                               int_aarch64_neon_sqsub>;
defm SQDMULL : SIMDLongThreeVectorHS<0, 0b1101, "sqdmull",
                                     int_aarch64_neon_sqdmull>;
defm SSUBL   : SIMDLongThreeVectorBHS<0, 0b0010, "ssubl",
                 BinOpFrag<(sub (sext node:$LHS), (sext node:$RHS))>>;
defm SSUBW   : SIMDWideThreeVectorBHS<0, 0b0011, "ssubw",
                 BinOpFrag<(sub node:$LHS, (sext node:$RHS))>>;
defm UABAL   : SIMDLongThreeVectorTiedBHSabal<1, 0b0101, "uabal",
                                              int_aarch64_neon_uabd>;
defm UADDL   : SIMDLongThreeVectorBHS<1, 0b0000, "uaddl",
                 BinOpFrag<(add (zext node:$LHS), (zext node:$RHS))>>;
defm UADDW   : SIMDWideThreeVectorBHS<1, 0b0001, "uaddw",
                 BinOpFrag<(add node:$LHS, (zext node:$RHS))>>;
defm UMLAL   : SIMDLongThreeVectorTiedBHS<1, 0b1000, "umlal",
    TriOpFrag<(add node:$LHS, (int_aarch64_neon_umull node:$MHS, node:$RHS))>>;
defm UMLSL   : SIMDLongThreeVectorTiedBHS<1, 0b1010, "umlsl",
    TriOpFrag<(sub node:$LHS, (int_aarch64_neon_umull node:$MHS, node:$RHS))>>;
defm UMULL   : SIMDLongThreeVectorBHS<1, 0b1100, "umull", int_aarch64_neon_umull>;
defm USUBL   : SIMDLongThreeVectorBHS<1, 0b0010, "usubl",
                 BinOpFrag<(sub (zext node:$LHS), (zext node:$RHS))>>;
defm USUBW   : SIMDWideThreeVectorBHS<   1, 0b0011, "usubw",
                 BinOpFrag<(sub node:$LHS, (zext node:$RHS))>>;

// Additional patterns for SMULL and UMULL
multiclass Neon_mul_widen_patterns<SDPatternOperator opnode,
  Instruction INST8B, Instruction INST4H, Instruction INST2S> {
  def : Pat<(v8i16 (opnode (v8i8 V64:$Rn), (v8i8 V64:$Rm))),
            (INST8B V64:$Rn, V64:$Rm)>;
  def : Pat<(v4i32 (opnode (v4i16 V64:$Rn), (v4i16 V64:$Rm))),
            (INST4H V64:$Rn, V64:$Rm)>;
  def : Pat<(v2i64 (opnode (v2i32 V64:$Rn), (v2i32 V64:$Rm))),
            (INST2S V64:$Rn, V64:$Rm)>;
}

defm : Neon_mul_widen_patterns<AArch64smull, SMULLv8i8_v8i16,
  SMULLv4i16_v4i32, SMULLv2i32_v2i64>;
defm : Neon_mul_widen_patterns<AArch64umull, UMULLv8i8_v8i16,
  UMULLv4i16_v4i32, UMULLv2i32_v2i64>;

// Patterns for smull2/umull2.
multiclass Neon_mul_high_patterns<SDPatternOperator opnode,
  Instruction INST8B, Instruction INST4H, Instruction INST2S> {
  def : Pat<(v8i16 (opnode (extract_high_v16i8 V128:$Rn),
                           (extract_high_v16i8 V128:$Rm))),
             (INST8B V128:$Rn, V128:$Rm)>;
  def : Pat<(v4i32 (opnode (extract_high_v8i16 V128:$Rn),
                           (extract_high_v8i16 V128:$Rm))),
             (INST4H V128:$Rn, V128:$Rm)>;
  def : Pat<(v2i64 (opnode (extract_high_v4i32 V128:$Rn),
                           (extract_high_v4i32 V128:$Rm))),
             (INST2S V128:$Rn, V128:$Rm)>;
}

defm : Neon_mul_high_patterns<AArch64smull, SMULLv16i8_v8i16,
  SMULLv8i16_v4i32, SMULLv4i32_v2i64>;
defm : Neon_mul_high_patterns<AArch64umull, UMULLv16i8_v8i16,
  UMULLv8i16_v4i32, UMULLv4i32_v2i64>;

// Additional patterns for SMLAL/SMLSL and UMLAL/UMLSL
multiclass Neon_mulacc_widen_patterns<SDPatternOperator opnode,
  Instruction INST8B, Instruction INST4H, Instruction INST2S> {
  def : Pat<(v8i16 (opnode (v8i16 V128:$Rd), (v8i8 V64:$Rn), (v8i8 V64:$Rm))),
            (INST8B V128:$Rd, V64:$Rn, V64:$Rm)>;
  def : Pat<(v4i32 (opnode (v4i32 V128:$Rd), (v4i16 V64:$Rn), (v4i16 V64:$Rm))),
            (INST4H V128:$Rd, V64:$Rn, V64:$Rm)>;
  def : Pat<(v2i64 (opnode (v2i64 V128:$Rd), (v2i32 V64:$Rn), (v2i32 V64:$Rm))),
            (INST2S  V128:$Rd, V64:$Rn, V64:$Rm)>;
}

defm : Neon_mulacc_widen_patterns<
  TriOpFrag<(add node:$LHS, (AArch64smull node:$MHS, node:$RHS))>,
  SMLALv8i8_v8i16, SMLALv4i16_v4i32, SMLALv2i32_v2i64>;
defm : Neon_mulacc_widen_patterns<
  TriOpFrag<(add node:$LHS, (AArch64umull node:$MHS, node:$RHS))>,
  UMLALv8i8_v8i16, UMLALv4i16_v4i32, UMLALv2i32_v2i64>;
defm : Neon_mulacc_widen_patterns<
  TriOpFrag<(sub node:$LHS, (AArch64smull node:$MHS, node:$RHS))>,
  SMLSLv8i8_v8i16, SMLSLv4i16_v4i32, SMLSLv2i32_v2i64>;
defm : Neon_mulacc_widen_patterns<
  TriOpFrag<(sub node:$LHS, (AArch64umull node:$MHS, node:$RHS))>,
  UMLSLv8i8_v8i16, UMLSLv4i16_v4i32, UMLSLv2i32_v2i64>;

// Patterns for 64-bit pmull
def : Pat<(int_aarch64_neon_pmull64 V64:$Rn, V64:$Rm),
          (PMULLv1i64 V64:$Rn, V64:$Rm)>;
def : Pat<(int_aarch64_neon_pmull64 (extractelt (v2i64 V128:$Rn), (i64 1)),
                                    (extractelt (v2i64 V128:$Rm), (i64 1))),
          (PMULLv2i64 V128:$Rn, V128:$Rm)>;

// CodeGen patterns for addhn and subhn instructions, which can actually be
// written in LLVM IR without too much difficulty.

// ADDHN
def : Pat<(v8i8 (trunc (v8i16 (AArch64vlshr (add V128:$Rn, V128:$Rm), (i32 8))))),
          (ADDHNv8i16_v8i8 V128:$Rn, V128:$Rm)>;
def : Pat<(v4i16 (trunc (v4i32 (AArch64vlshr (add V128:$Rn, V128:$Rm),
                                           (i32 16))))),
          (ADDHNv4i32_v4i16 V128:$Rn, V128:$Rm)>;
def : Pat<(v2i32 (trunc (v2i64 (AArch64vlshr (add V128:$Rn, V128:$Rm),
                                           (i32 32))))),
          (ADDHNv2i64_v2i32 V128:$Rn, V128:$Rm)>;
def : Pat<(concat_vectors (v8i8 V64:$Rd),
                          (trunc (v8i16 (AArch64vlshr (add V128:$Rn, V128:$Rm),
                                                    (i32 8))))),
          (ADDHNv8i16_v16i8 (SUBREG_TO_REG (i32 0), V64:$Rd, dsub),
                            V128:$Rn, V128:$Rm)>;
def : Pat<(concat_vectors (v4i16 V64:$Rd),
                          (trunc (v4i32 (AArch64vlshr (add V128:$Rn, V128:$Rm),
                                                    (i32 16))))),
          (ADDHNv4i32_v8i16 (SUBREG_TO_REG (i32 0), V64:$Rd, dsub),
                            V128:$Rn, V128:$Rm)>;
def : Pat<(concat_vectors (v2i32 V64:$Rd),
                          (trunc (v2i64 (AArch64vlshr (add V128:$Rn, V128:$Rm),
                                                    (i32 32))))),
          (ADDHNv2i64_v4i32 (SUBREG_TO_REG (i32 0), V64:$Rd, dsub),
                            V128:$Rn, V128:$Rm)>;

// SUBHN
def : Pat<(v8i8 (trunc (v8i16 (AArch64vlshr (sub V128:$Rn, V128:$Rm), (i32 8))))),
          (SUBHNv8i16_v8i8 V128:$Rn, V128:$Rm)>;
def : Pat<(v4i16 (trunc (v4i32 (AArch64vlshr (sub V128:$Rn, V128:$Rm),
                                           (i32 16))))),
          (SUBHNv4i32_v4i16 V128:$Rn, V128:$Rm)>;
def : Pat<(v2i32 (trunc (v2i64 (AArch64vlshr (sub V128:$Rn, V128:$Rm),
                                           (i32 32))))),
          (SUBHNv2i64_v2i32 V128:$Rn, V128:$Rm)>;
def : Pat<(concat_vectors (v8i8 V64:$Rd),
                          (trunc (v8i16 (AArch64vlshr (sub V128:$Rn, V128:$Rm),
                                                    (i32 8))))),
          (SUBHNv8i16_v16i8 (SUBREG_TO_REG (i32 0), V64:$Rd, dsub),
                            V128:$Rn, V128:$Rm)>;
def : Pat<(concat_vectors (v4i16 V64:$Rd),
                          (trunc (v4i32 (AArch64vlshr (sub V128:$Rn, V128:$Rm),
                                                    (i32 16))))),
          (SUBHNv4i32_v8i16 (SUBREG_TO_REG (i32 0), V64:$Rd, dsub),
                            V128:$Rn, V128:$Rm)>;
def : Pat<(concat_vectors (v2i32 V64:$Rd),
                          (trunc (v2i64 (AArch64vlshr (sub V128:$Rn, V128:$Rm),
                                                    (i32 32))))),
          (SUBHNv2i64_v4i32 (SUBREG_TO_REG (i32 0), V64:$Rd, dsub),
                            V128:$Rn, V128:$Rm)>;

//----------------------------------------------------------------------------
// AdvSIMD bitwise extract from vector instruction.
//----------------------------------------------------------------------------

defm EXT : SIMDBitwiseExtract<"ext">;

def AdjustExtImm : SDNodeXForm<imm, [{
  return CurDAG->getTargetConstant(8 + N->getZExtValue(), SDLoc(N), MVT::i32);
}]>;
multiclass ExtPat<ValueType VT64, ValueType VT128, int N> {
  def : Pat<(VT64 (AArch64ext V64:$Rn, V64:$Rm, (i32 imm:$imm))),
            (EXTv8i8 V64:$Rn, V64:$Rm, imm:$imm)>;
  def : Pat<(VT128 (AArch64ext V128:$Rn, V128:$Rm, (i32 imm:$imm))),
            (EXTv16i8 V128:$Rn, V128:$Rm, imm:$imm)>;
  // We use EXT to handle extract_subvector to copy the upper 64-bits of a
  // 128-bit vector.
  def : Pat<(VT64 (extract_subvector V128:$Rn, (i64 N))),
            (EXTRACT_SUBREG (EXTv16i8 V128:$Rn, V128:$Rn, 8), dsub)>;
  // A 64-bit EXT of two halves of the same 128-bit register can be done as a
  // single 128-bit EXT.
  def : Pat<(VT64 (AArch64ext (extract_subvector V128:$Rn, (i64 0)),
                              (extract_subvector V128:$Rn, (i64 N)),
                              (i32 imm:$imm))),
            (EXTRACT_SUBREG (EXTv16i8 V128:$Rn, V128:$Rn, imm:$imm), dsub)>;
  // A 64-bit EXT of the high half of a 128-bit register can be done using a
  // 128-bit EXT of the whole register with an adjustment to the immediate. The
  // top half of the other operand will be unset, but that doesn't matter as it
  // will not be used.
  def : Pat<(VT64 (AArch64ext (extract_subvector V128:$Rn, (i64 N)),
                              V64:$Rm,
                              (i32 imm:$imm))),
            (EXTRACT_SUBREG (EXTv16i8 V128:$Rn,
                                      (SUBREG_TO_REG (i32 0), V64:$Rm, dsub),
                                      (AdjustExtImm imm:$imm)), dsub)>;
}

defm : ExtPat<v8i8, v16i8, 8>;
defm : ExtPat<v4i16, v8i16, 4>;
defm : ExtPat<v4f16, v8f16, 4>;
defm : ExtPat<v4bf16, v8bf16, 4>;
defm : ExtPat<v2i32, v4i32, 2>;
defm : ExtPat<v2f32, v4f32, 2>;
defm : ExtPat<v1i64, v2i64, 1>;
defm : ExtPat<v1f64, v2f64, 1>;

//----------------------------------------------------------------------------
// AdvSIMD zip vector
//----------------------------------------------------------------------------

defm TRN1 : SIMDZipVector<0b010, "trn1", AArch64trn1>;
defm TRN2 : SIMDZipVector<0b110, "trn2", AArch64trn2>;
defm UZP1 : SIMDZipVector<0b001, "uzp1", AArch64uzp1>;
defm UZP2 : SIMDZipVector<0b101, "uzp2", AArch64uzp2>;
defm ZIP1 : SIMDZipVector<0b011, "zip1", AArch64zip1>;
defm ZIP2 : SIMDZipVector<0b111, "zip2", AArch64zip2>;

//----------------------------------------------------------------------------
// AdvSIMD TBL/TBX instructions
//----------------------------------------------------------------------------

defm TBL : SIMDTableLookup<    0, "tbl">;
defm TBX : SIMDTableLookupTied<1, "tbx">;

def : Pat<(v8i8 (int_aarch64_neon_tbl1 (v16i8 VecListOne128:$Rn), (v8i8 V64:$Ri))),
          (TBLv8i8One VecListOne128:$Rn, V64:$Ri)>;
def : Pat<(v16i8 (int_aarch64_neon_tbl1 (v16i8 V128:$Ri), (v16i8 V128:$Rn))),
          (TBLv16i8One V128:$Ri, V128:$Rn)>;

def : Pat<(v8i8 (int_aarch64_neon_tbx1 (v8i8 V64:$Rd),
                  (v16i8 VecListOne128:$Rn), (v8i8 V64:$Ri))),
          (TBXv8i8One V64:$Rd, VecListOne128:$Rn, V64:$Ri)>;
def : Pat<(v16i8 (int_aarch64_neon_tbx1 (v16i8 V128:$Rd),
                   (v16i8 V128:$Ri), (v16i8 V128:$Rn))),
          (TBXv16i8One V128:$Rd, V128:$Ri, V128:$Rn)>;


//----------------------------------------------------------------------------
// AdvSIMD scalar CPY instruction
//----------------------------------------------------------------------------

defm CPY : SIMDScalarCPY<"cpy">;

//----------------------------------------------------------------------------
// AdvSIMD scalar pairwise instructions
//----------------------------------------------------------------------------

defm ADDP    : SIMDPairwiseScalarD<0, 0b11011, "addp">;
defm FADDP   : SIMDFPPairwiseScalar<0, 0b01101, "faddp">;
defm FMAXNMP : SIMDFPPairwiseScalar<0, 0b01100, "fmaxnmp">;
defm FMAXP   : SIMDFPPairwiseScalar<0, 0b01111, "fmaxp">;
defm FMINNMP : SIMDFPPairwiseScalar<1, 0b01100, "fminnmp">;
defm FMINP   : SIMDFPPairwiseScalar<1, 0b01111, "fminp">;
def : Pat<(v2i64 (AArch64saddv V128:$Rn)),
          (INSERT_SUBREG (v2i64 (IMPLICIT_DEF)), (ADDPv2i64p V128:$Rn), dsub)>;
def : Pat<(v2i64 (AArch64uaddv V128:$Rn)),
          (INSERT_SUBREG (v2i64 (IMPLICIT_DEF)), (ADDPv2i64p V128:$Rn), dsub)>;
def : Pat<(f32 (int_aarch64_neon_faddv (v2f32 V64:$Rn))),
          (FADDPv2i32p V64:$Rn)>;
def : Pat<(f32 (int_aarch64_neon_faddv (v4f32 V128:$Rn))),
          (FADDPv2i32p (EXTRACT_SUBREG (FADDPv4f32 V128:$Rn, V128:$Rn), dsub))>;
def : Pat<(f64 (int_aarch64_neon_faddv (v2f64 V128:$Rn))),
          (FADDPv2i64p V128:$Rn)>;
def : Pat<(f32 (int_aarch64_neon_fmaxnmv (v2f32 V64:$Rn))),
          (FMAXNMPv2i32p V64:$Rn)>;
def : Pat<(f64 (int_aarch64_neon_fmaxnmv (v2f64 V128:$Rn))),
          (FMAXNMPv2i64p V128:$Rn)>;
def : Pat<(f32 (int_aarch64_neon_fmaxv (v2f32 V64:$Rn))),
          (FMAXPv2i32p V64:$Rn)>;
def : Pat<(f64 (int_aarch64_neon_fmaxv (v2f64 V128:$Rn))),
          (FMAXPv2i64p V128:$Rn)>;
def : Pat<(f32 (int_aarch64_neon_fminnmv (v2f32 V64:$Rn))),
          (FMINNMPv2i32p V64:$Rn)>;
def : Pat<(f64 (int_aarch64_neon_fminnmv (v2f64 V128:$Rn))),
          (FMINNMPv2i64p V128:$Rn)>;
def : Pat<(f32 (int_aarch64_neon_fminv (v2f32 V64:$Rn))),
          (FMINPv2i32p V64:$Rn)>;
def : Pat<(f64 (int_aarch64_neon_fminv (v2f64 V128:$Rn))),
          (FMINPv2i64p V128:$Rn)>;

//----------------------------------------------------------------------------
// AdvSIMD INS/DUP instructions
//----------------------------------------------------------------------------

def DUPv8i8gpr  : SIMDDupFromMain<0, {?,?,?,?,1}, ".8b", v8i8, V64, GPR32>;
def DUPv16i8gpr : SIMDDupFromMain<1, {?,?,?,?,1}, ".16b", v16i8, V128, GPR32>;
def DUPv4i16gpr : SIMDDupFromMain<0, {?,?,?,1,0}, ".4h", v4i16, V64, GPR32>;
def DUPv8i16gpr : SIMDDupFromMain<1, {?,?,?,1,0}, ".8h", v8i16, V128, GPR32>;
def DUPv2i32gpr : SIMDDupFromMain<0, {?,?,1,0,0}, ".2s", v2i32, V64, GPR32>;
def DUPv4i32gpr : SIMDDupFromMain<1, {?,?,1,0,0}, ".4s", v4i32, V128, GPR32>;
def DUPv2i64gpr : SIMDDupFromMain<1, {?,1,0,0,0}, ".2d", v2i64, V128, GPR64>;

def DUPv2i64lane : SIMDDup64FromElement;
def DUPv2i32lane : SIMDDup32FromElement<0, ".2s", v2i32, V64>;
def DUPv4i32lane : SIMDDup32FromElement<1, ".4s", v4i32, V128>;
def DUPv4i16lane : SIMDDup16FromElement<0, ".4h", v4i16, V64>;
def DUPv8i16lane : SIMDDup16FromElement<1, ".8h", v8i16, V128>;
def DUPv8i8lane  : SIMDDup8FromElement <0, ".8b", v8i8, V64>;
def DUPv16i8lane : SIMDDup8FromElement <1, ".16b", v16i8, V128>;

// DUP from a 64-bit register to a 64-bit register is just a copy
def : Pat<(v1i64 (AArch64dup (i64 GPR64:$Rn))),
          (COPY_TO_REGCLASS GPR64:$Rn, FPR64)>;
def : Pat<(v1f64 (AArch64dup (f64 FPR64:$Rn))),
          (COPY_TO_REGCLASS FPR64:$Rn, FPR64)>;

def : Pat<(v2f32 (AArch64dup (f32 FPR32:$Rn))),
          (v2f32 (DUPv2i32lane
            (INSERT_SUBREG (v4i32 (IMPLICIT_DEF)), FPR32:$Rn, ssub),
            (i64 0)))>;
def : Pat<(v4f32 (AArch64dup (f32 FPR32:$Rn))),
          (v4f32 (DUPv4i32lane
            (INSERT_SUBREG (v4i32 (IMPLICIT_DEF)), FPR32:$Rn, ssub),
            (i64 0)))>;
def : Pat<(v2f64 (AArch64dup (f64 FPR64:$Rn))),
          (v2f64 (DUPv2i64lane
            (INSERT_SUBREG (v4i32 (IMPLICIT_DEF)), FPR64:$Rn, dsub),
            (i64 0)))>;
def : Pat<(v4f16 (AArch64dup (f16 FPR16:$Rn))),
          (v4f16 (DUPv4i16lane
            (INSERT_SUBREG (v8i16 (IMPLICIT_DEF)), FPR16:$Rn, hsub),
            (i64 0)))>;
def : Pat<(v4bf16 (AArch64dup (bf16 FPR16:$Rn))),
          (v4bf16 (DUPv4i16lane
            (INSERT_SUBREG (v8i16 (IMPLICIT_DEF)), FPR16:$Rn, hsub),
            (i64 0)))>;
def : Pat<(v8f16 (AArch64dup (f16 FPR16:$Rn))),
          (v8f16 (DUPv8i16lane
            (INSERT_SUBREG (v8i16 (IMPLICIT_DEF)), FPR16:$Rn, hsub),
            (i64 0)))>;
def : Pat<(v8bf16 (AArch64dup (bf16 FPR16:$Rn))),
          (v8bf16 (DUPv8i16lane
            (INSERT_SUBREG (v8i16 (IMPLICIT_DEF)), FPR16:$Rn, hsub),
            (i64 0)))>;

def : Pat<(v4f16 (AArch64duplane16 (v8f16 V128:$Rn), VectorIndexH:$imm)),
          (DUPv4i16lane V128:$Rn, VectorIndexH:$imm)>;
def : Pat<(v8f16 (AArch64duplane16 (v8f16 V128:$Rn), VectorIndexH:$imm)),
          (DUPv8i16lane V128:$Rn, VectorIndexH:$imm)>;

def : Pat<(v4bf16 (AArch64duplane16 (v8bf16 V128:$Rn), VectorIndexH:$imm)),
          (DUPv4i16lane V128:$Rn, VectorIndexH:$imm)>;
def : Pat<(v8bf16 (AArch64duplane16 (v8bf16 V128:$Rn), VectorIndexH:$imm)),
          (DUPv8i16lane V128:$Rn, VectorIndexH:$imm)>;

def : Pat<(v2f32 (AArch64duplane32 (v4f32 V128:$Rn), VectorIndexS:$imm)),
          (DUPv2i32lane V128:$Rn, VectorIndexS:$imm)>;
def : Pat<(v4f32 (AArch64duplane32 (v4f32 V128:$Rn), VectorIndexS:$imm)),
         (DUPv4i32lane V128:$Rn, VectorIndexS:$imm)>;
def : Pat<(v2f64 (AArch64duplane64 (v2f64 V128:$Rn), VectorIndexD:$imm)),
          (DUPv2i64lane V128:$Rn, VectorIndexD:$imm)>;

// If there's an (AArch64dup (vector_extract ...) ...), we can use a duplane
// instruction even if the types don't match: we just have to remap the lane
// carefully. N.b. this trick only applies to truncations.
def VecIndex_x2 : SDNodeXForm<imm, [{
  return CurDAG->getTargetConstant(2 * N->getZExtValue(), SDLoc(N), MVT::i64);
}]>;
def VecIndex_x4 : SDNodeXForm<imm, [{
  return CurDAG->getTargetConstant(4 * N->getZExtValue(), SDLoc(N), MVT::i64);
}]>;
def VecIndex_x8 : SDNodeXForm<imm, [{
  return CurDAG->getTargetConstant(8 * N->getZExtValue(), SDLoc(N), MVT::i64);
}]>;

multiclass DUPWithTruncPats<ValueType ResVT, ValueType Src64VT,
                            ValueType Src128VT, ValueType ScalVT,
                            Instruction DUP, SDNodeXForm IdxXFORM> {
  def : Pat<(ResVT (AArch64dup (ScalVT (vector_extract (Src128VT V128:$Rn),
                                                     imm:$idx)))),
            (DUP V128:$Rn, (IdxXFORM imm:$idx))>;

  def : Pat<(ResVT (AArch64dup (ScalVT (vector_extract (Src64VT V64:$Rn),
                                                     imm:$idx)))),
            (DUP (SUBREG_TO_REG (i64 0), V64:$Rn, dsub), (IdxXFORM imm:$idx))>;
}

defm : DUPWithTruncPats<v8i8,   v4i16, v8i16, i32, DUPv8i8lane,  VecIndex_x2>;
defm : DUPWithTruncPats<v8i8,   v2i32, v4i32, i32, DUPv8i8lane,  VecIndex_x4>;
defm : DUPWithTruncPats<v4i16,  v2i32, v4i32, i32, DUPv4i16lane, VecIndex_x2>;

defm : DUPWithTruncPats<v16i8,  v4i16, v8i16, i32, DUPv16i8lane, VecIndex_x2>;
defm : DUPWithTruncPats<v16i8,  v2i32, v4i32, i32, DUPv16i8lane, VecIndex_x4>;
defm : DUPWithTruncPats<v8i16,  v2i32, v4i32, i32, DUPv8i16lane, VecIndex_x2>;

multiclass DUPWithTrunci64Pats<ValueType ResVT, Instruction DUP,
                               SDNodeXForm IdxXFORM> {
  def : Pat<(ResVT (AArch64dup (i32 (trunc (extractelt (v2i64 V128:$Rn),
                                                         imm:$idx))))),
            (DUP V128:$Rn, (IdxXFORM imm:$idx))>;

  def : Pat<(ResVT (AArch64dup (i32 (trunc (extractelt (v1i64 V64:$Rn),
                                                       imm:$idx))))),
            (DUP (SUBREG_TO_REG (i64 0), V64:$Rn, dsub), (IdxXFORM imm:$idx))>;
}

defm : DUPWithTrunci64Pats<v8i8,  DUPv8i8lane,   VecIndex_x8>;
defm : DUPWithTrunci64Pats<v4i16, DUPv4i16lane,  VecIndex_x4>;
defm : DUPWithTrunci64Pats<v2i32, DUPv2i32lane,  VecIndex_x2>;

defm : DUPWithTrunci64Pats<v16i8, DUPv16i8lane, VecIndex_x8>;
defm : DUPWithTrunci64Pats<v8i16, DUPv8i16lane, VecIndex_x4>;
defm : DUPWithTrunci64Pats<v4i32, DUPv4i32lane, VecIndex_x2>;

// SMOV and UMOV definitions, with some extra patterns for convenience
defm SMOV : SMov;
defm UMOV : UMov;

def : Pat<(sext_inreg (vector_extract (v16i8 V128:$Rn), VectorIndexB:$idx), i8),
          (i32 (SMOVvi8to32 V128:$Rn, VectorIndexB:$idx))>;
def : Pat<(sext_inreg (vector_extract (v16i8 V128:$Rn), VectorIndexB:$idx), i8),
          (i64 (SMOVvi8to64 V128:$Rn, VectorIndexB:$idx))>;
def : Pat<(sext_inreg (vector_extract (v8i16 V128:$Rn), VectorIndexH:$idx),i16),
          (i32 (SMOVvi16to32 V128:$Rn, VectorIndexH:$idx))>;
def : Pat<(sext_inreg (vector_extract (v8i16 V128:$Rn), VectorIndexH:$idx),i16),
          (i64 (SMOVvi16to64 V128:$Rn, VectorIndexH:$idx))>;
def : Pat<(sext_inreg (vector_extract (v8i16 V128:$Rn), VectorIndexH:$idx),i16),
          (i32 (SMOVvi16to32 V128:$Rn, VectorIndexH:$idx))>;
def : Pat<(sext (i32 (vector_extract (v4i32 V128:$Rn), VectorIndexS:$idx))),
          (i64 (SMOVvi32to64 V128:$Rn, VectorIndexS:$idx))>;

def : Pat<(sext_inreg (i64 (anyext (i32 (vector_extract (v16i8 V128:$Rn),
            VectorIndexB:$idx)))), i8),
          (i64 (SMOVvi8to64 V128:$Rn, VectorIndexB:$idx))>;
def : Pat<(sext_inreg (i64 (anyext (i32 (vector_extract (v8i16 V128:$Rn),
            VectorIndexH:$idx)))), i16),
          (i64 (SMOVvi16to64 V128:$Rn, VectorIndexH:$idx))>;

// Extracting i8 or i16 elements will have the zero-extend transformed to
// an 'and' mask by type legalization since neither i8 nor i16 are legal types
// for AArch64. Match these patterns here since UMOV already zeroes out the high
// bits of the destination register.
def : Pat<(and (vector_extract (v16i8 V128:$Rn), VectorIndexB:$idx),
               (i32 0xff)),
          (i32 (UMOVvi8 V128:$Rn, VectorIndexB:$idx))>;
def : Pat<(and (vector_extract (v8i16 V128:$Rn), VectorIndexH:$idx),
               (i32 0xffff)),
          (i32 (UMOVvi16 V128:$Rn, VectorIndexH:$idx))>;

defm INS : SIMDIns;

def : Pat<(v16i8 (scalar_to_vector GPR32:$Rn)),
          (SUBREG_TO_REG (i32 0),
                         (f32 (COPY_TO_REGCLASS GPR32:$Rn, FPR32)), ssub)>;
def : Pat<(v8i8 (scalar_to_vector GPR32:$Rn)),
          (SUBREG_TO_REG (i32 0),
                         (f32 (COPY_TO_REGCLASS GPR32:$Rn, FPR32)), ssub)>;

def : Pat<(v8i16 (scalar_to_vector GPR32:$Rn)),
          (SUBREG_TO_REG (i32 0),
                         (f32 (COPY_TO_REGCLASS GPR32:$Rn, FPR32)), ssub)>;
def : Pat<(v4i16 (scalar_to_vector GPR32:$Rn)),
          (SUBREG_TO_REG (i32 0),
                         (f32 (COPY_TO_REGCLASS GPR32:$Rn, FPR32)), ssub)>;

def : Pat<(v4f16 (scalar_to_vector (f16 FPR16:$Rn))),
          (INSERT_SUBREG (v4f16 (IMPLICIT_DEF)), FPR16:$Rn, hsub)>;
def : Pat<(v8f16 (scalar_to_vector (f16 FPR16:$Rn))),
          (INSERT_SUBREG (v8f16 (IMPLICIT_DEF)), FPR16:$Rn, hsub)>;

def : Pat<(v4bf16 (scalar_to_vector (bf16 FPR16:$Rn))),
          (INSERT_SUBREG (v4bf16 (IMPLICIT_DEF)), FPR16:$Rn, hsub)>;
def : Pat<(v8bf16 (scalar_to_vector (bf16 FPR16:$Rn))),
          (INSERT_SUBREG (v8bf16 (IMPLICIT_DEF)), FPR16:$Rn, hsub)>;

def : Pat<(v2i32 (scalar_to_vector (i32 FPR32:$Rn))),
            (v2i32 (INSERT_SUBREG (v2i32 (IMPLICIT_DEF)),
                                  (i32 FPR32:$Rn), ssub))>;
def : Pat<(v4i32 (scalar_to_vector (i32 FPR32:$Rn))),
            (v4i32 (INSERT_SUBREG (v4i32 (IMPLICIT_DEF)),
                                  (i32 FPR32:$Rn), ssub))>;

def : Pat<(v2i64 (scalar_to_vector (i64 FPR64:$Rn))),
            (v2i64 (INSERT_SUBREG (v2i64 (IMPLICIT_DEF)),
                                  (i64 FPR64:$Rn), dsub))>;

def : Pat<(v4f16 (scalar_to_vector (f16 FPR16:$Rn))),
          (INSERT_SUBREG (v4f16 (IMPLICIT_DEF)), FPR16:$Rn, hsub)>;
def : Pat<(v8f16 (scalar_to_vector (f16 FPR16:$Rn))),
          (INSERT_SUBREG (v8f16 (IMPLICIT_DEF)), FPR16:$Rn, hsub)>;

def : Pat<(v4bf16 (scalar_to_vector (bf16 FPR16:$Rn))),
          (INSERT_SUBREG (v4bf16 (IMPLICIT_DEF)), FPR16:$Rn, hsub)>;
def : Pat<(v8bf16 (scalar_to_vector (bf16 FPR16:$Rn))),
          (INSERT_SUBREG (v8bf16 (IMPLICIT_DEF)), FPR16:$Rn, hsub)>;

def : Pat<(v4f32 (scalar_to_vector (f32 FPR32:$Rn))),
          (INSERT_SUBREG (v4f32 (IMPLICIT_DEF)), FPR32:$Rn, ssub)>;
def : Pat<(v2f32 (scalar_to_vector (f32 FPR32:$Rn))),
          (INSERT_SUBREG (v2f32 (IMPLICIT_DEF)), FPR32:$Rn, ssub)>;

def : Pat<(v2f64 (scalar_to_vector (f64 FPR64:$Rn))),
          (INSERT_SUBREG (v2f64 (IMPLICIT_DEF)), FPR64:$Rn, dsub)>;

def : Pat<(v4f16 (vector_insert (v4f16 V64:$Rn),
            (f16 FPR16:$Rm), (i64 VectorIndexS:$imm))),
          (EXTRACT_SUBREG
            (INSvi16lane
              (v8f16 (INSERT_SUBREG (v8f16 (IMPLICIT_DEF)), V64:$Rn, dsub)),
              VectorIndexS:$imm,
              (v8f16 (INSERT_SUBREG (v8f16 (IMPLICIT_DEF)), FPR16:$Rm, hsub)),
              (i64 0)),
            dsub)>;

def : Pat<(v8f16 (vector_insert (v8f16 V128:$Rn),
            (f16 FPR16:$Rm), (i64 VectorIndexH:$imm))),
          (INSvi16lane
            V128:$Rn, VectorIndexH:$imm,
            (v8f16 (INSERT_SUBREG (v8f16 (IMPLICIT_DEF)), FPR16:$Rm, hsub)),
            (i64 0))>;

def : Pat<(v4bf16 (vector_insert (v4bf16 V64:$Rn),
            (bf16 FPR16:$Rm), (i64 VectorIndexS:$imm))),
          (EXTRACT_SUBREG
            (INSvi16lane
              (v8bf16 (INSERT_SUBREG (v8bf16 (IMPLICIT_DEF)), V64:$Rn, dsub)),
              VectorIndexS:$imm,
              (v8bf16 (INSERT_SUBREG (v8bf16 (IMPLICIT_DEF)), FPR16:$Rm, hsub)),
              (i64 0)),
            dsub)>;

def : Pat<(v8bf16 (vector_insert (v8bf16 V128:$Rn),
            (bf16 FPR16:$Rm), (i64 VectorIndexH:$imm))),
          (INSvi16lane
            V128:$Rn, VectorIndexH:$imm,
            (v8bf16 (INSERT_SUBREG (v8bf16 (IMPLICIT_DEF)), FPR16:$Rm, hsub)),
            (i64 0))>;

def : Pat<(v2f32 (vector_insert (v2f32 V64:$Rn),
            (f32 FPR32:$Rm), (i64 VectorIndexS:$imm))),
          (EXTRACT_SUBREG
            (INSvi32lane
              (v4f32 (INSERT_SUBREG (v4f32 (IMPLICIT_DEF)), V64:$Rn, dsub)),
              VectorIndexS:$imm,
              (v4f32 (INSERT_SUBREG (v4f32 (IMPLICIT_DEF)), FPR32:$Rm, ssub)),
              (i64 0)),
            dsub)>;
def : Pat<(v4f32 (vector_insert (v4f32 V128:$Rn),
            (f32 FPR32:$Rm), (i64 VectorIndexS:$imm))),
          (INSvi32lane
            V128:$Rn, VectorIndexS:$imm,
            (v4f32 (INSERT_SUBREG (v4f32 (IMPLICIT_DEF)), FPR32:$Rm, ssub)),
            (i64 0))>;
def : Pat<(v2f64 (vector_insert (v2f64 V128:$Rn),
            (f64 FPR64:$Rm), (i64 VectorIndexD:$imm))),
          (INSvi64lane
            V128:$Rn, VectorIndexD:$imm,
            (v2f64 (INSERT_SUBREG (v2f64 (IMPLICIT_DEF)), FPR64:$Rm, dsub)),
            (i64 0))>;

// Copy an element at a constant index in one vector into a constant indexed
// element of another.
// FIXME refactor to a shared class/dev parameterized on vector type, vector
// index type and INS extension
def : Pat<(v16i8 (int_aarch64_neon_vcopy_lane
                   (v16i8 V128:$Vd), VectorIndexB:$idx, (v16i8 V128:$Vs),
                   VectorIndexB:$idx2)),
          (v16i8 (INSvi8lane
                   V128:$Vd, VectorIndexB:$idx, V128:$Vs, VectorIndexB:$idx2)
          )>;
def : Pat<(v8i16 (int_aarch64_neon_vcopy_lane
                   (v8i16 V128:$Vd), VectorIndexH:$idx, (v8i16 V128:$Vs),
                   VectorIndexH:$idx2)),
          (v8i16 (INSvi16lane
                   V128:$Vd, VectorIndexH:$idx, V128:$Vs, VectorIndexH:$idx2)
          )>;
def : Pat<(v4i32 (int_aarch64_neon_vcopy_lane
                   (v4i32 V128:$Vd), VectorIndexS:$idx, (v4i32 V128:$Vs),
                   VectorIndexS:$idx2)),
          (v4i32 (INSvi32lane
                   V128:$Vd, VectorIndexS:$idx, V128:$Vs, VectorIndexS:$idx2)
          )>;
def : Pat<(v2i64 (int_aarch64_neon_vcopy_lane
                   (v2i64 V128:$Vd), VectorIndexD:$idx, (v2i64 V128:$Vs),
                   VectorIndexD:$idx2)),
          (v2i64 (INSvi64lane
                   V128:$Vd, VectorIndexD:$idx, V128:$Vs, VectorIndexD:$idx2)
          )>;

multiclass Neon_INS_elt_pattern<ValueType VT128, ValueType VT64,
                                ValueType VTScal, Instruction INS> {
  def : Pat<(VT128 (vector_insert V128:$src,
                        (VTScal (vector_extract (VT128 V128:$Rn), imm:$Immn)),
                        imm:$Immd)),
            (INS V128:$src, imm:$Immd, V128:$Rn, imm:$Immn)>;

  def : Pat<(VT128 (vector_insert V128:$src,
                        (VTScal (vector_extract (VT64 V64:$Rn), imm:$Immn)),
                        imm:$Immd)),
            (INS V128:$src, imm:$Immd,
                 (SUBREG_TO_REG (i64 0), V64:$Rn, dsub), imm:$Immn)>;

  def : Pat<(VT64 (vector_insert V64:$src,
                        (VTScal (vector_extract (VT128 V128:$Rn), imm:$Immn)),
                        imm:$Immd)),
            (EXTRACT_SUBREG (INS (SUBREG_TO_REG (i64 0), V64:$src, dsub),
                                 imm:$Immd, V128:$Rn, imm:$Immn),
                            dsub)>;

  def : Pat<(VT64 (vector_insert V64:$src,
                        (VTScal (vector_extract (VT64 V64:$Rn), imm:$Immn)),
                        imm:$Immd)),
            (EXTRACT_SUBREG
                (INS (SUBREG_TO_REG (i64 0), V64:$src, dsub), imm:$Immd,
                     (SUBREG_TO_REG (i64 0), V64:$Rn, dsub), imm:$Immn),
                dsub)>;
}

defm : Neon_INS_elt_pattern<v8f16, v4f16, f16, INSvi16lane>;
defm : Neon_INS_elt_pattern<v8bf16, v4bf16, bf16, INSvi16lane>;
defm : Neon_INS_elt_pattern<v4f32, v2f32, f32, INSvi32lane>;
defm : Neon_INS_elt_pattern<v2f64, v1f64, f64, INSvi64lane>;


// Floating point vector extractions are codegen'd as either a sequence of
// subregister extractions, or a MOV (aka CPY here, alias for DUP) if
// the lane number is anything other than zero.
def : Pat<(vector_extract (v2f64 V128:$Rn), 0),
          (f64 (EXTRACT_SUBREG V128:$Rn, dsub))>;
def : Pat<(vector_extract (v4f32 V128:$Rn), 0),
          (f32 (EXTRACT_SUBREG V128:$Rn, ssub))>;
def : Pat<(vector_extract (v8f16 V128:$Rn), 0),
          (f16 (EXTRACT_SUBREG V128:$Rn, hsub))>;
def : Pat<(vector_extract (v8bf16 V128:$Rn), 0),
          (bf16 (EXTRACT_SUBREG V128:$Rn, hsub))>;


def : Pat<(vector_extract (v2f64 V128:$Rn), VectorIndexD:$idx),
          (f64 (CPYi64 V128:$Rn, VectorIndexD:$idx))>;
def : Pat<(vector_extract (v4f32 V128:$Rn), VectorIndexS:$idx),
          (f32 (CPYi32 V128:$Rn, VectorIndexS:$idx))>;
def : Pat<(vector_extract (v8f16 V128:$Rn), VectorIndexH:$idx),
          (f16 (CPYi16 V128:$Rn, VectorIndexH:$idx))>;
def : Pat<(vector_extract (v8bf16 V128:$Rn), VectorIndexH:$idx),
          (bf16 (CPYi16 V128:$Rn, VectorIndexH:$idx))>;

// All concat_vectors operations are canonicalised to act on i64 vectors for
// AArch64. In the general case we need an instruction, which had just as well be
// INS.
class ConcatPat<ValueType DstTy, ValueType SrcTy>
  : Pat<(DstTy (concat_vectors (SrcTy V64:$Rd), V64:$Rn)),
        (INSvi64lane (INSERT_SUBREG (IMPLICIT_DEF), V64:$Rd, dsub), 1,
                     (INSERT_SUBREG (IMPLICIT_DEF), V64:$Rn, dsub), 0)>;

def : ConcatPat<v2i64, v1i64>;
def : ConcatPat<v2f64, v1f64>;
def : ConcatPat<v4i32, v2i32>;
def : ConcatPat<v4f32, v2f32>;
def : ConcatPat<v8i16, v4i16>;
def : ConcatPat<v8f16, v4f16>;
def : ConcatPat<v8bf16, v4bf16>;
def : ConcatPat<v16i8, v8i8>;

// If the high lanes are undef, though, we can just ignore them:
class ConcatUndefPat<ValueType DstTy, ValueType SrcTy>
  : Pat<(DstTy (concat_vectors (SrcTy V64:$Rn), undef)),
        (INSERT_SUBREG (IMPLICIT_DEF), V64:$Rn, dsub)>;

def : ConcatUndefPat<v2i64, v1i64>;
def : ConcatUndefPat<v2f64, v1f64>;
def : ConcatUndefPat<v4i32, v2i32>;
def : ConcatUndefPat<v4f32, v2f32>;
def : ConcatUndefPat<v8i16, v4i16>;
def : ConcatUndefPat<v16i8, v8i8>;

//----------------------------------------------------------------------------
// AdvSIMD across lanes instructions
//----------------------------------------------------------------------------

defm ADDV    : SIMDAcrossLanesBHS<0, 0b11011, "addv">;
defm SMAXV   : SIMDAcrossLanesBHS<0, 0b01010, "smaxv">;
defm SMINV   : SIMDAcrossLanesBHS<0, 0b11010, "sminv">;
defm UMAXV   : SIMDAcrossLanesBHS<1, 0b01010, "umaxv">;
defm UMINV   : SIMDAcrossLanesBHS<1, 0b11010, "uminv">;
defm SADDLV  : SIMDAcrossLanesHSD<0, 0b00011, "saddlv">;
defm UADDLV  : SIMDAcrossLanesHSD<1, 0b00011, "uaddlv">;
defm FMAXNMV : SIMDFPAcrossLanes<0b01100, 0, "fmaxnmv", int_aarch64_neon_fmaxnmv>;
defm FMAXV   : SIMDFPAcrossLanes<0b01111, 0, "fmaxv", int_aarch64_neon_fmaxv>;
defm FMINNMV : SIMDFPAcrossLanes<0b01100, 1, "fminnmv", int_aarch64_neon_fminnmv>;
defm FMINV   : SIMDFPAcrossLanes<0b01111, 1, "fminv", int_aarch64_neon_fminv>;

// Patterns for across-vector intrinsics, that have a node equivalent, that
// returns a vector (with only the low lane defined) instead of a scalar.
// In effect, opNode is the same as (scalar_to_vector (IntNode)).
multiclass SIMDAcrossLanesIntrinsic<string baseOpc,
                                    SDPatternOperator opNode> {
// If a lane instruction caught the vector_extract around opNode, we can
// directly match the latter to the instruction.
def : Pat<(v8i8 (opNode V64:$Rn)),
          (INSERT_SUBREG (v8i8 (IMPLICIT_DEF)),
           (!cast<Instruction>(!strconcat(baseOpc, "v8i8v")) V64:$Rn), bsub)>;
def : Pat<(v16i8 (opNode V128:$Rn)),
          (INSERT_SUBREG (v16i8 (IMPLICIT_DEF)),
           (!cast<Instruction>(!strconcat(baseOpc, "v16i8v")) V128:$Rn), bsub)>;
def : Pat<(v4i16 (opNode V64:$Rn)),
          (INSERT_SUBREG (v4i16 (IMPLICIT_DEF)),
           (!cast<Instruction>(!strconcat(baseOpc, "v4i16v")) V64:$Rn), hsub)>;
def : Pat<(v8i16 (opNode V128:$Rn)),
          (INSERT_SUBREG (v8i16 (IMPLICIT_DEF)),
           (!cast<Instruction>(!strconcat(baseOpc, "v8i16v")) V128:$Rn), hsub)>;
def : Pat<(v4i32 (opNode V128:$Rn)),
          (INSERT_SUBREG (v4i32 (IMPLICIT_DEF)),
           (!cast<Instruction>(!strconcat(baseOpc, "v4i32v")) V128:$Rn), ssub)>;


// If none did, fallback to the explicit patterns, consuming the vector_extract.
def : Pat<(i32 (vector_extract (insert_subvector undef, (v8i8 (opNode V64:$Rn)),
            (i32 0)), (i64 0))),
          (EXTRACT_SUBREG (INSERT_SUBREG (v8i8 (IMPLICIT_DEF)),
            (!cast<Instruction>(!strconcat(baseOpc, "v8i8v")) V64:$Rn),
            bsub), ssub)>;
def : Pat<(i32 (vector_extract (v16i8 (opNode V128:$Rn)), (i64 0))),
          (EXTRACT_SUBREG (INSERT_SUBREG (v16i8 (IMPLICIT_DEF)),
            (!cast<Instruction>(!strconcat(baseOpc, "v16i8v")) V128:$Rn),
            bsub), ssub)>;
def : Pat<(i32 (vector_extract (insert_subvector undef,
            (v4i16 (opNode V64:$Rn)), (i32 0)), (i64 0))),
          (EXTRACT_SUBREG (INSERT_SUBREG (v4i16 (IMPLICIT_DEF)),
            (!cast<Instruction>(!strconcat(baseOpc, "v4i16v")) V64:$Rn),
            hsub), ssub)>;
def : Pat<(i32 (vector_extract (v8i16 (opNode V128:$Rn)), (i64 0))),
          (EXTRACT_SUBREG (INSERT_SUBREG (v8i16 (IMPLICIT_DEF)),
            (!cast<Instruction>(!strconcat(baseOpc, "v8i16v")) V128:$Rn),
            hsub), ssub)>;
def : Pat<(i32 (vector_extract (v4i32 (opNode V128:$Rn)), (i64 0))),
          (EXTRACT_SUBREG (INSERT_SUBREG (v4i32 (IMPLICIT_DEF)),
            (!cast<Instruction>(!strconcat(baseOpc, "v4i32v")) V128:$Rn),
            ssub), ssub)>;

}

multiclass SIMDAcrossLanesSignedIntrinsic<string baseOpc,
                                          SDPatternOperator opNode>
    : SIMDAcrossLanesIntrinsic<baseOpc, opNode> {
// If there is a sign extension after this intrinsic, consume it as smov already
// performed it
def : Pat<(i32 (sext_inreg (i32 (vector_extract (insert_subvector undef,
            (opNode (v8i8 V64:$Rn)), (i32 0)), (i64 0))), i8)),
          (i32 (SMOVvi8to32
            (INSERT_SUBREG (v16i8 (IMPLICIT_DEF)),
              (!cast<Instruction>(!strconcat(baseOpc, "v8i8v")) V64:$Rn), bsub),
            (i64 0)))>;
def : Pat<(i32 (sext_inreg (i32 (vector_extract
            (opNode (v16i8 V128:$Rn)), (i64 0))), i8)),
          (i32 (SMOVvi8to32
            (INSERT_SUBREG (v16i8 (IMPLICIT_DEF)),
             (!cast<Instruction>(!strconcat(baseOpc, "v16i8v")) V128:$Rn), bsub),
            (i64 0)))>;
def : Pat<(i32 (sext_inreg (i32 (vector_extract (insert_subvector undef,
            (opNode (v4i16 V64:$Rn)), (i32 0)), (i64 0))), i16)),
          (i32 (SMOVvi16to32
           (INSERT_SUBREG (v16i8 (IMPLICIT_DEF)),
            (!cast<Instruction>(!strconcat(baseOpc, "v4i16v")) V64:$Rn), hsub),
           (i64 0)))>;
def : Pat<(i32 (sext_inreg (i32 (vector_extract
            (opNode (v8i16 V128:$Rn)), (i64 0))), i16)),
          (i32 (SMOVvi16to32
            (INSERT_SUBREG (v16i8 (IMPLICIT_DEF)),
             (!cast<Instruction>(!strconcat(baseOpc, "v8i16v")) V128:$Rn), hsub),
            (i64 0)))>;
}

multiclass SIMDAcrossLanesUnsignedIntrinsic<string baseOpc,
                                            SDPatternOperator opNode>
    : SIMDAcrossLanesIntrinsic<baseOpc, opNode> {
// If there is a masking operation keeping only what has been actually
// generated, consume it.
def : Pat<(i32 (and (i32 (vector_extract (insert_subvector undef,
            (opNode (v8i8 V64:$Rn)), (i32 0)), (i64 0))), maski8_or_more)),
      (i32 (EXTRACT_SUBREG
        (INSERT_SUBREG (v16i8 (IMPLICIT_DEF)),
          (!cast<Instruction>(!strconcat(baseOpc, "v8i8v")) V64:$Rn), bsub),
        ssub))>;
def : Pat<(i32 (and (i32 (vector_extract (opNode (v16i8 V128:$Rn)), (i64 0))),
            maski8_or_more)),
        (i32 (EXTRACT_SUBREG
          (INSERT_SUBREG (v16i8 (IMPLICIT_DEF)),
            (!cast<Instruction>(!strconcat(baseOpc, "v16i8v")) V128:$Rn), bsub),
          ssub))>;
def : Pat<(i32 (and (i32 (vector_extract (insert_subvector undef,
            (opNode (v4i16 V64:$Rn)), (i32 0)), (i64 0))), maski16_or_more)),
          (i32 (EXTRACT_SUBREG
            (INSERT_SUBREG (v16i8 (IMPLICIT_DEF)),
              (!cast<Instruction>(!strconcat(baseOpc, "v4i16v")) V64:$Rn), hsub),
            ssub))>;
def : Pat<(i32 (and (i32 (vector_extract (opNode (v8i16 V128:$Rn)), (i64 0))),
            maski16_or_more)),
        (i32 (EXTRACT_SUBREG
          (INSERT_SUBREG (v16i8 (IMPLICIT_DEF)),
            (!cast<Instruction>(!strconcat(baseOpc, "v8i16v")) V128:$Rn), hsub),
          ssub))>;
}

defm : SIMDAcrossLanesSignedIntrinsic<"ADDV",  AArch64saddv>;
// vaddv_[su]32 is special; -> ADDP Vd.2S,Vn.2S,Vm.2S; return Vd.s[0];Vn==Vm
def : Pat<(v2i32 (AArch64saddv (v2i32 V64:$Rn))),
          (ADDPv2i32 V64:$Rn, V64:$Rn)>;

defm : SIMDAcrossLanesUnsignedIntrinsic<"ADDV", AArch64uaddv>;
// vaddv_[su]32 is special; -> ADDP Vd.2S,Vn.2S,Vm.2S; return Vd.s[0];Vn==Vm
def : Pat<(v2i32 (AArch64uaddv (v2i32 V64:$Rn))),
          (ADDPv2i32 V64:$Rn, V64:$Rn)>;

defm : SIMDAcrossLanesSignedIntrinsic<"SMAXV", AArch64smaxv>;
def : Pat<(v2i32 (AArch64smaxv (v2i32 V64:$Rn))),
          (SMAXPv2i32 V64:$Rn, V64:$Rn)>;

defm : SIMDAcrossLanesSignedIntrinsic<"SMINV", AArch64sminv>;
def : Pat<(v2i32 (AArch64sminv (v2i32 V64:$Rn))),
          (SMINPv2i32 V64:$Rn, V64:$Rn)>;

defm : SIMDAcrossLanesUnsignedIntrinsic<"UMAXV", AArch64umaxv>;
def : Pat<(v2i32 (AArch64umaxv (v2i32 V64:$Rn))),
          (UMAXPv2i32 V64:$Rn, V64:$Rn)>;

defm : SIMDAcrossLanesUnsignedIntrinsic<"UMINV", AArch64uminv>;
def : Pat<(v2i32 (AArch64uminv (v2i32 V64:$Rn))),
          (UMINPv2i32 V64:$Rn, V64:$Rn)>;

multiclass SIMDAcrossLanesSignedLongIntrinsic<string baseOpc, Intrinsic intOp> {
  def : Pat<(i32 (intOp (v8i8 V64:$Rn))),
        (i32 (SMOVvi16to32
          (INSERT_SUBREG (v16i8 (IMPLICIT_DEF)),
            (!cast<Instruction>(!strconcat(baseOpc, "v8i8v")) V64:$Rn), hsub),
          (i64 0)))>;
def : Pat<(i32 (intOp (v16i8 V128:$Rn))),
        (i32 (SMOVvi16to32
          (INSERT_SUBREG (v16i8 (IMPLICIT_DEF)),
           (!cast<Instruction>(!strconcat(baseOpc, "v16i8v")) V128:$Rn), hsub),
          (i64 0)))>;

def : Pat<(i32 (intOp (v4i16 V64:$Rn))),
          (i32 (EXTRACT_SUBREG
           (INSERT_SUBREG (v16i8 (IMPLICIT_DEF)),
            (!cast<Instruction>(!strconcat(baseOpc, "v4i16v")) V64:$Rn), ssub),
           ssub))>;
def : Pat<(i32 (intOp (v8i16 V128:$Rn))),
        (i32 (EXTRACT_SUBREG
          (INSERT_SUBREG (v16i8 (IMPLICIT_DEF)),
           (!cast<Instruction>(!strconcat(baseOpc, "v8i16v")) V128:$Rn), ssub),
          ssub))>;

def : Pat<(i64 (intOp (v4i32 V128:$Rn))),
        (i64 (EXTRACT_SUBREG
          (INSERT_SUBREG (v16i8 (IMPLICIT_DEF)),
           (!cast<Instruction>(!strconcat(baseOpc, "v4i32v")) V128:$Rn), dsub),
          dsub))>;
}

multiclass SIMDAcrossLanesUnsignedLongIntrinsic<string baseOpc,
                                                Intrinsic intOp> {
  def : Pat<(i32 (intOp (v8i8 V64:$Rn))),
        (i32 (EXTRACT_SUBREG
          (INSERT_SUBREG (v16i8 (IMPLICIT_DEF)),
            (!cast<Instruction>(!strconcat(baseOpc, "v8i8v")) V64:$Rn), hsub),
          ssub))>;
def : Pat<(i32 (intOp (v16i8 V128:$Rn))),
        (i32 (EXTRACT_SUBREG
          (INSERT_SUBREG (v16i8 (IMPLICIT_DEF)),
            (!cast<Instruction>(!strconcat(baseOpc, "v16i8v")) V128:$Rn), hsub),
          ssub))>;

def : Pat<(i32 (intOp (v4i16 V64:$Rn))),
          (i32 (EXTRACT_SUBREG
            (INSERT_SUBREG (v16i8 (IMPLICIT_DEF)),
              (!cast<Instruction>(!strconcat(baseOpc, "v4i16v")) V64:$Rn), ssub),
            ssub))>;
def : Pat<(i32 (intOp (v8i16 V128:$Rn))),
        (i32 (EXTRACT_SUBREG
          (INSERT_SUBREG (v16i8 (IMPLICIT_DEF)),
            (!cast<Instruction>(!strconcat(baseOpc, "v8i16v")) V128:$Rn), ssub),
          ssub))>;

def : Pat<(i64 (intOp (v4i32 V128:$Rn))),
        (i64 (EXTRACT_SUBREG
          (INSERT_SUBREG (v16i8 (IMPLICIT_DEF)),
            (!cast<Instruction>(!strconcat(baseOpc, "v4i32v")) V128:$Rn), dsub),
          dsub))>;
}

defm : SIMDAcrossLanesSignedLongIntrinsic<"SADDLV", int_aarch64_neon_saddlv>;
defm : SIMDAcrossLanesUnsignedLongIntrinsic<"UADDLV", int_aarch64_neon_uaddlv>;

// The vaddlv_s32 intrinsic gets mapped to SADDLP.
def : Pat<(i64 (int_aarch64_neon_saddlv (v2i32 V64:$Rn))),
          (i64 (EXTRACT_SUBREG
            (INSERT_SUBREG (v16i8 (IMPLICIT_DEF)),
              (SADDLPv2i32_v1i64 V64:$Rn), dsub),
            dsub))>;
// The vaddlv_u32 intrinsic gets mapped to UADDLP.
def : Pat<(i64 (int_aarch64_neon_uaddlv (v2i32 V64:$Rn))),
          (i64 (EXTRACT_SUBREG
            (INSERT_SUBREG (v16i8 (IMPLICIT_DEF)),
              (UADDLPv2i32_v1i64 V64:$Rn), dsub),
            dsub))>;

//------------------------------------------------------------------------------
// AdvSIMD modified immediate instructions
//------------------------------------------------------------------------------

// AdvSIMD BIC
defm BIC : SIMDModifiedImmVectorShiftTied<1, 0b11, 0b01, "bic", AArch64bici>;
// AdvSIMD ORR
defm ORR : SIMDModifiedImmVectorShiftTied<0, 0b11, 0b01, "orr", AArch64orri>;

def : InstAlias<"bic $Vd.4h, $imm", (BICv4i16 V64:$Vd,  imm0_255:$imm, 0)>;
def : InstAlias<"bic $Vd.8h, $imm", (BICv8i16 V128:$Vd, imm0_255:$imm, 0)>;
def : InstAlias<"bic $Vd.2s, $imm", (BICv2i32 V64:$Vd,  imm0_255:$imm, 0)>;
def : InstAlias<"bic $Vd.4s, $imm", (BICv4i32 V128:$Vd, imm0_255:$imm, 0)>;

def : InstAlias<"bic.4h $Vd, $imm", (BICv4i16 V64:$Vd,  imm0_255:$imm, 0)>;
def : InstAlias<"bic.8h $Vd, $imm", (BICv8i16 V128:$Vd, imm0_255:$imm, 0)>;
def : InstAlias<"bic.2s $Vd, $imm", (BICv2i32 V64:$Vd,  imm0_255:$imm, 0)>;
def : InstAlias<"bic.4s $Vd, $imm", (BICv4i32 V128:$Vd, imm0_255:$imm, 0)>;

def : InstAlias<"orr $Vd.4h, $imm", (ORRv4i16 V64:$Vd,  imm0_255:$imm, 0)>;
def : InstAlias<"orr $Vd.8h, $imm", (ORRv8i16 V128:$Vd, imm0_255:$imm, 0)>;
def : InstAlias<"orr $Vd.2s, $imm", (ORRv2i32 V64:$Vd,  imm0_255:$imm, 0)>;
def : InstAlias<"orr $Vd.4s, $imm", (ORRv4i32 V128:$Vd, imm0_255:$imm, 0)>;

def : InstAlias<"orr.4h $Vd, $imm", (ORRv4i16 V64:$Vd,  imm0_255:$imm, 0)>;
def : InstAlias<"orr.8h $Vd, $imm", (ORRv8i16 V128:$Vd, imm0_255:$imm, 0)>;
def : InstAlias<"orr.2s $Vd, $imm", (ORRv2i32 V64:$Vd,  imm0_255:$imm, 0)>;
def : InstAlias<"orr.4s $Vd, $imm", (ORRv4i32 V128:$Vd, imm0_255:$imm, 0)>;

// AdvSIMD FMOV
def FMOVv2f64_ns : SIMDModifiedImmVectorNoShift<1, 1, 0, 0b1111, V128, fpimm8,
                                              "fmov", ".2d",
                       [(set (v2f64 V128:$Rd), (AArch64fmov imm0_255:$imm8))]>;
def FMOVv2f32_ns : SIMDModifiedImmVectorNoShift<0, 0, 0, 0b1111, V64,  fpimm8,
                                              "fmov", ".2s",
                       [(set (v2f32 V64:$Rd), (AArch64fmov imm0_255:$imm8))]>;
def FMOVv4f32_ns : SIMDModifiedImmVectorNoShift<1, 0, 0, 0b1111, V128, fpimm8,
                                              "fmov", ".4s",
                       [(set (v4f32 V128:$Rd), (AArch64fmov imm0_255:$imm8))]>;
let Predicates = [HasNEON, HasFullFP16] in {
def FMOVv4f16_ns : SIMDModifiedImmVectorNoShift<0, 0, 1, 0b1111, V64,  fpimm8,
                                              "fmov", ".4h",
                       [(set (v4f16 V64:$Rd), (AArch64fmov imm0_255:$imm8))]>;
def FMOVv8f16_ns : SIMDModifiedImmVectorNoShift<1, 0, 1, 0b1111, V128, fpimm8,
                                              "fmov", ".8h",
                       [(set (v8f16 V128:$Rd), (AArch64fmov imm0_255:$imm8))]>;
} // Predicates = [HasNEON, HasFullFP16]

// AdvSIMD MOVI

// EDIT byte mask: scalar
let isReMaterializable = 1, isAsCheapAsAMove = 1 in
def MOVID      : SIMDModifiedImmScalarNoShift<0, 1, 0b1110, "movi",
                    [(set FPR64:$Rd, simdimmtype10:$imm8)]>;
// The movi_edit node has the immediate value already encoded, so we use
// a plain imm0_255 here.
def : Pat<(f64 (AArch64movi_edit imm0_255:$shift)),
          (MOVID imm0_255:$shift)>;

// EDIT byte mask: 2d

// The movi_edit node has the immediate value already encoded, so we use
// a plain imm0_255 in the pattern
let isReMaterializable = 1, isAsCheapAsAMove = 1 in
def MOVIv2d_ns   : SIMDModifiedImmVectorNoShift<1, 1, 0, 0b1110, V128,
                                                simdimmtype10,
                                                "movi", ".2d",
                   [(set (v2i64 V128:$Rd), (AArch64movi_edit imm0_255:$imm8))]>;

def : Pat<(v2i64 immAllZerosV), (MOVIv2d_ns (i32 0))>;
def : Pat<(v4i32 immAllZerosV), (MOVIv2d_ns (i32 0))>;
def : Pat<(v8i16 immAllZerosV), (MOVIv2d_ns (i32 0))>;
def : Pat<(v16i8 immAllZerosV), (MOVIv2d_ns (i32 0))>;

def : Pat<(v2i64 immAllOnesV), (MOVIv2d_ns (i32 255))>;
def : Pat<(v4i32 immAllOnesV), (MOVIv2d_ns (i32 255))>;
def : Pat<(v8i16 immAllOnesV), (MOVIv2d_ns (i32 255))>;
def : Pat<(v16i8 immAllOnesV), (MOVIv2d_ns (i32 255))>;

// Set 64-bit vectors to all 0/1 by extracting from a 128-bit register as the
// extract is free and this gives better MachineCSE results.
def : Pat<(v1i64 immAllZerosV), (EXTRACT_SUBREG (MOVIv2d_ns (i32 0)), dsub)>;
def : Pat<(v2i32 immAllZerosV), (EXTRACT_SUBREG (MOVIv2d_ns (i32 0)), dsub)>;
def : Pat<(v4i16 immAllZerosV), (EXTRACT_SUBREG (MOVIv2d_ns (i32 0)), dsub)>;
def : Pat<(v8i8  immAllZerosV), (EXTRACT_SUBREG (MOVIv2d_ns (i32 0)), dsub)>;

def : Pat<(v1i64 immAllOnesV), (EXTRACT_SUBREG (MOVIv2d_ns (i32 255)), dsub)>;
def : Pat<(v2i32 immAllOnesV), (EXTRACT_SUBREG (MOVIv2d_ns (i32 255)), dsub)>;
def : Pat<(v4i16 immAllOnesV), (EXTRACT_SUBREG (MOVIv2d_ns (i32 255)), dsub)>;
def : Pat<(v8i8  immAllOnesV), (EXTRACT_SUBREG (MOVIv2d_ns (i32 255)), dsub)>;

// EDIT per word & halfword: 2s, 4h, 4s, & 8h
let isReMaterializable = 1, isAsCheapAsAMove = 1 in
defm MOVI      : SIMDModifiedImmVectorShift<0, 0b10, 0b00, "movi">;

def : InstAlias<"movi $Vd.4h, $imm", (MOVIv4i16 V64:$Vd,  imm0_255:$imm, 0), 0>;
def : InstAlias<"movi $Vd.8h, $imm", (MOVIv8i16 V128:$Vd, imm0_255:$imm, 0), 0>;
def : InstAlias<"movi $Vd.2s, $imm", (MOVIv2i32 V64:$Vd,  imm0_255:$imm, 0), 0>;
def : InstAlias<"movi $Vd.4s, $imm", (MOVIv4i32 V128:$Vd, imm0_255:$imm, 0), 0>;

def : InstAlias<"movi.4h $Vd, $imm", (MOVIv4i16 V64:$Vd,  imm0_255:$imm, 0), 0>;
def : InstAlias<"movi.8h $Vd, $imm", (MOVIv8i16 V128:$Vd, imm0_255:$imm, 0), 0>;
def : InstAlias<"movi.2s $Vd, $imm", (MOVIv2i32 V64:$Vd,  imm0_255:$imm, 0), 0>;
def : InstAlias<"movi.4s $Vd, $imm", (MOVIv4i32 V128:$Vd, imm0_255:$imm, 0), 0>;

def : Pat<(v2i32 (AArch64movi_shift imm0_255:$imm8, (i32 imm:$shift))),
          (MOVIv2i32 imm0_255:$imm8, imm:$shift)>;
def : Pat<(v4i32 (AArch64movi_shift imm0_255:$imm8, (i32 imm:$shift))),
          (MOVIv4i32 imm0_255:$imm8, imm:$shift)>;
def : Pat<(v4i16 (AArch64movi_shift imm0_255:$imm8, (i32 imm:$shift))),
          (MOVIv4i16 imm0_255:$imm8, imm:$shift)>;
def : Pat<(v8i16 (AArch64movi_shift imm0_255:$imm8, (i32 imm:$shift))),
          (MOVIv8i16 imm0_255:$imm8, imm:$shift)>;

let isReMaterializable = 1, isAsCheapAsAMove = 1 in {
// EDIT per word: 2s & 4s with MSL shifter
def MOVIv2s_msl  : SIMDModifiedImmMoveMSL<0, 0, {1,1,0,?}, V64, "movi", ".2s",
                      [(set (v2i32 V64:$Rd),
                            (AArch64movi_msl imm0_255:$imm8, (i32 imm:$shift)))]>;
def MOVIv4s_msl  : SIMDModifiedImmMoveMSL<1, 0, {1,1,0,?}, V128, "movi", ".4s",
                      [(set (v4i32 V128:$Rd),
                            (AArch64movi_msl imm0_255:$imm8, (i32 imm:$shift)))]>;

// Per byte: 8b & 16b
def MOVIv8b_ns   : SIMDModifiedImmVectorNoShift<0, 0, 0, 0b1110, V64,  imm0_255,
                                                 "movi", ".8b",
                       [(set (v8i8 V64:$Rd), (AArch64movi imm0_255:$imm8))]>;

def MOVIv16b_ns  : SIMDModifiedImmVectorNoShift<1, 0, 0, 0b1110, V128, imm0_255,
                                                 "movi", ".16b",
                       [(set (v16i8 V128:$Rd), (AArch64movi imm0_255:$imm8))]>;
}

// AdvSIMD MVNI

// EDIT per word & halfword: 2s, 4h, 4s, & 8h
let isReMaterializable = 1, isAsCheapAsAMove = 1 in
defm MVNI      : SIMDModifiedImmVectorShift<1, 0b10, 0b00, "mvni">;

def : InstAlias<"mvni $Vd.4h, $imm", (MVNIv4i16 V64:$Vd,  imm0_255:$imm, 0), 0>;
def : InstAlias<"mvni $Vd.8h, $imm", (MVNIv8i16 V128:$Vd, imm0_255:$imm, 0), 0>;
def : InstAlias<"mvni $Vd.2s, $imm", (MVNIv2i32 V64:$Vd,  imm0_255:$imm, 0), 0>;
def : InstAlias<"mvni $Vd.4s, $imm", (MVNIv4i32 V128:$Vd, imm0_255:$imm, 0), 0>;

def : InstAlias<"mvni.4h $Vd, $imm", (MVNIv4i16 V64:$Vd,  imm0_255:$imm, 0), 0>;
def : InstAlias<"mvni.8h $Vd, $imm", (MVNIv8i16 V128:$Vd, imm0_255:$imm, 0), 0>;
def : InstAlias<"mvni.2s $Vd, $imm", (MVNIv2i32 V64:$Vd,  imm0_255:$imm, 0), 0>;
def : InstAlias<"mvni.4s $Vd, $imm", (MVNIv4i32 V128:$Vd, imm0_255:$imm, 0), 0>;

def : Pat<(v2i32 (AArch64mvni_shift imm0_255:$imm8, (i32 imm:$shift))),
          (MVNIv2i32 imm0_255:$imm8, imm:$shift)>;
def : Pat<(v4i32 (AArch64mvni_shift imm0_255:$imm8, (i32 imm:$shift))),
          (MVNIv4i32 imm0_255:$imm8, imm:$shift)>;
def : Pat<(v4i16 (AArch64mvni_shift imm0_255:$imm8, (i32 imm:$shift))),
          (MVNIv4i16 imm0_255:$imm8, imm:$shift)>;
def : Pat<(v8i16 (AArch64mvni_shift imm0_255:$imm8, (i32 imm:$shift))),
          (MVNIv8i16 imm0_255:$imm8, imm:$shift)>;

// EDIT per word: 2s & 4s with MSL shifter
let isReMaterializable = 1, isAsCheapAsAMove = 1 in {
def MVNIv2s_msl   : SIMDModifiedImmMoveMSL<0, 1, {1,1,0,?}, V64, "mvni", ".2s",
                      [(set (v2i32 V64:$Rd),
                            (AArch64mvni_msl imm0_255:$imm8, (i32 imm:$shift)))]>;
def MVNIv4s_msl   : SIMDModifiedImmMoveMSL<1, 1, {1,1,0,?}, V128, "mvni", ".4s",
                      [(set (v4i32 V128:$Rd),
                            (AArch64mvni_msl imm0_255:$imm8, (i32 imm:$shift)))]>;
}

//----------------------------------------------------------------------------
// AdvSIMD indexed element
//----------------------------------------------------------------------------

let hasSideEffects = 0 in {
  defm FMLA  : SIMDFPIndexedTied<0, 0b0001, "fmla">;
  defm FMLS  : SIMDFPIndexedTied<0, 0b0101, "fmls">;
}

// NOTE: Operands are reordered in the FMLA/FMLS PatFrags because the
// instruction expects the addend first, while the intrinsic expects it last.

// On the other hand, there are quite a few valid combinatorial options due to
// the commutativity of multiplication and the fact that (-x) * y = x * (-y).
defm : SIMDFPIndexedTiedPatterns<"FMLA",
           TriOpFrag<(fma node:$RHS, node:$MHS, node:$LHS)>>;
defm : SIMDFPIndexedTiedPatterns<"FMLA",
           TriOpFrag<(fma node:$MHS, node:$RHS, node:$LHS)>>;

defm : SIMDFPIndexedTiedPatterns<"FMLS",
           TriOpFrag<(fma node:$MHS, (fneg node:$RHS), node:$LHS)> >;
defm : SIMDFPIndexedTiedPatterns<"FMLS",
           TriOpFrag<(fma node:$RHS, (fneg node:$MHS), node:$LHS)> >;
defm : SIMDFPIndexedTiedPatterns<"FMLS",
           TriOpFrag<(fma (fneg node:$RHS), node:$MHS, node:$LHS)> >;
defm : SIMDFPIndexedTiedPatterns<"FMLS",
           TriOpFrag<(fma (fneg node:$MHS), node:$RHS, node:$LHS)> >;

multiclass FMLSIndexedAfterNegPatterns<SDPatternOperator OpNode> {
  // 3 variants for the .2s version: DUPLANE from 128-bit, DUPLANE from 64-bit
  // and DUP scalar.
  def : Pat<(v2f32 (OpNode (v2f32 V64:$Rd), (v2f32 V64:$Rn),
                           (AArch64duplane32 (v4f32 (fneg V128:$Rm)),
                                           VectorIndexS:$idx))),
            (FMLSv2i32_indexed V64:$Rd, V64:$Rn, V128:$Rm, VectorIndexS:$idx)>;
  def : Pat<(v2f32 (OpNode (v2f32 V64:$Rd), (v2f32 V64:$Rn),
                           (v2f32 (AArch64duplane32
                                      (v4f32 (insert_subvector undef,
                                                 (v2f32 (fneg V64:$Rm)),
                                                 (i32 0))),
                                      VectorIndexS:$idx)))),
            (FMLSv2i32_indexed V64:$Rd, V64:$Rn,
                               (SUBREG_TO_REG (i32 0), V64:$Rm, dsub),
                               VectorIndexS:$idx)>;
  def : Pat<(v2f32 (OpNode (v2f32 V64:$Rd), (v2f32 V64:$Rn),
                           (AArch64dup (f32 (fneg FPR32Op:$Rm))))),
            (FMLSv2i32_indexed V64:$Rd, V64:$Rn,
                (SUBREG_TO_REG (i32 0), FPR32Op:$Rm, ssub), (i64 0))>;

  // 3 variants for the .4s version: DUPLANE from 128-bit, DUPLANE from 64-bit
  // and DUP scalar.
  def : Pat<(v4f32 (OpNode (v4f32 V128:$Rd), (v4f32 V128:$Rn),
                           (AArch64duplane32 (v4f32 (fneg V128:$Rm)),
                                           VectorIndexS:$idx))),
            (FMLSv4i32_indexed V128:$Rd, V128:$Rn, V128:$Rm,
                               VectorIndexS:$idx)>;
  def : Pat<(v4f32 (OpNode (v4f32 V128:$Rd), (v4f32 V128:$Rn),
                           (v4f32 (AArch64duplane32
                                      (v4f32 (insert_subvector undef,
                                                 (v2f32 (fneg V64:$Rm)),
                                                 (i32 0))),
                                      VectorIndexS:$idx)))),
            (FMLSv4i32_indexed V128:$Rd, V128:$Rn,
                               (SUBREG_TO_REG (i32 0), V64:$Rm, dsub),
                               VectorIndexS:$idx)>;
  def : Pat<(v4f32 (OpNode (v4f32 V128:$Rd), (v4f32 V128:$Rn),
                           (AArch64dup (f32 (fneg FPR32Op:$Rm))))),
            (FMLSv4i32_indexed V128:$Rd, V128:$Rn,
                (SUBREG_TO_REG (i32 0), FPR32Op:$Rm, ssub), (i64 0))>;

  // 2 variants for the .2d version: DUPLANE from 128-bit, and DUP scalar
  // (DUPLANE from 64-bit would be trivial).
  def : Pat<(v2f64 (OpNode (v2f64 V128:$Rd), (v2f64 V128:$Rn),
                           (AArch64duplane64 (v2f64 (fneg V128:$Rm)),
                                           VectorIndexD:$idx))),
            (FMLSv2i64_indexed
                V128:$Rd, V128:$Rn, V128:$Rm, VectorIndexS:$idx)>;
  def : Pat<(v2f64 (OpNode (v2f64 V128:$Rd), (v2f64 V128:$Rn),
                           (AArch64dup (f64 (fneg FPR64Op:$Rm))))),
            (FMLSv2i64_indexed V128:$Rd, V128:$Rn,
                (SUBREG_TO_REG (i32 0), FPR64Op:$Rm, dsub), (i64 0))>;

  // 2 variants for 32-bit scalar version: extract from .2s or from .4s
  def : Pat<(f32 (OpNode (f32 FPR32:$Rd), (f32 FPR32:$Rn),
                         (vector_extract (v4f32 (fneg V128:$Rm)),
                                         VectorIndexS:$idx))),
            (FMLSv1i32_indexed FPR32:$Rd, FPR32:$Rn,
                V128:$Rm, VectorIndexS:$idx)>;
  def : Pat<(f32 (OpNode (f32 FPR32:$Rd), (f32 FPR32:$Rn),
                         (vector_extract (v4f32 (insert_subvector undef,
                                                    (v2f32 (fneg V64:$Rm)),
                                                    (i32 0))),
                                         VectorIndexS:$idx))),
            (FMLSv1i32_indexed FPR32:$Rd, FPR32:$Rn,
                (SUBREG_TO_REG (i32 0), V64:$Rm, dsub), VectorIndexS:$idx)>;

  // 1 variant for 64-bit scalar version: extract from .1d or from .2d
  def : Pat<(f64 (OpNode (f64 FPR64:$Rd), (f64 FPR64:$Rn),
                         (vector_extract (v2f64 (fneg V128:$Rm)),
                                         VectorIndexS:$idx))),
            (FMLSv1i64_indexed FPR64:$Rd, FPR64:$Rn,
                V128:$Rm, VectorIndexS:$idx)>;
}

defm : FMLSIndexedAfterNegPatterns<
           TriOpFrag<(fma node:$RHS, node:$MHS, node:$LHS)> >;
defm : FMLSIndexedAfterNegPatterns<
           TriOpFrag<(fma node:$MHS, node:$RHS, node:$LHS)> >;

defm FMULX : SIMDFPIndexed<1, 0b1001, "fmulx", int_aarch64_neon_fmulx>;
defm FMUL  : SIMDFPIndexed<0, 0b1001, "fmul", fmul>;

def : Pat<(v2f32 (fmul V64:$Rn, (AArch64dup (f32 FPR32:$Rm)))),
          (FMULv2i32_indexed V64:$Rn,
            (INSERT_SUBREG (v4i32 (IMPLICIT_DEF)), FPR32:$Rm, ssub),
            (i64 0))>;
def : Pat<(v4f32 (fmul V128:$Rn, (AArch64dup (f32 FPR32:$Rm)))),
          (FMULv4i32_indexed V128:$Rn,
            (INSERT_SUBREG (v4i32 (IMPLICIT_DEF)), FPR32:$Rm, ssub),
            (i64 0))>;
def : Pat<(v2f64 (fmul V128:$Rn, (AArch64dup (f64 FPR64:$Rm)))),
          (FMULv2i64_indexed V128:$Rn,
            (INSERT_SUBREG (v4i32 (IMPLICIT_DEF)), FPR64:$Rm, dsub),
            (i64 0))>;

defm SQDMULH : SIMDIndexedHS<0, 0b1100, "sqdmulh", int_aarch64_neon_sqdmulh>;
defm SQRDMULH : SIMDIndexedHS<0, 0b1101, "sqrdmulh", int_aarch64_neon_sqrdmulh>;

defm SQDMULH : SIMDIndexedHSPatterns<int_aarch64_neon_sqdmulh_lane,
                                     int_aarch64_neon_sqdmulh_laneq>;
defm SQRDMULH : SIMDIndexedHSPatterns<int_aarch64_neon_sqrdmulh_lane,
                                      int_aarch64_neon_sqrdmulh_laneq>;

// Generated by MachineCombine
defm MLA   : SIMDVectorIndexedHSTied<1, 0b0000, "mla", null_frag>;
defm MLS   : SIMDVectorIndexedHSTied<1, 0b0100, "mls", null_frag>;

defm MUL   : SIMDVectorIndexedHS<0, 0b1000, "mul", mul>;
defm SMLAL : SIMDVectorIndexedLongSDTied<0, 0b0010, "smlal",
    TriOpFrag<(add node:$LHS, (int_aarch64_neon_smull node:$MHS, node:$RHS))>>;
defm SMLSL : SIMDVectorIndexedLongSDTied<0, 0b0110, "smlsl",
    TriOpFrag<(sub node:$LHS, (int_aarch64_neon_smull node:$MHS, node:$RHS))>>;
defm SMULL : SIMDVectorIndexedLongSD<0, 0b1010, "smull",
                int_aarch64_neon_smull>;
defm SQDMLAL : SIMDIndexedLongSQDMLXSDTied<0, 0b0011, "sqdmlal",
                                           int_aarch64_neon_sqadd>;
defm SQDMLSL : SIMDIndexedLongSQDMLXSDTied<0, 0b0111, "sqdmlsl",
                                           int_aarch64_neon_sqsub>;
defm SQRDMLAH : SIMDIndexedSQRDMLxHSDTied<1, 0b1101, "sqrdmlah",
                                          int_aarch64_neon_sqadd>;
defm SQRDMLSH : SIMDIndexedSQRDMLxHSDTied<1, 0b1111, "sqrdmlsh",
                                          int_aarch64_neon_sqsub>;
defm SQDMULL : SIMDIndexedLongSD<0, 0b1011, "sqdmull", int_aarch64_neon_sqdmull>;
defm UMLAL   : SIMDVectorIndexedLongSDTied<1, 0b0010, "umlal",
    TriOpFrag<(add node:$LHS, (int_aarch64_neon_umull node:$MHS, node:$RHS))>>;
defm UMLSL   : SIMDVectorIndexedLongSDTied<1, 0b0110, "umlsl",
    TriOpFrag<(sub node:$LHS, (int_aarch64_neon_umull node:$MHS, node:$RHS))>>;
defm UMULL   : SIMDVectorIndexedLongSD<1, 0b1010, "umull",
                int_aarch64_neon_umull>;

// A scalar sqdmull with the second operand being a vector lane can be
// handled directly with the indexed instruction encoding.
def : Pat<(int_aarch64_neon_sqdmulls_scalar (i32 FPR32:$Rn),
                                          (vector_extract (v4i32 V128:$Vm),
                                                           VectorIndexS:$idx)),
          (SQDMULLv1i64_indexed FPR32:$Rn, V128:$Vm, VectorIndexS:$idx)>;

//----------------------------------------------------------------------------
// AdvSIMD scalar shift instructions
//----------------------------------------------------------------------------
defm FCVTZS : SIMDFPScalarRShift<0, 0b11111, "fcvtzs">;
defm FCVTZU : SIMDFPScalarRShift<1, 0b11111, "fcvtzu">;
defm SCVTF  : SIMDFPScalarRShift<0, 0b11100, "scvtf">;
defm UCVTF  : SIMDFPScalarRShift<1, 0b11100, "ucvtf">;
// Codegen patterns for the above. We don't put these directly on the
// instructions because TableGen's type inference can't handle the truth.
// Having the same base pattern for fp <--> int totally freaks it out.
def : Pat<(int_aarch64_neon_vcvtfp2fxs FPR32:$Rn, vecshiftR32:$imm),
          (FCVTZSs FPR32:$Rn, vecshiftR32:$imm)>;
def : Pat<(int_aarch64_neon_vcvtfp2fxu FPR32:$Rn, vecshiftR32:$imm),
          (FCVTZUs FPR32:$Rn, vecshiftR32:$imm)>;
def : Pat<(i64 (int_aarch64_neon_vcvtfp2fxs (f64 FPR64:$Rn), vecshiftR64:$imm)),
          (FCVTZSd FPR64:$Rn, vecshiftR64:$imm)>;
def : Pat<(i64 (int_aarch64_neon_vcvtfp2fxu (f64 FPR64:$Rn), vecshiftR64:$imm)),
          (FCVTZUd FPR64:$Rn, vecshiftR64:$imm)>;
def : Pat<(v1i64 (int_aarch64_neon_vcvtfp2fxs (v1f64 FPR64:$Rn),
                                            vecshiftR64:$imm)),
          (FCVTZSd FPR64:$Rn, vecshiftR64:$imm)>;
def : Pat<(v1i64 (int_aarch64_neon_vcvtfp2fxu (v1f64 FPR64:$Rn),
                                            vecshiftR64:$imm)),
          (FCVTZUd FPR64:$Rn, vecshiftR64:$imm)>;
def : Pat<(int_aarch64_neon_vcvtfxu2fp FPR32:$Rn, vecshiftR32:$imm),
          (UCVTFs FPR32:$Rn, vecshiftR32:$imm)>;
def : Pat<(f64 (int_aarch64_neon_vcvtfxu2fp (i64 FPR64:$Rn), vecshiftR64:$imm)),
          (UCVTFd FPR64:$Rn, vecshiftR64:$imm)>;
def : Pat<(v1f64 (int_aarch64_neon_vcvtfxs2fp (v1i64 FPR64:$Rn),
                                            vecshiftR64:$imm)),
          (SCVTFd FPR64:$Rn, vecshiftR64:$imm)>;
def : Pat<(f64 (int_aarch64_neon_vcvtfxs2fp (i64 FPR64:$Rn), vecshiftR64:$imm)),
          (SCVTFd FPR64:$Rn, vecshiftR64:$imm)>;
def : Pat<(v1f64 (int_aarch64_neon_vcvtfxu2fp (v1i64 FPR64:$Rn),
                                            vecshiftR64:$imm)),
          (UCVTFd FPR64:$Rn, vecshiftR64:$imm)>;
def : Pat<(int_aarch64_neon_vcvtfxs2fp FPR32:$Rn, vecshiftR32:$imm),
          (SCVTFs FPR32:$Rn, vecshiftR32:$imm)>;

// Patterns for FP16 Instrinsics - requires reg copy to/from as i16s not supported.

def : Pat<(f16 (int_aarch64_neon_vcvtfxs2fp (i32 (sext_inreg FPR32:$Rn, i16)), vecshiftR16:$imm)),
          (SCVTFh (EXTRACT_SUBREG FPR32:$Rn, hsub), vecshiftR16:$imm)>;
def : Pat<(f16 (int_aarch64_neon_vcvtfxs2fp (i32 FPR32:$Rn), vecshiftR16:$imm)),
          (SCVTFh (EXTRACT_SUBREG FPR32:$Rn, hsub), vecshiftR16:$imm)>;
def : Pat<(f16 (int_aarch64_neon_vcvtfxs2fp (i64 FPR64:$Rn), vecshiftR16:$imm)),
          (SCVTFh (EXTRACT_SUBREG FPR64:$Rn, hsub), vecshiftR16:$imm)>;
def : Pat<(f16 (int_aarch64_neon_vcvtfxu2fp
            (and FPR32:$Rn, (i32 65535)),
            vecshiftR16:$imm)),
          (UCVTFh (EXTRACT_SUBREG FPR32:$Rn, hsub), vecshiftR16:$imm)>;
def : Pat<(f16 (int_aarch64_neon_vcvtfxu2fp FPR32:$Rn, vecshiftR16:$imm)),
          (UCVTFh (EXTRACT_SUBREG FPR32:$Rn, hsub), vecshiftR16:$imm)>;
def : Pat<(f16 (int_aarch64_neon_vcvtfxu2fp (i64 FPR64:$Rn), vecshiftR16:$imm)),
          (UCVTFh (EXTRACT_SUBREG FPR64:$Rn, hsub), vecshiftR16:$imm)>;
def : Pat<(i32 (int_aarch64_neon_vcvtfp2fxs (f16 FPR16:$Rn), vecshiftR32:$imm)),
          (i32 (INSERT_SUBREG
            (i32 (IMPLICIT_DEF)),
            (FCVTZSh FPR16:$Rn, vecshiftR32:$imm),
            hsub))>;
def : Pat<(i64 (int_aarch64_neon_vcvtfp2fxs (f16 FPR16:$Rn), vecshiftR64:$imm)),
          (i64 (INSERT_SUBREG
            (i64 (IMPLICIT_DEF)),
            (FCVTZSh FPR16:$Rn, vecshiftR64:$imm),
            hsub))>;
def : Pat<(i32 (int_aarch64_neon_vcvtfp2fxu (f16 FPR16:$Rn), vecshiftR32:$imm)),
          (i32 (INSERT_SUBREG
            (i32 (IMPLICIT_DEF)),
            (FCVTZUh FPR16:$Rn, vecshiftR32:$imm),
            hsub))>;
def : Pat<(i64 (int_aarch64_neon_vcvtfp2fxu (f16 FPR16:$Rn), vecshiftR64:$imm)),
          (i64 (INSERT_SUBREG
            (i64 (IMPLICIT_DEF)),
            (FCVTZUh FPR16:$Rn, vecshiftR64:$imm),
            hsub))>;
def : Pat<(i32 (int_aarch64_neon_facge (f16 FPR16:$Rn), (f16 FPR16:$Rm))),
          (i32 (INSERT_SUBREG
            (i32 (IMPLICIT_DEF)),
            (FACGE16 FPR16:$Rn, FPR16:$Rm),
            hsub))>;
def : Pat<(i32 (int_aarch64_neon_facgt (f16 FPR16:$Rn), (f16 FPR16:$Rm))),
          (i32 (INSERT_SUBREG
            (i32 (IMPLICIT_DEF)),
            (FACGT16 FPR16:$Rn, FPR16:$Rm),
            hsub))>;

defm SHL      : SIMDScalarLShiftD<   0, 0b01010, "shl", AArch64vshl>;
defm SLI      : SIMDScalarLShiftDTied<1, 0b01010, "sli">;
defm SQRSHRN  : SIMDScalarRShiftBHS< 0, 0b10011, "sqrshrn",
                                     int_aarch64_neon_sqrshrn>;
defm SQRSHRUN : SIMDScalarRShiftBHS< 1, 0b10001, "sqrshrun",
                                     int_aarch64_neon_sqrshrun>;
defm SQSHLU   : SIMDScalarLShiftBHSD<1, 0b01100, "sqshlu", AArch64sqshlui>;
defm SQSHL    : SIMDScalarLShiftBHSD<0, 0b01110, "sqshl", AArch64sqshli>;
defm SQSHRN   : SIMDScalarRShiftBHS< 0, 0b10010, "sqshrn",
                                     int_aarch64_neon_sqshrn>;
defm SQSHRUN  : SIMDScalarRShiftBHS< 1, 0b10000, "sqshrun",
                                     int_aarch64_neon_sqshrun>;
defm SRI      : SIMDScalarRShiftDTied<   1, 0b01000, "sri">;
defm SRSHR    : SIMDScalarRShiftD<   0, 0b00100, "srshr", AArch64srshri>;
defm SRSRA    : SIMDScalarRShiftDTied<   0, 0b00110, "srsra",
    TriOpFrag<(add node:$LHS,
                   (AArch64srshri node:$MHS, node:$RHS))>>;
defm SSHR     : SIMDScalarRShiftD<   0, 0b00000, "sshr", AArch64vashr>;
defm SSRA     : SIMDScalarRShiftDTied<   0, 0b00010, "ssra",
    TriOpFrag<(add node:$LHS,
                   (AArch64vashr node:$MHS, node:$RHS))>>;
defm UQRSHRN  : SIMDScalarRShiftBHS< 1, 0b10011, "uqrshrn",
                                     int_aarch64_neon_uqrshrn>;
defm UQSHL    : SIMDScalarLShiftBHSD<1, 0b01110, "uqshl", AArch64uqshli>;
defm UQSHRN   : SIMDScalarRShiftBHS< 1, 0b10010, "uqshrn",
                                     int_aarch64_neon_uqshrn>;
defm URSHR    : SIMDScalarRShiftD<   1, 0b00100, "urshr", AArch64urshri>;
defm URSRA    : SIMDScalarRShiftDTied<   1, 0b00110, "ursra",
    TriOpFrag<(add node:$LHS,
                   (AArch64urshri node:$MHS, node:$RHS))>>;
defm USHR     : SIMDScalarRShiftD<   1, 0b00000, "ushr", AArch64vlshr>;
defm USRA     : SIMDScalarRShiftDTied<   1, 0b00010, "usra",
    TriOpFrag<(add node:$LHS,
                   (AArch64vlshr node:$MHS, node:$RHS))>>;

//----------------------------------------------------------------------------
// AdvSIMD vector shift instructions
//----------------------------------------------------------------------------
defm FCVTZS:SIMDVectorRShiftSD<0, 0b11111, "fcvtzs", int_aarch64_neon_vcvtfp2fxs>;
defm FCVTZU:SIMDVectorRShiftSD<1, 0b11111, "fcvtzu", int_aarch64_neon_vcvtfp2fxu>;
defm SCVTF: SIMDVectorRShiftToFP<0, 0b11100, "scvtf",
                                   int_aarch64_neon_vcvtfxs2fp>;
defm RSHRN   : SIMDVectorRShiftNarrowBHS<0, 0b10001, "rshrn",
                                         int_aarch64_neon_rshrn>;
defm SHL     : SIMDVectorLShiftBHSD<0, 0b01010, "shl", AArch64vshl>;
defm SHRN    : SIMDVectorRShiftNarrowBHS<0, 0b10000, "shrn",
                          BinOpFrag<(trunc (AArch64vashr node:$LHS, node:$RHS))>>;
defm SLI     : SIMDVectorLShiftBHSDTied<1, 0b01010, "sli", AArch64vsli>;
def : Pat<(v1i64 (AArch64vsli (v1i64 FPR64:$Rd), (v1i64 FPR64:$Rn),
                                      (i32 vecshiftL64:$imm))),
          (SLId FPR64:$Rd, FPR64:$Rn, vecshiftL64:$imm)>;
defm SQRSHRN : SIMDVectorRShiftNarrowBHS<0, 0b10011, "sqrshrn",
                                         int_aarch64_neon_sqrshrn>;
defm SQRSHRUN: SIMDVectorRShiftNarrowBHS<1, 0b10001, "sqrshrun",
                                         int_aarch64_neon_sqrshrun>;
defm SQSHLU : SIMDVectorLShiftBHSD<1, 0b01100, "sqshlu", AArch64sqshlui>;
defm SQSHL  : SIMDVectorLShiftBHSD<0, 0b01110, "sqshl", AArch64sqshli>;
defm SQSHRN  : SIMDVectorRShiftNarrowBHS<0, 0b10010, "sqshrn",
                                         int_aarch64_neon_sqshrn>;
defm SQSHRUN : SIMDVectorRShiftNarrowBHS<1, 0b10000, "sqshrun",
                                         int_aarch64_neon_sqshrun>;
defm SRI     : SIMDVectorRShiftBHSDTied<1, 0b01000, "sri", AArch64vsri>;
def : Pat<(v1i64 (AArch64vsri (v1i64 FPR64:$Rd), (v1i64 FPR64:$Rn),
                                      (i32 vecshiftR64:$imm))),
          (SRId FPR64:$Rd, FPR64:$Rn, vecshiftR64:$imm)>;
defm SRSHR   : SIMDVectorRShiftBHSD<0, 0b00100, "srshr", AArch64srshri>;
defm SRSRA   : SIMDVectorRShiftBHSDTied<0, 0b00110, "srsra",
                 TriOpFrag<(add node:$LHS,
                                (AArch64srshri node:$MHS, node:$RHS))> >;
defm SSHLL   : SIMDVectorLShiftLongBHSD<0, 0b10100, "sshll",
                BinOpFrag<(AArch64vshl (sext node:$LHS), node:$RHS)>>;

defm SSHR    : SIMDVectorRShiftBHSD<0, 0b00000, "sshr", AArch64vashr>;
defm SSRA    : SIMDVectorRShiftBHSDTied<0, 0b00010, "ssra",
                TriOpFrag<(add node:$LHS, (AArch64vashr node:$MHS, node:$RHS))>>;
defm UCVTF   : SIMDVectorRShiftToFP<1, 0b11100, "ucvtf",
                        int_aarch64_neon_vcvtfxu2fp>;
defm UQRSHRN : SIMDVectorRShiftNarrowBHS<1, 0b10011, "uqrshrn",
                                         int_aarch64_neon_uqrshrn>;
defm UQSHL   : SIMDVectorLShiftBHSD<1, 0b01110, "uqshl", AArch64uqshli>;
defm UQSHRN  : SIMDVectorRShiftNarrowBHS<1, 0b10010, "uqshrn",
                                         int_aarch64_neon_uqshrn>;
defm URSHR   : SIMDVectorRShiftBHSD<1, 0b00100, "urshr", AArch64urshri>;
defm URSRA   : SIMDVectorRShiftBHSDTied<1, 0b00110, "ursra",
                TriOpFrag<(add node:$LHS,
                               (AArch64urshri node:$MHS, node:$RHS))> >;
defm USHLL   : SIMDVectorLShiftLongBHSD<1, 0b10100, "ushll",
                BinOpFrag<(AArch64vshl (zext node:$LHS), node:$RHS)>>;
defm USHR    : SIMDVectorRShiftBHSD<1, 0b00000, "ushr", AArch64vlshr>;
defm USRA    : SIMDVectorRShiftBHSDTied<1, 0b00010, "usra",
                TriOpFrag<(add node:$LHS, (AArch64vlshr node:$MHS, node:$RHS))> >;

// SHRN patterns for when a logical right shift was used instead of arithmetic
// (the immediate guarantees no sign bits actually end up in the result so it
// doesn't matter).
def : Pat<(v8i8 (trunc (AArch64vlshr (v8i16 V128:$Rn), vecshiftR16Narrow:$imm))),
          (SHRNv8i8_shift V128:$Rn, vecshiftR16Narrow:$imm)>;
def : Pat<(v4i16 (trunc (AArch64vlshr (v4i32 V128:$Rn), vecshiftR32Narrow:$imm))),
          (SHRNv4i16_shift V128:$Rn, vecshiftR32Narrow:$imm)>;
def : Pat<(v2i32 (trunc (AArch64vlshr (v2i64 V128:$Rn), vecshiftR64Narrow:$imm))),
          (SHRNv2i32_shift V128:$Rn, vecshiftR64Narrow:$imm)>;

def : Pat<(v16i8 (concat_vectors (v8i8 V64:$Rd),
                                 (trunc (AArch64vlshr (v8i16 V128:$Rn),
                                                    vecshiftR16Narrow:$imm)))),
          (SHRNv16i8_shift (INSERT_SUBREG (IMPLICIT_DEF), V64:$Rd, dsub),
                           V128:$Rn, vecshiftR16Narrow:$imm)>;
def : Pat<(v8i16 (concat_vectors (v4i16 V64:$Rd),
                                 (trunc (AArch64vlshr (v4i32 V128:$Rn),
                                                    vecshiftR32Narrow:$imm)))),
          (SHRNv8i16_shift (INSERT_SUBREG (IMPLICIT_DEF), V64:$Rd, dsub),
                           V128:$Rn, vecshiftR32Narrow:$imm)>;
def : Pat<(v4i32 (concat_vectors (v2i32 V64:$Rd),
                                 (trunc (AArch64vlshr (v2i64 V128:$Rn),
                                                    vecshiftR64Narrow:$imm)))),
          (SHRNv4i32_shift (INSERT_SUBREG (IMPLICIT_DEF), V64:$Rd, dsub),
                           V128:$Rn, vecshiftR32Narrow:$imm)>;

// Vector sign and zero extensions are implemented with SSHLL and USSHLL.
// Anyexts are implemented as zexts.
def : Pat<(v8i16 (sext   (v8i8 V64:$Rn))),  (SSHLLv8i8_shift  V64:$Rn, (i32 0))>;
def : Pat<(v8i16 (zext   (v8i8 V64:$Rn))),  (USHLLv8i8_shift  V64:$Rn, (i32 0))>;
def : Pat<(v8i16 (anyext (v8i8 V64:$Rn))),  (USHLLv8i8_shift  V64:$Rn, (i32 0))>;
def : Pat<(v4i32 (sext   (v4i16 V64:$Rn))), (SSHLLv4i16_shift V64:$Rn, (i32 0))>;
def : Pat<(v4i32 (zext   (v4i16 V64:$Rn))), (USHLLv4i16_shift V64:$Rn, (i32 0))>;
def : Pat<(v4i32 (anyext (v4i16 V64:$Rn))), (USHLLv4i16_shift V64:$Rn, (i32 0))>;
def : Pat<(v2i64 (sext   (v2i32 V64:$Rn))), (SSHLLv2i32_shift V64:$Rn, (i32 0))>;
def : Pat<(v2i64 (zext   (v2i32 V64:$Rn))), (USHLLv2i32_shift V64:$Rn, (i32 0))>;
def : Pat<(v2i64 (anyext (v2i32 V64:$Rn))), (USHLLv2i32_shift V64:$Rn, (i32 0))>;
// Also match an extend from the upper half of a 128 bit source register.
def : Pat<(v8i16 (anyext (v8i8 (extract_subvector V128:$Rn, (i64 8)) ))),
          (USHLLv16i8_shift V128:$Rn, (i32 0))>;
def : Pat<(v8i16 (zext   (v8i8 (extract_subvector V128:$Rn, (i64 8)) ))),
          (USHLLv16i8_shift V128:$Rn, (i32 0))>;
def : Pat<(v8i16 (sext   (v8i8 (extract_subvector V128:$Rn, (i64 8)) ))),
          (SSHLLv16i8_shift V128:$Rn, (i32 0))>;
def : Pat<(v4i32 (anyext (v4i16 (extract_subvector V128:$Rn, (i64 4)) ))),
          (USHLLv8i16_shift V128:$Rn, (i32 0))>;
def : Pat<(v4i32 (zext   (v4i16 (extract_subvector V128:$Rn, (i64 4)) ))),
          (USHLLv8i16_shift V128:$Rn, (i32 0))>;
def : Pat<(v4i32 (sext   (v4i16 (extract_subvector V128:$Rn, (i64 4)) ))),
          (SSHLLv8i16_shift V128:$Rn, (i32 0))>;
def : Pat<(v2i64 (anyext (v2i32 (extract_subvector V128:$Rn, (i64 2)) ))),
          (USHLLv4i32_shift V128:$Rn, (i32 0))>;
def : Pat<(v2i64 (zext   (v2i32 (extract_subvector V128:$Rn, (i64 2)) ))),
          (USHLLv4i32_shift V128:$Rn, (i32 0))>;
def : Pat<(v2i64 (sext   (v2i32 (extract_subvector V128:$Rn, (i64 2)) ))),
          (SSHLLv4i32_shift V128:$Rn, (i32 0))>;

// Vector shift sxtl aliases
def : InstAlias<"sxtl.8h $dst, $src1",
                (SSHLLv8i8_shift V128:$dst, V64:$src1, 0)>;
def : InstAlias<"sxtl $dst.8h, $src1.8b",
                (SSHLLv8i8_shift V128:$dst, V64:$src1, 0)>;
def : InstAlias<"sxtl.4s $dst, $src1",
                (SSHLLv4i16_shift V128:$dst, V64:$src1, 0)>;
def : InstAlias<"sxtl $dst.4s, $src1.4h",
                (SSHLLv4i16_shift V128:$dst, V64:$src1, 0)>;
def : InstAlias<"sxtl.2d $dst, $src1",
                (SSHLLv2i32_shift V128:$dst, V64:$src1, 0)>;
def : InstAlias<"sxtl $dst.2d, $src1.2s",
                (SSHLLv2i32_shift V128:$dst, V64:$src1, 0)>;

// Vector shift sxtl2 aliases
def : InstAlias<"sxtl2.8h $dst, $src1",
                (SSHLLv16i8_shift V128:$dst, V128:$src1, 0)>;
def : InstAlias<"sxtl2 $dst.8h, $src1.16b",
                (SSHLLv16i8_shift V128:$dst, V128:$src1, 0)>;
def : InstAlias<"sxtl2.4s $dst, $src1",
                (SSHLLv8i16_shift V128:$dst, V128:$src1, 0)>;
def : InstAlias<"sxtl2 $dst.4s, $src1.8h",
                (SSHLLv8i16_shift V128:$dst, V128:$src1, 0)>;
def : InstAlias<"sxtl2.2d $dst, $src1",
                (SSHLLv4i32_shift V128:$dst, V128:$src1, 0)>;
def : InstAlias<"sxtl2 $dst.2d, $src1.4s",
                (SSHLLv4i32_shift V128:$dst, V128:$src1, 0)>;

// Vector shift uxtl aliases
def : InstAlias<"uxtl.8h $dst, $src1",
                (USHLLv8i8_shift V128:$dst, V64:$src1, 0)>;
def : InstAlias<"uxtl $dst.8h, $src1.8b",
                (USHLLv8i8_shift V128:$dst, V64:$src1, 0)>;
def : InstAlias<"uxtl.4s $dst, $src1",
                (USHLLv4i16_shift V128:$dst, V64:$src1, 0)>;
def : InstAlias<"uxtl $dst.4s, $src1.4h",
                (USHLLv4i16_shift V128:$dst, V64:$src1, 0)>;
def : InstAlias<"uxtl.2d $dst, $src1",
                (USHLLv2i32_shift V128:$dst, V64:$src1, 0)>;
def : InstAlias<"uxtl $dst.2d, $src1.2s",
                (USHLLv2i32_shift V128:$dst, V64:$src1, 0)>;

// Vector shift uxtl2 aliases
def : InstAlias<"uxtl2.8h $dst, $src1",
                (USHLLv16i8_shift V128:$dst, V128:$src1, 0)>;
def : InstAlias<"uxtl2 $dst.8h, $src1.16b",
                (USHLLv16i8_shift V128:$dst, V128:$src1, 0)>;
def : InstAlias<"uxtl2.4s $dst, $src1",
                (USHLLv8i16_shift V128:$dst, V128:$src1, 0)>;
def : InstAlias<"uxtl2 $dst.4s, $src1.8h",
                (USHLLv8i16_shift V128:$dst, V128:$src1, 0)>;
def : InstAlias<"uxtl2.2d $dst, $src1",
                (USHLLv4i32_shift V128:$dst, V128:$src1, 0)>;
def : InstAlias<"uxtl2 $dst.2d, $src1.4s",
                (USHLLv4i32_shift V128:$dst, V128:$src1, 0)>;

// If an integer is about to be converted to a floating point value,
// just load it on the floating point unit.
// These patterns are more complex because floating point loads do not
// support sign extension.
// The sign extension has to be explicitly added and is only supported for
// one step: byte-to-half, half-to-word, word-to-doubleword.
// SCVTF GPR -> FPR is 9 cycles.
// SCVTF FPR -> FPR is 4 cyclces.
// (sign extension with lengthen) SXTL FPR -> FPR is 2 cycles.
// Therefore, we can do 2 sign extensions and one SCVTF FPR -> FPR
// and still being faster.
// However, this is not good for code size.
// 8-bits -> float. 2 sizes step-up.
class SExtLoadi8CVTf32Pat<dag addrmode, dag INST>
  : Pat<(f32 (sint_to_fp (i32 (sextloadi8 addrmode)))),
        (SCVTFv1i32 (f32 (EXTRACT_SUBREG
                            (SSHLLv4i16_shift
                              (f64
                                (EXTRACT_SUBREG
                                  (SSHLLv8i8_shift
                                    (INSERT_SUBREG (f64 (IMPLICIT_DEF)),
                                        INST,
                                        bsub),
                                    0),
                                  dsub)),
                               0),
                             ssub)))>,
    Requires<[NotForCodeSize, UseAlternateSExtLoadCVTF32]>;

def : SExtLoadi8CVTf32Pat<(ro8.Wpat GPR64sp:$Rn, GPR32:$Rm, ro8.Wext:$ext),
                          (LDRBroW  GPR64sp:$Rn, GPR32:$Rm, ro8.Wext:$ext)>;
def : SExtLoadi8CVTf32Pat<(ro8.Xpat GPR64sp:$Rn, GPR64:$Rm, ro8.Xext:$ext),
                          (LDRBroX  GPR64sp:$Rn, GPR64:$Rm, ro8.Xext:$ext)>;
def : SExtLoadi8CVTf32Pat<(am_indexed8 GPR64sp:$Rn, uimm12s1:$offset),
                          (LDRBui GPR64sp:$Rn, uimm12s1:$offset)>;
def : SExtLoadi8CVTf32Pat<(am_unscaled8 GPR64sp:$Rn, simm9:$offset),
                          (LDURBi GPR64sp:$Rn, simm9:$offset)>;

// 16-bits -> float. 1 size step-up.
class SExtLoadi16CVTf32Pat<dag addrmode, dag INST>
  : Pat<(f32 (sint_to_fp (i32 (sextloadi16 addrmode)))),
        (SCVTFv1i32 (f32 (EXTRACT_SUBREG
                            (SSHLLv4i16_shift
                                (INSERT_SUBREG (f64 (IMPLICIT_DEF)),
                                  INST,
                                  hsub),
                                0),
                            ssub)))>, Requires<[NotForCodeSize]>;

def : SExtLoadi16CVTf32Pat<(ro16.Wpat GPR64sp:$Rn, GPR32:$Rm, ro16.Wext:$ext),
                           (LDRHroW   GPR64sp:$Rn, GPR32:$Rm, ro16.Wext:$ext)>;
def : SExtLoadi16CVTf32Pat<(ro16.Xpat GPR64sp:$Rn, GPR64:$Rm, ro16.Xext:$ext),
                           (LDRHroX   GPR64sp:$Rn, GPR64:$Rm, ro16.Xext:$ext)>;
def : SExtLoadi16CVTf32Pat<(am_indexed16 GPR64sp:$Rn, uimm12s2:$offset),
                           (LDRHui GPR64sp:$Rn, uimm12s2:$offset)>;
def : SExtLoadi16CVTf32Pat<(am_unscaled16 GPR64sp:$Rn, simm9:$offset),
                           (LDURHi GPR64sp:$Rn, simm9:$offset)>;

// 32-bits to 32-bits are handled in target specific dag combine:
// performIntToFpCombine.
// 64-bits integer to 32-bits floating point, not possible with
// SCVTF on floating point registers (both source and destination
// must have the same size).

// Here are the patterns for 8, 16, 32, and 64-bits to double.
// 8-bits -> double. 3 size step-up: give up.
// 16-bits -> double. 2 size step.
class SExtLoadi16CVTf64Pat<dag addrmode, dag INST>
  : Pat <(f64 (sint_to_fp (i32 (sextloadi16 addrmode)))),
           (SCVTFv1i64 (f64 (EXTRACT_SUBREG
                              (SSHLLv2i32_shift
                                 (f64
                                  (EXTRACT_SUBREG
                                    (SSHLLv4i16_shift
                                      (INSERT_SUBREG (f64 (IMPLICIT_DEF)),
                                        INST,
                                        hsub),
                                     0),
                                   dsub)),
                               0),
                             dsub)))>,
    Requires<[NotForCodeSize, UseAlternateSExtLoadCVTF32]>;

def : SExtLoadi16CVTf64Pat<(ro16.Wpat GPR64sp:$Rn, GPR32:$Rm, ro16.Wext:$ext),
                           (LDRHroW GPR64sp:$Rn, GPR32:$Rm, ro16.Wext:$ext)>;
def : SExtLoadi16CVTf64Pat<(ro16.Xpat GPR64sp:$Rn, GPR64:$Rm, ro16.Xext:$ext),
                           (LDRHroX GPR64sp:$Rn, GPR64:$Rm, ro16.Xext:$ext)>;
def : SExtLoadi16CVTf64Pat<(am_indexed16 GPR64sp:$Rn, uimm12s2:$offset),
                           (LDRHui GPR64sp:$Rn, uimm12s2:$offset)>;
def : SExtLoadi16CVTf64Pat<(am_unscaled16 GPR64sp:$Rn, simm9:$offset),
                           (LDURHi GPR64sp:$Rn, simm9:$offset)>;
// 32-bits -> double. 1 size step-up.
class SExtLoadi32CVTf64Pat<dag addrmode, dag INST>
  : Pat <(f64 (sint_to_fp (i32 (load addrmode)))),
           (SCVTFv1i64 (f64 (EXTRACT_SUBREG
                              (SSHLLv2i32_shift
                                (INSERT_SUBREG (f64 (IMPLICIT_DEF)),
                                  INST,
                                  ssub),
                               0),
                             dsub)))>, Requires<[NotForCodeSize]>;

def : SExtLoadi32CVTf64Pat<(ro32.Wpat GPR64sp:$Rn, GPR32:$Rm, ro32.Wext:$ext),
                           (LDRSroW GPR64sp:$Rn, GPR32:$Rm, ro32.Wext:$ext)>;
def : SExtLoadi32CVTf64Pat<(ro32.Xpat GPR64sp:$Rn, GPR64:$Rm, ro32.Xext:$ext),
                           (LDRSroX GPR64sp:$Rn, GPR64:$Rm, ro32.Xext:$ext)>;
def : SExtLoadi32CVTf64Pat<(am_indexed32 GPR64sp:$Rn, uimm12s4:$offset),
                           (LDRSui GPR64sp:$Rn, uimm12s4:$offset)>;
def : SExtLoadi32CVTf64Pat<(am_unscaled32 GPR64sp:$Rn, simm9:$offset),
                           (LDURSi GPR64sp:$Rn, simm9:$offset)>;

// 64-bits -> double are handled in target specific dag combine:
// performIntToFpCombine.


//----------------------------------------------------------------------------
// AdvSIMD Load-Store Structure
//----------------------------------------------------------------------------
defm LD1 : SIMDLd1Multiple<"ld1">;
defm LD2 : SIMDLd2Multiple<"ld2">;
defm LD3 : SIMDLd3Multiple<"ld3">;
defm LD4 : SIMDLd4Multiple<"ld4">;

defm ST1 : SIMDSt1Multiple<"st1">;
defm ST2 : SIMDSt2Multiple<"st2">;
defm ST3 : SIMDSt3Multiple<"st3">;
defm ST4 : SIMDSt4Multiple<"st4">;

class Ld1Pat<ValueType ty, Instruction INST>
  : Pat<(ty (load GPR64sp:$Rn)), (INST GPR64sp:$Rn)>;

def : Ld1Pat<v16i8, LD1Onev16b>;
def : Ld1Pat<v8i16, LD1Onev8h>;
def : Ld1Pat<v4i32, LD1Onev4s>;
def : Ld1Pat<v2i64, LD1Onev2d>;
def : Ld1Pat<v8i8,  LD1Onev8b>;
def : Ld1Pat<v4i16, LD1Onev4h>;
def : Ld1Pat<v2i32, LD1Onev2s>;
def : Ld1Pat<v1i64, LD1Onev1d>;

class St1Pat<ValueType ty, Instruction INST>
  : Pat<(store ty:$Vt, GPR64sp:$Rn),
        (INST ty:$Vt, GPR64sp:$Rn)>;

def : St1Pat<v16i8, ST1Onev16b>;
def : St1Pat<v8i16, ST1Onev8h>;
def : St1Pat<v4i32, ST1Onev4s>;
def : St1Pat<v2i64, ST1Onev2d>;
def : St1Pat<v8i8,  ST1Onev8b>;
def : St1Pat<v4i16, ST1Onev4h>;
def : St1Pat<v2i32, ST1Onev2s>;
def : St1Pat<v1i64, ST1Onev1d>;

//---
// Single-element
//---

defm LD1R          : SIMDLdR<0, 0b110, 0, "ld1r", "One", 1, 2, 4, 8>;
defm LD2R          : SIMDLdR<1, 0b110, 0, "ld2r", "Two", 2, 4, 8, 16>;
defm LD3R          : SIMDLdR<0, 0b111, 0, "ld3r", "Three", 3, 6, 12, 24>;
defm LD4R          : SIMDLdR<1, 0b111, 0, "ld4r", "Four", 4, 8, 16, 32>;
let mayLoad = 1, hasSideEffects = 0 in {
defm LD1 : SIMDLdSingleBTied<0, 0b000,       "ld1", VecListOneb,   GPR64pi1>;
defm LD1 : SIMDLdSingleHTied<0, 0b010, 0,    "ld1", VecListOneh,   GPR64pi2>;
defm LD1 : SIMDLdSingleSTied<0, 0b100, 0b00, "ld1", VecListOnes,   GPR64pi4>;
defm LD1 : SIMDLdSingleDTied<0, 0b100, 0b01, "ld1", VecListOned,   GPR64pi8>;
defm LD2 : SIMDLdSingleBTied<1, 0b000,       "ld2", VecListTwob,   GPR64pi2>;
defm LD2 : SIMDLdSingleHTied<1, 0b010, 0,    "ld2", VecListTwoh,   GPR64pi4>;
defm LD2 : SIMDLdSingleSTied<1, 0b100, 0b00, "ld2", VecListTwos,   GPR64pi8>;
defm LD2 : SIMDLdSingleDTied<1, 0b100, 0b01, "ld2", VecListTwod,   GPR64pi16>;
defm LD3 : SIMDLdSingleBTied<0, 0b001,       "ld3", VecListThreeb, GPR64pi3>;
defm LD3 : SIMDLdSingleHTied<0, 0b011, 0,    "ld3", VecListThreeh, GPR64pi6>;
defm LD3 : SIMDLdSingleSTied<0, 0b101, 0b00, "ld3", VecListThrees, GPR64pi12>;
defm LD3 : SIMDLdSingleDTied<0, 0b101, 0b01, "ld3", VecListThreed, GPR64pi24>;
defm LD4 : SIMDLdSingleBTied<1, 0b001,       "ld4", VecListFourb,  GPR64pi4>;
defm LD4 : SIMDLdSingleHTied<1, 0b011, 0,    "ld4", VecListFourh,  GPR64pi8>;
defm LD4 : SIMDLdSingleSTied<1, 0b101, 0b00, "ld4", VecListFours,  GPR64pi16>;
defm LD4 : SIMDLdSingleDTied<1, 0b101, 0b01, "ld4", VecListFourd,  GPR64pi32>;
}

def : Pat<(v8i8 (AArch64dup (i32 (extloadi8 GPR64sp:$Rn)))),
          (LD1Rv8b GPR64sp:$Rn)>;
def : Pat<(v16i8 (AArch64dup (i32 (extloadi8 GPR64sp:$Rn)))),
          (LD1Rv16b GPR64sp:$Rn)>;
def : Pat<(v4i16 (AArch64dup (i32 (extloadi16 GPR64sp:$Rn)))),
          (LD1Rv4h GPR64sp:$Rn)>;
def : Pat<(v8i16 (AArch64dup (i32 (extloadi16 GPR64sp:$Rn)))),
          (LD1Rv8h GPR64sp:$Rn)>;
def : Pat<(v2i32 (AArch64dup (i32 (load GPR64sp:$Rn)))),
          (LD1Rv2s GPR64sp:$Rn)>;
def : Pat<(v4i32 (AArch64dup (i32 (load GPR64sp:$Rn)))),
          (LD1Rv4s GPR64sp:$Rn)>;
def : Pat<(v2i64 (AArch64dup (i64 (load GPR64sp:$Rn)))),
          (LD1Rv2d GPR64sp:$Rn)>;
def : Pat<(v1i64 (AArch64dup (i64 (load GPR64sp:$Rn)))),
          (LD1Rv1d GPR64sp:$Rn)>;
// Grab the floating point version too
def : Pat<(v2f32 (AArch64dup (f32 (load GPR64sp:$Rn)))),
          (LD1Rv2s GPR64sp:$Rn)>;
def : Pat<(v4f32 (AArch64dup (f32 (load GPR64sp:$Rn)))),
          (LD1Rv4s GPR64sp:$Rn)>;
def : Pat<(v2f64 (AArch64dup (f64 (load GPR64sp:$Rn)))),
          (LD1Rv2d GPR64sp:$Rn)>;
def : Pat<(v1f64 (AArch64dup (f64 (load GPR64sp:$Rn)))),
          (LD1Rv1d GPR64sp:$Rn)>;
def : Pat<(v4f16 (AArch64dup (f16 (load GPR64sp:$Rn)))),
          (LD1Rv4h GPR64sp:$Rn)>;
def : Pat<(v8f16 (AArch64dup (f16 (load GPR64sp:$Rn)))),
          (LD1Rv8h GPR64sp:$Rn)>;
def : Pat<(v4bf16 (AArch64dup (bf16 (load GPR64sp:$Rn)))),
          (LD1Rv4h GPR64sp:$Rn)>;
def : Pat<(v8bf16 (AArch64dup (bf16 (load GPR64sp:$Rn)))),
          (LD1Rv8h GPR64sp:$Rn)>;

class Ld1Lane128Pat<SDPatternOperator scalar_load, Operand VecIndex,
                    ValueType VTy, ValueType STy, Instruction LD1>
  : Pat<(vector_insert (VTy VecListOne128:$Rd),
           (STy (scalar_load GPR64sp:$Rn)), VecIndex:$idx),
        (LD1 VecListOne128:$Rd, VecIndex:$idx, GPR64sp:$Rn)>;

def : Ld1Lane128Pat<extloadi8,  VectorIndexB, v16i8, i32, LD1i8>;
def : Ld1Lane128Pat<extloadi16, VectorIndexH, v8i16, i32, LD1i16>;
def : Ld1Lane128Pat<load,       VectorIndexS, v4i32, i32, LD1i32>;
def : Ld1Lane128Pat<load,       VectorIndexS, v4f32, f32, LD1i32>;
def : Ld1Lane128Pat<load,       VectorIndexD, v2i64, i64, LD1i64>;
def : Ld1Lane128Pat<load,       VectorIndexD, v2f64, f64, LD1i64>;
def : Ld1Lane128Pat<load,       VectorIndexH, v8f16, f16, LD1i16>;
def : Ld1Lane128Pat<load,       VectorIndexH, v8bf16, bf16, LD1i16>;

class Ld1Lane64Pat<SDPatternOperator scalar_load, Operand VecIndex,
                   ValueType VTy, ValueType STy, Instruction LD1>
  : Pat<(vector_insert (VTy VecListOne64:$Rd),
           (STy (scalar_load GPR64sp:$Rn)), VecIndex:$idx),
        (EXTRACT_SUBREG
            (LD1 (SUBREG_TO_REG (i32 0), VecListOne64:$Rd, dsub),
                          VecIndex:$idx, GPR64sp:$Rn),
            dsub)>;

def : Ld1Lane64Pat<extloadi8,  VectorIndexB, v8i8,  i32, LD1i8>;
def : Ld1Lane64Pat<extloadi16, VectorIndexH, v4i16, i32, LD1i16>;
def : Ld1Lane64Pat<load,       VectorIndexS, v2i32, i32, LD1i32>;
def : Ld1Lane64Pat<load,       VectorIndexS, v2f32, f32, LD1i32>;
def : Ld1Lane64Pat<load,       VectorIndexH, v4f16, f16, LD1i16>;
def : Ld1Lane64Pat<load,       VectorIndexH, v4bf16, bf16, LD1i16>;


defm LD1 : SIMDLdSt1SingleAliases<"ld1">;
defm LD2 : SIMDLdSt2SingleAliases<"ld2">;
defm LD3 : SIMDLdSt3SingleAliases<"ld3">;
defm LD4 : SIMDLdSt4SingleAliases<"ld4">;

// Stores
defm ST1 : SIMDStSingleB<0, 0b000,       "st1", VecListOneb, GPR64pi1>;
defm ST1 : SIMDStSingleH<0, 0b010, 0,    "st1", VecListOneh, GPR64pi2>;
defm ST1 : SIMDStSingleS<0, 0b100, 0b00, "st1", VecListOnes, GPR64pi4>;
defm ST1 : SIMDStSingleD<0, 0b100, 0b01, "st1", VecListOned, GPR64pi8>;

let AddedComplexity = 19 in
class St1Lane128Pat<SDPatternOperator scalar_store, Operand VecIndex,
                    ValueType VTy, ValueType STy, Instruction ST1>
  : Pat<(scalar_store
             (STy (vector_extract (VTy VecListOne128:$Vt), VecIndex:$idx)),
             GPR64sp:$Rn),
        (ST1 VecListOne128:$Vt, VecIndex:$idx, GPR64sp:$Rn)>;

def : St1Lane128Pat<truncstorei8,  VectorIndexB, v16i8, i32, ST1i8>;
def : St1Lane128Pat<truncstorei16, VectorIndexH, v8i16, i32, ST1i16>;
def : St1Lane128Pat<store,         VectorIndexS, v4i32, i32, ST1i32>;
def : St1Lane128Pat<store,         VectorIndexS, v4f32, f32, ST1i32>;
def : St1Lane128Pat<store,         VectorIndexD, v2i64, i64, ST1i64>;
def : St1Lane128Pat<store,         VectorIndexD, v2f64, f64, ST1i64>;
def : St1Lane128Pat<store,         VectorIndexH, v8f16, f16, ST1i16>;
def : St1Lane128Pat<store,         VectorIndexH, v8bf16, bf16, ST1i16>;

let AddedComplexity = 19 in
class St1Lane64Pat<SDPatternOperator scalar_store, Operand VecIndex,
                   ValueType VTy, ValueType STy, Instruction ST1>
  : Pat<(scalar_store
             (STy (vector_extract (VTy VecListOne64:$Vt), VecIndex:$idx)),
             GPR64sp:$Rn),
        (ST1 (SUBREG_TO_REG (i32 0), VecListOne64:$Vt, dsub),
             VecIndex:$idx, GPR64sp:$Rn)>;

def : St1Lane64Pat<truncstorei8,  VectorIndexB, v8i8, i32, ST1i8>;
def : St1Lane64Pat<truncstorei16, VectorIndexH, v4i16, i32, ST1i16>;
def : St1Lane64Pat<store,         VectorIndexS, v2i32, i32, ST1i32>;
def : St1Lane64Pat<store,         VectorIndexS, v2f32, f32, ST1i32>;
def : St1Lane64Pat<store,         VectorIndexH, v4f16, f16, ST1i16>;
def : St1Lane64Pat<store,         VectorIndexH, v4bf16, bf16, ST1i16>;

multiclass St1LanePost64Pat<SDPatternOperator scalar_store, Operand VecIndex,
                             ValueType VTy, ValueType STy, Instruction ST1,
                             int offset> {
  def : Pat<(scalar_store
              (STy (vector_extract (VTy VecListOne64:$Vt), VecIndex:$idx)),
              GPR64sp:$Rn, offset),
        (ST1 (SUBREG_TO_REG (i32 0), VecListOne64:$Vt, dsub),
             VecIndex:$idx, GPR64sp:$Rn, XZR)>;

  def : Pat<(scalar_store
              (STy (vector_extract (VTy VecListOne64:$Vt), VecIndex:$idx)),
              GPR64sp:$Rn, GPR64:$Rm),
        (ST1 (SUBREG_TO_REG (i32 0), VecListOne64:$Vt, dsub),
             VecIndex:$idx, GPR64sp:$Rn, $Rm)>;
}

defm : St1LanePost64Pat<post_truncsti8, VectorIndexB, v8i8, i32, ST1i8_POST, 1>;
defm : St1LanePost64Pat<post_truncsti16, VectorIndexH, v4i16, i32, ST1i16_POST,
                        2>;
defm : St1LanePost64Pat<post_store, VectorIndexS, v2i32, i32, ST1i32_POST, 4>;
defm : St1LanePost64Pat<post_store, VectorIndexS, v2f32, f32, ST1i32_POST, 4>;
defm : St1LanePost64Pat<post_store, VectorIndexD, v1i64, i64, ST1i64_POST, 8>;
defm : St1LanePost64Pat<post_store, VectorIndexD, v1f64, f64, ST1i64_POST, 8>;
defm : St1LanePost64Pat<post_store, VectorIndexH, v4f16, f16, ST1i16_POST, 2>;
defm : St1LanePost64Pat<post_store, VectorIndexH, v4bf16, bf16, ST1i16_POST, 2>;

multiclass St1LanePost128Pat<SDPatternOperator scalar_store, Operand VecIndex,
                             ValueType VTy, ValueType STy, Instruction ST1,
                             int offset> {
  def : Pat<(scalar_store
              (STy (vector_extract (VTy VecListOne128:$Vt), VecIndex:$idx)),
              GPR64sp:$Rn, offset),
        (ST1 VecListOne128:$Vt, VecIndex:$idx, GPR64sp:$Rn, XZR)>;

  def : Pat<(scalar_store
              (STy (vector_extract (VTy VecListOne128:$Vt), VecIndex:$idx)),
              GPR64sp:$Rn, GPR64:$Rm),
        (ST1 VecListOne128:$Vt, VecIndex:$idx, GPR64sp:$Rn, $Rm)>;
}

defm : St1LanePost128Pat<post_truncsti8, VectorIndexB, v16i8, i32, ST1i8_POST,
                         1>;
defm : St1LanePost128Pat<post_truncsti16, VectorIndexH, v8i16, i32, ST1i16_POST,
                         2>;
defm : St1LanePost128Pat<post_store, VectorIndexS, v4i32, i32, ST1i32_POST, 4>;
defm : St1LanePost128Pat<post_store, VectorIndexS, v4f32, f32, ST1i32_POST, 4>;
defm : St1LanePost128Pat<post_store, VectorIndexD, v2i64, i64, ST1i64_POST, 8>;
defm : St1LanePost128Pat<post_store, VectorIndexD, v2f64, f64, ST1i64_POST, 8>;
defm : St1LanePost128Pat<post_store, VectorIndexH, v8f16, f16, ST1i16_POST, 2>;
defm : St1LanePost128Pat<post_store, VectorIndexH, v8bf16, bf16, ST1i16_POST, 2>;

let mayStore = 1, hasSideEffects = 0 in {
defm ST2 : SIMDStSingleB<1, 0b000,       "st2", VecListTwob,   GPR64pi2>;
defm ST2 : SIMDStSingleH<1, 0b010, 0,    "st2", VecListTwoh,   GPR64pi4>;
defm ST2 : SIMDStSingleS<1, 0b100, 0b00, "st2", VecListTwos,   GPR64pi8>;
defm ST2 : SIMDStSingleD<1, 0b100, 0b01, "st2", VecListTwod,   GPR64pi16>;
defm ST3 : SIMDStSingleB<0, 0b001,       "st3", VecListThreeb, GPR64pi3>;
defm ST3 : SIMDStSingleH<0, 0b011, 0,    "st3", VecListThreeh, GPR64pi6>;
defm ST3 : SIMDStSingleS<0, 0b101, 0b00, "st3", VecListThrees, GPR64pi12>;
defm ST3 : SIMDStSingleD<0, 0b101, 0b01, "st3", VecListThreed, GPR64pi24>;
defm ST4 : SIMDStSingleB<1, 0b001,       "st4", VecListFourb,  GPR64pi4>;
defm ST4 : SIMDStSingleH<1, 0b011, 0,    "st4", VecListFourh,  GPR64pi8>;
defm ST4 : SIMDStSingleS<1, 0b101, 0b00, "st4", VecListFours,  GPR64pi16>;
defm ST4 : SIMDStSingleD<1, 0b101, 0b01, "st4", VecListFourd,  GPR64pi32>;
}

defm ST1 : SIMDLdSt1SingleAliases<"st1">;
defm ST2 : SIMDLdSt2SingleAliases<"st2">;
defm ST3 : SIMDLdSt3SingleAliases<"st3">;
defm ST4 : SIMDLdSt4SingleAliases<"st4">;

//----------------------------------------------------------------------------
// Crypto extensions
//----------------------------------------------------------------------------

let Predicates = [HasAES] in {
def AESErr   : AESTiedInst<0b0100, "aese",   int_aarch64_crypto_aese>;
def AESDrr   : AESTiedInst<0b0101, "aesd",   int_aarch64_crypto_aesd>;
def AESMCrr  : AESInst<    0b0110, "aesmc",  int_aarch64_crypto_aesmc>;
def AESIMCrr : AESInst<    0b0111, "aesimc", int_aarch64_crypto_aesimc>;
}

// Pseudo instructions for AESMCrr/AESIMCrr with a register constraint required
// for AES fusion on some CPUs.
let hasSideEffects = 0, mayStore = 0, mayLoad = 0 in {
def AESMCrrTied: Pseudo<(outs V128:$Rd), (ins V128:$Rn), [], "$Rn = $Rd">,
                        Sched<[WriteV]>;
def AESIMCrrTied: Pseudo<(outs V128:$Rd), (ins V128:$Rn), [], "$Rn = $Rd">,
                         Sched<[WriteV]>;
}

// Only use constrained versions of AES(I)MC instructions if they are paired with
// AESE/AESD.
def : Pat<(v16i8 (int_aarch64_crypto_aesmc
            (v16i8 (int_aarch64_crypto_aese (v16i8 V128:$src1),
                                            (v16i8 V128:$src2))))),
          (v16i8 (AESMCrrTied (v16i8 (AESErr (v16i8 V128:$src1),
                                             (v16i8 V128:$src2)))))>,
          Requires<[HasFuseAES]>;

def : Pat<(v16i8 (int_aarch64_crypto_aesimc
            (v16i8 (int_aarch64_crypto_aesd (v16i8 V128:$src1),
                                            (v16i8 V128:$src2))))),
          (v16i8 (AESIMCrrTied (v16i8 (AESDrr (v16i8 V128:$src1),
                                              (v16i8 V128:$src2)))))>,
          Requires<[HasFuseAES]>;

let Predicates = [HasSHA2] in {
def SHA1Crrr     : SHATiedInstQSV<0b000, "sha1c",   int_aarch64_crypto_sha1c>;
def SHA1Prrr     : SHATiedInstQSV<0b001, "sha1p",   int_aarch64_crypto_sha1p>;
def SHA1Mrrr     : SHATiedInstQSV<0b010, "sha1m",   int_aarch64_crypto_sha1m>;
def SHA1SU0rrr   : SHATiedInstVVV<0b011, "sha1su0", int_aarch64_crypto_sha1su0>;
def SHA256Hrrr   : SHATiedInstQQV<0b100, "sha256h", int_aarch64_crypto_sha256h>;
def SHA256H2rrr  : SHATiedInstQQV<0b101, "sha256h2",int_aarch64_crypto_sha256h2>;
def SHA256SU1rrr :SHATiedInstVVV<0b110, "sha256su1",int_aarch64_crypto_sha256su1>;

def SHA1Hrr     : SHAInstSS<    0b0000, "sha1h",    int_aarch64_crypto_sha1h>;
def SHA1SU1rr   : SHATiedInstVV<0b0001, "sha1su1",  int_aarch64_crypto_sha1su1>;
def SHA256SU0rr : SHATiedInstVV<0b0010, "sha256su0",int_aarch64_crypto_sha256su0>;
}

//----------------------------------------------------------------------------
// Compiler-pseudos
//----------------------------------------------------------------------------
// FIXME: Like for X86, these should go in their own separate .td file.

def def32 : PatLeaf<(i32 GPR32:$src), [{
  return isDef32(*N);
}]>;

// In the case of a 32-bit def that is known to implicitly zero-extend,
// we can use a SUBREG_TO_REG.
def : Pat<(i64 (zext def32:$src)), (SUBREG_TO_REG (i64 0), GPR32:$src, sub_32)>;

// For an anyext, we don't care what the high bits are, so we can perform an
// INSERT_SUBREF into an IMPLICIT_DEF.
def : Pat<(i64 (anyext GPR32:$src)),
          (INSERT_SUBREG (i64 (IMPLICIT_DEF)), GPR32:$src, sub_32)>;

// When we need to explicitly zero-extend, we use a 32-bit MOV instruction and
// then assert the extension has happened.
def : Pat<(i64 (zext GPR32:$src)),
          (SUBREG_TO_REG (i32 0), (ORRWrs WZR, GPR32:$src, 0), sub_32)>;

// To sign extend, we use a signed bitfield move instruction (SBFM) on the
// containing super-reg.
def : Pat<(i64 (sext GPR32:$src)),
   (SBFMXri (INSERT_SUBREG (i64 (IMPLICIT_DEF)), GPR32:$src, sub_32), 0, 31)>;
def : Pat<(i64 (sext_inreg GPR64:$src, i32)), (SBFMXri GPR64:$src, 0, 31)>;
def : Pat<(i64 (sext_inreg GPR64:$src, i16)), (SBFMXri GPR64:$src, 0, 15)>;
def : Pat<(i64 (sext_inreg GPR64:$src, i8)),  (SBFMXri GPR64:$src, 0, 7)>;
def : Pat<(i64 (sext_inreg GPR64:$src, i1)),  (SBFMXri GPR64:$src, 0, 0)>;
def : Pat<(i32 (sext_inreg GPR32:$src, i16)), (SBFMWri GPR32:$src, 0, 15)>;
def : Pat<(i32 (sext_inreg GPR32:$src, i8)),  (SBFMWri GPR32:$src, 0, 7)>;
def : Pat<(i32 (sext_inreg GPR32:$src, i1)),  (SBFMWri GPR32:$src, 0, 0)>;

def : Pat<(shl (sext_inreg GPR32:$Rn, i8), (i64 imm0_31:$imm)),
          (SBFMWri GPR32:$Rn, (i64 (i32shift_a       imm0_31:$imm)),
                              (i64 (i32shift_sext_i8 imm0_31:$imm)))>;
def : Pat<(shl (sext_inreg GPR64:$Rn, i8), (i64 imm0_63:$imm)),
          (SBFMXri GPR64:$Rn, (i64 (i64shift_a imm0_63:$imm)),
                              (i64 (i64shift_sext_i8 imm0_63:$imm)))>;

def : Pat<(shl (sext_inreg GPR32:$Rn, i16), (i64 imm0_31:$imm)),
          (SBFMWri GPR32:$Rn, (i64 (i32shift_a        imm0_31:$imm)),
                              (i64 (i32shift_sext_i16 imm0_31:$imm)))>;
def : Pat<(shl (sext_inreg GPR64:$Rn, i16), (i64 imm0_63:$imm)),
          (SBFMXri GPR64:$Rn, (i64 (i64shift_a        imm0_63:$imm)),
                              (i64 (i64shift_sext_i16 imm0_63:$imm)))>;

def : Pat<(shl (i64 (sext GPR32:$Rn)), (i64 imm0_63:$imm)),
          (SBFMXri (INSERT_SUBREG (i64 (IMPLICIT_DEF)), GPR32:$Rn, sub_32),
                   (i64 (i64shift_a        imm0_63:$imm)),
                   (i64 (i64shift_sext_i32 imm0_63:$imm)))>;

// sra patterns have an AddedComplexity of 10, so make sure we have a higher
// AddedComplexity for the following patterns since we want to match sext + sra
// patterns before we attempt to match a single sra node.
let AddedComplexity = 20 in {
// We support all sext + sra combinations which preserve at least one bit of the
// original value which is to be sign extended. E.g. we support shifts up to
// bitwidth-1 bits.
def : Pat<(sra (sext_inreg GPR32:$Rn, i8), (i64 imm0_7:$imm)),
          (SBFMWri GPR32:$Rn, (i64 imm0_7:$imm), 7)>;
def : Pat<(sra (sext_inreg GPR64:$Rn, i8), (i64 imm0_7:$imm)),
          (SBFMXri GPR64:$Rn, (i64 imm0_7:$imm), 7)>;

def : Pat<(sra (sext_inreg GPR32:$Rn, i16), (i64 imm0_15:$imm)),
          (SBFMWri GPR32:$Rn, (i64 imm0_15:$imm), 15)>;
def : Pat<(sra (sext_inreg GPR64:$Rn, i16), (i64 imm0_15:$imm)),
          (SBFMXri GPR64:$Rn, (i64 imm0_15:$imm), 15)>;

def : Pat<(sra (i64 (sext GPR32:$Rn)), (i64 imm0_31:$imm)),
          (SBFMXri (INSERT_SUBREG (i64 (IMPLICIT_DEF)), GPR32:$Rn, sub_32),
                   (i64 imm0_31:$imm), 31)>;
} // AddedComplexity = 20

// To truncate, we can simply extract from a subregister.
def : Pat<(i32 (trunc GPR64sp:$src)),
          (i32 (EXTRACT_SUBREG GPR64sp:$src, sub_32))>;

// __builtin_trap() uses the BRK instruction on AArch64.
def : Pat<(trap), (BRK 1)>;
def : Pat<(debugtrap), (BRK 0xF000)>;

// Multiply high patterns which multiply the lower subvector using smull/umull
// and the upper subvector with smull2/umull2. Then shuffle the high the high
// part of both results together.
def : Pat<(v16i8 (mulhs V128:$Rn, V128:$Rm)),
          (UZP2v16i8
           (SMULLv8i8_v8i16 (EXTRACT_SUBREG V128:$Rn, dsub),
                            (EXTRACT_SUBREG V128:$Rm, dsub)),
           (SMULLv16i8_v8i16 V128:$Rn, V128:$Rm))>;
def : Pat<(v8i16 (mulhs V128:$Rn, V128:$Rm)),
          (UZP2v8i16
           (SMULLv4i16_v4i32 (EXTRACT_SUBREG V128:$Rn, dsub),
                             (EXTRACT_SUBREG V128:$Rm, dsub)),
           (SMULLv8i16_v4i32 V128:$Rn, V128:$Rm))>;
def : Pat<(v4i32 (mulhs V128:$Rn, V128:$Rm)),
          (UZP2v4i32
           (SMULLv2i32_v2i64 (EXTRACT_SUBREG V128:$Rn, dsub),
                             (EXTRACT_SUBREG V128:$Rm, dsub)),
           (SMULLv4i32_v2i64 V128:$Rn, V128:$Rm))>;

def : Pat<(v16i8 (mulhu V128:$Rn, V128:$Rm)),
          (UZP2v16i8
           (UMULLv8i8_v8i16 (EXTRACT_SUBREG V128:$Rn, dsub),
                            (EXTRACT_SUBREG V128:$Rm, dsub)),
           (UMULLv16i8_v8i16 V128:$Rn, V128:$Rm))>;
def : Pat<(v8i16 (mulhu V128:$Rn, V128:$Rm)),
          (UZP2v8i16
           (UMULLv4i16_v4i32 (EXTRACT_SUBREG V128:$Rn, dsub),
                             (EXTRACT_SUBREG V128:$Rm, dsub)),
           (UMULLv8i16_v4i32 V128:$Rn, V128:$Rm))>;
def : Pat<(v4i32 (mulhu V128:$Rn, V128:$Rm)),
          (UZP2v4i32
           (UMULLv2i32_v2i64 (EXTRACT_SUBREG V128:$Rn, dsub),
                             (EXTRACT_SUBREG V128:$Rm, dsub)),
           (UMULLv4i32_v2i64 V128:$Rn, V128:$Rm))>;

// Conversions within AdvSIMD types in the same register size are free.
// But because we need a consistent lane ordering, in big endian many
// conversions require one or more REV instructions.
//
// Consider a simple memory load followed by a bitconvert then a store.
//   v0 = load v2i32
//   v1 = BITCAST v2i32 v0 to v4i16
//        store v4i16 v2
//
// In big endian mode every memory access has an implicit byte swap. LDR and
// STR do a 64-bit byte swap, whereas LD1/ST1 do a byte swap per lane - that
// is, they treat the vector as a sequence of elements to be byte-swapped.
// The two pairs of instructions are fundamentally incompatible. We've decided
// to use LD1/ST1 only to simplify compiler implementation.
//
// LD1/ST1 perform the equivalent of a sequence of LDR/STR + REV. This makes
// the original code sequence:
//   v0 = load v2i32
//   v1 = REV v2i32                  (implicit)
//   v2 = BITCAST v2i32 v1 to v4i16
//   v3 = REV v4i16 v2               (implicit)
//        store v4i16 v3
//
// But this is now broken - the value stored is different to the value loaded
// due to lane reordering. To fix this, on every BITCAST we must perform two
// other REVs:
//   v0 = load v2i32
//   v1 = REV v2i32                  (implicit)
//   v2 = REV v2i32
//   v3 = BITCAST v2i32 v2 to v4i16
//   v4 = REV v4i16
//   v5 = REV v4i16 v4               (implicit)
//        store v4i16 v5
//
// This means an extra two instructions, but actually in most cases the two REV
// instructions can be combined into one. For example:
//   (REV64_2s (REV64_4h X)) === (REV32_4h X)
//
// There is also no 128-bit REV instruction. This must be synthesized with an
// EXT instruction.
//
// Most bitconverts require some sort of conversion. The only exceptions are:
//   a) Identity conversions -  vNfX <-> vNiX
//   b) Single-lane-to-scalar - v1fX <-> fX or v1iX <-> iX
//

// Natural vector casts (64 bit)
def : Pat<(v8i8 (AArch64NvCast (v2i32 FPR64:$src))), (v8i8 FPR64:$src)>;
def : Pat<(v4i16 (AArch64NvCast (v2i32 FPR64:$src))), (v4i16 FPR64:$src)>;
def : Pat<(v4f16 (AArch64NvCast (v2i32 FPR64:$src))), (v4f16 FPR64:$src)>;
def : Pat<(v4bf16 (AArch64NvCast (v2i32 FPR64:$src))), (v4bf16 FPR64:$src)>;
def : Pat<(v2i32 (AArch64NvCast (v2i32 FPR64:$src))), (v2i32 FPR64:$src)>;
def : Pat<(v2f32 (AArch64NvCast (v2i32 FPR64:$src))), (v2f32 FPR64:$src)>;
def : Pat<(v1i64 (AArch64NvCast (v2i32 FPR64:$src))), (v1i64 FPR64:$src)>;

def : Pat<(v8i8 (AArch64NvCast (v4i16 FPR64:$src))), (v8i8 FPR64:$src)>;
def : Pat<(v4i16 (AArch64NvCast (v4i16 FPR64:$src))), (v4i16 FPR64:$src)>;
def : Pat<(v4f16 (AArch64NvCast (v4i16 FPR64:$src))), (v4f16 FPR64:$src)>;
def : Pat<(v4bf16 (AArch64NvCast (v4i16 FPR64:$src))), (v4bf16 FPR64:$src)>;
def : Pat<(v2i32 (AArch64NvCast (v4i16 FPR64:$src))), (v2i32 FPR64:$src)>;
def : Pat<(v1i64 (AArch64NvCast (v4i16 FPR64:$src))), (v1i64 FPR64:$src)>;

def : Pat<(v8i8 (AArch64NvCast (v8i8 FPR64:$src))), (v8i8 FPR64:$src)>;
def : Pat<(v4i16 (AArch64NvCast (v8i8 FPR64:$src))), (v4i16 FPR64:$src)>;
def : Pat<(v4f16 (AArch64NvCast (v8i8 FPR64:$src))), (v4f16 FPR64:$src)>;
def : Pat<(v4bf16 (AArch64NvCast (v8i8 FPR64:$src))), (v4bf16 FPR64:$src)>;
def : Pat<(v2i32 (AArch64NvCast (v8i8 FPR64:$src))), (v2i32 FPR64:$src)>;
def : Pat<(v2f32 (AArch64NvCast (v8i8 FPR64:$src))), (v2f32 FPR64:$src)>;
def : Pat<(v1i64 (AArch64NvCast (v8i8 FPR64:$src))), (v1i64 FPR64:$src)>;

def : Pat<(v8i8 (AArch64NvCast (f64 FPR64:$src))), (v8i8 FPR64:$src)>;
def : Pat<(v4i16 (AArch64NvCast (f64 FPR64:$src))), (v4i16 FPR64:$src)>;
def : Pat<(v4f16 (AArch64NvCast (f64 FPR64:$src))), (v4f16 FPR64:$src)>;
def : Pat<(v4bf16 (AArch64NvCast (f64 FPR64:$src))), (v4bf16 FPR64:$src)>;
def : Pat<(v2i32 (AArch64NvCast (f64 FPR64:$src))), (v2i32 FPR64:$src)>;
def : Pat<(v2f32 (AArch64NvCast (f64 FPR64:$src))), (v2f32 FPR64:$src)>;
def : Pat<(v1i64 (AArch64NvCast (f64 FPR64:$src))), (v1i64 FPR64:$src)>;
def : Pat<(v1f64 (AArch64NvCast (f64 FPR64:$src))), (v1f64 FPR64:$src)>;

def : Pat<(v8i8 (AArch64NvCast (v2f32 FPR64:$src))), (v8i8 FPR64:$src)>;
def : Pat<(v4i16 (AArch64NvCast (v2f32 FPR64:$src))), (v4i16 FPR64:$src)>;
def : Pat<(v2i32 (AArch64NvCast (v2f32 FPR64:$src))), (v2i32 FPR64:$src)>;
def : Pat<(v2f32 (AArch64NvCast (v2f32 FPR64:$src))), (v2f32 FPR64:$src)>;
def : Pat<(v1i64 (AArch64NvCast (v2f32 FPR64:$src))), (v1i64 FPR64:$src)>;
def : Pat<(v1f64 (AArch64NvCast (v2f32 FPR64:$src))), (v1f64 FPR64:$src)>;

// Natural vector casts (128 bit)
def : Pat<(v16i8 (AArch64NvCast (v4i32 FPR128:$src))), (v16i8 FPR128:$src)>;
def : Pat<(v8i16 (AArch64NvCast (v4i32 FPR128:$src))), (v8i16 FPR128:$src)>;
def : Pat<(v8f16 (AArch64NvCast (v4i32 FPR128:$src))), (v8f16 FPR128:$src)>;
def : Pat<(v8bf16 (AArch64NvCast (v4i32 FPR128:$src))), (v8bf16 FPR128:$src)>;
def : Pat<(v4i32 (AArch64NvCast (v4i32 FPR128:$src))), (v4i32 FPR128:$src)>;
def : Pat<(v4f32 (AArch64NvCast (v4i32 FPR128:$src))), (v4f32 FPR128:$src)>;
def : Pat<(v2i64 (AArch64NvCast (v4i32 FPR128:$src))), (v2i64 FPR128:$src)>;
def : Pat<(v2f64 (AArch64NvCast (v4i32 FPR128:$src))), (v2f64 FPR128:$src)>;

def : Pat<(v16i8 (AArch64NvCast (v8i16 FPR128:$src))), (v16i8 FPR128:$src)>;
def : Pat<(v8i16 (AArch64NvCast (v8i16 FPR128:$src))), (v8i16 FPR128:$src)>;
def : Pat<(v8f16 (AArch64NvCast (v8i16 FPR128:$src))), (v8f16 FPR128:$src)>;
def : Pat<(v8bf16 (AArch64NvCast (v8i16 FPR128:$src))), (v8bf16 FPR128:$src)>;
def : Pat<(v4i32 (AArch64NvCast (v8i16 FPR128:$src))), (v4i32 FPR128:$src)>;
def : Pat<(v2i64 (AArch64NvCast (v8i16 FPR128:$src))), (v2i64 FPR128:$src)>;
def : Pat<(v4f32 (AArch64NvCast (v8i16 FPR128:$src))), (v4f32 FPR128:$src)>;
def : Pat<(v2f64 (AArch64NvCast (v8i16 FPR128:$src))), (v2f64 FPR128:$src)>;

def : Pat<(v16i8 (AArch64NvCast (v16i8 FPR128:$src))), (v16i8 FPR128:$src)>;
def : Pat<(v8i16 (AArch64NvCast (v16i8 FPR128:$src))), (v8i16 FPR128:$src)>;
def : Pat<(v8f16 (AArch64NvCast (v16i8 FPR128:$src))), (v8f16 FPR128:$src)>;
def : Pat<(v8bf16 (AArch64NvCast (v16i8 FPR128:$src))), (v8bf16 FPR128:$src)>;
def : Pat<(v4i32 (AArch64NvCast (v16i8 FPR128:$src))), (v4i32 FPR128:$src)>;
def : Pat<(v2i64 (AArch64NvCast (v16i8 FPR128:$src))), (v2i64 FPR128:$src)>;
def : Pat<(v4f32 (AArch64NvCast (v16i8 FPR128:$src))), (v4f32 FPR128:$src)>;
def : Pat<(v2f64 (AArch64NvCast (v16i8 FPR128:$src))), (v2f64 FPR128:$src)>;

def : Pat<(v16i8 (AArch64NvCast (v2i64 FPR128:$src))), (v16i8 FPR128:$src)>;
def : Pat<(v8i16 (AArch64NvCast (v2i64 FPR128:$src))), (v8i16 FPR128:$src)>;
def : Pat<(v8f16 (AArch64NvCast (v2i64 FPR128:$src))), (v8f16 FPR128:$src)>;
def : Pat<(v8bf16 (AArch64NvCast (v2i64 FPR128:$src))), (v8bf16 FPR128:$src)>;
def : Pat<(v4i32 (AArch64NvCast (v2i64 FPR128:$src))), (v4i32 FPR128:$src)>;
def : Pat<(v2i64 (AArch64NvCast (v2i64 FPR128:$src))), (v2i64 FPR128:$src)>;
def : Pat<(v4f32 (AArch64NvCast (v2i64 FPR128:$src))), (v4f32 FPR128:$src)>;
def : Pat<(v2f64 (AArch64NvCast (v2i64 FPR128:$src))), (v2f64 FPR128:$src)>;

def : Pat<(v16i8 (AArch64NvCast (v4f32 FPR128:$src))), (v16i8 FPR128:$src)>;
def : Pat<(v8i16 (AArch64NvCast (v4f32 FPR128:$src))), (v8i16 FPR128:$src)>;
def : Pat<(v4i32 (AArch64NvCast (v4f32 FPR128:$src))), (v4i32 FPR128:$src)>;
def : Pat<(v4f32 (AArch64NvCast (v4f32 FPR128:$src))), (v4f32 FPR128:$src)>;
def : Pat<(v2i64 (AArch64NvCast (v4f32 FPR128:$src))), (v2i64 FPR128:$src)>;
def : Pat<(v8f16 (AArch64NvCast (v4f32 FPR128:$src))), (v8f16 FPR128:$src)>;
def : Pat<(v8bf16 (AArch64NvCast (v4f32 FPR128:$src))), (v8bf16 FPR128:$src)>;
def : Pat<(v2f64 (AArch64NvCast (v4f32 FPR128:$src))), (v2f64 FPR128:$src)>;

def : Pat<(v16i8 (AArch64NvCast (v2f64 FPR128:$src))), (v16i8 FPR128:$src)>;
def : Pat<(v8i16 (AArch64NvCast (v2f64 FPR128:$src))), (v8i16 FPR128:$src)>;
def : Pat<(v4i32 (AArch64NvCast (v2f64 FPR128:$src))), (v4i32 FPR128:$src)>;
def : Pat<(v2i64 (AArch64NvCast (v2f64 FPR128:$src))), (v2i64 FPR128:$src)>;
def : Pat<(v2f64 (AArch64NvCast (v2f64 FPR128:$src))), (v2f64 FPR128:$src)>;
def : Pat<(v8f16 (AArch64NvCast (v2f64 FPR128:$src))), (v8f16 FPR128:$src)>;
def : Pat<(v8bf16 (AArch64NvCast (v2f64 FPR128:$src))), (v8bf16 FPR128:$src)>;
def : Pat<(v4f32 (AArch64NvCast (v2f64 FPR128:$src))), (v4f32 FPR128:$src)>;

let Predicates = [IsLE] in {
def : Pat<(v8i8  (bitconvert GPR64:$Xn)), (COPY_TO_REGCLASS GPR64:$Xn, FPR64)>;
def : Pat<(v4i16 (bitconvert GPR64:$Xn)), (COPY_TO_REGCLASS GPR64:$Xn, FPR64)>;
def : Pat<(v2i32 (bitconvert GPR64:$Xn)), (COPY_TO_REGCLASS GPR64:$Xn, FPR64)>;
def : Pat<(v4f16 (bitconvert GPR64:$Xn)), (COPY_TO_REGCLASS GPR64:$Xn, FPR64)>;
def : Pat<(v4bf16 (bitconvert GPR64:$Xn)), (COPY_TO_REGCLASS GPR64:$Xn, FPR64)>;
def : Pat<(v2f32 (bitconvert GPR64:$Xn)), (COPY_TO_REGCLASS GPR64:$Xn, FPR64)>;

def : Pat<(i64 (bitconvert (v8i8  V64:$Vn))),
          (COPY_TO_REGCLASS V64:$Vn, GPR64)>;
def : Pat<(i64 (bitconvert (v4i16 V64:$Vn))),
          (COPY_TO_REGCLASS V64:$Vn, GPR64)>;
def : Pat<(i64 (bitconvert (v2i32 V64:$Vn))),
          (COPY_TO_REGCLASS V64:$Vn, GPR64)>;
def : Pat<(i64 (bitconvert (v4f16 V64:$Vn))),
          (COPY_TO_REGCLASS V64:$Vn, GPR64)>;
def : Pat<(i64 (bitconvert (v4bf16 V64:$Vn))),
          (COPY_TO_REGCLASS V64:$Vn, GPR64)>;
def : Pat<(i64 (bitconvert (v2f32 V64:$Vn))),
          (COPY_TO_REGCLASS V64:$Vn, GPR64)>;
def : Pat<(i64 (bitconvert (v1f64 V64:$Vn))),
          (COPY_TO_REGCLASS V64:$Vn, GPR64)>;
}
let Predicates = [IsBE] in {
def : Pat<(v8i8  (bitconvert GPR64:$Xn)),
                 (REV64v8i8 (COPY_TO_REGCLASS GPR64:$Xn, FPR64))>;
def : Pat<(v4i16 (bitconvert GPR64:$Xn)),
                 (REV64v4i16 (COPY_TO_REGCLASS GPR64:$Xn, FPR64))>;
def : Pat<(v2i32 (bitconvert GPR64:$Xn)),
                 (REV64v2i32 (COPY_TO_REGCLASS GPR64:$Xn, FPR64))>;
def : Pat<(v4f16 (bitconvert GPR64:$Xn)),
                 (REV64v4i16 (COPY_TO_REGCLASS GPR64:$Xn, FPR64))>;
def : Pat<(v4bf16 (bitconvert GPR64:$Xn)),
                  (REV64v4i16 (COPY_TO_REGCLASS GPR64:$Xn, FPR64))>;
def : Pat<(v2f32 (bitconvert GPR64:$Xn)),
                 (REV64v2i32 (COPY_TO_REGCLASS GPR64:$Xn, FPR64))>;

def : Pat<(i64 (bitconvert (v8i8  V64:$Vn))),
          (REV64v8i8 (COPY_TO_REGCLASS V64:$Vn, GPR64))>;
def : Pat<(i64 (bitconvert (v4i16 V64:$Vn))),
          (REV64v4i16 (COPY_TO_REGCLASS V64:$Vn, GPR64))>;
def : Pat<(i64 (bitconvert (v2i32 V64:$Vn))),
          (REV64v2i32 (COPY_TO_REGCLASS V64:$Vn, GPR64))>;
def : Pat<(i64 (bitconvert (v4f16 V64:$Vn))),
          (REV64v4i16 (COPY_TO_REGCLASS V64:$Vn, GPR64))>;
def : Pat<(i64 (bitconvert (v4bf16 V64:$Vn))),
          (REV64v4i16 (COPY_TO_REGCLASS V64:$Vn, GPR64))>;
def : Pat<(i64 (bitconvert (v2f32 V64:$Vn))),
          (REV64v2i32 (COPY_TO_REGCLASS V64:$Vn, GPR64))>;
}
def : Pat<(v1i64 (bitconvert GPR64:$Xn)), (COPY_TO_REGCLASS GPR64:$Xn, FPR64)>;
def : Pat<(v1f64 (bitconvert GPR64:$Xn)), (COPY_TO_REGCLASS GPR64:$Xn, FPR64)>;
def : Pat<(i64 (bitconvert (v1i64 V64:$Vn))),
          (COPY_TO_REGCLASS V64:$Vn, GPR64)>;
def : Pat<(v1i64 (scalar_to_vector GPR64:$Xn)),
          (COPY_TO_REGCLASS GPR64:$Xn, FPR64)>;
def : Pat<(v1f64 (scalar_to_vector GPR64:$Xn)),
          (COPY_TO_REGCLASS GPR64:$Xn, FPR64)>;
def : Pat<(v1f64 (scalar_to_vector (f64 FPR64:$Xn))), (v1f64 FPR64:$Xn)>;

def : Pat<(f32 (bitconvert (i32 GPR32:$Xn))),
          (COPY_TO_REGCLASS GPR32:$Xn, FPR32)>;
def : Pat<(i32 (bitconvert (f32 FPR32:$Xn))),
          (COPY_TO_REGCLASS FPR32:$Xn, GPR32)>;
def : Pat<(f64 (bitconvert (i64 GPR64:$Xn))),
          (COPY_TO_REGCLASS GPR64:$Xn, FPR64)>;
def : Pat<(i64 (bitconvert (f64 FPR64:$Xn))),
          (COPY_TO_REGCLASS FPR64:$Xn, GPR64)>;
def : Pat<(i64 (bitconvert (v1f64 V64:$Vn))),
          (COPY_TO_REGCLASS V64:$Vn, GPR64)>;

let Predicates = [IsLE] in {
def : Pat<(v1i64 (bitconvert (v2i32 FPR64:$src))), (v1i64 FPR64:$src)>;
def : Pat<(v1i64 (bitconvert (v4i16 FPR64:$src))), (v1i64 FPR64:$src)>;
def : Pat<(v1i64 (bitconvert (v8i8  FPR64:$src))), (v1i64 FPR64:$src)>;
def : Pat<(v1i64 (bitconvert (v4f16 FPR64:$src))), (v1i64 FPR64:$src)>;
def : Pat<(v1i64 (bitconvert (v4bf16 FPR64:$src))), (v1i64 FPR64:$src)>;
def : Pat<(v1i64 (bitconvert (v2f32 FPR64:$src))), (v1i64 FPR64:$src)>;
}
let Predicates = [IsBE] in {
def : Pat<(v1i64 (bitconvert (v2i32 FPR64:$src))),
                             (v1i64 (REV64v2i32 FPR64:$src))>;
def : Pat<(v1i64 (bitconvert (v4i16 FPR64:$src))),
                             (v1i64 (REV64v4i16 FPR64:$src))>;
def : Pat<(v1i64 (bitconvert (v8i8  FPR64:$src))),
                             (v1i64 (REV64v8i8 FPR64:$src))>;
def : Pat<(v1i64 (bitconvert (v4f16 FPR64:$src))),
                             (v1i64 (REV64v4i16 FPR64:$src))>;
def : Pat<(v1i64 (bitconvert (v4bf16 FPR64:$src))),
                             (v1i64 (REV64v4i16 FPR64:$src))>;
def : Pat<(v1i64 (bitconvert (v2f32 FPR64:$src))),
                             (v1i64 (REV64v2i32 FPR64:$src))>;
}
def : Pat<(v1i64 (bitconvert (v1f64 FPR64:$src))), (v1i64 FPR64:$src)>;
def : Pat<(v1i64 (bitconvert (f64   FPR64:$src))), (v1i64 FPR64:$src)>;

let Predicates = [IsLE] in {
def : Pat<(v2i32 (bitconvert (v1i64 FPR64:$src))), (v2i32 FPR64:$src)>;
def : Pat<(v2i32 (bitconvert (v4i16 FPR64:$src))), (v2i32 FPR64:$src)>;
def : Pat<(v2i32 (bitconvert (v8i8  FPR64:$src))), (v2i32 FPR64:$src)>;
def : Pat<(v2i32 (bitconvert (f64   FPR64:$src))), (v2i32 FPR64:$src)>;
def : Pat<(v2i32 (bitconvert (v1f64 FPR64:$src))), (v2i32 FPR64:$src)>;
def : Pat<(v2i32 (bitconvert (v4f16 FPR64:$src))), (v2i32 FPR64:$src)>;
def : Pat<(v2i32 (bitconvert (v4bf16 FPR64:$src))), (v2i32 FPR64:$src)>;
}
let Predicates = [IsBE] in {
def : Pat<(v2i32 (bitconvert (v1i64 FPR64:$src))),
                             (v2i32 (REV64v2i32 FPR64:$src))>;
def : Pat<(v2i32 (bitconvert (v4i16 FPR64:$src))),
                             (v2i32 (REV32v4i16 FPR64:$src))>;
def : Pat<(v2i32 (bitconvert (v8i8  FPR64:$src))),
                             (v2i32 (REV32v8i8 FPR64:$src))>;
def : Pat<(v2i32 (bitconvert (f64   FPR64:$src))),
                             (v2i32 (REV64v2i32 FPR64:$src))>;
def : Pat<(v2i32 (bitconvert (v1f64 FPR64:$src))),
                             (v2i32 (REV64v2i32 FPR64:$src))>;
def : Pat<(v2i32 (bitconvert (v4f16 FPR64:$src))),
                             (v2i32 (REV32v4i16 FPR64:$src))>;
def : Pat<(v2i32 (bitconvert (v4bf16 FPR64:$src))),
                             (v2i32 (REV32v4i16 FPR64:$src))>;
}
def : Pat<(v2i32 (bitconvert (v2f32 FPR64:$src))), (v2i32 FPR64:$src)>;

let Predicates = [IsLE] in {
def : Pat<(v4i16 (bitconvert (v1i64 FPR64:$src))), (v4i16 FPR64:$src)>;
def : Pat<(v4i16 (bitconvert (v2i32 FPR64:$src))), (v4i16 FPR64:$src)>;
def : Pat<(v4i16 (bitconvert (v8i8  FPR64:$src))), (v4i16 FPR64:$src)>;
def : Pat<(v4i16 (bitconvert (f64   FPR64:$src))), (v4i16 FPR64:$src)>;
def : Pat<(v4i16 (bitconvert (v2f32 FPR64:$src))), (v4i16 FPR64:$src)>;
def : Pat<(v4i16 (bitconvert (v1f64 FPR64:$src))), (v4i16 FPR64:$src)>;
}
let Predicates = [IsBE] in {
def : Pat<(v4i16 (bitconvert (v1i64 FPR64:$src))),
                             (v4i16 (REV64v4i16 FPR64:$src))>;
def : Pat<(v4i16 (bitconvert (v2i32 FPR64:$src))),
                             (v4i16 (REV32v4i16 FPR64:$src))>;
def : Pat<(v4i16 (bitconvert (v8i8  FPR64:$src))),
                             (v4i16 (REV16v8i8 FPR64:$src))>;
def : Pat<(v4i16 (bitconvert (f64   FPR64:$src))),
                             (v4i16 (REV64v4i16 FPR64:$src))>;
def : Pat<(v4i16 (bitconvert (v2f32 FPR64:$src))),
                             (v4i16 (REV32v4i16 FPR64:$src))>;
def : Pat<(v4i16 (bitconvert (v1f64 FPR64:$src))),
                             (v4i16 (REV64v4i16 FPR64:$src))>;
}
def : Pat<(v4i16 (bitconvert (v4f16 FPR64:$src))), (v4i16 FPR64:$src)>;
def : Pat<(v4i16 (bitconvert (v4bf16 FPR64:$src))), (v4i16 FPR64:$src)>;

let Predicates = [IsLE] in {
def : Pat<(v4f16 (bitconvert (v1i64 FPR64:$src))), (v4f16 FPR64:$src)>;
def : Pat<(v4f16 (bitconvert (v2i32 FPR64:$src))), (v4f16 FPR64:$src)>;
def : Pat<(v4f16 (bitconvert (v8i8  FPR64:$src))), (v4f16 FPR64:$src)>;
def : Pat<(v4f16 (bitconvert (f64   FPR64:$src))), (v4f16 FPR64:$src)>;
def : Pat<(v4f16 (bitconvert (v2f32 FPR64:$src))), (v4f16 FPR64:$src)>;
def : Pat<(v4f16 (bitconvert (v1f64 FPR64:$src))), (v4f16 FPR64:$src)>;

def : Pat<(v4bf16 (bitconvert (v1i64 FPR64:$src))), (v4bf16 FPR64:$src)>;
def : Pat<(v4bf16 (bitconvert (v2i32 FPR64:$src))), (v4bf16 FPR64:$src)>;
def : Pat<(v4bf16 (bitconvert (v8i8  FPR64:$src))), (v4bf16 FPR64:$src)>;
def : Pat<(v4bf16 (bitconvert (f64   FPR64:$src))), (v4bf16 FPR64:$src)>;
def : Pat<(v4bf16 (bitconvert (v2f32 FPR64:$src))), (v4bf16 FPR64:$src)>;
def : Pat<(v4bf16 (bitconvert (v1f64 FPR64:$src))), (v4bf16 FPR64:$src)>;
}
let Predicates = [IsBE] in {
def : Pat<(v4f16 (bitconvert (v1i64 FPR64:$src))),
                             (v4f16 (REV64v4i16 FPR64:$src))>;
def : Pat<(v4f16 (bitconvert (v2i32 FPR64:$src))),
                             (v4f16 (REV32v4i16 FPR64:$src))>;
def : Pat<(v4f16 (bitconvert (v8i8  FPR64:$src))),
                             (v4f16 (REV16v8i8 FPR64:$src))>;
def : Pat<(v4f16 (bitconvert (f64   FPR64:$src))),
                             (v4f16 (REV64v4i16 FPR64:$src))>;
def : Pat<(v4f16 (bitconvert (v2f32 FPR64:$src))),
                             (v4f16 (REV32v4i16 FPR64:$src))>;
def : Pat<(v4f16 (bitconvert (v1f64 FPR64:$src))),
                             (v4f16 (REV64v4i16 FPR64:$src))>;

def : Pat<(v4bf16 (bitconvert (v1i64 FPR64:$src))),
                             (v4bf16 (REV64v4i16 FPR64:$src))>;
def : Pat<(v4bf16 (bitconvert (v2i32 FPR64:$src))),
                             (v4bf16 (REV32v4i16 FPR64:$src))>;
def : Pat<(v4bf16 (bitconvert (v8i8  FPR64:$src))),
                             (v4bf16 (REV16v8i8 FPR64:$src))>;
def : Pat<(v4bf16 (bitconvert (f64   FPR64:$src))),
                             (v4bf16 (REV64v4i16 FPR64:$src))>;
def : Pat<(v4bf16 (bitconvert (v2f32 FPR64:$src))),
                             (v4bf16 (REV32v4i16 FPR64:$src))>;
def : Pat<(v4bf16 (bitconvert (v1f64 FPR64:$src))),
                             (v4bf16 (REV64v4i16 FPR64:$src))>;
}
def : Pat<(v4f16 (bitconvert (v4i16 FPR64:$src))), (v4f16 FPR64:$src)>;
def : Pat<(v4bf16 (bitconvert (v4i16 FPR64:$src))), (v4bf16 FPR64:$src)>;

let Predicates = [IsLE] in {
def : Pat<(v8i8  (bitconvert (v1i64 FPR64:$src))), (v8i8  FPR64:$src)>;
def : Pat<(v8i8  (bitconvert (v2i32 FPR64:$src))), (v8i8  FPR64:$src)>;
def : Pat<(v8i8  (bitconvert (v4i16 FPR64:$src))), (v8i8  FPR64:$src)>;
def : Pat<(v8i8  (bitconvert (f64   FPR64:$src))), (v8i8  FPR64:$src)>;
def : Pat<(v8i8  (bitconvert (v2f32 FPR64:$src))), (v8i8  FPR64:$src)>;
def : Pat<(v8i8  (bitconvert (v1f64 FPR64:$src))), (v8i8  FPR64:$src)>;
def : Pat<(v8i8  (bitconvert (v4f16 FPR64:$src))), (v8i8  FPR64:$src)>;
def : Pat<(v8i8  (bitconvert (v4bf16 FPR64:$src))), (v8i8  FPR64:$src)>;
}
let Predicates = [IsBE] in {
def : Pat<(v8i8  (bitconvert (v1i64 FPR64:$src))),
                             (v8i8 (REV64v8i8 FPR64:$src))>;
def : Pat<(v8i8  (bitconvert (v2i32 FPR64:$src))),
                             (v8i8 (REV32v8i8 FPR64:$src))>;
def : Pat<(v8i8  (bitconvert (v4i16 FPR64:$src))),
                             (v8i8 (REV16v8i8 FPR64:$src))>;
def : Pat<(v8i8  (bitconvert (f64   FPR64:$src))),
                             (v8i8 (REV64v8i8 FPR64:$src))>;
def : Pat<(v8i8  (bitconvert (v2f32 FPR64:$src))),
                             (v8i8 (REV32v8i8 FPR64:$src))>;
def : Pat<(v8i8  (bitconvert (v1f64 FPR64:$src))),
                             (v8i8 (REV64v8i8 FPR64:$src))>;
def : Pat<(v8i8  (bitconvert (v4f16 FPR64:$src))),
                             (v8i8 (REV16v8i8 FPR64:$src))>;
def : Pat<(v8i8  (bitconvert (v4bf16 FPR64:$src))),
                             (v8i8 (REV16v8i8 FPR64:$src))>;
}

let Predicates = [IsLE] in {
def : Pat<(f64   (bitconvert (v2i32 FPR64:$src))), (f64   FPR64:$src)>;
def : Pat<(f64   (bitconvert (v4i16 FPR64:$src))), (f64   FPR64:$src)>;
def : Pat<(f64   (bitconvert (v2f32 FPR64:$src))), (f64   FPR64:$src)>;
def : Pat<(f64   (bitconvert (v8i8  FPR64:$src))), (f64   FPR64:$src)>;
def : Pat<(f64   (bitconvert (v4f16 FPR64:$src))), (f64   FPR64:$src)>;
def : Pat<(f64   (bitconvert (v4bf16 FPR64:$src))), (f64   FPR64:$src)>;
}
let Predicates = [IsBE] in {
def : Pat<(f64   (bitconvert (v2i32 FPR64:$src))),
                             (f64 (REV64v2i32 FPR64:$src))>;
def : Pat<(f64   (bitconvert (v4i16 FPR64:$src))),
                             (f64 (REV64v4i16 FPR64:$src))>;
def : Pat<(f64   (bitconvert (v2f32 FPR64:$src))),
                             (f64 (REV64v2i32 FPR64:$src))>;
def : Pat<(f64   (bitconvert (v8i8  FPR64:$src))),
                             (f64 (REV64v8i8 FPR64:$src))>;
def : Pat<(f64   (bitconvert (v4f16 FPR64:$src))),
                             (f64 (REV64v4i16 FPR64:$src))>;
def : Pat<(f64   (bitconvert (v4bf16 FPR64:$src))),
                             (f64 (REV64v4i16 FPR64:$src))>;
}
def : Pat<(f64   (bitconvert (v1i64 FPR64:$src))), (f64   FPR64:$src)>;
def : Pat<(f64   (bitconvert (v1f64 FPR64:$src))), (f64   FPR64:$src)>;

let Predicates = [IsLE] in {
def : Pat<(v1f64 (bitconvert (v2i32 FPR64:$src))), (v1f64 FPR64:$src)>;
def : Pat<(v1f64 (bitconvert (v4i16 FPR64:$src))), (v1f64 FPR64:$src)>;
def : Pat<(v1f64 (bitconvert (v8i8  FPR64:$src))), (v1f64 FPR64:$src)>;
def : Pat<(v1f64 (bitconvert (v2f32 FPR64:$src))), (v1f64 FPR64:$src)>;
def : Pat<(v1f64 (bitconvert (v4f16 FPR64:$src))), (v1f64 FPR64:$src)>;
def : Pat<(v1f64 (bitconvert (v4bf16 FPR64:$src))), (v1f64 FPR64:$src)>;
}
let Predicates = [IsBE] in {
def : Pat<(v1f64 (bitconvert (v2i32 FPR64:$src))),
                             (v1f64 (REV64v2i32 FPR64:$src))>;
def : Pat<(v1f64 (bitconvert (v4i16 FPR64:$src))),
                             (v1f64 (REV64v4i16 FPR64:$src))>;
def : Pat<(v1f64 (bitconvert (v8i8  FPR64:$src))),
                             (v1f64 (REV64v8i8 FPR64:$src))>;
def : Pat<(v1f64 (bitconvert (v2f32 FPR64:$src))),
                             (v1f64 (REV64v2i32 FPR64:$src))>;
def : Pat<(v1f64 (bitconvert (v4f16 FPR64:$src))),
                             (v1f64 (REV64v4i16 FPR64:$src))>;
def : Pat<(v1f64 (bitconvert (v4bf16 FPR64:$src))),
                             (v1f64 (REV64v4i16 FPR64:$src))>;
}
def : Pat<(v1f64 (bitconvert (v1i64 FPR64:$src))), (v1f64 FPR64:$src)>;
def : Pat<(v1f64 (bitconvert (f64   FPR64:$src))), (v1f64 FPR64:$src)>;

let Predicates = [IsLE] in {
def : Pat<(v2f32 (bitconvert (v1i64 FPR64:$src))), (v2f32 FPR64:$src)>;
def : Pat<(v2f32 (bitconvert (v4i16 FPR64:$src))), (v2f32 FPR64:$src)>;
def : Pat<(v2f32 (bitconvert (v8i8  FPR64:$src))), (v2f32 FPR64:$src)>;
def : Pat<(v2f32 (bitconvert (v1f64 FPR64:$src))), (v2f32 FPR64:$src)>;
def : Pat<(v2f32 (bitconvert (f64   FPR64:$src))), (v2f32 FPR64:$src)>;
def : Pat<(v2f32 (bitconvert (v4f16 FPR64:$src))), (v2f32 FPR64:$src)>;
def : Pat<(v2f32 (bitconvert (v4bf16 FPR64:$src))), (v2f32 FPR64:$src)>;
}
let Predicates = [IsBE] in {
def : Pat<(v2f32 (bitconvert (v1i64 FPR64:$src))),
                             (v2f32 (REV64v2i32 FPR64:$src))>;
def : Pat<(v2f32 (bitconvert (v4i16 FPR64:$src))),
                             (v2f32 (REV32v4i16 FPR64:$src))>;
def : Pat<(v2f32 (bitconvert (v8i8  FPR64:$src))),
                             (v2f32 (REV32v8i8 FPR64:$src))>;
def : Pat<(v2f32 (bitconvert (v1f64 FPR64:$src))),
                             (v2f32 (REV64v2i32 FPR64:$src))>;
def : Pat<(v2f32 (bitconvert (f64   FPR64:$src))),
                             (v2f32 (REV64v2i32 FPR64:$src))>;
def : Pat<(v2f32 (bitconvert (v4f16 FPR64:$src))),
                             (v2f32 (REV32v4i16 FPR64:$src))>;
def : Pat<(v2f32 (bitconvert (v4bf16 FPR64:$src))),
                             (v2f32 (REV32v4i16 FPR64:$src))>;
}
def : Pat<(v2f32 (bitconvert (v2i32 FPR64:$src))), (v2f32 FPR64:$src)>;

let Predicates = [IsLE] in {
def : Pat<(f128 (bitconvert (v2i64 FPR128:$src))), (f128 FPR128:$src)>;
def : Pat<(f128 (bitconvert (v4i32 FPR128:$src))), (f128 FPR128:$src)>;
def : Pat<(f128 (bitconvert (v8i16 FPR128:$src))), (f128 FPR128:$src)>;
def : Pat<(f128 (bitconvert (v2f64 FPR128:$src))), (f128 FPR128:$src)>;
def : Pat<(f128 (bitconvert (v4f32 FPR128:$src))), (f128 FPR128:$src)>;
def : Pat<(f128 (bitconvert (v8f16 FPR128:$src))), (f128 FPR128:$src)>;
def : Pat<(f128 (bitconvert (v8bf16 FPR128:$src))), (f128 FPR128:$src)>;
def : Pat<(f128 (bitconvert (v16i8 FPR128:$src))), (f128 FPR128:$src)>;
}
let Predicates = [IsBE] in {
def : Pat<(f128 (bitconvert (v2i64 FPR128:$src))),
                            (f128 (EXTv16i8 FPR128:$src, FPR128:$src, (i32 8)))>;
def : Pat<(f128 (bitconvert (v4i32 FPR128:$src))),
                            (f128 (EXTv16i8 (REV64v4i32 FPR128:$src),
                                            (REV64v4i32 FPR128:$src), (i32 8)))>;
def : Pat<(f128 (bitconvert (v8i16 FPR128:$src))),
                            (f128 (EXTv16i8 (REV64v8i16 FPR128:$src),
                                            (REV64v8i16 FPR128:$src), (i32 8)))>;
def : Pat<(f128 (bitconvert (v8f16 FPR128:$src))),
                            (f128 (EXTv16i8 (REV64v8i16 FPR128:$src),
                                            (REV64v8i16 FPR128:$src), (i32 8)))>;
def : Pat<(f128 (bitconvert (v8bf16 FPR128:$src))),
                            (f128 (EXTv16i8 (REV64v8i16 FPR128:$src),
                                            (REV64v8i16 FPR128:$src), (i32 8)))>;
def : Pat<(f128 (bitconvert (v2f64 FPR128:$src))),
                            (f128 (EXTv16i8 FPR128:$src, FPR128:$src, (i32 8)))>;
def : Pat<(f128 (bitconvert (v4f32 FPR128:$src))),
                            (f128 (EXTv16i8 (REV64v4i32 FPR128:$src),
                                            (REV64v4i32 FPR128:$src), (i32 8)))>;
def : Pat<(f128 (bitconvert (v16i8 FPR128:$src))),
                            (f128 (EXTv16i8 (REV64v16i8 FPR128:$src),
                                            (REV64v16i8 FPR128:$src), (i32 8)))>;
}

let Predicates = [IsLE] in {
def : Pat<(v2f64 (bitconvert (f128  FPR128:$src))), (v2f64 FPR128:$src)>;
def : Pat<(v2f64 (bitconvert (v4i32 FPR128:$src))), (v2f64 FPR128:$src)>;
def : Pat<(v2f64 (bitconvert (v8i16 FPR128:$src))), (v2f64 FPR128:$src)>;
def : Pat<(v2f64 (bitconvert (v8f16 FPR128:$src))), (v2f64 FPR128:$src)>;
def : Pat<(v2f64 (bitconvert (v8bf16 FPR128:$src))), (v2f64 FPR128:$src)>;
def : Pat<(v2f64 (bitconvert (v16i8 FPR128:$src))), (v2f64 FPR128:$src)>;
def : Pat<(v2f64 (bitconvert (v4f32 FPR128:$src))), (v2f64 FPR128:$src)>;
}
let Predicates = [IsBE] in {
def : Pat<(v2f64 (bitconvert (f128  FPR128:$src))),
                             (v2f64 (EXTv16i8 FPR128:$src,
                                              FPR128:$src, (i32 8)))>;
def : Pat<(v2f64 (bitconvert (v4i32 FPR128:$src))),
                             (v2f64 (REV64v4i32 FPR128:$src))>;
def : Pat<(v2f64 (bitconvert (v8i16 FPR128:$src))),
                             (v2f64 (REV64v8i16 FPR128:$src))>;
def : Pat<(v2f64 (bitconvert (v8f16 FPR128:$src))),
                             (v2f64 (REV64v8i16 FPR128:$src))>;
def : Pat<(v2f64 (bitconvert (v8bf16 FPR128:$src))),
                             (v2f64 (REV64v8i16 FPR128:$src))>;
def : Pat<(v2f64 (bitconvert (v16i8 FPR128:$src))),
                             (v2f64 (REV64v16i8 FPR128:$src))>;
def : Pat<(v2f64 (bitconvert (v4f32 FPR128:$src))),
                             (v2f64 (REV64v4i32 FPR128:$src))>;
}
def : Pat<(v2f64 (bitconvert (v2i64 FPR128:$src))), (v2f64 FPR128:$src)>;

let Predicates = [IsLE] in {
def : Pat<(v4f32 (bitconvert (f128  FPR128:$src))), (v4f32 FPR128:$src)>;
def : Pat<(v4f32 (bitconvert (v8i16 FPR128:$src))), (v4f32 FPR128:$src)>;
def : Pat<(v4f32 (bitconvert (v8f16 FPR128:$src))), (v4f32 FPR128:$src)>;
def : Pat<(v4f32 (bitconvert (v8bf16 FPR128:$src))), (v4f32 FPR128:$src)>;
def : Pat<(v4f32 (bitconvert (v16i8 FPR128:$src))), (v4f32 FPR128:$src)>;
def : Pat<(v4f32 (bitconvert (v2i64 FPR128:$src))), (v4f32 FPR128:$src)>;
def : Pat<(v4f32 (bitconvert (v2f64 FPR128:$src))), (v4f32 FPR128:$src)>;
}
let Predicates = [IsBE] in {
def : Pat<(v4f32 (bitconvert (f128  FPR128:$src))),
                             (v4f32 (EXTv16i8 (REV64v4i32 FPR128:$src),
                                    (REV64v4i32 FPR128:$src), (i32 8)))>;
def : Pat<(v4f32 (bitconvert (v8i16 FPR128:$src))),
                             (v4f32 (REV32v8i16 FPR128:$src))>;
def : Pat<(v4f32 (bitconvert (v8f16 FPR128:$src))),
                             (v4f32 (REV32v8i16 FPR128:$src))>;
def : Pat<(v4f32 (bitconvert (v8bf16 FPR128:$src))),
                             (v4f32 (REV32v8i16 FPR128:$src))>;
def : Pat<(v4f32 (bitconvert (v16i8 FPR128:$src))),
                             (v4f32 (REV32v16i8 FPR128:$src))>;
def : Pat<(v4f32 (bitconvert (v2i64 FPR128:$src))),
                             (v4f32 (REV64v4i32 FPR128:$src))>;
def : Pat<(v4f32 (bitconvert (v2f64 FPR128:$src))),
                             (v4f32 (REV64v4i32 FPR128:$src))>;
}
def : Pat<(v4f32 (bitconvert (v4i32 FPR128:$src))), (v4f32 FPR128:$src)>;

let Predicates = [IsLE] in {
def : Pat<(v2i64 (bitconvert (f128  FPR128:$src))), (v2i64 FPR128:$src)>;
def : Pat<(v2i64 (bitconvert (v4i32 FPR128:$src))), (v2i64 FPR128:$src)>;
def : Pat<(v2i64 (bitconvert (v8i16 FPR128:$src))), (v2i64 FPR128:$src)>;
def : Pat<(v2i64 (bitconvert (v16i8 FPR128:$src))), (v2i64 FPR128:$src)>;
def : Pat<(v2i64 (bitconvert (v4f32 FPR128:$src))), (v2i64 FPR128:$src)>;
def : Pat<(v2i64 (bitconvert (v8f16 FPR128:$src))), (v2i64 FPR128:$src)>;
def : Pat<(v2i64 (bitconvert (v8bf16 FPR128:$src))), (v2i64 FPR128:$src)>;
}
let Predicates = [IsBE] in {
def : Pat<(v2i64 (bitconvert (f128  FPR128:$src))),
                             (v2i64 (EXTv16i8 FPR128:$src,
                                              FPR128:$src, (i32 8)))>;
def : Pat<(v2i64 (bitconvert (v4i32 FPR128:$src))),
                             (v2i64 (REV64v4i32 FPR128:$src))>;
def : Pat<(v2i64 (bitconvert (v8i16 FPR128:$src))),
                             (v2i64 (REV64v8i16 FPR128:$src))>;
def : Pat<(v2i64 (bitconvert (v16i8 FPR128:$src))),
                             (v2i64 (REV64v16i8 FPR128:$src))>;
def : Pat<(v2i64 (bitconvert (v4f32 FPR128:$src))),
                             (v2i64 (REV64v4i32 FPR128:$src))>;
def : Pat<(v2i64 (bitconvert (v8f16 FPR128:$src))),
                             (v2i64 (REV64v8i16 FPR128:$src))>;
def : Pat<(v2i64 (bitconvert (v8bf16 FPR128:$src))),
                             (v2i64 (REV64v8i16 FPR128:$src))>;
}
def : Pat<(v2i64 (bitconvert (v2f64 FPR128:$src))), (v2i64 FPR128:$src)>;

let Predicates = [IsLE] in {
def : Pat<(v4i32 (bitconvert (f128  FPR128:$src))), (v4i32 FPR128:$src)>;
def : Pat<(v4i32 (bitconvert (v2i64 FPR128:$src))), (v4i32 FPR128:$src)>;
def : Pat<(v4i32 (bitconvert (v8i16 FPR128:$src))), (v4i32 FPR128:$src)>;
def : Pat<(v4i32 (bitconvert (v16i8 FPR128:$src))), (v4i32 FPR128:$src)>;
def : Pat<(v4i32 (bitconvert (v2f64 FPR128:$src))), (v4i32 FPR128:$src)>;
def : Pat<(v4i32 (bitconvert (v8f16 FPR128:$src))), (v4i32 FPR128:$src)>;
def : Pat<(v4i32 (bitconvert (v8bf16 FPR128:$src))), (v4i32 FPR128:$src)>;
}
let Predicates = [IsBE] in {
def : Pat<(v4i32 (bitconvert (f128  FPR128:$src))),
                             (v4i32 (EXTv16i8 (REV64v4i32 FPR128:$src),
                                              (REV64v4i32 FPR128:$src),
                                              (i32 8)))>;
def : Pat<(v4i32 (bitconvert (v2i64 FPR128:$src))),
                             (v4i32 (REV64v4i32 FPR128:$src))>;
def : Pat<(v4i32 (bitconvert (v8i16 FPR128:$src))),
                             (v4i32 (REV32v8i16 FPR128:$src))>;
def : Pat<(v4i32 (bitconvert (v16i8 FPR128:$src))),
                             (v4i32 (REV32v16i8 FPR128:$src))>;
def : Pat<(v4i32 (bitconvert (v2f64 FPR128:$src))),
                             (v4i32 (REV64v4i32 FPR128:$src))>;
def : Pat<(v4i32 (bitconvert (v8f16 FPR128:$src))),
                             (v4i32 (REV32v8i16 FPR128:$src))>;
def : Pat<(v4i32 (bitconvert (v8bf16 FPR128:$src))),
                             (v4i32 (REV32v8i16 FPR128:$src))>;
}
def : Pat<(v4i32 (bitconvert (v4f32 FPR128:$src))), (v4i32 FPR128:$src)>;

let Predicates = [IsLE] in {
def : Pat<(v8i16 (bitconvert (f128  FPR128:$src))), (v8i16 FPR128:$src)>;
def : Pat<(v8i16 (bitconvert (v2i64 FPR128:$src))), (v8i16 FPR128:$src)>;
def : Pat<(v8i16 (bitconvert (v4i32 FPR128:$src))), (v8i16 FPR128:$src)>;
def : Pat<(v8i16 (bitconvert (v16i8 FPR128:$src))), (v8i16 FPR128:$src)>;
def : Pat<(v8i16 (bitconvert (v2f64 FPR128:$src))), (v8i16 FPR128:$src)>;
def : Pat<(v8i16 (bitconvert (v4f32 FPR128:$src))), (v8i16 FPR128:$src)>;
}
let Predicates = [IsBE] in {
def : Pat<(v8i16 (bitconvert (f128  FPR128:$src))),
                             (v8i16 (EXTv16i8 (REV64v8i16 FPR128:$src),
                                              (REV64v8i16 FPR128:$src),
                                              (i32 8)))>;
def : Pat<(v8i16 (bitconvert (v2i64 FPR128:$src))),
                             (v8i16 (REV64v8i16 FPR128:$src))>;
def : Pat<(v8i16 (bitconvert (v4i32 FPR128:$src))),
                             (v8i16 (REV32v8i16 FPR128:$src))>;
def : Pat<(v8i16 (bitconvert (v16i8 FPR128:$src))),
                             (v8i16 (REV16v16i8 FPR128:$src))>;
def : Pat<(v8i16 (bitconvert (v2f64 FPR128:$src))),
                             (v8i16 (REV64v8i16 FPR128:$src))>;
def : Pat<(v8i16 (bitconvert (v4f32 FPR128:$src))),
                             (v8i16 (REV32v8i16 FPR128:$src))>;
}
def : Pat<(v8i16 (bitconvert (v8f16 FPR128:$src))), (v8i16 FPR128:$src)>;
def : Pat<(v8i16 (bitconvert (v8bf16 FPR128:$src))), (v8i16 FPR128:$src)>;

let Predicates = [IsLE] in {
def : Pat<(v8f16 (bitconvert (f128  FPR128:$src))), (v8f16 FPR128:$src)>;
def : Pat<(v8f16 (bitconvert (v2i64 FPR128:$src))), (v8f16 FPR128:$src)>;
def : Pat<(v8f16 (bitconvert (v4i32 FPR128:$src))), (v8f16 FPR128:$src)>;
def : Pat<(v8f16 (bitconvert (v16i8 FPR128:$src))), (v8f16 FPR128:$src)>;
def : Pat<(v8f16 (bitconvert (v2f64 FPR128:$src))), (v8f16 FPR128:$src)>;
def : Pat<(v8f16 (bitconvert (v4f32 FPR128:$src))), (v8f16 FPR128:$src)>;

def : Pat<(v8bf16 (bitconvert (f128  FPR128:$src))), (v8bf16 FPR128:$src)>;
def : Pat<(v8bf16 (bitconvert (v2i64 FPR128:$src))), (v8bf16 FPR128:$src)>;
def : Pat<(v8bf16 (bitconvert (v4i32 FPR128:$src))), (v8bf16 FPR128:$src)>;
def : Pat<(v8bf16 (bitconvert (v16i8 FPR128:$src))), (v8bf16 FPR128:$src)>;
def : Pat<(v8bf16 (bitconvert (v2f64 FPR128:$src))), (v8bf16 FPR128:$src)>;
def : Pat<(v8bf16 (bitconvert (v4f32 FPR128:$src))), (v8bf16 FPR128:$src)>;
}
let Predicates = [IsBE] in {
def : Pat<(v8f16 (bitconvert (f128  FPR128:$src))),
                             (v8f16 (EXTv16i8 (REV64v8i16 FPR128:$src),
                                              (REV64v8i16 FPR128:$src),
                                              (i32 8)))>;
def : Pat<(v8f16 (bitconvert (v2i64 FPR128:$src))),
                             (v8f16 (REV64v8i16 FPR128:$src))>;
def : Pat<(v8f16 (bitconvert (v4i32 FPR128:$src))),
                             (v8f16 (REV32v8i16 FPR128:$src))>;
def : Pat<(v8f16 (bitconvert (v16i8 FPR128:$src))),
                             (v8f16 (REV16v16i8 FPR128:$src))>;
def : Pat<(v8f16 (bitconvert (v2f64 FPR128:$src))),
                             (v8f16 (REV64v8i16 FPR128:$src))>;
def : Pat<(v8f16 (bitconvert (v4f32 FPR128:$src))),
                             (v8f16 (REV32v8i16 FPR128:$src))>;

def : Pat<(v8bf16 (bitconvert (f128  FPR128:$src))),
                             (v8bf16 (EXTv16i8 (REV64v8i16 FPR128:$src),
                                              (REV64v8i16 FPR128:$src),
                                              (i32 8)))>;
def : Pat<(v8bf16 (bitconvert (v2i64 FPR128:$src))),
                             (v8bf16 (REV64v8i16 FPR128:$src))>;
def : Pat<(v8bf16 (bitconvert (v4i32 FPR128:$src))),
                             (v8bf16 (REV32v8i16 FPR128:$src))>;
def : Pat<(v8bf16 (bitconvert (v16i8 FPR128:$src))),
                             (v8bf16 (REV16v16i8 FPR128:$src))>;
def : Pat<(v8bf16 (bitconvert (v2f64 FPR128:$src))),
                             (v8bf16 (REV64v8i16 FPR128:$src))>;
def : Pat<(v8bf16 (bitconvert (v4f32 FPR128:$src))),
                             (v8bf16 (REV32v8i16 FPR128:$src))>;
}
def : Pat<(v8f16 (bitconvert (v8i16 FPR128:$src))), (v8f16 FPR128:$src)>;
def : Pat<(v8bf16 (bitconvert (v8i16 FPR128:$src))), (v8bf16 FPR128:$src)>;

let Predicates = [IsLE] in {
def : Pat<(v16i8 (bitconvert (f128  FPR128:$src))), (v16i8 FPR128:$src)>;
def : Pat<(v16i8 (bitconvert (v2i64 FPR128:$src))), (v16i8 FPR128:$src)>;
def : Pat<(v16i8 (bitconvert (v4i32 FPR128:$src))), (v16i8 FPR128:$src)>;
def : Pat<(v16i8 (bitconvert (v8i16 FPR128:$src))), (v16i8 FPR128:$src)>;
def : Pat<(v16i8 (bitconvert (v2f64 FPR128:$src))), (v16i8 FPR128:$src)>;
def : Pat<(v16i8 (bitconvert (v4f32 FPR128:$src))), (v16i8 FPR128:$src)>;
def : Pat<(v16i8 (bitconvert (v8f16 FPR128:$src))), (v16i8 FPR128:$src)>;
def : Pat<(v16i8 (bitconvert (v8bf16 FPR128:$src))), (v16i8 FPR128:$src)>;
}
let Predicates = [IsBE] in {
def : Pat<(v16i8 (bitconvert (f128  FPR128:$src))),
                             (v16i8 (EXTv16i8 (REV64v16i8 FPR128:$src),
                                              (REV64v16i8 FPR128:$src),
                                              (i32 8)))>;
def : Pat<(v16i8 (bitconvert (v2i64 FPR128:$src))),
                             (v16i8 (REV64v16i8 FPR128:$src))>;
def : Pat<(v16i8 (bitconvert (v4i32 FPR128:$src))),
                             (v16i8 (REV32v16i8 FPR128:$src))>;
def : Pat<(v16i8 (bitconvert (v8i16 FPR128:$src))),
                             (v16i8 (REV16v16i8 FPR128:$src))>;
def : Pat<(v16i8 (bitconvert (v2f64 FPR128:$src))),
                             (v16i8 (REV64v16i8 FPR128:$src))>;
def : Pat<(v16i8 (bitconvert (v4f32 FPR128:$src))),
                             (v16i8 (REV32v16i8 FPR128:$src))>;
def : Pat<(v16i8 (bitconvert (v8f16 FPR128:$src))),
                             (v16i8 (REV16v16i8 FPR128:$src))>;
def : Pat<(v16i8 (bitconvert (v8bf16 FPR128:$src))),
                             (v16i8 (REV16v16i8 FPR128:$src))>;
}

def : Pat<(v4i16 (extract_subvector V128:$Rn, (i64 0))),
           (EXTRACT_SUBREG V128:$Rn, dsub)>;
def : Pat<(v8i8 (extract_subvector V128:$Rn, (i64 0))),
           (EXTRACT_SUBREG V128:$Rn, dsub)>;
def : Pat<(v2f32 (extract_subvector V128:$Rn, (i64 0))),
           (EXTRACT_SUBREG V128:$Rn, dsub)>;
def : Pat<(v4f16 (extract_subvector V128:$Rn, (i64 0))),
           (EXTRACT_SUBREG V128:$Rn, dsub)>;
def : Pat<(v4bf16 (extract_subvector V128:$Rn, (i64 0))),
           (EXTRACT_SUBREG V128:$Rn, dsub)>;
def : Pat<(v2i32 (extract_subvector V128:$Rn, (i64 0))),
           (EXTRACT_SUBREG V128:$Rn, dsub)>;
def : Pat<(v1i64 (extract_subvector V128:$Rn, (i64 0))),
           (EXTRACT_SUBREG V128:$Rn, dsub)>;
def : Pat<(v1f64 (extract_subvector V128:$Rn, (i64 0))),
           (EXTRACT_SUBREG V128:$Rn, dsub)>;

def : Pat<(v8i8 (extract_subvector (v16i8 FPR128:$Rn), (i64 1))),
          (EXTRACT_SUBREG (DUPv2i64lane FPR128:$Rn, 1), dsub)>;
def : Pat<(v4i16 (extract_subvector (v8i16 FPR128:$Rn), (i64 1))),
          (EXTRACT_SUBREG (DUPv2i64lane FPR128:$Rn, 1), dsub)>;
def : Pat<(v2i32 (extract_subvector (v4i32 FPR128:$Rn), (i64 1))),
          (EXTRACT_SUBREG (DUPv2i64lane FPR128:$Rn, 1), dsub)>;
def : Pat<(v1i64 (extract_subvector (v2i64 FPR128:$Rn), (i64 1))),
          (EXTRACT_SUBREG (DUPv2i64lane FPR128:$Rn, 1), dsub)>;

// A 64-bit subvector insert to the first 128-bit vector position
// is a subregister copy that needs no instruction.
multiclass InsertSubvectorUndef<ValueType Ty> {
  def : Pat<(insert_subvector undef, (v1i64 FPR64:$src), (Ty 0)),
            (INSERT_SUBREG (v2i64 (IMPLICIT_DEF)), FPR64:$src, dsub)>;
  def : Pat<(insert_subvector undef, (v1f64 FPR64:$src), (Ty 0)),
            (INSERT_SUBREG (v2f64 (IMPLICIT_DEF)), FPR64:$src, dsub)>;
  def : Pat<(insert_subvector undef, (v2i32 FPR64:$src), (Ty 0)),
            (INSERT_SUBREG (v4i32 (IMPLICIT_DEF)), FPR64:$src, dsub)>;
  def : Pat<(insert_subvector undef, (v2f32 FPR64:$src), (Ty 0)),
            (INSERT_SUBREG (v4f32 (IMPLICIT_DEF)), FPR64:$src, dsub)>;
  def : Pat<(insert_subvector undef, (v4i16 FPR64:$src), (Ty 0)),
            (INSERT_SUBREG (v8i16 (IMPLICIT_DEF)), FPR64:$src, dsub)>;
  def : Pat<(insert_subvector undef, (v4f16 FPR64:$src), (Ty 0)),
            (INSERT_SUBREG (v8f16 (IMPLICIT_DEF)), FPR64:$src, dsub)>;
  def : Pat<(insert_subvector undef, (v4bf16 FPR64:$src), (Ty 0)),
            (INSERT_SUBREG (v8bf16 (IMPLICIT_DEF)), FPR64:$src, dsub)>;
  def : Pat<(insert_subvector undef, (v8i8 FPR64:$src), (Ty 0)),
            (INSERT_SUBREG (v16i8 (IMPLICIT_DEF)), FPR64:$src, dsub)>;
}

defm : InsertSubvectorUndef<i32>;
defm : InsertSubvectorUndef<i64>;

// Use pair-wise add instructions when summing up the lanes for v2f64, v2i64
// or v2f32.
def : Pat<(i64 (add (vector_extract (v2i64 FPR128:$Rn), (i64 0)),
                    (vector_extract (v2i64 FPR128:$Rn), (i64 1)))),
           (i64 (ADDPv2i64p (v2i64 FPR128:$Rn)))>;
def : Pat<(f64 (fadd (vector_extract (v2f64 FPR128:$Rn), (i64 0)),
                     (vector_extract (v2f64 FPR128:$Rn), (i64 1)))),
           (f64 (FADDPv2i64p (v2f64 FPR128:$Rn)))>;
    // vector_extract on 64-bit vectors gets promoted to a 128 bit vector,
    // so we match on v4f32 here, not v2f32. This will also catch adding
    // the low two lanes of a true v4f32 vector.
def : Pat<(fadd (vector_extract (v4f32 FPR128:$Rn), (i64 0)),
                (vector_extract (v4f32 FPR128:$Rn), (i64 1))),
          (f32 (FADDPv2i32p (EXTRACT_SUBREG FPR128:$Rn, dsub)))>;

// Scalar 64-bit shifts in FPR64 registers.
def : Pat<(i64 (int_aarch64_neon_sshl (i64 FPR64:$Rn), (i64 FPR64:$Rm))),
          (SSHLv1i64 FPR64:$Rn, FPR64:$Rm)>;
def : Pat<(i64 (int_aarch64_neon_ushl (i64 FPR64:$Rn), (i64 FPR64:$Rm))),
          (USHLv1i64 FPR64:$Rn, FPR64:$Rm)>;
def : Pat<(i64 (int_aarch64_neon_srshl (i64 FPR64:$Rn), (i64 FPR64:$Rm))),
          (SRSHLv1i64 FPR64:$Rn, FPR64:$Rm)>;
def : Pat<(i64 (int_aarch64_neon_urshl (i64 FPR64:$Rn), (i64 FPR64:$Rm))),
          (URSHLv1i64 FPR64:$Rn, FPR64:$Rm)>;

// Patterns for nontemporal/no-allocate stores.
// We have to resort to tricks to turn a single-input store into a store pair,
// because there is no single-input nontemporal store, only STNP.
let Predicates = [IsLE] in {
let AddedComplexity = 15 in {
class NTStore128Pat<ValueType VT> :
  Pat<(nontemporalstore (VT FPR128:$Rt),
        (am_indexed7s64 GPR64sp:$Rn, simm7s8:$offset)),
      (STNPDi (EXTRACT_SUBREG FPR128:$Rt, dsub),
              (CPYi64 FPR128:$Rt, (i64 1)),
              GPR64sp:$Rn, simm7s8:$offset)>;

def : NTStore128Pat<v2i64>;
def : NTStore128Pat<v4i32>;
def : NTStore128Pat<v8i16>;
def : NTStore128Pat<v16i8>;

class NTStore64Pat<ValueType VT> :
  Pat<(nontemporalstore (VT FPR64:$Rt),
        (am_indexed7s32 GPR64sp:$Rn, simm7s4:$offset)),
      (STNPSi (EXTRACT_SUBREG FPR64:$Rt, ssub),
              (CPYi32 (SUBREG_TO_REG (i64 0), FPR64:$Rt, dsub), (i64 1)),
              GPR64sp:$Rn, simm7s4:$offset)>;

// FIXME: Shouldn't v1f64 loads/stores be promoted to v1i64?
def : NTStore64Pat<v1f64>;
def : NTStore64Pat<v1i64>;
def : NTStore64Pat<v2i32>;
def : NTStore64Pat<v4i16>;
def : NTStore64Pat<v8i8>;

def : Pat<(nontemporalstore GPR64:$Rt,
            (am_indexed7s32 GPR64sp:$Rn, simm7s4:$offset)),
          (STNPWi (EXTRACT_SUBREG GPR64:$Rt, sub_32),
                  (EXTRACT_SUBREG (UBFMXri GPR64:$Rt, 32, 63), sub_32),
                  GPR64sp:$Rn, simm7s4:$offset)>;
} // AddedComplexity=10
} // Predicates = [IsLE]

// Tail call return handling. These are all compiler pseudo-instructions,
// so no encoding information or anything like that.
let isCall = 1, isTerminator = 1, isReturn = 1, isBarrier = 1, Uses = [SP] in {
  def TCRETURNdi : Pseudo<(outs), (ins i64imm:$dst, i32imm:$FPDiff), []>,
                   Sched<[WriteBrReg]>;
  def TCRETURNri : Pseudo<(outs), (ins tcGPR64:$dst, i32imm:$FPDiff), []>,
                   Sched<[WriteBrReg]>;
  // Indirect tail-call with any register allowed, used by MachineOutliner when
  // this is proven safe.
  // FIXME: If we have to add any more hacks like this, we should instead relax
  // some verifier checks for outlined functions.
  def TCRETURNriALL : Pseudo<(outs), (ins GPR64:$dst, i32imm:$FPDiff), []>,
                      Sched<[WriteBrReg]>;
  // Indirect tail-call limited to only use registers (x16 and x17) which are
  // allowed to tail-call a "BTI c" instruction.
  def TCRETURNriBTI : Pseudo<(outs), (ins rtcGPR64:$dst, i32imm:$FPDiff), []>,
                      Sched<[WriteBrReg]>;
}

def : Pat<(AArch64tcret tcGPR64:$dst, (i32 timm:$FPDiff)),
          (TCRETURNri tcGPR64:$dst, imm:$FPDiff)>,
      Requires<[NotUseBTI]>;
def : Pat<(AArch64tcret rtcGPR64:$dst, (i32 timm:$FPDiff)),
          (TCRETURNriBTI rtcGPR64:$dst, imm:$FPDiff)>,
      Requires<[UseBTI]>;
def : Pat<(AArch64tcret tglobaladdr:$dst, (i32 timm:$FPDiff)),
          (TCRETURNdi texternalsym:$dst, imm:$FPDiff)>;
def : Pat<(AArch64tcret texternalsym:$dst, (i32 timm:$FPDiff)),
          (TCRETURNdi texternalsym:$dst, imm:$FPDiff)>;

def MOVMCSym : Pseudo<(outs GPR64:$dst), (ins i64imm:$sym), []>, Sched<[]>;
def : Pat<(i64 (AArch64LocalRecover mcsym:$sym)), (MOVMCSym mcsym:$sym)>;

// Extracting lane zero is a special case where we can just use a plain
// EXTRACT_SUBREG instruction, which will become FMOV. This is easier for the
// rest of the compiler, especially the register allocator and copy propagation,
// to reason about, so is preferred when it's possible to use it.
let AddedComplexity = 10 in {
  def : Pat<(i64 (extractelt (v2i64 V128:$V), (i64 0))), (EXTRACT_SUBREG V128:$V, dsub)>;
  def : Pat<(i32 (extractelt (v4i32 V128:$V), (i64 0))), (EXTRACT_SUBREG V128:$V, ssub)>;
  def : Pat<(i32 (extractelt (v2i32 V64:$V), (i64 0))), (EXTRACT_SUBREG V64:$V, ssub)>;
}

// dot_v4i8
class mul_v4i8<SDPatternOperator ldop> :
  PatFrag<(ops node:$Rn, node:$Rm, node:$offset),
          (mul (ldop (add node:$Rn, node:$offset)),
               (ldop (add node:$Rm, node:$offset)))>;
class mulz_v4i8<SDPatternOperator ldop> :
  PatFrag<(ops node:$Rn, node:$Rm),
          (mul (ldop node:$Rn), (ldop node:$Rm))>;

def load_v4i8 :
  OutPatFrag<(ops node:$R),
             (INSERT_SUBREG
              (v2i32 (IMPLICIT_DEF)),
               (i32 (COPY_TO_REGCLASS (LDRWui node:$R, (i64 0)), FPR32)),
              ssub)>;

class dot_v4i8<Instruction DOT, SDPatternOperator ldop> :
  Pat<(i32 (add (mul_v4i8<ldop> GPR64sp:$Rn, GPR64sp:$Rm, (i64 3)),
           (add (mul_v4i8<ldop> GPR64sp:$Rn, GPR64sp:$Rm, (i64 2)),
           (add (mul_v4i8<ldop> GPR64sp:$Rn, GPR64sp:$Rm, (i64 1)),
                (mulz_v4i8<ldop> GPR64sp:$Rn, GPR64sp:$Rm))))),
      (EXTRACT_SUBREG (i64 (DOT (DUPv2i32gpr WZR),
                                (load_v4i8 GPR64sp:$Rn),
                                (load_v4i8 GPR64sp:$Rm))),
                      sub_32)>, Requires<[HasDotProd]>;

// dot_v8i8
class ee_v8i8<SDPatternOperator extend> :
  PatFrag<(ops node:$V, node:$K),
          (v4i16 (extract_subvector (v8i16 (extend node:$V)), node:$K))>;

class mul_v8i8<SDPatternOperator mulop, SDPatternOperator extend> :
  PatFrag<(ops node:$M, node:$N, node:$K),
          (mulop (v4i16 (ee_v8i8<extend> node:$M, node:$K)),
                 (v4i16 (ee_v8i8<extend> node:$N, node:$K)))>;

class idot_v8i8<SDPatternOperator mulop, SDPatternOperator extend> :
  PatFrag<(ops node:$M, node:$N),
          (i32 (extractelt
           (v4i32 (AArch64uaddv
            (add (mul_v8i8<mulop, extend> node:$M, node:$N, (i64 0)),
                 (mul_v8i8<mulop, extend> node:$M, node:$N, (i64 4))))),
           (i64 0)))>;

// vaddv_[su]32 is special; -> ADDP Vd.2S,Vn.2S,Vm.2S; return Vd.s[0];Vn==Vm
def VADDV_32 : OutPatFrag<(ops node:$R), (ADDPv2i32 node:$R, node:$R)>;

class odot_v8i8<Instruction DOT> :
  OutPatFrag<(ops node:$Vm, node:$Vn),
             (EXTRACT_SUBREG
              (VADDV_32
               (i64 (DOT (DUPv2i32gpr WZR),
                         (v8i8 node:$Vm),
                         (v8i8 node:$Vn)))),
              sub_32)>;

class dot_v8i8<Instruction DOT, SDPatternOperator mulop,
                    SDPatternOperator extend> :
  Pat<(idot_v8i8<mulop, extend> V64:$Vm, V64:$Vn),
      (odot_v8i8<DOT> V64:$Vm, V64:$Vn)>,
  Requires<[HasDotProd]>;

// dot_v16i8
class ee_v16i8<SDPatternOperator extend> :
  PatFrag<(ops node:$V, node:$K1, node:$K2),
          (v4i16 (extract_subvector
           (v8i16 (extend
            (v8i8 (extract_subvector node:$V, node:$K1)))), node:$K2))>;

class mul_v16i8<SDPatternOperator mulop, SDPatternOperator extend> :
  PatFrag<(ops node:$M, node:$N, node:$K1, node:$K2),
          (v4i32
           (mulop (v4i16 (ee_v16i8<extend> node:$M, node:$K1, node:$K2)),
                  (v4i16 (ee_v16i8<extend> node:$N, node:$K1, node:$K2))))>;

class idot_v16i8<SDPatternOperator m, SDPatternOperator x> :
  PatFrag<(ops node:$M, node:$N),
          (i32 (extractelt
           (v4i32 (AArch64uaddv
            (add
             (add (mul_v16i8<m, x> node:$M, node:$N, (i64 0), (i64 0)),
                  (mul_v16i8<m, x> node:$M, node:$N, (i64 8), (i64 0))),
             (add (mul_v16i8<m, x> node:$M, node:$N, (i64 0), (i64 4)),
                  (mul_v16i8<m, x> node:$M, node:$N, (i64 8), (i64 4)))))),
           (i64 0)))>;

class odot_v16i8<Instruction DOT> :
  OutPatFrag<(ops node:$Vm, node:$Vn),
             (i32 (ADDVv4i32v
              (DOT (DUPv4i32gpr WZR), node:$Vm, node:$Vn)))>;

class dot_v16i8<Instruction DOT, SDPatternOperator mulop,
                SDPatternOperator extend> :
  Pat<(idot_v16i8<mulop, extend> V128:$Vm, V128:$Vn),
      (odot_v16i8<DOT> V128:$Vm, V128:$Vn)>,
  Requires<[HasDotProd]>;

let AddedComplexity = 10 in {
  def : dot_v4i8<SDOTv8i8, sextloadi8>;
  def : dot_v4i8<UDOTv8i8, zextloadi8>;
  def : dot_v8i8<SDOTv8i8, AArch64smull, sext>;
  def : dot_v8i8<UDOTv8i8, AArch64umull, zext>;
  def : dot_v16i8<SDOTv16i8, AArch64smull, sext>;
  def : dot_v16i8<UDOTv16i8, AArch64umull, zext>;

  // FIXME: add patterns to generate vector by element dot product.
  // FIXME: add SVE dot-product patterns.
}

//-----------------------------------------------------------------------------
// v8.3 Pointer Authentication late patterns

let Predicates = [HasPA] in {
def : Pat<(int_ptrauth_blend GPR64:$Rd, imm64_0_65535:$imm),
          (MOVKXi GPR64:$Rd, (trunc_imm imm64_0_65535:$imm), 48)>;
def : Pat<(int_ptrauth_blend GPR64:$Rd, GPR64:$Rn),
          (BFMXri GPR64:$Rd, GPR64:$Rn, 16, 15)>;
}

include "AArch64InstrAtomics.td"
include "AArch64SVEInstrInfo.td"

include "AArch64InstrGISel.td"<|MERGE_RESOLUTION|>--- conflicted
+++ resolved
@@ -1016,7 +1016,9 @@
   defm PAC : SignAuth<0b000, 0b010, "pac", int_ptrauth_sign>;
   defm AUT : SignAuth<0b001, 0b011, "aut", null_frag>;
 
-  def XPACI : SignAuthZero<0b100, 0b00, "xpaci", null_frag>;
+  def PACGA : SignAuthTwoOperand<0b1100, "pacga", int_ptrauth_sign_generic>;
+
+  def XPACI : ClearAuth<0, "xpaci">;
   // Pseudo of the previous instruction with untied operands. Lowers to:
   // mov $dst, $src
   // xpaci $dst
@@ -1024,17 +1026,9 @@
   def : Pat<(int_ptrauth_strip GPR64:$Rd, 0), (XPACIuntied GPR64:$Rd)>;
   def : Pat<(int_ptrauth_strip GPR64:$Rd, 1), (XPACIuntied GPR64:$Rd)>;
 
-  def XPACD : SignAuthZero<0b100, 0b01, "xpacd", null_frag>;
+  def XPACD : ClearAuth<1, "xpacd">;
   def : Pat<(int_ptrauth_strip GPR64:$Rd, 2), (XPACD GPR64:$Rd)>;
   def : Pat<(int_ptrauth_strip GPR64:$Rd, 3), (XPACD GPR64:$Rd)>;
-
-<<<<<<< HEAD
-  def PACGA : SignAuthTwoOperand<0b1100, "pacga", int_ptrauth_sign_generic>;
-=======
-  def XPACI : ClearAuth<0, "xpaci">;
-  def XPACD : ClearAuth<1, "xpacd">;
-  def PACGA : SignAuthTwoOperand<0b1100, "pacga", null_frag>;
->>>>>>> ef4e6654
 
   // Combined Instructions
   let isBranch = 1, isTerminator = 1, isBarrier = 1, isIndirectBranch = 1  in {
