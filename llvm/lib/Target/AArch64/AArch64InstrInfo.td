//=- AArch64InstrInfo.td - Describe the AArch64 Instructions -*- tablegen -*-=//
//
// Part of the LLVM Project, under the Apache License v2.0 with LLVM Exceptions.
// See https://llvm.org/LICENSE.txt for license information.
// SPDX-License-Identifier: Apache-2.0 WITH LLVM-exception
//
//===----------------------------------------------------------------------===//
//
// AArch64 Instruction definitions.
//
//===----------------------------------------------------------------------===//

//===----------------------------------------------------------------------===//
// ARM Instruction Predicate Definitions.
//
def HasV8_1a         : Predicate<"Subtarget->hasV8_1aOps()">,
                                 AssemblerPredicate<(all_of HasV8_1aOps), "armv8.1a">;
def HasV8_2a         : Predicate<"Subtarget->hasV8_2aOps()">,
                                 AssemblerPredicate<(all_of HasV8_2aOps), "armv8.2a">;
def HasV8_3a         : Predicate<"Subtarget->hasV8_3aOps()">,
                                 AssemblerPredicate<(all_of HasV8_3aOps), "armv8.3a">;
def HasV8_4a         : Predicate<"Subtarget->hasV8_4aOps()">,
                                 AssemblerPredicate<(all_of HasV8_4aOps), "armv8.4a">;
def HasV8_5a         : Predicate<"Subtarget->hasV8_5aOps()">,
                                 AssemblerPredicate<(all_of HasV8_5aOps), "armv8.5a">;
def HasV8_6a         : Predicate<"Subtarget->hasV8_6aOps()">,
                                 AssemblerPredicate<(all_of HasV8_6aOps), "armv8.6a">;
def HasVH            : Predicate<"Subtarget->hasVH()">,
                       AssemblerPredicate<(all_of FeatureVH), "vh">;

def HasLOR           : Predicate<"Subtarget->hasLOR()">,
                       AssemblerPredicate<(all_of FeatureLOR), "lor">;

def HasPA            : Predicate<"Subtarget->hasPA()">,
                       AssemblerPredicate<(all_of FeaturePA), "pa">;

def HasJS            : Predicate<"Subtarget->hasJS()">,
                       AssemblerPredicate<(all_of FeatureJS), "jsconv">;

def HasCCIDX         : Predicate<"Subtarget->hasCCIDX()">,
                       AssemblerPredicate<(all_of FeatureCCIDX), "ccidx">;

def HasComplxNum      : Predicate<"Subtarget->hasComplxNum()">,
                       AssemblerPredicate<(all_of FeatureComplxNum), "complxnum">;

def HasNV            : Predicate<"Subtarget->hasNV()">,
                       AssemblerPredicate<(all_of FeatureNV), "nv">;

def HasMPAM          : Predicate<"Subtarget->hasMPAM()">,
                       AssemblerPredicate<(all_of FeatureMPAM), "mpam">;

def HasDIT           : Predicate<"Subtarget->hasDIT()">,
                       AssemblerPredicate<(all_of FeatureDIT), "dit">;

def HasTRACEV8_4         : Predicate<"Subtarget->hasTRACEV8_4()">,
                       AssemblerPredicate<(all_of FeatureTRACEV8_4), "tracev8.4">;

def HasAM            : Predicate<"Subtarget->hasAM()">,
                       AssemblerPredicate<(all_of FeatureAM), "am">;

def HasSEL2          : Predicate<"Subtarget->hasSEL2()">,
                       AssemblerPredicate<(all_of FeatureSEL2), "sel2">;

def HasPMU           : Predicate<"Subtarget->hasPMU()">,
                       AssemblerPredicate<(all_of FeaturePMU), "pmu">;

def HasTLB_RMI          : Predicate<"Subtarget->hasTLB_RMI()">,
                       AssemblerPredicate<(all_of FeatureTLB_RMI), "tlb-rmi">;

def HasFMI           : Predicate<"Subtarget->hasFMI()">,
                       AssemblerPredicate<(all_of FeatureFMI), "fmi">;

def HasRCPC_IMMO      : Predicate<"Subtarget->hasRCPCImm()">,
                       AssemblerPredicate<(all_of FeatureRCPC_IMMO), "rcpc-immo">;

def HasFPARMv8       : Predicate<"Subtarget->hasFPARMv8()">,
                               AssemblerPredicate<(all_of FeatureFPARMv8), "fp-armv8">;
def HasNEON          : Predicate<"Subtarget->hasNEON()">,
                                 AssemblerPredicate<(all_of FeatureNEON), "neon">;
def HasCrypto        : Predicate<"Subtarget->hasCrypto()">,
                                 AssemblerPredicate<(all_of FeatureCrypto), "crypto">;
def HasSM4           : Predicate<"Subtarget->hasSM4()">,
                                 AssemblerPredicate<(all_of FeatureSM4), "sm4">;
def HasSHA3          : Predicate<"Subtarget->hasSHA3()">,
                                 AssemblerPredicate<(all_of FeatureSHA3), "sha3">;
def HasSHA2          : Predicate<"Subtarget->hasSHA2()">,
                                 AssemblerPredicate<(all_of FeatureSHA2), "sha2">;
def HasAES           : Predicate<"Subtarget->hasAES()">,
                                 AssemblerPredicate<(all_of FeatureAES), "aes">;
def HasDotProd       : Predicate<"Subtarget->hasDotProd()">,
                                 AssemblerPredicate<(all_of FeatureDotProd), "dotprod">;
def HasCRC           : Predicate<"Subtarget->hasCRC()">,
                                 AssemblerPredicate<(all_of FeatureCRC), "crc">;
def HasLSE           : Predicate<"Subtarget->hasLSE()">,
                                 AssemblerPredicate<(all_of FeatureLSE), "lse">;
def HasRAS           : Predicate<"Subtarget->hasRAS()">,
                                 AssemblerPredicate<(all_of FeatureRAS), "ras">;
def HasRDM           : Predicate<"Subtarget->hasRDM()">,
                                 AssemblerPredicate<(all_of FeatureRDM), "rdm">;
def HasPerfMon       : Predicate<"Subtarget->hasPerfMon()">;
def HasFullFP16      : Predicate<"Subtarget->hasFullFP16()">,
                                 AssemblerPredicate<(all_of FeatureFullFP16), "fullfp16">;
def HasFP16FML       : Predicate<"Subtarget->hasFP16FML()">,
                                 AssemblerPredicate<(all_of FeatureFP16FML), "fp16fml">;
def HasSPE           : Predicate<"Subtarget->hasSPE()">,
                                 AssemblerPredicate<(all_of FeatureSPE), "spe">;
def HasFuseAES       : Predicate<"Subtarget->hasFuseAES()">,
                                 AssemblerPredicate<(all_of FeatureFuseAES),
                                 "fuse-aes">;
def HasSVE           : Predicate<"Subtarget->hasSVE()">,
                                 AssemblerPredicate<(all_of FeatureSVE), "sve">;
def HasSVE2          : Predicate<"Subtarget->hasSVE2()">,
                                 AssemblerPredicate<(all_of FeatureSVE2), "sve2">;
def HasSVE2AES       : Predicate<"Subtarget->hasSVE2AES()">,
                                 AssemblerPredicate<(all_of FeatureSVE2AES), "sve2-aes">;
def HasSVE2SM4       : Predicate<"Subtarget->hasSVE2SM4()">,
                                 AssemblerPredicate<(all_of FeatureSVE2SM4), "sve2-sm4">;
def HasSVE2SHA3      : Predicate<"Subtarget->hasSVE2SHA3()">,
                                 AssemblerPredicate<(all_of FeatureSVE2SHA3), "sve2-sha3">;
def HasSVE2BitPerm   : Predicate<"Subtarget->hasSVE2BitPerm()">,
                                 AssemblerPredicate<(all_of FeatureSVE2BitPerm), "sve2-bitperm">;
def HasRCPC          : Predicate<"Subtarget->hasRCPC()">,
                                 AssemblerPredicate<(all_of FeatureRCPC), "rcpc">;
def HasAltNZCV       : Predicate<"Subtarget->hasAlternativeNZCV()">,
                       AssemblerPredicate<(all_of FeatureAltFPCmp), "altnzcv">;
def HasFRInt3264     : Predicate<"Subtarget->hasFRInt3264()">,
                       AssemblerPredicate<(all_of FeatureFRInt3264), "frint3264">;
def HasSB            : Predicate<"Subtarget->hasSB()">,
                       AssemblerPredicate<(all_of FeatureSB), "sb">;
def HasPredRes      : Predicate<"Subtarget->hasPredRes()">,
                       AssemblerPredicate<(all_of FeaturePredRes), "predres">;
def HasCCDP          : Predicate<"Subtarget->hasCCDP()">,
                       AssemblerPredicate<(all_of FeatureCacheDeepPersist), "ccdp">;
def HasBTI           : Predicate<"Subtarget->hasBTI()">,
                       AssemblerPredicate<(all_of FeatureBranchTargetId), "bti">;
def HasMTE           : Predicate<"Subtarget->hasMTE()">,
                       AssemblerPredicate<(all_of FeatureMTE), "mte">;
def HasTME           : Predicate<"Subtarget->hasTME()">,
                       AssemblerPredicate<(all_of FeatureTME), "tme">;
def HasETE           : Predicate<"Subtarget->hasETE()">,
                       AssemblerPredicate<(all_of FeatureETE), "ete">;
def HasTRBE          : Predicate<"Subtarget->hasTRBE()">,
                       AssemblerPredicate<(all_of FeatureTRBE), "trbe">;
def HasBF16          : Predicate<"Subtarget->hasBF16()">,
                       AssemblerPredicate<(all_of FeatureBF16), "bf16">;
def HasMatMulInt8    : Predicate<"Subtarget->hasMatMulInt8()">,
                       AssemblerPredicate<(all_of FeatureMatMulInt8), "i8mm">;
def HasMatMulFP32    : Predicate<"Subtarget->hasMatMulFP32()">,
                       AssemblerPredicate<(all_of FeatureMatMulFP32), "f32mm">;
def HasMatMulFP64    : Predicate<"Subtarget->hasMatMulFP64()">,
                       AssemblerPredicate<(all_of FeatureMatMulFP64), "f64mm">;
def IsLE             : Predicate<"Subtarget->isLittleEndian()">;
def IsBE             : Predicate<"!Subtarget->isLittleEndian()">;
def IsWindows        : Predicate<"Subtarget->isTargetWindows()">;
def UseExperimentalZeroingPseudos
    : Predicate<"Subtarget->useExperimentalZeroingPseudos()">;
def UseAlternateSExtLoadCVTF32
    : Predicate<"Subtarget->useAlternateSExtLoadCVTF32Pattern()">;

def UseNegativeImmediates
    : Predicate<"false">, AssemblerPredicate<(all_of (not FeatureNoNegativeImmediates)),
                                             "NegativeImmediates">;

def AArch64LocalRecover : SDNode<"ISD::LOCAL_RECOVER",
                                  SDTypeProfile<1, 1, [SDTCisSameAs<0, 1>,
                                                       SDTCisInt<1>]>>;


//===----------------------------------------------------------------------===//
// AArch64-specific DAG Nodes.
//

// SDTBinaryArithWithFlagsOut - RES1, FLAGS = op LHS, RHS
def SDTBinaryArithWithFlagsOut : SDTypeProfile<2, 2,
                                              [SDTCisSameAs<0, 2>,
                                               SDTCisSameAs<0, 3>,
                                               SDTCisInt<0>, SDTCisVT<1, i32>]>;

// SDTBinaryArithWithFlagsIn - RES1, FLAGS = op LHS, RHS, FLAGS
def SDTBinaryArithWithFlagsIn : SDTypeProfile<1, 3,
                                            [SDTCisSameAs<0, 1>,
                                             SDTCisSameAs<0, 2>,
                                             SDTCisInt<0>,
                                             SDTCisVT<3, i32>]>;

// SDTBinaryArithWithFlagsInOut - RES1, FLAGS = op LHS, RHS, FLAGS
def SDTBinaryArithWithFlagsInOut : SDTypeProfile<2, 3,
                                            [SDTCisSameAs<0, 2>,
                                             SDTCisSameAs<0, 3>,
                                             SDTCisInt<0>,
                                             SDTCisVT<1, i32>,
                                             SDTCisVT<4, i32>]>;

def SDT_AArch64Brcond  : SDTypeProfile<0, 3,
                                     [SDTCisVT<0, OtherVT>, SDTCisVT<1, i32>,
                                      SDTCisVT<2, i32>]>;
def SDT_AArch64cbz : SDTypeProfile<0, 2, [SDTCisInt<0>, SDTCisVT<1, OtherVT>]>;
def SDT_AArch64tbz : SDTypeProfile<0, 3, [SDTCisInt<0>, SDTCisInt<1>,
                                        SDTCisVT<2, OtherVT>]>;


def SDT_AArch64CSel  : SDTypeProfile<1, 4,
                                   [SDTCisSameAs<0, 1>,
                                    SDTCisSameAs<0, 2>,
                                    SDTCisInt<3>,
                                    SDTCisVT<4, i32>]>;
def SDT_AArch64CCMP : SDTypeProfile<1, 5,
                                    [SDTCisVT<0, i32>,
                                     SDTCisInt<1>,
                                     SDTCisSameAs<1, 2>,
                                     SDTCisInt<3>,
                                     SDTCisInt<4>,
                                     SDTCisVT<5, i32>]>;
def SDT_AArch64FCCMP : SDTypeProfile<1, 5,
                                     [SDTCisVT<0, i32>,
                                      SDTCisFP<1>,
                                      SDTCisSameAs<1, 2>,
                                      SDTCisInt<3>,
                                      SDTCisInt<4>,
                                      SDTCisVT<5, i32>]>;
def SDT_AArch64FCmp   : SDTypeProfile<0, 2,
                                   [SDTCisFP<0>,
                                    SDTCisSameAs<0, 1>]>;
def SDT_AArch64Dup   : SDTypeProfile<1, 1, [SDTCisVec<0>]>;
def SDT_AArch64DupLane   : SDTypeProfile<1, 2, [SDTCisVec<0>, SDTCisInt<2>]>;
def SDT_AArch64Insr  : SDTypeProfile<1, 2, [SDTCisVec<0>]>;
def SDT_AArch64Zip   : SDTypeProfile<1, 2, [SDTCisVec<0>,
                                          SDTCisSameAs<0, 1>,
                                          SDTCisSameAs<0, 2>]>;
def SDT_AArch64MOVIedit : SDTypeProfile<1, 1, [SDTCisInt<1>]>;
def SDT_AArch64MOVIshift : SDTypeProfile<1, 2, [SDTCisInt<1>, SDTCisInt<2>]>;
def SDT_AArch64vecimm : SDTypeProfile<1, 3, [SDTCisVec<0>, SDTCisSameAs<0,1>,
                                           SDTCisInt<2>, SDTCisInt<3>]>;
def SDT_AArch64UnaryVec: SDTypeProfile<1, 1, [SDTCisVec<0>, SDTCisSameAs<0,1>]>;
def SDT_AArch64ExtVec: SDTypeProfile<1, 3, [SDTCisVec<0>, SDTCisSameAs<0,1>,
                                          SDTCisSameAs<0,2>, SDTCisInt<3>]>;
def SDT_AArch64vshift : SDTypeProfile<1, 2, [SDTCisSameAs<0,1>, SDTCisInt<2>]>;

def SDT_AArch64vshiftinsert : SDTypeProfile<1, 3, [SDTCisVec<0>, SDTCisInt<3>,
                                                 SDTCisSameAs<0,1>,
                                                 SDTCisSameAs<0,2>]>;

def SDT_AArch64unvec : SDTypeProfile<1, 1, [SDTCisVec<0>, SDTCisSameAs<0,1>]>;
def SDT_AArch64fcmpz : SDTypeProfile<1, 1, []>;
def SDT_AArch64fcmp  : SDTypeProfile<1, 2, [SDTCisSameAs<1,2>]>;
def SDT_AArch64binvec : SDTypeProfile<1, 2, [SDTCisVec<0>, SDTCisSameAs<0,1>,
                                           SDTCisSameAs<0,2>]>;
def SDT_AArch64trivec : SDTypeProfile<1, 3, [SDTCisVec<0>, SDTCisSameAs<0,1>,
                                           SDTCisSameAs<0,2>,
                                           SDTCisSameAs<0,3>]>;
def SDT_AArch64TCRET : SDTypeProfile<0, 2, [SDTCisPtrTy<0>]>;
def SDT_AArch64PREFETCH : SDTypeProfile<0, 2, [SDTCisVT<0, i32>, SDTCisPtrTy<1>]>;

def SDT_AArch64ITOF  : SDTypeProfile<1, 1, [SDTCisFP<0>, SDTCisSameAs<0,1>]>;

def SDT_AArch64TLSDescCall : SDTypeProfile<0, -2, [SDTCisPtrTy<0>,
                                                 SDTCisPtrTy<1>]>;

def SDT_AArch64ldp : SDTypeProfile<2, 1, [SDTCisVT<0, i64>, SDTCisSameAs<0, 1>, SDTCisPtrTy<2>]>;
def SDT_AArch64stp : SDTypeProfile<0, 3, [SDTCisVT<0, i64>, SDTCisSameAs<0, 1>, SDTCisPtrTy<2>]>;
def SDT_AArch64stnp : SDTypeProfile<0, 3, [SDTCisVT<0, v4i32>, SDTCisSameAs<0, 1>, SDTCisPtrTy<2>]>;

// Generates the general dynamic sequences, i.e.
//  adrp  x0, :tlsdesc:var
//  ldr   x1, [x0, #:tlsdesc_lo12:var]
//  add   x0, x0, #:tlsdesc_lo12:var
//  .tlsdesccall var
//  blr   x1

// (the TPIDR_EL0 offset is put directly in X0, hence no "result" here)
// number of operands (the variable)
def SDT_AArch64TLSDescCallSeq : SDTypeProfile<0,1,
                                          [SDTCisPtrTy<0>]>;

def SDT_AArch64WrapperLarge : SDTypeProfile<1, 4,
                                        [SDTCisVT<0, i64>, SDTCisVT<1, i32>,
                                         SDTCisSameAs<1, 2>, SDTCisSameAs<1, 3>,
                                         SDTCisSameAs<1, 4>]>;

def SDT_AArch64TBL : SDTypeProfile<1, 2, [
  SDTCisVec<0>, SDTCisSameAs<0, 1>, SDTCisInt<2>
]>;

// non-extending masked load fragment.
def nonext_masked_load :
  PatFrag<(ops node:$ptr, node:$pred, node:$def),
          (masked_ld node:$ptr, undef, node:$pred, node:$def), [{
  return cast<MaskedLoadSDNode>(N)->getExtensionType() == ISD::NON_EXTLOAD &&
         cast<MaskedLoadSDNode>(N)->isUnindexed() &&
         !cast<MaskedLoadSDNode>(N)->isNonTemporal();
}]>;
// sign extending masked load fragments.
def asext_masked_load :
  PatFrag<(ops node:$ptr, node:$pred, node:$def),
          (masked_ld node:$ptr, undef, node:$pred, node:$def),[{
  return (cast<MaskedLoadSDNode>(N)->getExtensionType() == ISD::EXTLOAD ||
          cast<MaskedLoadSDNode>(N)->getExtensionType() == ISD::SEXTLOAD) &&
         cast<MaskedLoadSDNode>(N)->isUnindexed();
}]>;
def asext_masked_load_i8 :
  PatFrag<(ops node:$ptr, node:$pred, node:$def),
          (asext_masked_load node:$ptr, node:$pred, node:$def), [{
  return cast<MaskedLoadSDNode>(N)->getMemoryVT().getScalarType() == MVT::i8;
}]>;
def asext_masked_load_i16 :
  PatFrag<(ops node:$ptr, node:$pred, node:$def),
          (asext_masked_load node:$ptr, node:$pred, node:$def), [{
  return cast<MaskedLoadSDNode>(N)->getMemoryVT().getScalarType() == MVT::i16;
}]>;
def asext_masked_load_i32 :
  PatFrag<(ops node:$ptr, node:$pred, node:$def),
          (asext_masked_load node:$ptr, node:$pred, node:$def), [{
  return cast<MaskedLoadSDNode>(N)->getMemoryVT().getScalarType() == MVT::i32;
}]>;
// zero extending masked load fragments.
def zext_masked_load :
  PatFrag<(ops node:$ptr, node:$pred, node:$def),
          (masked_ld node:$ptr, undef, node:$pred, node:$def), [{
  return cast<MaskedLoadSDNode>(N)->getExtensionType() == ISD::ZEXTLOAD &&
         cast<MaskedLoadSDNode>(N)->isUnindexed();
}]>;
def zext_masked_load_i8 :
  PatFrag<(ops node:$ptr, node:$pred, node:$def),
          (zext_masked_load node:$ptr, node:$pred, node:$def), [{
  return cast<MaskedLoadSDNode>(N)->getMemoryVT().getScalarType() == MVT::i8;
}]>;
def zext_masked_load_i16 :
  PatFrag<(ops node:$ptr, node:$pred, node:$def),
          (zext_masked_load node:$ptr, node:$pred, node:$def), [{
  return cast<MaskedLoadSDNode>(N)->getMemoryVT().getScalarType() == MVT::i16;
}]>;
def zext_masked_load_i32 :
  PatFrag<(ops node:$ptr, node:$pred, node:$def),
          (zext_masked_load node:$ptr, node:$pred, node:$def), [{
  return cast<MaskedLoadSDNode>(N)->getMemoryVT().getScalarType() == MVT::i32;
}]>;

def non_temporal_load :
   PatFrag<(ops node:$ptr, node:$pred, node:$def),
           (masked_ld node:$ptr, undef, node:$pred, node:$def), [{
   return cast<MaskedLoadSDNode>(N)->getExtensionType() == ISD::NON_EXTLOAD &&
          cast<MaskedLoadSDNode>(N)->isUnindexed() &&
          cast<MaskedLoadSDNode>(N)->isNonTemporal();
}]>;

// non-truncating masked store fragment.
def nontrunc_masked_store :
  PatFrag<(ops node:$val, node:$ptr, node:$pred),
          (masked_st node:$val, node:$ptr, undef, node:$pred), [{
  return !cast<MaskedStoreSDNode>(N)->isTruncatingStore() &&
         cast<MaskedStoreSDNode>(N)->isUnindexed() &&
         !cast<MaskedStoreSDNode>(N)->isNonTemporal();
}]>;
// truncating masked store fragments.
def trunc_masked_store :
  PatFrag<(ops node:$val, node:$ptr, node:$pred),
          (masked_st node:$val, node:$ptr, undef, node:$pred), [{
  return cast<MaskedStoreSDNode>(N)->isTruncatingStore() &&
         cast<MaskedStoreSDNode>(N)->isUnindexed();
}]>;
def trunc_masked_store_i8 :
  PatFrag<(ops node:$val, node:$ptr, node:$pred),
          (trunc_masked_store node:$val, node:$ptr, node:$pred), [{
  return cast<MaskedStoreSDNode>(N)->getMemoryVT().getScalarType() == MVT::i8;
}]>;
def trunc_masked_store_i16 :
  PatFrag<(ops node:$val, node:$ptr, node:$pred),
          (trunc_masked_store node:$val, node:$ptr, node:$pred), [{
  return cast<MaskedStoreSDNode>(N)->getMemoryVT().getScalarType() == MVT::i16;
}]>;
def trunc_masked_store_i32 :
  PatFrag<(ops node:$val, node:$ptr, node:$pred),
          (trunc_masked_store node:$val, node:$ptr, node:$pred), [{
  return cast<MaskedStoreSDNode>(N)->getMemoryVT().getScalarType() == MVT::i32;
}]>;

def non_temporal_store :
  PatFrag<(ops node:$val, node:$ptr, node:$pred),
          (masked_st node:$val, node:$ptr, undef, node:$pred), [{
  return !cast<MaskedStoreSDNode>(N)->isTruncatingStore() &&
         cast<MaskedStoreSDNode>(N)->isUnindexed() &&
         cast<MaskedStoreSDNode>(N)->isNonTemporal();
}]>;

// Node definitions.
def AArch64adrp          : SDNode<"AArch64ISD::ADRP", SDTIntUnaryOp, []>;
def AArch64adr           : SDNode<"AArch64ISD::ADR", SDTIntUnaryOp, []>;
def AArch64addlow        : SDNode<"AArch64ISD::ADDlow", SDTIntBinOp, []>;
def AArch64LOADgot       : SDNode<"AArch64ISD::LOADgot", SDTIntUnaryOp>;
def AArch64callseq_start : SDNode<"ISD::CALLSEQ_START",
                                SDCallSeqStart<[ SDTCisVT<0, i32>,
                                                 SDTCisVT<1, i32> ]>,
                                [SDNPHasChain, SDNPOutGlue]>;
def AArch64callseq_end   : SDNode<"ISD::CALLSEQ_END",
                                SDCallSeqEnd<[ SDTCisVT<0, i32>,
                                               SDTCisVT<1, i32> ]>,
                                [SDNPHasChain, SDNPOptInGlue, SDNPOutGlue]>;
def AArch64call          : SDNode<"AArch64ISD::CALL",
                                SDTypeProfile<0, -1, [SDTCisPtrTy<0>]>,
                                [SDNPHasChain, SDNPOptInGlue, SDNPOutGlue,
                                 SDNPVariadic]>;
def AArch64brcond        : SDNode<"AArch64ISD::BRCOND", SDT_AArch64Brcond,
                                [SDNPHasChain]>;
def AArch64cbz           : SDNode<"AArch64ISD::CBZ", SDT_AArch64cbz,
                                [SDNPHasChain]>;
def AArch64cbnz           : SDNode<"AArch64ISD::CBNZ", SDT_AArch64cbz,
                                [SDNPHasChain]>;
def AArch64tbz           : SDNode<"AArch64ISD::TBZ", SDT_AArch64tbz,
                                [SDNPHasChain]>;
def AArch64tbnz           : SDNode<"AArch64ISD::TBNZ", SDT_AArch64tbz,
                                [SDNPHasChain]>;


def AArch64csel          : SDNode<"AArch64ISD::CSEL", SDT_AArch64CSel>;
def AArch64csinv         : SDNode<"AArch64ISD::CSINV", SDT_AArch64CSel>;
def AArch64csneg         : SDNode<"AArch64ISD::CSNEG", SDT_AArch64CSel>;
def AArch64csinc         : SDNode<"AArch64ISD::CSINC", SDT_AArch64CSel>;
def AArch64retflag       : SDNode<"AArch64ISD::RET_FLAG", SDTNone,
                                [SDNPHasChain, SDNPOptInGlue, SDNPVariadic]>;
def AArch64adc       : SDNode<"AArch64ISD::ADC",  SDTBinaryArithWithFlagsIn >;
def AArch64sbc       : SDNode<"AArch64ISD::SBC",  SDTBinaryArithWithFlagsIn>;
def AArch64add_flag  : SDNode<"AArch64ISD::ADDS",  SDTBinaryArithWithFlagsOut,
                            [SDNPCommutative]>;
def AArch64sub_flag  : SDNode<"AArch64ISD::SUBS",  SDTBinaryArithWithFlagsOut>;
def AArch64and_flag  : SDNode<"AArch64ISD::ANDS",  SDTBinaryArithWithFlagsOut,
                            [SDNPCommutative]>;
def AArch64adc_flag  : SDNode<"AArch64ISD::ADCS",  SDTBinaryArithWithFlagsInOut>;
def AArch64sbc_flag  : SDNode<"AArch64ISD::SBCS",  SDTBinaryArithWithFlagsInOut>;

def AArch64ccmp      : SDNode<"AArch64ISD::CCMP",  SDT_AArch64CCMP>;
def AArch64ccmn      : SDNode<"AArch64ISD::CCMN",  SDT_AArch64CCMP>;
def AArch64fccmp     : SDNode<"AArch64ISD::FCCMP", SDT_AArch64FCCMP>;

def AArch64threadpointer : SDNode<"AArch64ISD::THREAD_POINTER", SDTPtrLeaf>;

def AArch64fcmp         : SDNode<"AArch64ISD::FCMP", SDT_AArch64FCmp>;
def AArch64strict_fcmp  : SDNode<"AArch64ISD::STRICT_FCMP", SDT_AArch64FCmp,
                                 [SDNPHasChain]>;
def AArch64strict_fcmpe : SDNode<"AArch64ISD::STRICT_FCMPE", SDT_AArch64FCmp,
                                 [SDNPHasChain]>;
def AArch64any_fcmp     : PatFrags<(ops node:$lhs, node:$rhs),
                                   [(AArch64strict_fcmp node:$lhs, node:$rhs),
                                    (AArch64fcmp node:$lhs, node:$rhs)]>;

def AArch64dup       : SDNode<"AArch64ISD::DUP", SDT_AArch64Dup>;
def AArch64duplane8  : SDNode<"AArch64ISD::DUPLANE8", SDT_AArch64DupLane>;
def AArch64duplane16 : SDNode<"AArch64ISD::DUPLANE16", SDT_AArch64DupLane>;
def AArch64duplane32 : SDNode<"AArch64ISD::DUPLANE32", SDT_AArch64DupLane>;
def AArch64duplane64 : SDNode<"AArch64ISD::DUPLANE64", SDT_AArch64DupLane>;

def AArch64insr      : SDNode<"AArch64ISD::INSR", SDT_AArch64Insr>;

def AArch64zip1      : SDNode<"AArch64ISD::ZIP1", SDT_AArch64Zip>;
def AArch64zip2      : SDNode<"AArch64ISD::ZIP2", SDT_AArch64Zip>;
def AArch64uzp1      : SDNode<"AArch64ISD::UZP1", SDT_AArch64Zip>;
def AArch64uzp2      : SDNode<"AArch64ISD::UZP2", SDT_AArch64Zip>;
def AArch64trn1      : SDNode<"AArch64ISD::TRN1", SDT_AArch64Zip>;
def AArch64trn2      : SDNode<"AArch64ISD::TRN2", SDT_AArch64Zip>;

def AArch64movi_edit : SDNode<"AArch64ISD::MOVIedit", SDT_AArch64MOVIedit>;
def AArch64movi_shift : SDNode<"AArch64ISD::MOVIshift", SDT_AArch64MOVIshift>;
def AArch64movi_msl : SDNode<"AArch64ISD::MOVImsl", SDT_AArch64MOVIshift>;
def AArch64mvni_shift : SDNode<"AArch64ISD::MVNIshift", SDT_AArch64MOVIshift>;
def AArch64mvni_msl : SDNode<"AArch64ISD::MVNImsl", SDT_AArch64MOVIshift>;
def AArch64movi : SDNode<"AArch64ISD::MOVI", SDT_AArch64MOVIedit>;
def AArch64fmov : SDNode<"AArch64ISD::FMOV", SDT_AArch64MOVIedit>;

def AArch64rev16 : SDNode<"AArch64ISD::REV16", SDT_AArch64UnaryVec>;
def AArch64rev32 : SDNode<"AArch64ISD::REV32", SDT_AArch64UnaryVec>;
def AArch64rev64 : SDNode<"AArch64ISD::REV64", SDT_AArch64UnaryVec>;
def AArch64ext : SDNode<"AArch64ISD::EXT", SDT_AArch64ExtVec>;

def AArch64vashr : SDNode<"AArch64ISD::VASHR", SDT_AArch64vshift>;
def AArch64vlshr : SDNode<"AArch64ISD::VLSHR", SDT_AArch64vshift>;
def AArch64vshl : SDNode<"AArch64ISD::VSHL", SDT_AArch64vshift>;
def AArch64sqshli : SDNode<"AArch64ISD::SQSHL_I", SDT_AArch64vshift>;
def AArch64uqshli : SDNode<"AArch64ISD::UQSHL_I", SDT_AArch64vshift>;
def AArch64sqshlui : SDNode<"AArch64ISD::SQSHLU_I", SDT_AArch64vshift>;
def AArch64srshri : SDNode<"AArch64ISD::SRSHR_I", SDT_AArch64vshift>;
def AArch64urshri : SDNode<"AArch64ISD::URSHR_I", SDT_AArch64vshift>;
def AArch64vsli : SDNode<"AArch64ISD::VSLI", SDT_AArch64vshiftinsert>;
def AArch64vsri : SDNode<"AArch64ISD::VSRI", SDT_AArch64vshiftinsert>;

def AArch64bit: SDNode<"AArch64ISD::BIT", SDT_AArch64trivec>;
def AArch64bsp: SDNode<"AArch64ISD::BSP", SDT_AArch64trivec>;

def AArch64cmeq: SDNode<"AArch64ISD::CMEQ", SDT_AArch64binvec>;
def AArch64cmge: SDNode<"AArch64ISD::CMGE", SDT_AArch64binvec>;
def AArch64cmgt: SDNode<"AArch64ISD::CMGT", SDT_AArch64binvec>;
def AArch64cmhi: SDNode<"AArch64ISD::CMHI", SDT_AArch64binvec>;
def AArch64cmhs: SDNode<"AArch64ISD::CMHS", SDT_AArch64binvec>;

def AArch64fcmeq: SDNode<"AArch64ISD::FCMEQ", SDT_AArch64fcmp>;
def AArch64fcmge: SDNode<"AArch64ISD::FCMGE", SDT_AArch64fcmp>;
def AArch64fcmgt: SDNode<"AArch64ISD::FCMGT", SDT_AArch64fcmp>;

def AArch64cmeqz: SDNode<"AArch64ISD::CMEQz", SDT_AArch64unvec>;
def AArch64cmgez: SDNode<"AArch64ISD::CMGEz", SDT_AArch64unvec>;
def AArch64cmgtz: SDNode<"AArch64ISD::CMGTz", SDT_AArch64unvec>;
def AArch64cmlez: SDNode<"AArch64ISD::CMLEz", SDT_AArch64unvec>;
def AArch64cmltz: SDNode<"AArch64ISD::CMLTz", SDT_AArch64unvec>;
def AArch64cmtst : PatFrag<(ops node:$LHS, node:$RHS),
                        (vnot (AArch64cmeqz (and node:$LHS, node:$RHS)))>;

def AArch64fcmeqz: SDNode<"AArch64ISD::FCMEQz", SDT_AArch64fcmpz>;
def AArch64fcmgez: SDNode<"AArch64ISD::FCMGEz", SDT_AArch64fcmpz>;
def AArch64fcmgtz: SDNode<"AArch64ISD::FCMGTz", SDT_AArch64fcmpz>;
def AArch64fcmlez: SDNode<"AArch64ISD::FCMLEz", SDT_AArch64fcmpz>;
def AArch64fcmltz: SDNode<"AArch64ISD::FCMLTz", SDT_AArch64fcmpz>;

def AArch64bici: SDNode<"AArch64ISD::BICi", SDT_AArch64vecimm>;
def AArch64orri: SDNode<"AArch64ISD::ORRi", SDT_AArch64vecimm>;

def AArch64neg : SDNode<"AArch64ISD::NEG", SDT_AArch64unvec>;

def AArch64tcret: SDNode<"AArch64ISD::TC_RETURN", SDT_AArch64TCRET,
                  [SDNPHasChain,  SDNPOptInGlue, SDNPVariadic]>;

def AArch64Prefetch        : SDNode<"AArch64ISD::PREFETCH", SDT_AArch64PREFETCH,
                               [SDNPHasChain, SDNPSideEffect]>;

def AArch64sitof: SDNode<"AArch64ISD::SITOF", SDT_AArch64ITOF>;
def AArch64uitof: SDNode<"AArch64ISD::UITOF", SDT_AArch64ITOF>;

def AArch64tlsdesc_callseq : SDNode<"AArch64ISD::TLSDESC_CALLSEQ",
                                    SDT_AArch64TLSDescCallSeq,
                                    [SDNPInGlue, SDNPOutGlue, SDNPHasChain,
                                     SDNPVariadic]>;


def AArch64WrapperLarge : SDNode<"AArch64ISD::WrapperLarge",
                                 SDT_AArch64WrapperLarge>;

def AArch64NvCast : SDNode<"AArch64ISD::NVCAST", SDTUnaryOp>;

def SDT_AArch64mull : SDTypeProfile<1, 2, [SDTCisInt<0>, SDTCisInt<1>,
                                    SDTCisSameAs<1, 2>]>;
def AArch64smull    : SDNode<"AArch64ISD::SMULL", SDT_AArch64mull>;
def AArch64umull    : SDNode<"AArch64ISD::UMULL", SDT_AArch64mull>;

def AArch64frecpe   : SDNode<"AArch64ISD::FRECPE", SDTFPUnaryOp>;
def AArch64frecps   : SDNode<"AArch64ISD::FRECPS", SDTFPBinOp>;
def AArch64frsqrte  : SDNode<"AArch64ISD::FRSQRTE", SDTFPUnaryOp>;
def AArch64frsqrts  : SDNode<"AArch64ISD::FRSQRTS", SDTFPBinOp>;

def AArch64saddv    : SDNode<"AArch64ISD::SADDV", SDT_AArch64UnaryVec>;
def AArch64uaddv    : SDNode<"AArch64ISD::UADDV", SDT_AArch64UnaryVec>;
def AArch64sminv    : SDNode<"AArch64ISD::SMINV", SDT_AArch64UnaryVec>;
def AArch64uminv    : SDNode<"AArch64ISD::UMINV", SDT_AArch64UnaryVec>;
def AArch64smaxv    : SDNode<"AArch64ISD::SMAXV", SDT_AArch64UnaryVec>;
def AArch64umaxv    : SDNode<"AArch64ISD::UMAXV", SDT_AArch64UnaryVec>;

def AArch64srhadd   : SDNode<"AArch64ISD::SRHADD", SDT_AArch64binvec>;
def AArch64urhadd   : SDNode<"AArch64ISD::URHADD", SDT_AArch64binvec>;
def AArch64shadd   : SDNode<"AArch64ISD::SHADD", SDT_AArch64binvec>;
def AArch64uhadd   : SDNode<"AArch64ISD::UHADD", SDT_AArch64binvec>;

def AArch64uabd_n   : SDNode<"AArch64ISD::UABD", SDT_AArch64binvec>;
def AArch64sabd_n   : SDNode<"AArch64ISD::SABD", SDT_AArch64binvec>;

def AArch64uabd     : PatFrags<(ops node:$lhs, node:$rhs),
                               [(AArch64uabd_n node:$lhs, node:$rhs),
                                (int_aarch64_neon_uabd node:$lhs, node:$rhs)]>;
def AArch64sabd     : PatFrags<(ops node:$lhs, node:$rhs),
                               [(AArch64sabd_n node:$lhs, node:$rhs),
                                (int_aarch64_neon_sabd node:$lhs, node:$rhs)]>;

def SDT_AArch64SETTAG : SDTypeProfile<0, 2, [SDTCisPtrTy<0>, SDTCisPtrTy<1>]>;
def AArch64stg : SDNode<"AArch64ISD::STG", SDT_AArch64SETTAG, [SDNPHasChain, SDNPMayStore, SDNPMemOperand]>;
def AArch64stzg : SDNode<"AArch64ISD::STZG", SDT_AArch64SETTAG, [SDNPHasChain, SDNPMayStore, SDNPMemOperand]>;
def AArch64st2g : SDNode<"AArch64ISD::ST2G", SDT_AArch64SETTAG, [SDNPHasChain, SDNPMayStore, SDNPMemOperand]>;
def AArch64stz2g : SDNode<"AArch64ISD::STZ2G", SDT_AArch64SETTAG, [SDNPHasChain, SDNPMayStore, SDNPMemOperand]>;

def SDT_AArch64unpk : SDTypeProfile<1, 1, [
    SDTCisInt<0>, SDTCisInt<1>, SDTCisOpSmallerThanOp<1, 0>
]>;
def AArch64sunpkhi : SDNode<"AArch64ISD::SUNPKHI", SDT_AArch64unpk>;
def AArch64sunpklo : SDNode<"AArch64ISD::SUNPKLO", SDT_AArch64unpk>;
def AArch64uunpkhi : SDNode<"AArch64ISD::UUNPKHI", SDT_AArch64unpk>;
def AArch64uunpklo : SDNode<"AArch64ISD::UUNPKLO", SDT_AArch64unpk>;

def AArch64ldp : SDNode<"AArch64ISD::LDP", SDT_AArch64ldp, [SDNPHasChain, SDNPMayLoad, SDNPMemOperand]>;
def AArch64stp : SDNode<"AArch64ISD::STP", SDT_AArch64stp, [SDNPHasChain, SDNPMayStore, SDNPMemOperand]>;
def AArch64stnp : SDNode<"AArch64ISD::STNP", SDT_AArch64stnp, [SDNPHasChain, SDNPMayStore, SDNPMemOperand]>;

def AArch64tbl : SDNode<"AArch64ISD::TBL", SDT_AArch64TBL>;

//===----------------------------------------------------------------------===//

//===----------------------------------------------------------------------===//

// AArch64 Instruction Predicate Definitions.
// We could compute these on a per-module basis but doing so requires accessing
// the Function object through the <Target>Subtarget and objections were raised
// to that (see post-commit review comments for r301750).
let RecomputePerFunction = 1 in {
  def ForCodeSize   : Predicate<"shouldOptForSize(MF)">;
  def NotForCodeSize   : Predicate<"!shouldOptForSize(MF)">;
  // Avoid generating STRQro if it is slow, unless we're optimizing for code size.
  def UseSTRQro : Predicate<"!Subtarget->isSTRQroSlow() || shouldOptForSize(MF)">;

  def UseBTI : Predicate<[{ MF->getInfo<AArch64FunctionInfo>()->branchTargetEnforcement() }]>;
  def NotUseBTI : Predicate<[{ !MF->getInfo<AArch64FunctionInfo>()->branchTargetEnforcement() }]>;

  def SLSBLRMitigation : Predicate<[{ MF->getSubtarget<AArch64Subtarget>().hardenSlsBlr() }]>;
  def NoSLSBLRMitigation : Predicate<[{ !MF->getSubtarget<AArch64Subtarget>().hardenSlsBlr() }]>;
  // Toggles patterns which aren't beneficial in GlobalISel when we aren't
  // optimizing. This allows us to selectively use patterns without impacting
  // SelectionDAG's behaviour.
  // FIXME: One day there will probably be a nicer way to check for this, but
  // today is not that day.
  def OptimizedGISelOrOtherSelector : Predicate<"!MF->getFunction().hasOptNone() || MF->getProperties().hasProperty(MachineFunctionProperties::Property::FailedISel) || !MF->getProperties().hasProperty(MachineFunctionProperties::Property::Legalized)">;
}

include "AArch64InstrFormats.td"
include "SVEInstrFormats.td"

//===----------------------------------------------------------------------===//

//===----------------------------------------------------------------------===//
// Miscellaneous instructions.
//===----------------------------------------------------------------------===//

let Defs = [SP], Uses = [SP], hasSideEffects = 1, isCodeGenOnly = 1 in {
// We set Sched to empty list because we expect these instructions to simply get
// removed in most cases.
def ADJCALLSTACKDOWN : Pseudo<(outs), (ins i32imm:$amt1, i32imm:$amt2),
                              [(AArch64callseq_start timm:$amt1, timm:$amt2)]>,
                              Sched<[]>;
def ADJCALLSTACKUP : Pseudo<(outs), (ins i32imm:$amt1, i32imm:$amt2),
                            [(AArch64callseq_end timm:$amt1, timm:$amt2)]>,
                            Sched<[]>;
} // Defs = [SP], Uses = [SP], hasSideEffects = 1, isCodeGenOnly = 1

let isReMaterializable = 1, isCodeGenOnly = 1 in {
// FIXME: The following pseudo instructions are only needed because remat
// cannot handle multiple instructions.  When that changes, they can be
// removed, along with the AArch64Wrapper node.

let AddedComplexity = 10 in
def LOADgot : Pseudo<(outs GPR64:$dst), (ins i64imm:$addr),
                     [(set GPR64:$dst, (AArch64LOADgot tglobaladdr:$addr))]>,
              Sched<[WriteLDAdr]>;

// The MOVaddr instruction should match only when the add is not folded
// into a load or store address.
def MOVaddr
    : Pseudo<(outs GPR64:$dst), (ins i64imm:$hi, i64imm:$low),
             [(set GPR64:$dst, (AArch64addlow (AArch64adrp tglobaladdr:$hi),
                                            tglobaladdr:$low))]>,
      Sched<[WriteAdrAdr]>;
def MOVaddrJT
    : Pseudo<(outs GPR64:$dst), (ins i64imm:$hi, i64imm:$low),
             [(set GPR64:$dst, (AArch64addlow (AArch64adrp tjumptable:$hi),
                                             tjumptable:$low))]>,
      Sched<[WriteAdrAdr]>;
def MOVaddrCP
    : Pseudo<(outs GPR64:$dst), (ins i64imm:$hi, i64imm:$low),
             [(set GPR64:$dst, (AArch64addlow (AArch64adrp tconstpool:$hi),
                                             tconstpool:$low))]>,
      Sched<[WriteAdrAdr]>;
def MOVaddrBA
    : Pseudo<(outs GPR64:$dst), (ins i64imm:$hi, i64imm:$low),
             [(set GPR64:$dst, (AArch64addlow (AArch64adrp tblockaddress:$hi),
                                             tblockaddress:$low))]>,
      Sched<[WriteAdrAdr]>;
def MOVaddrTLS
    : Pseudo<(outs GPR64:$dst), (ins i64imm:$hi, i64imm:$low),
             [(set GPR64:$dst, (AArch64addlow (AArch64adrp tglobaltlsaddr:$hi),
                                            tglobaltlsaddr:$low))]>,
      Sched<[WriteAdrAdr]>;
def MOVaddrEXT
    : Pseudo<(outs GPR64:$dst), (ins i64imm:$hi, i64imm:$low),
             [(set GPR64:$dst, (AArch64addlow (AArch64adrp texternalsym:$hi),
                                            texternalsym:$low))]>,
      Sched<[WriteAdrAdr]>;
// Normally AArch64addlow either gets folded into a following ldr/str,
// or together with an adrp into MOVaddr above. For cases with TLS, it
// might appear without either of them, so allow lowering it into a plain
// add.
def ADDlowTLS
    : Pseudo<(outs GPR64:$dst), (ins GPR64:$src, i64imm:$low),
             [(set GPR64:$dst, (AArch64addlow GPR64:$src,
                                            tglobaltlsaddr:$low))]>,
      Sched<[WriteAdr]>;

} // isReMaterializable, isCodeGenOnly

def : Pat<(AArch64LOADgot tglobaltlsaddr:$addr),
          (LOADgot tglobaltlsaddr:$addr)>;

def : Pat<(AArch64LOADgot texternalsym:$addr),
          (LOADgot texternalsym:$addr)>;

def : Pat<(AArch64LOADgot tconstpool:$addr),
          (LOADgot tconstpool:$addr)>;

// 32-bit jump table destination is actually only 2 instructions since we can
// use the table itself as a PC-relative base. But optimization occurs after
// branch relaxation so be pessimistic.
let Size = 12, Constraints = "@earlyclobber $dst,@earlyclobber $scratch",
    isNotDuplicable = 1 in {
def JumpTableDest32 : Pseudo<(outs GPR64:$dst, GPR64sp:$scratch),
                             (ins GPR64:$table, GPR64:$entry, i32imm:$jti), []>,
                      Sched<[]>;
def JumpTableDest16 : Pseudo<(outs GPR64:$dst, GPR64sp:$scratch),
                             (ins GPR64:$table, GPR64:$entry, i32imm:$jti), []>,
                      Sched<[]>;
def JumpTableDest8 : Pseudo<(outs GPR64:$dst, GPR64sp:$scratch),
                            (ins GPR64:$table, GPR64:$entry, i32imm:$jti), []>,
                     Sched<[]>;
}

let isNotDuplicable = 1 in
def JumpTableAnchor : Pseudo<(outs GPR64:$pc), (ins i32imm:$jti), []>,
                      Sched<[WriteI]>;

def BR_JumpTable : Pseudo<(outs), (ins i32imm:$jti), []>,
                   Sched<[]> {
  let isBranch = 1;
  let isTerminator = 1;
  let isIndirectBranch = 1;
  let isBarrier = 1;
  let Defs = [X16,X17,NZCV];
  let Uses = [X16];
  let Size = 44; // 28 fixed + 16 variable, for table size materialization
}

// Space-consuming pseudo to aid testing of placement and reachability
// algorithms. Immediate operand is the number of bytes this "instruction"
// occupies; register operands can be used to enforce dependency and constrain
// the scheduler.
let hasSideEffects = 1, mayLoad = 1, mayStore = 1 in
def SPACE : Pseudo<(outs GPR64:$Rd), (ins i32imm:$size, GPR64:$Rn),
                   [(set GPR64:$Rd, (int_aarch64_space imm:$size, GPR64:$Rn))]>,
            Sched<[]>;

let hasSideEffects = 1, isCodeGenOnly = 1 in {
  def SpeculationSafeValueX
      : Pseudo<(outs GPR64:$dst), (ins GPR64:$src), []>, Sched<[]>;
  def SpeculationSafeValueW
      : Pseudo<(outs GPR32:$dst), (ins GPR32:$src), []>, Sched<[]>;
}

// SpeculationBarrierEndBB must only be used after an unconditional control
// flow, i.e. after a terminator for which isBarrier is True.
let hasSideEffects = 1, isCodeGenOnly = 1, isTerminator = 1, isBarrier = 1 in {
  def SpeculationBarrierISBDSBEndBB
      : Pseudo<(outs), (ins), []>, Sched<[]>;
  def SpeculationBarrierSBEndBB
      : Pseudo<(outs), (ins), []>, Sched<[]>;
}

//===----------------------------------------------------------------------===//
// System instructions.
//===----------------------------------------------------------------------===//

def HINT : HintI<"hint">;
def : InstAlias<"nop",  (HINT 0b000)>;
def : InstAlias<"yield",(HINT 0b001)>;
def : InstAlias<"wfe",  (HINT 0b010)>;
def : InstAlias<"wfi",  (HINT 0b011)>;
def : InstAlias<"sev",  (HINT 0b100)>;
def : InstAlias<"sevl", (HINT 0b101)>;
def : InstAlias<"dgh",  (HINT 0b110)>;
def : InstAlias<"esb",  (HINT 0b10000)>, Requires<[HasRAS]>;
def : InstAlias<"csdb", (HINT 20)>;
// In order to be able to write readable assembly, LLVM should accept assembly
// inputs that use Branch Target Indentification mnemonics, even with BTI disabled.
// However, in order to be compatible with other assemblers (e.g. GAS), LLVM
// should not emit these mnemonics unless BTI is enabled.
def : InstAlias<"bti",  (HINT 32), 0>;
def : InstAlias<"bti $op", (HINT btihint_op:$op), 0>;
def : InstAlias<"bti",  (HINT 32)>, Requires<[HasBTI]>;
def : InstAlias<"bti $op", (HINT btihint_op:$op)>, Requires<[HasBTI]>;

// v8.2a Statistical Profiling extension
def : InstAlias<"psb $op",  (HINT psbhint_op:$op)>, Requires<[HasSPE]>;

// As far as LLVM is concerned this writes to the system's exclusive monitors.
let mayLoad = 1, mayStore = 1 in
def CLREX : CRmSystemI<imm0_15, 0b010, "clrex">;

// NOTE: ideally, this would have mayStore = 0, mayLoad = 0, but we cannot
// model patterns with sufficiently fine granularity.
let mayLoad = ?, mayStore = ? in {
def DMB   : CRmSystemI<barrier_op, 0b101, "dmb",
                       [(int_aarch64_dmb (i32 imm32_0_15:$CRm))]>;

def DSB   : CRmSystemI<barrier_op, 0b100, "dsb",
                       [(int_aarch64_dsb (i32 imm32_0_15:$CRm))]>;

def ISB   : CRmSystemI<barrier_op, 0b110, "isb",
                       [(int_aarch64_isb (i32 imm32_0_15:$CRm))]>;

def TSB   : CRmSystemI<barrier_op, 0b010, "tsb", []> {
  let CRm        = 0b0010;
  let Inst{12}   = 0;
  let Predicates = [HasTRACEV8_4];
}
}

// ARMv8.2-A Dot Product
let Predicates = [HasDotProd] in {
defm SDOT : SIMDThreeSameVectorDot<0, 0, "sdot", int_aarch64_neon_sdot>;
defm UDOT : SIMDThreeSameVectorDot<1, 0, "udot", int_aarch64_neon_udot>;
defm SDOTlane : SIMDThreeSameVectorDotIndex<0, 0, 0b10, "sdot", int_aarch64_neon_sdot>;
defm UDOTlane : SIMDThreeSameVectorDotIndex<1, 0, 0b10, "udot", int_aarch64_neon_udot>;
}

// ARMv8.6-A BFloat
let Predicates = [HasBF16] in {
defm BFDOT       : SIMDThreeSameVectorBFDot<1, "bfdot">;
defm BF16DOTlane : SIMDThreeSameVectorBF16DotI<0, "bfdot">;
def BFMMLA       : SIMDThreeSameVectorBF16MatrixMul<"bfmmla">;
def BFMLALB      : SIMDBF16MLAL<0, "bfmlalb", int_aarch64_neon_bfmlalb>;
def BFMLALT      : SIMDBF16MLAL<1, "bfmlalt", int_aarch64_neon_bfmlalt>;
def BFMLALBIdx   : SIMDBF16MLALIndex<0, "bfmlalb", int_aarch64_neon_bfmlalb>;
def BFMLALTIdx   : SIMDBF16MLALIndex<1, "bfmlalt", int_aarch64_neon_bfmlalt>;
def BFCVTN       : SIMD_BFCVTN;
def BFCVTN2      : SIMD_BFCVTN2;
def BFCVT        : BF16ToSinglePrecision<"bfcvt">;

// Vector-scalar BFDOT:
// The second source operand of the 64-bit variant of BF16DOTlane is a 128-bit
// register (the instruction uses a single 32-bit lane from it), so the pattern
// is a bit tricky.
def : Pat<(v2f32 (int_aarch64_neon_bfdot
                    (v2f32 V64:$Rd), (v4bf16 V64:$Rn),
                    (v4bf16 (bitconvert
                      (v2i32 (AArch64duplane32
                        (v4i32 (bitconvert
                          (v8bf16 (insert_subvector undef,
                            (v4bf16 V64:$Rm),
                            (i64 0))))),
                        VectorIndexS:$idx)))))),
          (BF16DOTlanev4bf16 (v2f32 V64:$Rd), (v4bf16 V64:$Rn),
                             (SUBREG_TO_REG (i32 0), V64:$Rm, dsub),
                             VectorIndexS:$idx)>;
}

// ARMv8.6A AArch64 matrix multiplication
let Predicates = [HasMatMulInt8] in {
def  SMMLA : SIMDThreeSameVectorMatMul<0, 0, "smmla", int_aarch64_neon_smmla>;
def  UMMLA : SIMDThreeSameVectorMatMul<0, 1, "ummla", int_aarch64_neon_ummla>;
def USMMLA : SIMDThreeSameVectorMatMul<1, 0, "usmmla", int_aarch64_neon_usmmla>;
defm USDOT : SIMDThreeSameVectorDot<0, 1, "usdot", int_aarch64_neon_usdot>;
defm USDOTlane : SIMDThreeSameVectorDotIndex<0, 1, 0b10, "usdot", int_aarch64_neon_usdot>;

// sudot lane has a pattern where usdot is expected (there is no sudot).
// The second operand is used in the dup operation to repeat the indexed
// element.
class BaseSIMDSUDOTIndex<bit Q, string dst_kind, string lhs_kind,
                         string rhs_kind, RegisterOperand RegType,
                         ValueType AccumType, ValueType InputType>
      : BaseSIMDThreeSameVectorDotIndex<Q, 0, 1, 0b00, "sudot", dst_kind,
                                        lhs_kind, rhs_kind, RegType, AccumType,
                                        InputType, null_frag> {
  let Pattern = [(set (AccumType RegType:$dst),
                      (AccumType (int_aarch64_neon_usdot (AccumType RegType:$Rd),
                                 (InputType (bitconvert (AccumType
                                    (AArch64duplane32 (v4i32 V128:$Rm),
                                        VectorIndexS:$idx)))),
                                 (InputType RegType:$Rn))))];
}

multiclass SIMDSUDOTIndex {
  def v8i8  : BaseSIMDSUDOTIndex<0, ".2s", ".8b", ".4b", V64, v2i32, v8i8>;
  def v16i8 : BaseSIMDSUDOTIndex<1, ".4s", ".16b", ".4b", V128, v4i32, v16i8>;
}

defm SUDOTlane : SIMDSUDOTIndex;

}

// ARMv8.2-A FP16 Fused Multiply-Add Long
let Predicates = [HasNEON, HasFP16FML] in {
defm FMLAL      : SIMDThreeSameVectorFML<0, 1, 0b001, "fmlal", int_aarch64_neon_fmlal>;
defm FMLSL      : SIMDThreeSameVectorFML<0, 1, 0b101, "fmlsl", int_aarch64_neon_fmlsl>;
defm FMLAL2     : SIMDThreeSameVectorFML<1, 0, 0b001, "fmlal2", int_aarch64_neon_fmlal2>;
defm FMLSL2     : SIMDThreeSameVectorFML<1, 0, 0b101, "fmlsl2", int_aarch64_neon_fmlsl2>;
defm FMLALlane  : SIMDThreeSameVectorFMLIndex<0, 0b0000, "fmlal", int_aarch64_neon_fmlal>;
defm FMLSLlane  : SIMDThreeSameVectorFMLIndex<0, 0b0100, "fmlsl", int_aarch64_neon_fmlsl>;
defm FMLAL2lane : SIMDThreeSameVectorFMLIndex<1, 0b1000, "fmlal2", int_aarch64_neon_fmlal2>;
defm FMLSL2lane : SIMDThreeSameVectorFMLIndex<1, 0b1100, "fmlsl2", int_aarch64_neon_fmlsl2>;
}

// Armv8.2-A Crypto extensions
let Predicates = [HasSHA3] in {
def SHA512H   : CryptoRRRTied<0b0, 0b00, "sha512h">;
def SHA512H2  : CryptoRRRTied<0b0, 0b01, "sha512h2">;
def SHA512SU0 : CryptoRRTied_2D<0b0, 0b00, "sha512su0">;
def SHA512SU1 : CryptoRRRTied_2D<0b0, 0b10, "sha512su1">;
def RAX1      : CryptoRRR_2D<0b0,0b11, "rax1">;
def EOR3      : CryptoRRRR_16B<0b00, "eor3">;
def BCAX      : CryptoRRRR_16B<0b01, "bcax">;
def XAR       : CryptoRRRi6<"xar">;
} // HasSHA3

let Predicates = [HasSM4] in {
def SM3TT1A   : CryptoRRRi2Tied<0b0, 0b00, "sm3tt1a">;
def SM3TT1B   : CryptoRRRi2Tied<0b0, 0b01, "sm3tt1b">;
def SM3TT2A   : CryptoRRRi2Tied<0b0, 0b10, "sm3tt2a">;
def SM3TT2B   : CryptoRRRi2Tied<0b0, 0b11, "sm3tt2b">;
def SM3SS1    : CryptoRRRR_4S<0b10, "sm3ss1">;
def SM3PARTW1 : CryptoRRRTied_4S<0b1, 0b00, "sm3partw1">;
def SM3PARTW2 : CryptoRRRTied_4S<0b1, 0b01, "sm3partw2">;
def SM4ENCKEY : CryptoRRR_4S<0b1, 0b10, "sm4ekey">;
def SM4E      : CryptoRRTied_4S<0b0, 0b01, "sm4e">;
} // HasSM4

let Predicates = [HasRCPC] in {
  // v8.3 Release Consistent Processor Consistent support, optional in v8.2.
  def LDAPRB  : RCPCLoad<0b00, "ldaprb", GPR32>;
  def LDAPRH  : RCPCLoad<0b01, "ldaprh", GPR32>;
  def LDAPRW  : RCPCLoad<0b10, "ldapr", GPR32>;
  def LDAPRX  : RCPCLoad<0b11, "ldapr", GPR64>;
}

// v8.3a complex add and multiply-accumulate. No predicate here, that is done
// inside the multiclass as the FP16 versions need different predicates.
defm FCMLA : SIMDThreeSameVectorTiedComplexHSD<1, 0b110, complexrotateop,
                                               "fcmla", null_frag>;
defm FCADD : SIMDThreeSameVectorComplexHSD<1, 0b111, complexrotateopodd,
                                           "fcadd", null_frag>;
defm FCMLA : SIMDIndexedTiedComplexHSD<1, 0, 1, complexrotateop, "fcmla",
                                       null_frag>;

let Predicates = [HasComplxNum, HasNEON, HasFullFP16] in {
  def : Pat<(v4f16 (int_aarch64_neon_vcadd_rot90 (v4f16 V64:$Rn), (v4f16 V64:$Rm))),
            (FCADDv4f16 (v4f16 V64:$Rn), (v4f16 V64:$Rm), (i32 0))>;
  def : Pat<(v4f16 (int_aarch64_neon_vcadd_rot270 (v4f16 V64:$Rn), (v4f16 V64:$Rm))),
            (FCADDv4f16 (v4f16 V64:$Rn), (v4f16 V64:$Rm), (i32 1))>;
  def : Pat<(v8f16 (int_aarch64_neon_vcadd_rot90 (v8f16 V128:$Rn), (v8f16 V128:$Rm))),
            (FCADDv8f16 (v8f16 V128:$Rn), (v8f16 V128:$Rm), (i32 0))>;
  def : Pat<(v8f16 (int_aarch64_neon_vcadd_rot270 (v8f16 V128:$Rn), (v8f16 V128:$Rm))),
            (FCADDv8f16 (v8f16 V128:$Rn), (v8f16 V128:$Rm), (i32 1))>;
}
let Predicates = [HasComplxNum, HasNEON] in {
  def : Pat<(v2f32 (int_aarch64_neon_vcadd_rot90 (v2f32 V64:$Rn), (v2f32 V64:$Rm))),
            (FCADDv2f32 (v2f32 V64:$Rn), (v2f32 V64:$Rm), (i32 0))>;
  def : Pat<(v2f32 (int_aarch64_neon_vcadd_rot270 (v2f32 V64:$Rn), (v2f32 V64:$Rm))),
            (FCADDv2f32 (v2f32 V64:$Rn), (v2f32 V64:$Rm), (i32 1))>;
  foreach Ty = [v4f32, v2f64] in {
    def : Pat<(Ty (int_aarch64_neon_vcadd_rot90 (Ty V128:$Rn), (Ty V128:$Rm))),
              (!cast<Instruction>("FCADD"#Ty) (Ty V128:$Rn), (Ty V128:$Rm), (i32 0))>;
    def : Pat<(Ty (int_aarch64_neon_vcadd_rot270 (Ty V128:$Rn), (Ty V128:$Rm))),
              (!cast<Instruction>("FCADD"#Ty) (Ty V128:$Rn), (Ty V128:$Rm), (i32 1))>;
  }
}

<<<<<<< HEAD
def AArch64authcall : SDNode<"AArch64ISD::AUTH_CALL",
                             SDTypeProfile<0, -1, [SDTCisPtrTy<0>]>,
                             [SDNPHasChain, SDNPOptInGlue, SDNPOutGlue,
                              SDNPVariadic]>;

def AArch64authtcret: SDNode<"AArch64ISD::AUTH_TC_RETURN",
                             SDTypeProfile<0, 4, [SDTCisPtrTy<0>,
                                                  SDTCisVT<2, i32>,
                                                  SDTCisVT<3, i64>]>,
                             [SDNPHasChain,  SDNPOptInGlue, SDNPVariadic]>;
=======
multiclass FCMLA_PATS<ValueType ty, RegisterClass Reg> {
  def : Pat<(ty (int_aarch64_neon_vcmla_rot0 (ty Reg:$Rd), (ty Reg:$Rn), (ty Reg:$Rm))),
            (!cast<Instruction>("FCMLA" # ty) $Rd, $Rn, $Rm, 0)>;
  def : Pat<(ty (int_aarch64_neon_vcmla_rot90 (ty Reg:$Rd), (ty Reg:$Rn), (ty Reg:$Rm))),
            (!cast<Instruction>("FCMLA" # ty) $Rd, $Rn, $Rm, 1)>;
  def : Pat<(ty (int_aarch64_neon_vcmla_rot180 (ty Reg:$Rd), (ty Reg:$Rn), (ty Reg:$Rm))),
            (!cast<Instruction>("FCMLA" # ty) $Rd, $Rn, $Rm, 2)>;
  def : Pat<(ty (int_aarch64_neon_vcmla_rot270 (ty Reg:$Rd), (ty Reg:$Rn), (ty Reg:$Rm))),
            (!cast<Instruction>("FCMLA" # ty) $Rd, $Rn, $Rm, 3)>;
}

let Predicates = [HasComplxNum, HasNEON, HasFullFP16] in {
  defm : FCMLA_PATS<v4f16, V64>;
  defm : FCMLA_PATS<v8f16, V128>;
}
let Predicates = [HasComplxNum, HasNEON] in {
  defm : FCMLA_PATS<v2f32, V64>;
  defm : FCMLA_PATS<v4f32, V128>;
  defm : FCMLA_PATS<v2f64, V128>;
}
>>>>>>> 77fd12a6

// v8.3a Pointer Authentication
// These instructions inhabit part of the hint space and so can be used for
// armv8 targets. Keeping the old HINT mnemonic when compiling without PA is
// important for compatibility with other assemblers (e.g. GAS) when building
// software compatible with both CPUs that do or don't implement PA.
let Uses = [LR], Defs = [LR] in {
  def PACIAZ   : SystemNoOperands<0b000, "hint\t#24">;
  def PACIBZ   : SystemNoOperands<0b010, "hint\t#26">;
  let isAuthenticated = 1 in {
    def AUTIAZ   : SystemNoOperands<0b100, "hint\t#28">;
    def AUTIBZ   : SystemNoOperands<0b110, "hint\t#30">;
  }
}
let Uses = [LR, SP], Defs = [LR] in {
  def PACIASP  : SystemNoOperands<0b001, "hint\t#25">;
  def PACIBSP  : SystemNoOperands<0b011, "hint\t#27">;
  let isAuthenticated = 1 in {
    def AUTIASP  : SystemNoOperands<0b101, "hint\t#29">;
    def AUTIBSP  : SystemNoOperands<0b111, "hint\t#31">;
  }
}
let Uses = [X16, X17], Defs = [X17], CRm = 0b0001 in {
  def PACIA1716  : SystemNoOperands<0b000, "hint\t#8">;
  def PACIB1716  : SystemNoOperands<0b010, "hint\t#10">;
  let isAuthenticated = 1 in {
    def AUTIA1716  : SystemNoOperands<0b100, "hint\t#12">;
    def AUTIB1716  : SystemNoOperands<0b110, "hint\t#14">;
  }
}

let Uses = [LR], Defs = [LR], CRm = 0b0000 in {
  def XPACLRI   : SystemNoOperands<0b111, "hint\t#7">;
}

// In order to be able to write readable assembly, LLVM should accept assembly
// inputs that use pointer authentication mnemonics, even with PA disabled.
// However, in order to be compatible with other assemblers (e.g. GAS), LLVM
// should not emit these mnemonics unless PA is enabled.
def : InstAlias<"paciaz", (PACIAZ), 0>;
def : InstAlias<"pacibz", (PACIBZ), 0>;
def : InstAlias<"autiaz", (AUTIAZ), 0>;
def : InstAlias<"autibz", (AUTIBZ), 0>;
def : InstAlias<"paciasp", (PACIASP), 0>;
def : InstAlias<"pacibsp", (PACIBSP), 0>;
def : InstAlias<"autiasp", (AUTIASP), 0>;
def : InstAlias<"autibsp", (AUTIBSP), 0>;
def : InstAlias<"pacia1716", (PACIA1716), 0>;
def : InstAlias<"pacib1716", (PACIB1716), 0>;
def : InstAlias<"autia1716", (AUTIA1716), 0>;
def : InstAlias<"autib1716", (AUTIB1716), 0>;
def : InstAlias<"xpaclri", (XPACLRI), 0>;

// These pointer authentication instructions require armv8.3a
let Predicates = [HasPA] in {
  multiclass SignAuth<bits<3> prefix, bits<3> prefix_z, string asm,
                      Intrinsic op> {
    def IA   : SignAuthOneData<prefix, 0b00, !strconcat(asm, "ia"), op>;
    def IB   : SignAuthOneData<prefix, 0b01, !strconcat(asm, "ib"), op>;
    def DA   : SignAuthOneData<prefix, 0b10, !strconcat(asm, "da"), op>;
    def DB   : SignAuthOneData<prefix, 0b11, !strconcat(asm, "db"), op>;
    def IZA  : SignAuthZero<prefix_z, 0b00, !strconcat(asm, "iza"), op>;
    def DZA  : SignAuthZero<prefix_z, 0b10, !strconcat(asm, "dza"), op>;
    def IZB  : SignAuthZero<prefix_z, 0b01, !strconcat(asm, "izb"), op>;
    def DZB  : SignAuthZero<prefix_z, 0b11, !strconcat(asm, "dzb"), op>;
  }

  // When PA is enabled, a better mnemonic should be emitted.
  def : InstAlias<"paciaz", (PACIAZ), 1>;
  def : InstAlias<"pacibz", (PACIBZ), 1>;
  def : InstAlias<"autiaz", (AUTIAZ), 1>;
  def : InstAlias<"autibz", (AUTIBZ), 1>;
  def : InstAlias<"paciasp", (PACIASP), 1>;
  def : InstAlias<"pacibsp", (PACIBSP), 1>;
  def : InstAlias<"autiasp", (AUTIASP), 1>;
  def : InstAlias<"autibsp", (AUTIBSP), 1>;
  def : InstAlias<"pacia1716", (PACIA1716), 1>;
  def : InstAlias<"pacib1716", (PACIB1716), 1>;
  def : InstAlias<"autia1716", (AUTIA1716), 1>;
  def : InstAlias<"autib1716", (AUTIB1716), 1>;
  def : InstAlias<"xpaclri", (XPACLRI), 1>;

  defm PAC : SignAuth<0b000, 0b010, "pac", int_ptrauth_sign>;
  defm AUT : SignAuth<0b001, 0b011, "aut", null_frag>;

  def PACGA : SignAuthTwoOperand<0b1100, "pacga", int_ptrauth_sign_generic>;

  def XPACI : ClearAuth<0, "xpaci">;
  // Pseudo of the previous instruction with untied operands. Lowers to:
  // mov $dst, $src
  // xpaci $dst
  def XPACIuntied : Pseudo<(outs GPR64:$dst), (ins GPR64:$src), []>, Sched<[]>;
  def : Pat<(int_ptrauth_strip GPR64:$Rd, 0), (XPACIuntied GPR64:$Rd)>;
  def : Pat<(int_ptrauth_strip GPR64:$Rd, 1), (XPACIuntied GPR64:$Rd)>;

  def XPACD : ClearAuth<1, "xpacd">;
  def : Pat<(int_ptrauth_strip GPR64:$Rd, 2), (XPACD GPR64:$Rd)>;
  def : Pat<(int_ptrauth_strip GPR64:$Rd, 3), (XPACD GPR64:$Rd)>;

  // Combined Instructions
  let isBranch = 1, isTerminator = 1, isBarrier = 1, isIndirectBranch = 1  in {
    def BRAA    : AuthBranchTwoOperands<0, 0, "braa">;
    def BRAB    : AuthBranchTwoOperands<0, 1, "brab">;
  }
  let isCall = 1, Defs = [LR], Uses = [SP] in {
    def BLRAA   : AuthBranchTwoOperands<1, 0, "blraa">;
    def BLRAB   : AuthBranchTwoOperands<1, 1, "blrab">;
  }

  let isBranch = 1, isTerminator = 1, isBarrier = 1, isIndirectBranch = 1  in {
    def BRAAZ   : AuthOneOperand<0b000, 0, "braaz">;
    def BRABZ   : AuthOneOperand<0b000, 1, "brabz">;
  }
  let isCall = 1, Defs = [LR], Uses = [SP] in {
    def BLRAAZ  : AuthOneOperand<0b001, 0, "blraaz">;
    def BLRABZ  : AuthOneOperand<0b001, 1, "blrabz">;
  }

  def : Pat<(AArch64authcall GPR64:$Rn, (i32 0), GPR64sp:$Rm),
            (BLRAA GPR64:$Rn, GPR64:$Rm)>;
  def : Pat<(AArch64authcall GPR64:$Rn, (i32 1), GPR64sp:$Rm),
            (BLRAB GPR64:$Rn, GPR64:$Rm)>;
  def : Pat<(AArch64authcall GPR64:$Rn, (i32 0), (i64 0)),
            (BLRAAZ GPR64:$Rn)>;
  def : Pat<(AArch64authcall GPR64:$Rn, (i32 1), (i64 0)),
            (BLRABZ GPR64:$Rn)>;

  let isReturn = 1, isTerminator = 1, isBarrier = 1 in {
    def RETAA   : AuthReturn<0b010, 0, "retaa">;
    def RETAB   : AuthReturn<0b010, 1, "retab">;
    def ERETAA  : AuthReturn<0b100, 0, "eretaa">;
    def ERETAB  : AuthReturn<0b100, 1, "eretab">;
  }

  defm LDRAA  : AuthLoad<0, "ldraa", simm10Scaled>;
  defm LDRAB  : AuthLoad<1, "ldrab", simm10Scaled>;

  // AUT pseudo.
  // This directly manipulates x16/x17, which are the only registers the OS
  // guarantees are safe to use for sensitive operations.
  def AUT : Pseudo<(outs), (ins i32imm:$Key, GPR64all:$Rn), []>,
            Sched<[WriteI, ReadI]> {
    let isCodeGenOnly = 1;
    let hasSideEffects = 1;
    let mayStore = 0;
    let mayLoad = 0;
    let Defs = [X16,X17,NZCV];
    let Uses = [X16,X17];
  }

  // AUT and re-PAC a value, using different keys/data.
  // This directly manipulates x16/x17, which are the only registers the OS
  // guarantees are safe to use for sensitive operations.
  def AUTPAC : Pseudo<(outs), (ins i32imm:$AUTKey, GPR64:$AUTRn,
                                   i32imm:$PACKey, GPR64:$PACRn), []>,
               Sched<[WriteI, ReadI]> {
    let isCodeGenOnly = 1;
    let hasSideEffects = 1;
    let mayStore = 0;
    let mayLoad = 0;
    let Defs = [X16,X17,NZCV];
    let Uses = [X16,X17];
  }

  // Materialize a signed global address.
  def MOVaddrPAC : Pseudo<(outs),
                          (ins i64imm:$Addr, i64imm:$Offset, i32imm:$Key,
                               GPR64:$AddrDisc, i64imm:$Disc), []>,
               Sched<[WriteI, ReadI]> {
    let isReMaterializable = 1;
    let isCodeGenOnly = 1;
    let Size = 28; // ranges from 12 to 28
    let Defs = [X16,X17];
    let Uses = [X16,X17];
  }

  let isCall = 1, isTerminator = 1, isReturn = 1, isBarrier = 1,
      Uses = [SP] in {
    def AUTH_TCRETURNriri : Pseudo<(outs), (ins tcGPR64:$dst, i32imm:$FPDiff,
                                                i32imm:$Key, tcGPR64:$Rn),
                                 []>, Sched<[WriteBrReg]>;
    def AUTH_TCRETURNrii : Pseudo<(outs), (ins tcGPR64:$dst, i32imm:$FPDiff,
                                                i32imm:$Key),
                                 []>, Sched<[WriteBrReg]>;
  }

  def : Pat<(AArch64authtcret tcGPR64:$dst, (i32 timm:$FPDiff), (i32 timm:$Key),
                              tcGPR64:$Rn),
            (AUTH_TCRETURNriri tcGPR64:$dst, imm:$FPDiff, imm:$Key,
                               tcGPR64:$Rn)>;

  def : Pat<(AArch64authtcret tcGPR64:$dst, (i32 timm:$FPDiff), (i32 timm:$Key),
                              (i64 0)),
            (AUTH_TCRETURNrii tcGPR64:$dst, imm:$FPDiff, imm:$Key)>;

}

// v8.3a floating point conversion for javascript
let Predicates = [HasJS, HasFPARMv8], Defs = [NZCV] in
def FJCVTZS  : BaseFPToIntegerUnscaled<0b01, 0b11, 0b110, FPR64, GPR32,
                                      "fjcvtzs",
                                      [(set GPR32:$Rd,
                                         (int_aarch64_fjcvtzs FPR64:$Rn))]> {
  let Inst{31} = 0;
} // HasJS, HasFPARMv8

// v8.4 Flag manipulation instructions
let Predicates = [HasFMI], Defs = [NZCV], Uses = [NZCV] in {
def CFINV : SimpleSystemI<0, (ins), "cfinv", "">, Sched<[WriteSys]> {
  let Inst{20-5} = 0b0000001000000000;
}
def SETF8  : BaseFlagManipulation<0, 0, (ins GPR32:$Rn), "setf8", "{\t$Rn}">;
def SETF16 : BaseFlagManipulation<0, 1, (ins GPR32:$Rn), "setf16", "{\t$Rn}">;
def RMIF   : FlagRotate<(ins GPR64:$Rn, uimm6:$imm, imm0_15:$mask), "rmif",
                        "{\t$Rn, $imm, $mask}">;
} // HasFMI

// v8.5 flag manipulation instructions
let Predicates = [HasAltNZCV], Uses = [NZCV], Defs = [NZCV] in {

def XAFLAG : PstateWriteSimple<(ins), "xaflag", "">, Sched<[WriteSys]> {
  let Inst{18-16} = 0b000;
  let Inst{11-8} = 0b0000;
  let Unpredictable{11-8} = 0b1111;
  let Inst{7-5} = 0b001;
}

def AXFLAG : PstateWriteSimple<(ins), "axflag", "">, Sched<[WriteSys]> {
  let Inst{18-16} = 0b000;
  let Inst{11-8} = 0b0000;
  let Unpredictable{11-8} = 0b1111;
  let Inst{7-5} = 0b010;
}
} // HasAltNZCV


// Armv8.5-A speculation barrier
def SB : SimpleSystemI<0, (ins), "sb", "">, Sched<[]> {
  let Inst{20-5} = 0b0001100110000111;
  let Unpredictable{11-8} = 0b1111;
  let Predicates = [HasSB];
  let hasSideEffects = 1;
}

def : InstAlias<"clrex", (CLREX 0xf)>;
def : InstAlias<"isb", (ISB 0xf)>;
def : InstAlias<"ssbb", (DSB 0)>;
def : InstAlias<"pssbb", (DSB 4)>;

def MRS    : MRSI;
def MSR    : MSRI;
def MSRpstateImm1 : MSRpstateImm0_1;
def MSRpstateImm4 : MSRpstateImm0_15;

// The thread pointer (on Linux, at least, where this has been implemented) is
// TPIDR_EL0.
def MOVbaseTLS : Pseudo<(outs GPR64:$dst), (ins),
                       [(set GPR64:$dst, AArch64threadpointer)]>, Sched<[WriteSys]>;

let Uses = [ X9 ], Defs = [ X16, X17, LR, NZCV ] in {
def HWASAN_CHECK_MEMACCESS : Pseudo<
  (outs), (ins GPR64noip:$ptr, i32imm:$accessinfo),
  [(int_hwasan_check_memaccess X9, GPR64noip:$ptr, (i32 timm:$accessinfo))]>,
  Sched<[]>;
}

let Uses = [ X20 ], Defs = [ X16, X17, LR, NZCV ] in {
def HWASAN_CHECK_MEMACCESS_SHORTGRANULES : Pseudo<
  (outs), (ins GPR64noip:$ptr, i32imm:$accessinfo),
  [(int_hwasan_check_memaccess_shortgranules X20, GPR64noip:$ptr, (i32 timm:$accessinfo))]>,
  Sched<[]>;
}

// The cycle counter PMC register is PMCCNTR_EL0.
let Predicates = [HasPerfMon] in
def : Pat<(readcyclecounter), (MRS 0xdce8)>;

// FPCR register
def : Pat<(i64 (int_aarch64_get_fpcr)), (MRS 0xda20)>;

// Generic system instructions
def SYSxt  : SystemXtI<0, "sys">;
def SYSLxt : SystemLXtI<1, "sysl">;

def : InstAlias<"sys $op1, $Cn, $Cm, $op2",
                (SYSxt imm0_7:$op1, sys_cr_op:$Cn,
                 sys_cr_op:$Cm, imm0_7:$op2, XZR)>;


let Predicates = [HasTME] in {

def TSTART : TMSystemI<0b0000, "tstart",
                      [(set GPR64:$Rt, (int_aarch64_tstart))]>;

def TCOMMIT : TMSystemINoOperand<0b0000, "tcommit", [(int_aarch64_tcommit)]>;

def TCANCEL : TMSystemException<0b011, "tcancel",
                                [(int_aarch64_tcancel i64_imm0_65535:$imm)]>;

def TTEST : TMSystemI<0b0001, "ttest", [(set GPR64:$Rt, (int_aarch64_ttest))]> {
  let mayLoad = 0;
  let mayStore = 0;
}
} // HasTME

//===----------------------------------------------------------------------===//
// Move immediate instructions.
//===----------------------------------------------------------------------===//

defm MOVK : InsertImmediate<0b11, "movk">;
defm MOVN : MoveImmediate<0b00, "movn">;

let PostEncoderMethod = "fixMOVZ" in
defm MOVZ : MoveImmediate<0b10, "movz">;

// First group of aliases covers an implicit "lsl #0".
def : InstAlias<"movk $dst, $imm", (MOVKWi GPR32:$dst, i32_imm0_65535:$imm, 0), 0>;
def : InstAlias<"movk $dst, $imm", (MOVKXi GPR64:$dst, i32_imm0_65535:$imm, 0), 0>;
def : InstAlias<"movn $dst, $imm", (MOVNWi GPR32:$dst, i32_imm0_65535:$imm, 0)>;
def : InstAlias<"movn $dst, $imm", (MOVNXi GPR64:$dst, i32_imm0_65535:$imm, 0)>;
def : InstAlias<"movz $dst, $imm", (MOVZWi GPR32:$dst, i32_imm0_65535:$imm, 0)>;
def : InstAlias<"movz $dst, $imm", (MOVZXi GPR64:$dst, i32_imm0_65535:$imm, 0)>;

// Next, we have various ELF relocations with the ":XYZ_g0:sym" syntax.
def : InstAlias<"movz $Rd, $sym", (MOVZXi GPR64:$Rd, movw_symbol_g3:$sym, 48)>;
def : InstAlias<"movz $Rd, $sym", (MOVZXi GPR64:$Rd, movw_symbol_g2:$sym, 32)>;
def : InstAlias<"movz $Rd, $sym", (MOVZXi GPR64:$Rd, movw_symbol_g1:$sym, 16)>;
def : InstAlias<"movz $Rd, $sym", (MOVZXi GPR64:$Rd, movw_symbol_g0:$sym, 0)>;

def : InstAlias<"movn $Rd, $sym", (MOVNXi GPR64:$Rd, movw_symbol_g3:$sym, 48)>;
def : InstAlias<"movn $Rd, $sym", (MOVNXi GPR64:$Rd, movw_symbol_g2:$sym, 32)>;
def : InstAlias<"movn $Rd, $sym", (MOVNXi GPR64:$Rd, movw_symbol_g1:$sym, 16)>;
def : InstAlias<"movn $Rd, $sym", (MOVNXi GPR64:$Rd, movw_symbol_g0:$sym, 0)>;

def : InstAlias<"movk $Rd, $sym", (MOVKXi GPR64:$Rd, movw_symbol_g3:$sym, 48), 0>;
def : InstAlias<"movk $Rd, $sym", (MOVKXi GPR64:$Rd, movw_symbol_g2:$sym, 32), 0>;
def : InstAlias<"movk $Rd, $sym", (MOVKXi GPR64:$Rd, movw_symbol_g1:$sym, 16), 0>;
def : InstAlias<"movk $Rd, $sym", (MOVKXi GPR64:$Rd, movw_symbol_g0:$sym, 0), 0>;

def : InstAlias<"movz $Rd, $sym", (MOVZWi GPR32:$Rd, movw_symbol_g1:$sym, 16)>;
def : InstAlias<"movz $Rd, $sym", (MOVZWi GPR32:$Rd, movw_symbol_g0:$sym, 0)>;

def : InstAlias<"movn $Rd, $sym", (MOVNWi GPR32:$Rd, movw_symbol_g1:$sym, 16)>;
def : InstAlias<"movn $Rd, $sym", (MOVNWi GPR32:$Rd, movw_symbol_g0:$sym, 0)>;

def : InstAlias<"movk $Rd, $sym", (MOVKWi GPR32:$Rd, movw_symbol_g1:$sym, 16), 0>;
def : InstAlias<"movk $Rd, $sym", (MOVKWi GPR32:$Rd, movw_symbol_g0:$sym, 0), 0>;

// Final group of aliases covers true "mov $Rd, $imm" cases.
multiclass movw_mov_alias<string basename,Instruction INST, RegisterClass GPR,
                          int width, int shift> {
  def _asmoperand : AsmOperandClass {
    let Name = basename # width # "_lsl" # shift # "MovAlias";
    let PredicateMethod = "is" # basename # "MovAlias<" # width # ", "
                               # shift # ">";
    let RenderMethod = "add" # basename # "MovAliasOperands<" # shift # ">";
  }

  def _movimm : Operand<i32> {
    let ParserMatchClass = !cast<AsmOperandClass>(NAME # "_asmoperand");
  }

  def : InstAlias<"mov $Rd, $imm",
                  (INST GPR:$Rd, !cast<Operand>(NAME # "_movimm"):$imm, shift)>;
}

defm : movw_mov_alias<"MOVZ", MOVZWi, GPR32, 32, 0>;
defm : movw_mov_alias<"MOVZ", MOVZWi, GPR32, 32, 16>;

defm : movw_mov_alias<"MOVZ", MOVZXi, GPR64, 64, 0>;
defm : movw_mov_alias<"MOVZ", MOVZXi, GPR64, 64, 16>;
defm : movw_mov_alias<"MOVZ", MOVZXi, GPR64, 64, 32>;
defm : movw_mov_alias<"MOVZ", MOVZXi, GPR64, 64, 48>;

defm : movw_mov_alias<"MOVN", MOVNWi, GPR32, 32, 0>;
defm : movw_mov_alias<"MOVN", MOVNWi, GPR32, 32, 16>;

defm : movw_mov_alias<"MOVN", MOVNXi, GPR64, 64, 0>;
defm : movw_mov_alias<"MOVN", MOVNXi, GPR64, 64, 16>;
defm : movw_mov_alias<"MOVN", MOVNXi, GPR64, 64, 32>;
defm : movw_mov_alias<"MOVN", MOVNXi, GPR64, 64, 48>;

let isReMaterializable = 1, isCodeGenOnly = 1, isMoveImm = 1,
    isAsCheapAsAMove = 1 in {
// FIXME: The following pseudo instructions are only needed because remat
// cannot handle multiple instructions.  When that changes, we can select
// directly to the real instructions and get rid of these pseudos.

def MOVi32imm
    : Pseudo<(outs GPR32:$dst), (ins i32imm:$src),
             [(set GPR32:$dst, imm:$src)]>,
      Sched<[WriteImm]>;
def MOVi64imm
    : Pseudo<(outs GPR64:$dst), (ins i64imm:$src),
             [(set GPR64:$dst, imm:$src)]>,
      Sched<[WriteImm]>;
} // isReMaterializable, isCodeGenOnly

// If possible, we want to use MOVi32imm even for 64-bit moves. This gives the
// eventual expansion code fewer bits to worry about getting right. Marshalling
// the types is a little tricky though:
def i64imm_32bit : ImmLeaf<i64, [{
  return (Imm & 0xffffffffULL) == static_cast<uint64_t>(Imm);
}]>;

def s64imm_32bit : ImmLeaf<i64, [{
  int64_t Imm64 = static_cast<int64_t>(Imm);
  return Imm64 >= std::numeric_limits<int32_t>::min() &&
         Imm64 <= std::numeric_limits<int32_t>::max();
}]>;

def trunc_imm : SDNodeXForm<imm, [{
  return CurDAG->getTargetConstant(N->getZExtValue(), SDLoc(N), MVT::i32);
}]>;

def gi_trunc_imm : GICustomOperandRenderer<"renderTruncImm">,
  GISDNodeXFormEquiv<trunc_imm>;

let Predicates = [OptimizedGISelOrOtherSelector] in {
// The SUBREG_TO_REG isn't eliminated at -O0, which can result in pointless
// copies.
def : Pat<(i64 i64imm_32bit:$src),
          (SUBREG_TO_REG (i64 0), (MOVi32imm (trunc_imm imm:$src)), sub_32)>;
}

// Materialize FP constants via MOVi32imm/MOVi64imm (MachO large code model).
def bitcast_fpimm_to_i32 : SDNodeXForm<fpimm, [{
return CurDAG->getTargetConstant(
  N->getValueAPF().bitcastToAPInt().getZExtValue(), SDLoc(N), MVT::i32);
}]>;

def bitcast_fpimm_to_i64 : SDNodeXForm<fpimm, [{
return CurDAG->getTargetConstant(
  N->getValueAPF().bitcastToAPInt().getZExtValue(), SDLoc(N), MVT::i64);
}]>;


def : Pat<(f32 fpimm:$in),
  (COPY_TO_REGCLASS (MOVi32imm (bitcast_fpimm_to_i32 f32:$in)), FPR32)>;
def : Pat<(f64 fpimm:$in),
  (COPY_TO_REGCLASS (MOVi64imm (bitcast_fpimm_to_i64 f64:$in)), FPR64)>;


// Deal with the various forms of (ELF) large addressing with MOVZ/MOVK
// sequences.
def : Pat<(AArch64WrapperLarge tglobaladdr:$g3, tglobaladdr:$g2,
                             tglobaladdr:$g1, tglobaladdr:$g0),
          (MOVKXi (MOVKXi (MOVKXi (MOVZXi tglobaladdr:$g0, 0),
                                  tglobaladdr:$g1, 16),
                          tglobaladdr:$g2, 32),
                  tglobaladdr:$g3, 48)>;

def : Pat<(AArch64WrapperLarge tblockaddress:$g3, tblockaddress:$g2,
                             tblockaddress:$g1, tblockaddress:$g0),
          (MOVKXi (MOVKXi (MOVKXi (MOVZXi tblockaddress:$g0, 0),
                                  tblockaddress:$g1, 16),
                          tblockaddress:$g2, 32),
                  tblockaddress:$g3, 48)>;

def : Pat<(AArch64WrapperLarge tconstpool:$g3, tconstpool:$g2,
                             tconstpool:$g1, tconstpool:$g0),
          (MOVKXi (MOVKXi (MOVKXi (MOVZXi tconstpool:$g0, 0),
                                  tconstpool:$g1, 16),
                          tconstpool:$g2, 32),
                  tconstpool:$g3, 48)>;

def : Pat<(AArch64WrapperLarge tjumptable:$g3, tjumptable:$g2,
                             tjumptable:$g1, tjumptable:$g0),
          (MOVKXi (MOVKXi (MOVKXi (MOVZXi tjumptable:$g0, 0),
                                  tjumptable:$g1, 16),
                          tjumptable:$g2, 32),
                  tjumptable:$g3, 48)>;


//===----------------------------------------------------------------------===//
// Arithmetic instructions.
//===----------------------------------------------------------------------===//

// Add/subtract with carry.
defm ADC : AddSubCarry<0, "adc", "adcs", AArch64adc, AArch64adc_flag>;
defm SBC : AddSubCarry<1, "sbc", "sbcs", AArch64sbc, AArch64sbc_flag>;

def : InstAlias<"ngc $dst, $src",  (SBCWr  GPR32:$dst, WZR, GPR32:$src)>;
def : InstAlias<"ngc $dst, $src",  (SBCXr  GPR64:$dst, XZR, GPR64:$src)>;
def : InstAlias<"ngcs $dst, $src", (SBCSWr GPR32:$dst, WZR, GPR32:$src)>;
def : InstAlias<"ngcs $dst, $src", (SBCSXr GPR64:$dst, XZR, GPR64:$src)>;

// Add/subtract
defm ADD : AddSub<0, "add", "sub", add>;
defm SUB : AddSub<1, "sub", "add">;

def : InstAlias<"mov $dst, $src",
                (ADDWri GPR32sponly:$dst, GPR32sp:$src, 0, 0)>;
def : InstAlias<"mov $dst, $src",
                (ADDWri GPR32sp:$dst, GPR32sponly:$src, 0, 0)>;
def : InstAlias<"mov $dst, $src",
                (ADDXri GPR64sponly:$dst, GPR64sp:$src, 0, 0)>;
def : InstAlias<"mov $dst, $src",
                (ADDXri GPR64sp:$dst, GPR64sponly:$src, 0, 0)>;

defm ADDS : AddSubS<0, "adds", AArch64add_flag, "cmn", "subs", "cmp">;
defm SUBS : AddSubS<1, "subs", AArch64sub_flag, "cmp", "adds", "cmn">;

// Use SUBS instead of SUB to enable CSE between SUBS and SUB.
def : Pat<(sub GPR32sp:$Rn, addsub_shifted_imm32:$imm),
          (SUBSWri GPR32sp:$Rn, addsub_shifted_imm32:$imm)>;
def : Pat<(sub GPR64sp:$Rn, addsub_shifted_imm64:$imm),
          (SUBSXri GPR64sp:$Rn, addsub_shifted_imm64:$imm)>;
def : Pat<(sub GPR32:$Rn, GPR32:$Rm),
          (SUBSWrr GPR32:$Rn, GPR32:$Rm)>;
def : Pat<(sub GPR64:$Rn, GPR64:$Rm),
          (SUBSXrr GPR64:$Rn, GPR64:$Rm)>;
def : Pat<(sub GPR32:$Rn, arith_shifted_reg32:$Rm),
          (SUBSWrs GPR32:$Rn, arith_shifted_reg32:$Rm)>;
def : Pat<(sub GPR64:$Rn, arith_shifted_reg64:$Rm),
          (SUBSXrs GPR64:$Rn, arith_shifted_reg64:$Rm)>;
let AddedComplexity = 1 in {
def : Pat<(sub GPR32sp:$R2, arith_extended_reg32_i32:$R3),
          (SUBSWrx GPR32sp:$R2, arith_extended_reg32_i32:$R3)>;
def : Pat<(sub GPR64sp:$R2, arith_extended_reg32to64_i64:$R3),
          (SUBSXrx GPR64sp:$R2, arith_extended_reg32to64_i64:$R3)>;
}

// Because of the immediate format for add/sub-imm instructions, the
// expression (add x, -1) must be transformed to (SUB{W,X}ri x, 1).
//  These patterns capture that transformation.
let AddedComplexity = 1 in {
def : Pat<(add GPR32:$Rn, neg_addsub_shifted_imm32:$imm),
          (SUBSWri GPR32:$Rn, neg_addsub_shifted_imm32:$imm)>;
def : Pat<(add GPR64:$Rn, neg_addsub_shifted_imm64:$imm),
          (SUBSXri GPR64:$Rn, neg_addsub_shifted_imm64:$imm)>;
def : Pat<(sub GPR32:$Rn, neg_addsub_shifted_imm32:$imm),
          (ADDWri GPR32:$Rn, neg_addsub_shifted_imm32:$imm)>;
def : Pat<(sub GPR64:$Rn, neg_addsub_shifted_imm64:$imm),
          (ADDXri GPR64:$Rn, neg_addsub_shifted_imm64:$imm)>;
}

// Because of the immediate format for add/sub-imm instructions, the
// expression (add x, -1) must be transformed to (SUB{W,X}ri x, 1).
//  These patterns capture that transformation.
let AddedComplexity = 1 in {
def : Pat<(AArch64add_flag GPR32:$Rn, neg_addsub_shifted_imm32:$imm),
          (SUBSWri GPR32:$Rn, neg_addsub_shifted_imm32:$imm)>;
def : Pat<(AArch64add_flag GPR64:$Rn, neg_addsub_shifted_imm64:$imm),
          (SUBSXri GPR64:$Rn, neg_addsub_shifted_imm64:$imm)>;
def : Pat<(AArch64sub_flag GPR32:$Rn, neg_addsub_shifted_imm32:$imm),
          (ADDSWri GPR32:$Rn, neg_addsub_shifted_imm32:$imm)>;
def : Pat<(AArch64sub_flag GPR64:$Rn, neg_addsub_shifted_imm64:$imm),
          (ADDSXri GPR64:$Rn, neg_addsub_shifted_imm64:$imm)>;
}

def : InstAlias<"neg $dst, $src", (SUBWrs GPR32:$dst, WZR, GPR32:$src, 0), 3>;
def : InstAlias<"neg $dst, $src", (SUBXrs GPR64:$dst, XZR, GPR64:$src, 0), 3>;
def : InstAlias<"neg $dst, $src$shift",
                (SUBWrs GPR32:$dst, WZR, GPR32:$src, arith_shift32:$shift), 2>;
def : InstAlias<"neg $dst, $src$shift",
                (SUBXrs GPR64:$dst, XZR, GPR64:$src, arith_shift64:$shift), 2>;

def : InstAlias<"negs $dst, $src", (SUBSWrs GPR32:$dst, WZR, GPR32:$src, 0), 3>;
def : InstAlias<"negs $dst, $src", (SUBSXrs GPR64:$dst, XZR, GPR64:$src, 0), 3>;
def : InstAlias<"negs $dst, $src$shift",
                (SUBSWrs GPR32:$dst, WZR, GPR32:$src, arith_shift32:$shift), 2>;
def : InstAlias<"negs $dst, $src$shift",
                (SUBSXrs GPR64:$dst, XZR, GPR64:$src, arith_shift64:$shift), 2>;


// Unsigned/Signed divide
defm UDIV : Div<0, "udiv", udiv>;
defm SDIV : Div<1, "sdiv", sdiv>;

def : Pat<(int_aarch64_udiv GPR32:$Rn, GPR32:$Rm), (UDIVWr GPR32:$Rn, GPR32:$Rm)>;
def : Pat<(int_aarch64_udiv GPR64:$Rn, GPR64:$Rm), (UDIVXr GPR64:$Rn, GPR64:$Rm)>;
def : Pat<(int_aarch64_sdiv GPR32:$Rn, GPR32:$Rm), (SDIVWr GPR32:$Rn, GPR32:$Rm)>;
def : Pat<(int_aarch64_sdiv GPR64:$Rn, GPR64:$Rm), (SDIVXr GPR64:$Rn, GPR64:$Rm)>;

// Variable shift
defm ASRV : Shift<0b10, "asr", sra>;
defm LSLV : Shift<0b00, "lsl", shl>;
defm LSRV : Shift<0b01, "lsr", srl>;
defm RORV : Shift<0b11, "ror", rotr>;

def : ShiftAlias<"asrv", ASRVWr, GPR32>;
def : ShiftAlias<"asrv", ASRVXr, GPR64>;
def : ShiftAlias<"lslv", LSLVWr, GPR32>;
def : ShiftAlias<"lslv", LSLVXr, GPR64>;
def : ShiftAlias<"lsrv", LSRVWr, GPR32>;
def : ShiftAlias<"lsrv", LSRVXr, GPR64>;
def : ShiftAlias<"rorv", RORVWr, GPR32>;
def : ShiftAlias<"rorv", RORVXr, GPR64>;

// Multiply-add
let AddedComplexity = 5 in {
defm MADD : MulAccum<0, "madd", add>;
defm MSUB : MulAccum<1, "msub", sub>;

def : Pat<(i32 (mul GPR32:$Rn, GPR32:$Rm)),
          (MADDWrrr GPR32:$Rn, GPR32:$Rm, WZR)>;
def : Pat<(i64 (mul GPR64:$Rn, GPR64:$Rm)),
          (MADDXrrr GPR64:$Rn, GPR64:$Rm, XZR)>;

def : Pat<(i32 (ineg (mul GPR32:$Rn, GPR32:$Rm))),
          (MSUBWrrr GPR32:$Rn, GPR32:$Rm, WZR)>;
def : Pat<(i64 (ineg (mul GPR64:$Rn, GPR64:$Rm))),
          (MSUBXrrr GPR64:$Rn, GPR64:$Rm, XZR)>;
def : Pat<(i32 (mul (ineg GPR32:$Rn), GPR32:$Rm)),
          (MSUBWrrr GPR32:$Rn, GPR32:$Rm, WZR)>;
def : Pat<(i64 (mul (ineg GPR64:$Rn), GPR64:$Rm)),
          (MSUBXrrr GPR64:$Rn, GPR64:$Rm, XZR)>;
} // AddedComplexity = 5

let AddedComplexity = 5 in {
def SMADDLrrr : WideMulAccum<0, 0b001, "smaddl", add, sext>;
def SMSUBLrrr : WideMulAccum<1, 0b001, "smsubl", sub, sext>;
def UMADDLrrr : WideMulAccum<0, 0b101, "umaddl", add, zext>;
def UMSUBLrrr : WideMulAccum<1, 0b101, "umsubl", sub, zext>;

def : Pat<(i64 (mul (sext_inreg GPR64:$Rn, i32), (sext_inreg GPR64:$Rm, i32))),
          (SMADDLrrr (EXTRACT_SUBREG $Rn, sub_32), (EXTRACT_SUBREG $Rm, sub_32), XZR)>;
def : Pat<(i64 (mul (sext_inreg GPR64:$Rn, i32), (sext GPR32:$Rm))),
          (SMADDLrrr (EXTRACT_SUBREG $Rn, sub_32), $Rm, XZR)>;
def : Pat<(i64 (mul (sext GPR32:$Rn), (sext GPR32:$Rm))),
          (SMADDLrrr GPR32:$Rn, GPR32:$Rm, XZR)>;
def : Pat<(i64 (mul (and GPR64:$Rn, 0xFFFFFFFF), (and GPR64:$Rm, 0xFFFFFFFF))),
          (UMADDLrrr (EXTRACT_SUBREG $Rn, sub_32), (EXTRACT_SUBREG $Rm, sub_32), XZR)>;
def : Pat<(i64 (mul (and GPR64:$Rn, 0xFFFFFFFF), (zext GPR32:$Rm))),
          (UMADDLrrr (EXTRACT_SUBREG $Rn, sub_32), $Rm, XZR)>;
def : Pat<(i64 (mul (zext GPR32:$Rn), (zext GPR32:$Rm))),
          (UMADDLrrr GPR32:$Rn, GPR32:$Rm, XZR)>;

def : Pat<(i64 (ineg (mul (sext GPR32:$Rn), (sext GPR32:$Rm)))),
          (SMSUBLrrr GPR32:$Rn, GPR32:$Rm, XZR)>;
def : Pat<(i64 (ineg (mul (zext GPR32:$Rn), (zext GPR32:$Rm)))),
          (UMSUBLrrr GPR32:$Rn, GPR32:$Rm, XZR)>;

def : Pat<(i64 (mul (sext GPR32:$Rn), (s64imm_32bit:$C))),
          (SMADDLrrr GPR32:$Rn, (MOVi32imm (trunc_imm imm:$C)), XZR)>;
def : Pat<(i64 (mul (zext GPR32:$Rn), (i64imm_32bit:$C))),
          (UMADDLrrr GPR32:$Rn, (MOVi32imm (trunc_imm imm:$C)), XZR)>;
def : Pat<(i64 (mul (sext_inreg GPR64:$Rn, i32), (s64imm_32bit:$C))),
          (SMADDLrrr (i32 (EXTRACT_SUBREG GPR64:$Rn, sub_32)),
                     (MOVi32imm (trunc_imm imm:$C)), XZR)>;

def : Pat<(i64 (ineg (mul (sext GPR32:$Rn), (s64imm_32bit:$C)))),
          (SMSUBLrrr GPR32:$Rn, (MOVi32imm (trunc_imm imm:$C)), XZR)>;
def : Pat<(i64 (ineg (mul (zext GPR32:$Rn), (i64imm_32bit:$C)))),
          (UMSUBLrrr GPR32:$Rn, (MOVi32imm (trunc_imm imm:$C)), XZR)>;
def : Pat<(i64 (ineg (mul (sext_inreg GPR64:$Rn, i32), (s64imm_32bit:$C)))),
          (SMSUBLrrr (i32 (EXTRACT_SUBREG GPR64:$Rn, sub_32)),
                     (MOVi32imm (trunc_imm imm:$C)), XZR)>;

def : Pat<(i64 (add (mul (sext GPR32:$Rn), (s64imm_32bit:$C)), GPR64:$Ra)),
          (SMADDLrrr GPR32:$Rn, (MOVi32imm (trunc_imm imm:$C)), GPR64:$Ra)>;
def : Pat<(i64 (add (mul (zext GPR32:$Rn), (i64imm_32bit:$C)), GPR64:$Ra)),
          (UMADDLrrr GPR32:$Rn, (MOVi32imm (trunc_imm imm:$C)), GPR64:$Ra)>;
def : Pat<(i64 (add (mul (sext_inreg GPR64:$Rn, i32), (s64imm_32bit:$C)),
                    GPR64:$Ra)),
          (SMADDLrrr (i32 (EXTRACT_SUBREG GPR64:$Rn, sub_32)),
                     (MOVi32imm (trunc_imm imm:$C)), GPR64:$Ra)>;

def : Pat<(i64 (sub GPR64:$Ra, (mul (sext GPR32:$Rn), (s64imm_32bit:$C)))),
          (SMSUBLrrr GPR32:$Rn, (MOVi32imm (trunc_imm imm:$C)), GPR64:$Ra)>;
def : Pat<(i64 (sub GPR64:$Ra, (mul (zext GPR32:$Rn), (i64imm_32bit:$C)))),
          (UMSUBLrrr GPR32:$Rn, (MOVi32imm (trunc_imm imm:$C)), GPR64:$Ra)>;
def : Pat<(i64 (sub GPR64:$Ra, (mul (sext_inreg GPR64:$Rn, i32),
                                    (s64imm_32bit:$C)))),
          (SMSUBLrrr (i32 (EXTRACT_SUBREG GPR64:$Rn, sub_32)),
                     (MOVi32imm (trunc_imm imm:$C)), GPR64:$Ra)>;
} // AddedComplexity = 5

def : MulAccumWAlias<"mul", MADDWrrr>;
def : MulAccumXAlias<"mul", MADDXrrr>;
def : MulAccumWAlias<"mneg", MSUBWrrr>;
def : MulAccumXAlias<"mneg", MSUBXrrr>;
def : WideMulAccumAlias<"smull", SMADDLrrr>;
def : WideMulAccumAlias<"smnegl", SMSUBLrrr>;
def : WideMulAccumAlias<"umull", UMADDLrrr>;
def : WideMulAccumAlias<"umnegl", UMSUBLrrr>;

// Multiply-high
def SMULHrr : MulHi<0b010, "smulh", mulhs>;
def UMULHrr : MulHi<0b110, "umulh", mulhu>;

// CRC32
def CRC32Brr : BaseCRC32<0, 0b00, 0, GPR32, int_aarch64_crc32b, "crc32b">;
def CRC32Hrr : BaseCRC32<0, 0b01, 0, GPR32, int_aarch64_crc32h, "crc32h">;
def CRC32Wrr : BaseCRC32<0, 0b10, 0, GPR32, int_aarch64_crc32w, "crc32w">;
def CRC32Xrr : BaseCRC32<1, 0b11, 0, GPR64, int_aarch64_crc32x, "crc32x">;

def CRC32CBrr : BaseCRC32<0, 0b00, 1, GPR32, int_aarch64_crc32cb, "crc32cb">;
def CRC32CHrr : BaseCRC32<0, 0b01, 1, GPR32, int_aarch64_crc32ch, "crc32ch">;
def CRC32CWrr : BaseCRC32<0, 0b10, 1, GPR32, int_aarch64_crc32cw, "crc32cw">;
def CRC32CXrr : BaseCRC32<1, 0b11, 1, GPR64, int_aarch64_crc32cx, "crc32cx">;

// v8.1 atomic CAS
defm CAS   : CompareAndSwap<0, 0, "">;
defm CASA  : CompareAndSwap<1, 0, "a">;
defm CASL  : CompareAndSwap<0, 1, "l">;
defm CASAL : CompareAndSwap<1, 1, "al">;

// v8.1 atomic CASP
defm CASP   : CompareAndSwapPair<0, 0, "">;
defm CASPA  : CompareAndSwapPair<1, 0, "a">;
defm CASPL  : CompareAndSwapPair<0, 1, "l">;
defm CASPAL : CompareAndSwapPair<1, 1, "al">;

// v8.1 atomic SWP
defm SWP   : Swap<0, 0, "">;
defm SWPA  : Swap<1, 0, "a">;
defm SWPL  : Swap<0, 1, "l">;
defm SWPAL : Swap<1, 1, "al">;

// v8.1 atomic LD<OP>(register). Performs load and then ST<OP>(register)
defm LDADD   : LDOPregister<0b000, "add", 0, 0, "">;
defm LDADDA  : LDOPregister<0b000, "add", 1, 0, "a">;
defm LDADDL  : LDOPregister<0b000, "add", 0, 1, "l">;
defm LDADDAL : LDOPregister<0b000, "add", 1, 1, "al">;

defm LDCLR   : LDOPregister<0b001, "clr", 0, 0, "">;
defm LDCLRA  : LDOPregister<0b001, "clr", 1, 0, "a">;
defm LDCLRL  : LDOPregister<0b001, "clr", 0, 1, "l">;
defm LDCLRAL : LDOPregister<0b001, "clr", 1, 1, "al">;

defm LDEOR   : LDOPregister<0b010, "eor", 0, 0, "">;
defm LDEORA  : LDOPregister<0b010, "eor", 1, 0, "a">;
defm LDEORL  : LDOPregister<0b010, "eor", 0, 1, "l">;
defm LDEORAL : LDOPregister<0b010, "eor", 1, 1, "al">;

defm LDSET   : LDOPregister<0b011, "set", 0, 0, "">;
defm LDSETA  : LDOPregister<0b011, "set", 1, 0, "a">;
defm LDSETL  : LDOPregister<0b011, "set", 0, 1, "l">;
defm LDSETAL : LDOPregister<0b011, "set", 1, 1, "al">;

defm LDSMAX   : LDOPregister<0b100, "smax", 0, 0, "">;
defm LDSMAXA  : LDOPregister<0b100, "smax", 1, 0, "a">;
defm LDSMAXL  : LDOPregister<0b100, "smax", 0, 1, "l">;
defm LDSMAXAL : LDOPregister<0b100, "smax", 1, 1, "al">;

defm LDSMIN   : LDOPregister<0b101, "smin", 0, 0, "">;
defm LDSMINA  : LDOPregister<0b101, "smin", 1, 0, "a">;
defm LDSMINL  : LDOPregister<0b101, "smin", 0, 1, "l">;
defm LDSMINAL : LDOPregister<0b101, "smin", 1, 1, "al">;

defm LDUMAX   : LDOPregister<0b110, "umax", 0, 0, "">;
defm LDUMAXA  : LDOPregister<0b110, "umax", 1, 0, "a">;
defm LDUMAXL  : LDOPregister<0b110, "umax", 0, 1, "l">;
defm LDUMAXAL : LDOPregister<0b110, "umax", 1, 1, "al">;

defm LDUMIN   : LDOPregister<0b111, "umin", 0, 0, "">;
defm LDUMINA  : LDOPregister<0b111, "umin", 1, 0, "a">;
defm LDUMINL  : LDOPregister<0b111, "umin", 0, 1, "l">;
defm LDUMINAL : LDOPregister<0b111, "umin", 1, 1, "al">;

// v8.1 atomic ST<OP>(register) as aliases to "LD<OP>(register) when Rt=xZR"
defm : STOPregister<"stadd","LDADD">; // STADDx
defm : STOPregister<"stclr","LDCLR">; // STCLRx
defm : STOPregister<"steor","LDEOR">; // STEORx
defm : STOPregister<"stset","LDSET">; // STSETx
defm : STOPregister<"stsmax","LDSMAX">;// STSMAXx
defm : STOPregister<"stsmin","LDSMIN">;// STSMINx
defm : STOPregister<"stumax","LDUMAX">;// STUMAXx
defm : STOPregister<"stumin","LDUMIN">;// STUMINx

// v8.5 Memory Tagging Extension
let Predicates = [HasMTE] in {

def IRG   : BaseTwoOperand<0b0100, GPR64sp, "irg", int_aarch64_irg, GPR64sp, GPR64>,
            Sched<[]>{
  let Inst{31} = 1;
}
def GMI   : BaseTwoOperand<0b0101, GPR64, "gmi", int_aarch64_gmi, GPR64sp>, Sched<[]>{
  let Inst{31} = 1;
  let isNotDuplicable = 1;
}
def ADDG  : AddSubG<0, "addg", null_frag>;
def SUBG  : AddSubG<1, "subg", null_frag>;

def : InstAlias<"irg $dst, $src", (IRG GPR64sp:$dst, GPR64sp:$src, XZR), 1>;

def SUBP : SUBP<0, "subp", int_aarch64_subp>, Sched<[]>;
def SUBPS : SUBP<1, "subps", null_frag>, Sched<[]>{
  let Defs = [NZCV];
}

def : InstAlias<"cmpp $lhs, $rhs", (SUBPS XZR, GPR64sp:$lhs, GPR64sp:$rhs), 0>;

def LDG : MemTagLoad<"ldg", "\t$Rt, [$Rn, $offset]">;

def : Pat<(int_aarch64_addg (am_indexedu6s128 GPR64sp:$Rn, uimm6s16:$imm6), imm0_15:$imm4),
          (ADDG GPR64sp:$Rn, imm0_63:$imm6, imm0_15:$imm4)>;
def : Pat<(int_aarch64_ldg GPR64:$Rt, (am_indexeds9s128 GPR64sp:$Rn,  simm9s16:$offset)),
          (LDG GPR64:$Rt, GPR64sp:$Rn,  simm9s16:$offset)>;

def : InstAlias<"ldg $Rt, [$Rn]", (LDG GPR64:$Rt, GPR64sp:$Rn, 0), 1>;

def LDGM : MemTagVector<1, "ldgm", "\t$Rt, [$Rn]",
                   (outs GPR64:$Rt), (ins GPR64sp:$Rn)>;
def STGM : MemTagVector<0, "stgm", "\t$Rt, [$Rn]",
                   (outs), (ins GPR64:$Rt, GPR64sp:$Rn)>;
def STZGM : MemTagVector<0, "stzgm", "\t$Rt, [$Rn]",
                   (outs), (ins GPR64:$Rt, GPR64sp:$Rn)> {
  let Inst{23} = 0;
}

defm STG   : MemTagStore<0b00, "stg">;
defm STZG  : MemTagStore<0b01, "stzg">;
defm ST2G  : MemTagStore<0b10, "st2g">;
defm STZ2G : MemTagStore<0b11, "stz2g">;

def : Pat<(AArch64stg GPR64sp:$Rn, (am_indexeds9s128 GPR64sp:$Rm, simm9s16:$imm)),
          (STGOffset $Rn, $Rm, $imm)>;
def : Pat<(AArch64stzg GPR64sp:$Rn, (am_indexeds9s128 GPR64sp:$Rm, simm9s16:$imm)),
          (STZGOffset $Rn, $Rm, $imm)>;
def : Pat<(AArch64st2g GPR64sp:$Rn, (am_indexeds9s128 GPR64sp:$Rm, simm9s16:$imm)),
          (ST2GOffset $Rn, $Rm, $imm)>;
def : Pat<(AArch64stz2g GPR64sp:$Rn, (am_indexeds9s128 GPR64sp:$Rm, simm9s16:$imm)),
          (STZ2GOffset $Rn, $Rm, $imm)>;

defm STGP     : StorePairOffset <0b01, 0, GPR64z, simm7s16, "stgp">;
def  STGPpre  : StorePairPreIdx <0b01, 0, GPR64z, simm7s16, "stgp">;
def  STGPpost : StorePairPostIdx<0b01, 0, GPR64z, simm7s16, "stgp">;

def : Pat<(int_aarch64_stg GPR64:$Rt, (am_indexeds9s128 GPR64sp:$Rn, simm9s16:$offset)),
          (STGOffset GPR64:$Rt, GPR64sp:$Rn,  simm9s16:$offset)>;

def : Pat<(int_aarch64_stgp (am_indexed7s128 GPR64sp:$Rn, simm7s16:$imm), GPR64:$Rt, GPR64:$Rt2),
          (STGPi $Rt, $Rt2, $Rn, $imm)>;

def IRGstack
    : Pseudo<(outs GPR64sp:$Rd), (ins GPR64sp:$Rsp, GPR64:$Rm), []>,
      Sched<[]>;
def TAGPstack
    : Pseudo<(outs GPR64sp:$Rd), (ins GPR64sp:$Rn, uimm6s16:$imm6, GPR64sp:$Rm, imm0_15:$imm4), []>,
      Sched<[]>;

// Explicit SP in the first operand prevents ShrinkWrap optimization
// from leaving this instruction out of the stack frame. When IRGstack
// is transformed into IRG, this operand is replaced with the actual
// register / expression for the tagged base pointer of the current function.
def : Pat<(int_aarch64_irg_sp i64:$Rm), (IRGstack SP, i64:$Rm)>;

// Large STG to be expanded into a loop. $sz is the size, $Rn is start address.
// $Rn_wback is one past the end of the range. $Rm is the loop counter.
let isCodeGenOnly=1, mayStore=1 in {
def STGloop_wback
    : Pseudo<(outs GPR64common:$Rm, GPR64sp:$Rn_wback), (ins i64imm:$sz, GPR64sp:$Rn),
             [], "$Rn = $Rn_wback,@earlyclobber $Rn_wback,@earlyclobber $Rm" >,
      Sched<[WriteAdr, WriteST]>;

def STZGloop_wback
    : Pseudo<(outs GPR64common:$Rm, GPR64sp:$Rn_wback), (ins i64imm:$sz, GPR64sp:$Rn),
             [], "$Rn = $Rn_wback,@earlyclobber $Rn_wback,@earlyclobber $Rm" >,
      Sched<[WriteAdr, WriteST]>;

// A variant of the above where $Rn2 is an independent register not tied to the input register $Rn.
// Their purpose is to use a FrameIndex operand as $Rn (which of course can not be written back).
def STGloop
    : Pseudo<(outs GPR64common:$Rm, GPR64sp:$Rn2), (ins i64imm:$sz, GPR64sp:$Rn),
             [], "@earlyclobber $Rn2,@earlyclobber $Rm" >,
      Sched<[WriteAdr, WriteST]>;

def STZGloop
    : Pseudo<(outs GPR64common:$Rm, GPR64sp:$Rn2), (ins i64imm:$sz, GPR64sp:$Rn),
             [], "@earlyclobber $Rn2,@earlyclobber $Rm" >,
      Sched<[WriteAdr, WriteST]>;
}

} // Predicates = [HasMTE]

//===----------------------------------------------------------------------===//
// Logical instructions.
//===----------------------------------------------------------------------===//

// (immediate)
defm ANDS : LogicalImmS<0b11, "ands", AArch64and_flag, "bics">;
defm AND  : LogicalImm<0b00, "and", and, "bic">;
defm EOR  : LogicalImm<0b10, "eor", xor, "eon">;
defm ORR  : LogicalImm<0b01, "orr", or, "orn">;

// FIXME: these aliases *are* canonical sometimes (when movz can't be
// used). Actually, it seems to be working right now, but putting logical_immXX
// here is a bit dodgy on the AsmParser side too.
def : InstAlias<"mov $dst, $imm", (ORRWri GPR32sp:$dst, WZR,
                                          logical_imm32:$imm), 0>;
def : InstAlias<"mov $dst, $imm", (ORRXri GPR64sp:$dst, XZR,
                                          logical_imm64:$imm), 0>;


// (register)
defm ANDS : LogicalRegS<0b11, 0, "ands", AArch64and_flag>;
defm BICS : LogicalRegS<0b11, 1, "bics",
                        BinOpFrag<(AArch64and_flag node:$LHS, (not node:$RHS))>>;
defm AND  : LogicalReg<0b00, 0, "and", and>;
defm BIC  : LogicalReg<0b00, 1, "bic",
                       BinOpFrag<(and node:$LHS, (not node:$RHS))>>;
defm EON  : LogicalReg<0b10, 1, "eon",
                       BinOpFrag<(not (xor node:$LHS, node:$RHS))>>;
defm EOR  : LogicalReg<0b10, 0, "eor", xor>;
defm ORN  : LogicalReg<0b01, 1, "orn",
                       BinOpFrag<(or node:$LHS, (not node:$RHS))>>;
defm ORR  : LogicalReg<0b01, 0, "orr", or>;

def : InstAlias<"mov $dst, $src", (ORRWrs GPR32:$dst, WZR, GPR32:$src, 0), 2>;
def : InstAlias<"mov $dst, $src", (ORRXrs GPR64:$dst, XZR, GPR64:$src, 0), 2>;

def : InstAlias<"mvn $Wd, $Wm", (ORNWrs GPR32:$Wd, WZR, GPR32:$Wm, 0), 3>;
def : InstAlias<"mvn $Xd, $Xm", (ORNXrs GPR64:$Xd, XZR, GPR64:$Xm, 0), 3>;

def : InstAlias<"mvn $Wd, $Wm$sh",
                (ORNWrs GPR32:$Wd, WZR, GPR32:$Wm, logical_shift32:$sh), 2>;
def : InstAlias<"mvn $Xd, $Xm$sh",
                (ORNXrs GPR64:$Xd, XZR, GPR64:$Xm, logical_shift64:$sh), 2>;

def : InstAlias<"tst $src1, $src2",
                (ANDSWri WZR, GPR32:$src1, logical_imm32:$src2), 2>;
def : InstAlias<"tst $src1, $src2",
                (ANDSXri XZR, GPR64:$src1, logical_imm64:$src2), 2>;

def : InstAlias<"tst $src1, $src2",
                        (ANDSWrs WZR, GPR32:$src1, GPR32:$src2, 0), 3>;
def : InstAlias<"tst $src1, $src2",
                        (ANDSXrs XZR, GPR64:$src1, GPR64:$src2, 0), 3>;

def : InstAlias<"tst $src1, $src2$sh",
               (ANDSWrs WZR, GPR32:$src1, GPR32:$src2, logical_shift32:$sh), 2>;
def : InstAlias<"tst $src1, $src2$sh",
               (ANDSXrs XZR, GPR64:$src1, GPR64:$src2, logical_shift64:$sh), 2>;


def : Pat<(not GPR32:$Wm), (ORNWrr WZR, GPR32:$Wm)>;
def : Pat<(not GPR64:$Xm), (ORNXrr XZR, GPR64:$Xm)>;


//===----------------------------------------------------------------------===//
// One operand data processing instructions.
//===----------------------------------------------------------------------===//

defm CLS    : OneOperandData<0b101, "cls">;
defm CLZ    : OneOperandData<0b100, "clz", ctlz>;
defm RBIT   : OneOperandData<0b000, "rbit", bitreverse>;

def  REV16Wr : OneWRegData<0b001, "rev16",
                                  UnOpFrag<(rotr (bswap node:$LHS), (i64 16))>>;
def  REV16Xr : OneXRegData<0b001, "rev16", null_frag>;

def : Pat<(cttz GPR32:$Rn),
          (CLZWr (RBITWr GPR32:$Rn))>;
def : Pat<(cttz GPR64:$Rn),
          (CLZXr (RBITXr GPR64:$Rn))>;
def : Pat<(ctlz (or (shl (xor (sra GPR32:$Rn, (i64 31)), GPR32:$Rn), (i64 1)),
                (i32 1))),
          (CLSWr GPR32:$Rn)>;
def : Pat<(ctlz (or (shl (xor (sra GPR64:$Rn, (i64 63)), GPR64:$Rn), (i64 1)),
                (i64 1))),
          (CLSXr GPR64:$Rn)>;
def : Pat<(int_aarch64_cls GPR32:$Rn), (CLSWr GPR32:$Rn)>;
def : Pat<(int_aarch64_cls64 GPR64:$Rm), (EXTRACT_SUBREG (CLSXr GPR64:$Rm), sub_32)>;

// Unlike the other one operand instructions, the instructions with the "rev"
// mnemonic do *not* just different in the size bit, but actually use different
// opcode bits for the different sizes.
def REVWr   : OneWRegData<0b010, "rev", bswap>;
def REVXr   : OneXRegData<0b011, "rev", bswap>;
def REV32Xr : OneXRegData<0b010, "rev32",
                                 UnOpFrag<(rotr (bswap node:$LHS), (i64 32))>>;

def : InstAlias<"rev64 $Rd, $Rn", (REVXr GPR64:$Rd, GPR64:$Rn), 0>;

// The bswap commutes with the rotr so we want a pattern for both possible
// orders.
def : Pat<(bswap (rotr GPR32:$Rn, (i64 16))), (REV16Wr GPR32:$Rn)>;
def : Pat<(bswap (rotr GPR64:$Rn, (i64 32))), (REV32Xr GPR64:$Rn)>;

//===----------------------------------------------------------------------===//
// Bitfield immediate extraction instruction.
//===----------------------------------------------------------------------===//
let hasSideEffects = 0 in
defm EXTR : ExtractImm<"extr">;
def : InstAlias<"ror $dst, $src, $shift",
            (EXTRWrri GPR32:$dst, GPR32:$src, GPR32:$src, imm0_31:$shift)>;
def : InstAlias<"ror $dst, $src, $shift",
            (EXTRXrri GPR64:$dst, GPR64:$src, GPR64:$src, imm0_63:$shift)>;

def : Pat<(rotr GPR32:$Rn, (i64 imm0_31:$imm)),
          (EXTRWrri GPR32:$Rn, GPR32:$Rn, imm0_31:$imm)>;
def : Pat<(rotr GPR64:$Rn, (i64 imm0_63:$imm)),
          (EXTRXrri GPR64:$Rn, GPR64:$Rn, imm0_63:$imm)>;

//===----------------------------------------------------------------------===//
// Other bitfield immediate instructions.
//===----------------------------------------------------------------------===//
let hasSideEffects = 0 in {
defm BFM  : BitfieldImmWith2RegArgs<0b01, "bfm">;
defm SBFM : BitfieldImm<0b00, "sbfm">;
defm UBFM : BitfieldImm<0b10, "ubfm">;
}

def i32shift_a : Operand<i64>, SDNodeXForm<imm, [{
  uint64_t enc = (32 - N->getZExtValue()) & 0x1f;
  return CurDAG->getTargetConstant(enc, SDLoc(N), MVT::i64);
}]>;

def i32shift_b : Operand<i64>, SDNodeXForm<imm, [{
  uint64_t enc = 31 - N->getZExtValue();
  return CurDAG->getTargetConstant(enc, SDLoc(N), MVT::i64);
}]>;

// min(7, 31 - shift_amt)
def i32shift_sext_i8 : Operand<i64>, SDNodeXForm<imm, [{
  uint64_t enc = 31 - N->getZExtValue();
  enc = enc > 7 ? 7 : enc;
  return CurDAG->getTargetConstant(enc, SDLoc(N), MVT::i64);
}]>;

// min(15, 31 - shift_amt)
def i32shift_sext_i16 : Operand<i64>, SDNodeXForm<imm, [{
  uint64_t enc = 31 - N->getZExtValue();
  enc = enc > 15 ? 15 : enc;
  return CurDAG->getTargetConstant(enc, SDLoc(N), MVT::i64);
}]>;

def i64shift_a : Operand<i64>, SDNodeXForm<imm, [{
  uint64_t enc = (64 - N->getZExtValue()) & 0x3f;
  return CurDAG->getTargetConstant(enc, SDLoc(N), MVT::i64);
}]>;

def i64shift_b : Operand<i64>, SDNodeXForm<imm, [{
  uint64_t enc = 63 - N->getZExtValue();
  return CurDAG->getTargetConstant(enc, SDLoc(N), MVT::i64);
}]>;

// min(7, 63 - shift_amt)
def i64shift_sext_i8 : Operand<i64>, SDNodeXForm<imm, [{
  uint64_t enc = 63 - N->getZExtValue();
  enc = enc > 7 ? 7 : enc;
  return CurDAG->getTargetConstant(enc, SDLoc(N), MVT::i64);
}]>;

// min(15, 63 - shift_amt)
def i64shift_sext_i16 : Operand<i64>, SDNodeXForm<imm, [{
  uint64_t enc = 63 - N->getZExtValue();
  enc = enc > 15 ? 15 : enc;
  return CurDAG->getTargetConstant(enc, SDLoc(N), MVT::i64);
}]>;

// min(31, 63 - shift_amt)
def i64shift_sext_i32 : Operand<i64>, SDNodeXForm<imm, [{
  uint64_t enc = 63 - N->getZExtValue();
  enc = enc > 31 ? 31 : enc;
  return CurDAG->getTargetConstant(enc, SDLoc(N), MVT::i64);
}]>;

def : Pat<(shl GPR32:$Rn, (i64 imm0_31:$imm)),
          (UBFMWri GPR32:$Rn, (i64 (i32shift_a imm0_31:$imm)),
                              (i64 (i32shift_b imm0_31:$imm)))>;
def : Pat<(shl GPR64:$Rn, (i64 imm0_63:$imm)),
          (UBFMXri GPR64:$Rn, (i64 (i64shift_a imm0_63:$imm)),
                              (i64 (i64shift_b imm0_63:$imm)))>;

let AddedComplexity = 10 in {
def : Pat<(sra GPR32:$Rn, (i64 imm0_31:$imm)),
          (SBFMWri GPR32:$Rn, imm0_31:$imm, 31)>;
def : Pat<(sra GPR64:$Rn, (i64 imm0_63:$imm)),
          (SBFMXri GPR64:$Rn, imm0_63:$imm, 63)>;
}

def : InstAlias<"asr $dst, $src, $shift",
                (SBFMWri GPR32:$dst, GPR32:$src, imm0_31:$shift, 31)>;
def : InstAlias<"asr $dst, $src, $shift",
                (SBFMXri GPR64:$dst, GPR64:$src, imm0_63:$shift, 63)>;
def : InstAlias<"sxtb $dst, $src", (SBFMWri GPR32:$dst, GPR32:$src, 0, 7)>;
def : InstAlias<"sxtb $dst, $src", (SBFMXri GPR64:$dst, GPR64:$src, 0, 7)>;
def : InstAlias<"sxth $dst, $src", (SBFMWri GPR32:$dst, GPR32:$src, 0, 15)>;
def : InstAlias<"sxth $dst, $src", (SBFMXri GPR64:$dst, GPR64:$src, 0, 15)>;
def : InstAlias<"sxtw $dst, $src", (SBFMXri GPR64:$dst, GPR64:$src, 0, 31)>;

def : Pat<(srl GPR32:$Rn, (i64 imm0_31:$imm)),
          (UBFMWri GPR32:$Rn, imm0_31:$imm, 31)>;
def : Pat<(srl GPR64:$Rn, (i64 imm0_63:$imm)),
          (UBFMXri GPR64:$Rn, imm0_63:$imm, 63)>;

def : InstAlias<"lsr $dst, $src, $shift",
                (UBFMWri GPR32:$dst, GPR32:$src, imm0_31:$shift, 31)>;
def : InstAlias<"lsr $dst, $src, $shift",
                (UBFMXri GPR64:$dst, GPR64:$src, imm0_63:$shift, 63)>;
def : InstAlias<"uxtb $dst, $src", (UBFMWri GPR32:$dst, GPR32:$src, 0, 7)>;
def : InstAlias<"uxtb $dst, $src", (UBFMXri GPR64:$dst, GPR64:$src, 0, 7)>;
def : InstAlias<"uxth $dst, $src", (UBFMWri GPR32:$dst, GPR32:$src, 0, 15)>;
def : InstAlias<"uxth $dst, $src", (UBFMXri GPR64:$dst, GPR64:$src, 0, 15)>;
def : InstAlias<"uxtw $dst, $src", (UBFMXri GPR64:$dst, GPR64:$src, 0, 31)>;

//===----------------------------------------------------------------------===//
// Conditional comparison instructions.
//===----------------------------------------------------------------------===//
defm CCMN : CondComparison<0, "ccmn", AArch64ccmn>;
defm CCMP : CondComparison<1, "ccmp", AArch64ccmp>;

//===----------------------------------------------------------------------===//
// Conditional select instructions.
//===----------------------------------------------------------------------===//
defm CSEL  : CondSelect<0, 0b00, "csel">;

def inc : PatFrag<(ops node:$in), (add node:$in, 1)>;
defm CSINC : CondSelectOp<0, 0b01, "csinc", inc>;
defm CSINV : CondSelectOp<1, 0b00, "csinv", not>;
defm CSNEG : CondSelectOp<1, 0b01, "csneg", ineg>;

def : Pat<(AArch64csinv GPR32:$tval, GPR32:$fval, (i32 imm:$cc), NZCV),
          (CSINVWr GPR32:$tval, GPR32:$fval, (i32 imm:$cc))>;
def : Pat<(AArch64csinv GPR64:$tval, GPR64:$fval, (i32 imm:$cc), NZCV),
          (CSINVXr GPR64:$tval, GPR64:$fval, (i32 imm:$cc))>;
def : Pat<(AArch64csneg GPR32:$tval, GPR32:$fval, (i32 imm:$cc), NZCV),
          (CSNEGWr GPR32:$tval, GPR32:$fval, (i32 imm:$cc))>;
def : Pat<(AArch64csneg GPR64:$tval, GPR64:$fval, (i32 imm:$cc), NZCV),
          (CSNEGXr GPR64:$tval, GPR64:$fval, (i32 imm:$cc))>;
def : Pat<(AArch64csinc GPR32:$tval, GPR32:$fval, (i32 imm:$cc), NZCV),
          (CSINCWr GPR32:$tval, GPR32:$fval, (i32 imm:$cc))>;
def : Pat<(AArch64csinc GPR64:$tval, GPR64:$fval, (i32 imm:$cc), NZCV),
          (CSINCXr GPR64:$tval, GPR64:$fval, (i32 imm:$cc))>;

def : Pat<(AArch64csel (i32 0), (i32 1), (i32 imm:$cc), NZCV),
          (CSINCWr WZR, WZR, (i32 imm:$cc))>;
def : Pat<(AArch64csel (i64 0), (i64 1), (i32 imm:$cc), NZCV),
          (CSINCXr XZR, XZR, (i32 imm:$cc))>;
def : Pat<(AArch64csel GPR32:$tval, (i32 1), (i32 imm:$cc), NZCV),
          (CSINCWr GPR32:$tval, WZR, (i32 imm:$cc))>;
def : Pat<(AArch64csel GPR64:$tval, (i64 1), (i32 imm:$cc), NZCV),
          (CSINCXr GPR64:$tval, XZR, (i32 imm:$cc))>;
def : Pat<(AArch64csel (i32 1), GPR32:$fval, (i32 imm:$cc), NZCV),
          (CSINCWr GPR32:$fval, WZR, (i32 (inv_cond_XFORM imm:$cc)))>;
def : Pat<(AArch64csel (i64 1), GPR64:$fval, (i32 imm:$cc), NZCV),
          (CSINCXr GPR64:$fval, XZR, (i32 (inv_cond_XFORM imm:$cc)))>;
def : Pat<(AArch64csel (i32 0), (i32 -1), (i32 imm:$cc), NZCV),
          (CSINVWr WZR, WZR, (i32 imm:$cc))>;
def : Pat<(AArch64csel (i64 0), (i64 -1), (i32 imm:$cc), NZCV),
          (CSINVXr XZR, XZR, (i32 imm:$cc))>;
def : Pat<(AArch64csel GPR32:$tval, (i32 -1), (i32 imm:$cc), NZCV),
          (CSINVWr GPR32:$tval, WZR, (i32 imm:$cc))>;
def : Pat<(AArch64csel GPR64:$tval, (i64 -1), (i32 imm:$cc), NZCV),
          (CSINVXr GPR64:$tval, XZR, (i32 imm:$cc))>;
def : Pat<(AArch64csel (i32 -1), GPR32:$fval, (i32 imm:$cc), NZCV),
          (CSINVWr GPR32:$fval, WZR, (i32 (inv_cond_XFORM imm:$cc)))>;
def : Pat<(AArch64csel (i64 -1), GPR64:$fval, (i32 imm:$cc), NZCV),
          (CSINVXr GPR64:$fval, XZR, (i32 (inv_cond_XFORM imm:$cc)))>;

// The inverse of the condition code from the alias instruction is what is used
// in the aliased instruction. The parser all ready inverts the condition code
// for these aliases.
def : InstAlias<"cset $dst, $cc",
                (CSINCWr GPR32:$dst, WZR, WZR, inv_ccode:$cc)>;
def : InstAlias<"cset $dst, $cc",
                (CSINCXr GPR64:$dst, XZR, XZR, inv_ccode:$cc)>;

def : InstAlias<"csetm $dst, $cc",
                (CSINVWr GPR32:$dst, WZR, WZR, inv_ccode:$cc)>;
def : InstAlias<"csetm $dst, $cc",
                (CSINVXr GPR64:$dst, XZR, XZR, inv_ccode:$cc)>;

def : InstAlias<"cinc $dst, $src, $cc",
                (CSINCWr GPR32:$dst, GPR32:$src, GPR32:$src, inv_ccode:$cc)>;
def : InstAlias<"cinc $dst, $src, $cc",
                (CSINCXr GPR64:$dst, GPR64:$src, GPR64:$src, inv_ccode:$cc)>;

def : InstAlias<"cinv $dst, $src, $cc",
                (CSINVWr GPR32:$dst, GPR32:$src, GPR32:$src, inv_ccode:$cc)>;
def : InstAlias<"cinv $dst, $src, $cc",
                (CSINVXr GPR64:$dst, GPR64:$src, GPR64:$src, inv_ccode:$cc)>;

def : InstAlias<"cneg $dst, $src, $cc",
                (CSNEGWr GPR32:$dst, GPR32:$src, GPR32:$src, inv_ccode:$cc)>;
def : InstAlias<"cneg $dst, $src, $cc",
                (CSNEGXr GPR64:$dst, GPR64:$src, GPR64:$src, inv_ccode:$cc)>;

//===----------------------------------------------------------------------===//
// PC-relative instructions.
//===----------------------------------------------------------------------===//
let isReMaterializable = 1 in {
let hasSideEffects = 0, mayStore = 0, mayLoad = 0 in {
def ADR  : ADRI<0, "adr", adrlabel,
                [(set GPR64:$Xd, (AArch64adr tglobaladdr:$label))]>;
} // hasSideEffects = 0

def ADRP : ADRI<1, "adrp", adrplabel,
                [(set GPR64:$Xd, (AArch64adrp tglobaladdr:$label))]>;
} // isReMaterializable = 1

// page address of a constant pool entry, block address
def : Pat<(AArch64adr tconstpool:$cp), (ADR tconstpool:$cp)>;
def : Pat<(AArch64adr tblockaddress:$cp), (ADR tblockaddress:$cp)>;
def : Pat<(AArch64adr texternalsym:$sym), (ADR texternalsym:$sym)>;
def : Pat<(AArch64adr tjumptable:$sym), (ADR tjumptable:$sym)>;
def : Pat<(AArch64adrp tconstpool:$cp), (ADRP tconstpool:$cp)>;
def : Pat<(AArch64adrp tblockaddress:$cp), (ADRP tblockaddress:$cp)>;
def : Pat<(AArch64adrp texternalsym:$sym), (ADRP texternalsym:$sym)>;

//===----------------------------------------------------------------------===//
// Unconditional branch (register) instructions.
//===----------------------------------------------------------------------===//

let isReturn = 1, isTerminator = 1, isBarrier = 1 in {
def RET  : BranchReg<0b0010, "ret", []>;
def DRPS : SpecialReturn<0b0101, "drps">;
def ERET : SpecialReturn<0b0100, "eret">;
} // isReturn = 1, isTerminator = 1, isBarrier = 1

// Default to the LR register.
def : InstAlias<"ret", (RET LR)>;

let isCall = 1, Defs = [LR], Uses = [SP] in {
  def BLR : BranchReg<0b0001, "blr", []>;
  def BLRNoIP : Pseudo<(outs), (ins GPR64noip:$Rn), []>,
                Sched<[WriteBrReg]>,
                PseudoInstExpansion<(BLR GPR64:$Rn)>;
} // isCall

def : Pat<(AArch64call GPR64:$Rn),
          (BLR GPR64:$Rn)>,
      Requires<[NoSLSBLRMitigation]>;
def : Pat<(AArch64call GPR64noip:$Rn),
          (BLRNoIP GPR64noip:$Rn)>,
      Requires<[SLSBLRMitigation]>;

let isBranch = 1, isTerminator = 1, isBarrier = 1, isIndirectBranch = 1 in {
def BR  : BranchReg<0b0000, "br", [(brind GPR64:$Rn)]>;
} // isBranch, isTerminator, isBarrier, isIndirectBranch

// Create a separate pseudo-instruction for codegen to use so that we don't
// flag lr as used in every function. It'll be restored before the RET by the
// epilogue if it's legitimately used.
def RET_ReallyLR : Pseudo<(outs), (ins), [(AArch64retflag)]>,
                   Sched<[WriteBrReg]> {
  let isTerminator = 1;
  let isBarrier = 1;
  let isReturn = 1;
}

// This is a directive-like pseudo-instruction. The purpose is to insert an
// R_AARCH64_TLSDESC_CALL relocation at the offset of the following instruction
// (which in the usual case is a BLR).
let hasSideEffects = 1 in
def TLSDESCCALL : Pseudo<(outs), (ins i64imm:$sym), []>, Sched<[]> {
  let AsmString = ".tlsdesccall $sym";
}

// Pseudo instruction to tell the streamer to emit a 'B' character into the
// augmentation string.
def EMITBKEY : Pseudo<(outs), (ins), []>, Sched<[]> {}

// FIXME: maybe the scratch register used shouldn't be fixed to X1?
// FIXME: can "hasSideEffects be dropped?
let isCall = 1, Defs = [LR, X0, X1], hasSideEffects = 1,
    isCodeGenOnly = 1 in
def TLSDESC_CALLSEQ
    : Pseudo<(outs), (ins i64imm:$sym),
             [(AArch64tlsdesc_callseq tglobaltlsaddr:$sym)]>,
      Sched<[WriteI, WriteLD, WriteI, WriteBrReg]>;
def : Pat<(AArch64tlsdesc_callseq texternalsym:$sym),
          (TLSDESC_CALLSEQ texternalsym:$sym)>;

//===----------------------------------------------------------------------===//
// Conditional branch (immediate) instruction.
//===----------------------------------------------------------------------===//
def Bcc : BranchCond;

//===----------------------------------------------------------------------===//
// Compare-and-branch instructions.
//===----------------------------------------------------------------------===//
defm CBZ  : CmpBranch<0, "cbz", AArch64cbz>;
defm CBNZ : CmpBranch<1, "cbnz", AArch64cbnz>;

//===----------------------------------------------------------------------===//
// Test-bit-and-branch instructions.
//===----------------------------------------------------------------------===//
defm TBZ  : TestBranch<0, "tbz", AArch64tbz>;
defm TBNZ : TestBranch<1, "tbnz", AArch64tbnz>;

//===----------------------------------------------------------------------===//
// Unconditional branch (immediate) instructions.
//===----------------------------------------------------------------------===//
let isBranch = 1, isTerminator = 1, isBarrier = 1 in {
def B  : BranchImm<0, "b", [(br bb:$addr)]>;
} // isBranch, isTerminator, isBarrier

let isCall = 1, Defs = [LR], Uses = [SP] in {
def BL : CallImm<1, "bl", [(AArch64call tglobaladdr:$addr)]>;
} // isCall
def : Pat<(AArch64call texternalsym:$func), (BL texternalsym:$func)>;

//===----------------------------------------------------------------------===//
// Exception generation instructions.
//===----------------------------------------------------------------------===//
let isTrap = 1 in {
def BRK   : ExceptionGeneration<0b001, 0b00, "brk">;
}
def DCPS1 : ExceptionGeneration<0b101, 0b01, "dcps1">;
def DCPS2 : ExceptionGeneration<0b101, 0b10, "dcps2">;
def DCPS3 : ExceptionGeneration<0b101, 0b11, "dcps3">;
def HLT   : ExceptionGeneration<0b010, 0b00, "hlt">;
def HVC   : ExceptionGeneration<0b000, 0b10, "hvc">;
def SMC   : ExceptionGeneration<0b000, 0b11, "smc">;
def SVC   : ExceptionGeneration<0b000, 0b01, "svc">;

// DCPSn defaults to an immediate operand of zero if unspecified.
def : InstAlias<"dcps1", (DCPS1 0)>;
def : InstAlias<"dcps2", (DCPS2 0)>;
def : InstAlias<"dcps3", (DCPS3 0)>;

def UDF : UDFType<0, "udf">;

//===----------------------------------------------------------------------===//
// Load instructions.
//===----------------------------------------------------------------------===//

// Pair (indexed, offset)
defm LDPW : LoadPairOffset<0b00, 0, GPR32z, simm7s4, "ldp">;
defm LDPX : LoadPairOffset<0b10, 0, GPR64z, simm7s8, "ldp">;
defm LDPS : LoadPairOffset<0b00, 1, FPR32Op, simm7s4, "ldp">;
defm LDPD : LoadPairOffset<0b01, 1, FPR64Op, simm7s8, "ldp">;
defm LDPQ : LoadPairOffset<0b10, 1, FPR128Op, simm7s16, "ldp">;

defm LDPSW : LoadPairOffset<0b01, 0, GPR64z, simm7s4, "ldpsw">;

// Pair (pre-indexed)
def LDPWpre : LoadPairPreIdx<0b00, 0, GPR32z, simm7s4, "ldp">;
def LDPXpre : LoadPairPreIdx<0b10, 0, GPR64z, simm7s8, "ldp">;
def LDPSpre : LoadPairPreIdx<0b00, 1, FPR32Op, simm7s4, "ldp">;
def LDPDpre : LoadPairPreIdx<0b01, 1, FPR64Op, simm7s8, "ldp">;
def LDPQpre : LoadPairPreIdx<0b10, 1, FPR128Op, simm7s16, "ldp">;

def LDPSWpre : LoadPairPreIdx<0b01, 0, GPR64z, simm7s4, "ldpsw">;

// Pair (post-indexed)
def LDPWpost : LoadPairPostIdx<0b00, 0, GPR32z, simm7s4, "ldp">;
def LDPXpost : LoadPairPostIdx<0b10, 0, GPR64z, simm7s8, "ldp">;
def LDPSpost : LoadPairPostIdx<0b00, 1, FPR32Op, simm7s4, "ldp">;
def LDPDpost : LoadPairPostIdx<0b01, 1, FPR64Op, simm7s8, "ldp">;
def LDPQpost : LoadPairPostIdx<0b10, 1, FPR128Op, simm7s16, "ldp">;

def LDPSWpost : LoadPairPostIdx<0b01, 0, GPR64z, simm7s4, "ldpsw">;


// Pair (no allocate)
defm LDNPW : LoadPairNoAlloc<0b00, 0, GPR32z, simm7s4, "ldnp">;
defm LDNPX : LoadPairNoAlloc<0b10, 0, GPR64z, simm7s8, "ldnp">;
defm LDNPS : LoadPairNoAlloc<0b00, 1, FPR32Op, simm7s4, "ldnp">;
defm LDNPD : LoadPairNoAlloc<0b01, 1, FPR64Op, simm7s8, "ldnp">;
defm LDNPQ : LoadPairNoAlloc<0b10, 1, FPR128Op, simm7s16, "ldnp">;

def : Pat<(AArch64ldp (am_indexed7s64 GPR64sp:$Rn, simm7s8:$offset)),
          (LDPXi GPR64sp:$Rn, simm7s8:$offset)>;

//---
// (register offset)
//---

// Integer
defm LDRBB : Load8RO<0b00,  0, 0b01, GPR32, "ldrb", i32, zextloadi8>;
defm LDRHH : Load16RO<0b01, 0, 0b01, GPR32, "ldrh", i32, zextloadi16>;
defm LDRW  : Load32RO<0b10, 0, 0b01, GPR32, "ldr", i32, load>;
defm LDRX  : Load64RO<0b11, 0, 0b01, GPR64, "ldr", i64, load>;

// Floating-point
defm LDRB : Load8RO<0b00,   1, 0b01, FPR8Op,   "ldr", untyped, load>;
defm LDRH : Load16RO<0b01,  1, 0b01, FPR16Op,  "ldr", f16, load>;
defm LDRS : Load32RO<0b10,  1, 0b01, FPR32Op,  "ldr", f32, load>;
defm LDRD : Load64RO<0b11,  1, 0b01, FPR64Op,  "ldr", f64, load>;
defm LDRQ : Load128RO<0b00, 1, 0b11, FPR128Op, "ldr", f128, load>;

// Load sign-extended half-word
defm LDRSHW : Load16RO<0b01, 0, 0b11, GPR32, "ldrsh", i32, sextloadi16>;
defm LDRSHX : Load16RO<0b01, 0, 0b10, GPR64, "ldrsh", i64, sextloadi16>;

// Load sign-extended byte
defm LDRSBW : Load8RO<0b00, 0, 0b11, GPR32, "ldrsb", i32, sextloadi8>;
defm LDRSBX : Load8RO<0b00, 0, 0b10, GPR64, "ldrsb", i64, sextloadi8>;

// Load sign-extended word
defm LDRSW  : Load32RO<0b10, 0, 0b10, GPR64, "ldrsw", i64, sextloadi32>;

// Pre-fetch.
defm PRFM : PrefetchRO<0b11, 0, 0b10, "prfm">;

// For regular load, we do not have any alignment requirement.
// Thus, it is safe to directly map the vector loads with interesting
// addressing modes.
// FIXME: We could do the same for bitconvert to floating point vectors.
multiclass ScalToVecROLoadPat<ROAddrMode ro, SDPatternOperator loadop,
                              ValueType ScalTy, ValueType VecTy,
                              Instruction LOADW, Instruction LOADX,
                              SubRegIndex sub> {
  def : Pat<(VecTy (scalar_to_vector (ScalTy
              (loadop (ro.Wpat GPR64sp:$Rn, GPR32:$Rm, ro.Wext:$offset))))),
            (INSERT_SUBREG (VecTy (IMPLICIT_DEF)),
                           (LOADW GPR64sp:$Rn, GPR32:$Rm, ro.Wext:$offset),
                           sub)>;

  def : Pat<(VecTy (scalar_to_vector (ScalTy
              (loadop (ro.Xpat GPR64sp:$Rn, GPR64:$Rm, ro.Xext:$offset))))),
            (INSERT_SUBREG (VecTy (IMPLICIT_DEF)),
                           (LOADX GPR64sp:$Rn, GPR64:$Rm, ro.Xext:$offset),
                           sub)>;
}

let AddedComplexity = 10 in {
defm : ScalToVecROLoadPat<ro8,  extloadi8,  i32, v8i8,  LDRBroW, LDRBroX, bsub>;
defm : ScalToVecROLoadPat<ro8,  extloadi8,  i32, v16i8, LDRBroW, LDRBroX, bsub>;

defm : ScalToVecROLoadPat<ro16, extloadi16, i32, v4i16, LDRHroW, LDRHroX, hsub>;
defm : ScalToVecROLoadPat<ro16, extloadi16, i32, v8i16, LDRHroW, LDRHroX, hsub>;

defm : ScalToVecROLoadPat<ro16, load,       i32, v4f16, LDRHroW, LDRHroX, hsub>;
defm : ScalToVecROLoadPat<ro16, load,       i32, v8f16, LDRHroW, LDRHroX, hsub>;

defm : ScalToVecROLoadPat<ro32, load,       i32, v2i32, LDRSroW, LDRSroX, ssub>;
defm : ScalToVecROLoadPat<ro32, load,       i32, v4i32, LDRSroW, LDRSroX, ssub>;

defm : ScalToVecROLoadPat<ro32, load,       f32, v2f32, LDRSroW, LDRSroX, ssub>;
defm : ScalToVecROLoadPat<ro32, load,       f32, v4f32, LDRSroW, LDRSroX, ssub>;

defm : ScalToVecROLoadPat<ro64, load,       i64, v2i64, LDRDroW, LDRDroX, dsub>;

defm : ScalToVecROLoadPat<ro64, load,       f64, v2f64, LDRDroW, LDRDroX, dsub>;


def : Pat <(v1i64 (scalar_to_vector (i64
                      (load (ro_Windexed64 GPR64sp:$Rn, GPR32:$Rm,
                                           ro_Wextend64:$extend))))),
           (LDRDroW GPR64sp:$Rn, GPR32:$Rm, ro_Wextend64:$extend)>;

def : Pat <(v1i64 (scalar_to_vector (i64
                      (load (ro_Xindexed64 GPR64sp:$Rn, GPR64:$Rm,
                                           ro_Xextend64:$extend))))),
           (LDRDroX GPR64sp:$Rn, GPR64:$Rm, ro_Xextend64:$extend)>;
}

// Match all load 64 bits width whose type is compatible with FPR64
multiclass VecROLoadPat<ROAddrMode ro, ValueType VecTy,
                        Instruction LOADW, Instruction LOADX> {

  def : Pat<(VecTy (load (ro.Wpat GPR64sp:$Rn, GPR32:$Rm, ro.Wext:$extend))),
            (LOADW GPR64sp:$Rn, GPR32:$Rm, ro.Wext:$extend)>;

  def : Pat<(VecTy (load (ro.Xpat GPR64sp:$Rn, GPR64:$Rm, ro.Xext:$extend))),
            (LOADX GPR64sp:$Rn, GPR64:$Rm, ro.Xext:$extend)>;
}

let AddedComplexity = 10 in {
let Predicates = [IsLE] in {
  // We must do vector loads with LD1 in big-endian.
  defm : VecROLoadPat<ro64, v2i32, LDRDroW, LDRDroX>;
  defm : VecROLoadPat<ro64, v2f32, LDRDroW, LDRDroX>;
  defm : VecROLoadPat<ro64, v8i8,  LDRDroW, LDRDroX>;
  defm : VecROLoadPat<ro64, v4i16, LDRDroW, LDRDroX>;
  defm : VecROLoadPat<ro64, v4f16, LDRDroW, LDRDroX>;
  defm : VecROLoadPat<ro64, v4bf16, LDRDroW, LDRDroX>;
}

defm : VecROLoadPat<ro64, v1i64,  LDRDroW, LDRDroX>;
defm : VecROLoadPat<ro64, v1f64,  LDRDroW, LDRDroX>;

// Match all load 128 bits width whose type is compatible with FPR128
let Predicates = [IsLE] in {
  // We must do vector loads with LD1 in big-endian.
  defm : VecROLoadPat<ro128, v2i64,  LDRQroW, LDRQroX>;
  defm : VecROLoadPat<ro128, v2f64,  LDRQroW, LDRQroX>;
  defm : VecROLoadPat<ro128, v4i32,  LDRQroW, LDRQroX>;
  defm : VecROLoadPat<ro128, v4f32,  LDRQroW, LDRQroX>;
  defm : VecROLoadPat<ro128, v8i16,  LDRQroW, LDRQroX>;
  defm : VecROLoadPat<ro128, v8f16,  LDRQroW, LDRQroX>;
  defm : VecROLoadPat<ro128, v8bf16,  LDRQroW, LDRQroX>;
  defm : VecROLoadPat<ro128, v16i8,  LDRQroW, LDRQroX>;
}
} // AddedComplexity = 10

// zextload -> i64
multiclass ExtLoadTo64ROPat<ROAddrMode ro, SDPatternOperator loadop,
                            Instruction INSTW, Instruction INSTX> {
  def : Pat<(i64 (loadop (ro.Wpat GPR64sp:$Rn, GPR32:$Rm, ro.Wext:$extend))),
            (SUBREG_TO_REG (i64 0),
                           (INSTW GPR64sp:$Rn, GPR32:$Rm, ro.Wext:$extend),
                           sub_32)>;

  def : Pat<(i64 (loadop (ro.Xpat GPR64sp:$Rn, GPR64:$Rm, ro.Xext:$extend))),
            (SUBREG_TO_REG (i64 0),
                           (INSTX GPR64sp:$Rn, GPR64:$Rm, ro.Xext:$extend),
                           sub_32)>;
}

let AddedComplexity = 10 in {
  defm : ExtLoadTo64ROPat<ro8,  zextloadi8,  LDRBBroW, LDRBBroX>;
  defm : ExtLoadTo64ROPat<ro16, zextloadi16, LDRHHroW, LDRHHroX>;
  defm : ExtLoadTo64ROPat<ro32, zextloadi32, LDRWroW,  LDRWroX>;

  // zextloadi1 -> zextloadi8
  defm : ExtLoadTo64ROPat<ro8,  zextloadi1,  LDRBBroW, LDRBBroX>;

  // extload -> zextload
  defm : ExtLoadTo64ROPat<ro8,  extloadi8,   LDRBBroW, LDRBBroX>;
  defm : ExtLoadTo64ROPat<ro16, extloadi16,  LDRHHroW, LDRHHroX>;
  defm : ExtLoadTo64ROPat<ro32, extloadi32,  LDRWroW,  LDRWroX>;

  // extloadi1 -> zextloadi8
  defm : ExtLoadTo64ROPat<ro8,  extloadi1,   LDRBBroW, LDRBBroX>;
}


// zextload -> i64
multiclass ExtLoadTo32ROPat<ROAddrMode ro, SDPatternOperator loadop,
                            Instruction INSTW, Instruction INSTX> {
  def : Pat<(i32 (loadop (ro.Wpat GPR64sp:$Rn, GPR32:$Rm, ro.Wext:$extend))),
            (INSTW GPR64sp:$Rn, GPR32:$Rm, ro.Wext:$extend)>;

  def : Pat<(i32 (loadop (ro.Xpat GPR64sp:$Rn, GPR64:$Rm, ro.Xext:$extend))),
            (INSTX GPR64sp:$Rn, GPR64:$Rm, ro.Xext:$extend)>;

}

let AddedComplexity = 10 in {
  // extload -> zextload
  defm : ExtLoadTo32ROPat<ro8,  extloadi8,   LDRBBroW, LDRBBroX>;
  defm : ExtLoadTo32ROPat<ro16, extloadi16,  LDRHHroW, LDRHHroX>;
  defm : ExtLoadTo32ROPat<ro32, extloadi32,  LDRWroW,  LDRWroX>;

  // zextloadi1 -> zextloadi8
  defm : ExtLoadTo32ROPat<ro8, zextloadi1, LDRBBroW, LDRBBroX>;
}

//---
// (unsigned immediate)
//---
defm LDRX : LoadUI<0b11, 0, 0b01, GPR64z, uimm12s8, "ldr",
                   [(set GPR64z:$Rt,
                         (load (am_indexed64 GPR64sp:$Rn, uimm12s8:$offset)))]>;
defm LDRW : LoadUI<0b10, 0, 0b01, GPR32z, uimm12s4, "ldr",
                   [(set GPR32z:$Rt,
                         (load (am_indexed32 GPR64sp:$Rn, uimm12s4:$offset)))]>;
defm LDRB : LoadUI<0b00, 1, 0b01, FPR8Op, uimm12s1, "ldr",
                   [(set FPR8Op:$Rt,
                         (load (am_indexed8 GPR64sp:$Rn, uimm12s1:$offset)))]>;
defm LDRH : LoadUI<0b01, 1, 0b01, FPR16Op, uimm12s2, "ldr",
                   [(set (f16 FPR16Op:$Rt),
                         (load (am_indexed16 GPR64sp:$Rn, uimm12s2:$offset)))]>;
defm LDRS : LoadUI<0b10, 1, 0b01, FPR32Op, uimm12s4, "ldr",
                   [(set (f32 FPR32Op:$Rt),
                         (load (am_indexed32 GPR64sp:$Rn, uimm12s4:$offset)))]>;
defm LDRD : LoadUI<0b11, 1, 0b01, FPR64Op, uimm12s8, "ldr",
                   [(set (f64 FPR64Op:$Rt),
                         (load (am_indexed64 GPR64sp:$Rn, uimm12s8:$offset)))]>;
defm LDRQ : LoadUI<0b00, 1, 0b11, FPR128Op, uimm12s16, "ldr",
                 [(set (f128 FPR128Op:$Rt),
                       (load (am_indexed128 GPR64sp:$Rn, uimm12s16:$offset)))]>;

// bf16 load pattern
def : Pat <(bf16 (load (am_indexed16 GPR64sp:$Rn, uimm12s2:$offset))),
           (LDRHui GPR64sp:$Rn, uimm12s2:$offset)>;

// For regular load, we do not have any alignment requirement.
// Thus, it is safe to directly map the vector loads with interesting
// addressing modes.
// FIXME: We could do the same for bitconvert to floating point vectors.
def : Pat <(v8i8 (scalar_to_vector (i32
               (extloadi8 (am_indexed8 GPR64sp:$Rn, uimm12s1:$offset))))),
           (INSERT_SUBREG (v8i8 (IMPLICIT_DEF)),
                          (LDRBui GPR64sp:$Rn, uimm12s1:$offset), bsub)>;
def : Pat <(v16i8 (scalar_to_vector (i32
               (extloadi8 (am_indexed8 GPR64sp:$Rn, uimm12s1:$offset))))),
           (INSERT_SUBREG (v16i8 (IMPLICIT_DEF)),
                          (LDRBui GPR64sp:$Rn, uimm12s1:$offset), bsub)>;
def : Pat <(v4i16 (scalar_to_vector (i32
               (extloadi16 (am_indexed16 GPR64sp:$Rn, uimm12s2:$offset))))),
           (INSERT_SUBREG (v4i16 (IMPLICIT_DEF)),
                          (LDRHui GPR64sp:$Rn, uimm12s2:$offset), hsub)>;
def : Pat <(v8i16 (scalar_to_vector (i32
               (extloadi16 (am_indexed16 GPR64sp:$Rn, uimm12s2:$offset))))),
           (INSERT_SUBREG (v8i16 (IMPLICIT_DEF)),
                          (LDRHui GPR64sp:$Rn, uimm12s2:$offset), hsub)>;
def : Pat <(v2i32 (scalar_to_vector (i32
               (load (am_indexed32 GPR64sp:$Rn, uimm12s4:$offset))))),
           (INSERT_SUBREG (v2i32 (IMPLICIT_DEF)),
                          (LDRSui GPR64sp:$Rn, uimm12s4:$offset), ssub)>;
def : Pat <(v4i32 (scalar_to_vector (i32
               (load (am_indexed32 GPR64sp:$Rn, uimm12s4:$offset))))),
           (INSERT_SUBREG (v4i32 (IMPLICIT_DEF)),
                          (LDRSui GPR64sp:$Rn, uimm12s4:$offset), ssub)>;
def : Pat <(v1i64 (scalar_to_vector (i64
               (load (am_indexed64 GPR64sp:$Rn, uimm12s8:$offset))))),
           (LDRDui GPR64sp:$Rn, uimm12s8:$offset)>;
def : Pat <(v2i64 (scalar_to_vector (i64
               (load (am_indexed64 GPR64sp:$Rn, uimm12s8:$offset))))),
           (INSERT_SUBREG (v2i64 (IMPLICIT_DEF)),
                          (LDRDui GPR64sp:$Rn, uimm12s8:$offset), dsub)>;

// Match all load 64 bits width whose type is compatible with FPR64
let Predicates = [IsLE] in {
  // We must use LD1 to perform vector loads in big-endian.
  def : Pat<(v2f32 (load (am_indexed64 GPR64sp:$Rn, uimm12s8:$offset))),
            (LDRDui GPR64sp:$Rn, uimm12s8:$offset)>;
  def : Pat<(v8i8 (load (am_indexed64 GPR64sp:$Rn, uimm12s8:$offset))),
            (LDRDui GPR64sp:$Rn, uimm12s8:$offset)>;
  def : Pat<(v4i16 (load (am_indexed64 GPR64sp:$Rn, uimm12s8:$offset))),
            (LDRDui GPR64sp:$Rn, uimm12s8:$offset)>;
  def : Pat<(v2i32 (load (am_indexed64 GPR64sp:$Rn, uimm12s8:$offset))),
            (LDRDui GPR64sp:$Rn, uimm12s8:$offset)>;
  def : Pat<(v4f16 (load (am_indexed64 GPR64sp:$Rn, uimm12s8:$offset))),
            (LDRDui GPR64sp:$Rn, uimm12s8:$offset)>;
  def : Pat<(v4bf16 (load (am_indexed64 GPR64sp:$Rn, uimm12s8:$offset))),
            (LDRDui GPR64sp:$Rn, uimm12s8:$offset)>;
}
def : Pat<(v1f64 (load (am_indexed64 GPR64sp:$Rn, uimm12s8:$offset))),
          (LDRDui GPR64sp:$Rn, uimm12s8:$offset)>;
def : Pat<(v1i64 (load (am_indexed64 GPR64sp:$Rn, uimm12s8:$offset))),
          (LDRDui GPR64sp:$Rn, uimm12s8:$offset)>;

// Match all load 128 bits width whose type is compatible with FPR128
let Predicates = [IsLE] in {
  // We must use LD1 to perform vector loads in big-endian.
  def : Pat<(v4f32 (load (am_indexed128 GPR64sp:$Rn, uimm12s16:$offset))),
            (LDRQui GPR64sp:$Rn, uimm12s16:$offset)>;
  def : Pat<(v2f64 (load (am_indexed128 GPR64sp:$Rn, uimm12s16:$offset))),
            (LDRQui GPR64sp:$Rn, uimm12s16:$offset)>;
  def : Pat<(v16i8 (load (am_indexed128 GPR64sp:$Rn, uimm12s16:$offset))),
            (LDRQui GPR64sp:$Rn, uimm12s16:$offset)>;
  def : Pat<(v8i16 (load (am_indexed128 GPR64sp:$Rn, uimm12s16:$offset))),
            (LDRQui GPR64sp:$Rn, uimm12s16:$offset)>;
  def : Pat<(v4i32 (load (am_indexed128 GPR64sp:$Rn, uimm12s16:$offset))),
            (LDRQui GPR64sp:$Rn, uimm12s16:$offset)>;
  def : Pat<(v2i64 (load (am_indexed128 GPR64sp:$Rn, uimm12s16:$offset))),
            (LDRQui GPR64sp:$Rn, uimm12s16:$offset)>;
  def : Pat<(v8f16 (load (am_indexed128 GPR64sp:$Rn, uimm12s16:$offset))),
            (LDRQui GPR64sp:$Rn, uimm12s16:$offset)>;
  def : Pat<(v8bf16 (load (am_indexed128 GPR64sp:$Rn, uimm12s16:$offset))),
            (LDRQui GPR64sp:$Rn, uimm12s16:$offset)>;
}
def : Pat<(f128  (load (am_indexed128 GPR64sp:$Rn, uimm12s16:$offset))),
          (LDRQui GPR64sp:$Rn, uimm12s16:$offset)>;

defm LDRHH : LoadUI<0b01, 0, 0b01, GPR32, uimm12s2, "ldrh",
                    [(set GPR32:$Rt,
                          (zextloadi16 (am_indexed16 GPR64sp:$Rn,
                                                     uimm12s2:$offset)))]>;
defm LDRBB : LoadUI<0b00, 0, 0b01, GPR32, uimm12s1, "ldrb",
                    [(set GPR32:$Rt,
                          (zextloadi8 (am_indexed8 GPR64sp:$Rn,
                                                   uimm12s1:$offset)))]>;
// zextload -> i64
def : Pat<(i64 (zextloadi8 (am_indexed8 GPR64sp:$Rn, uimm12s1:$offset))),
    (SUBREG_TO_REG (i64 0), (LDRBBui GPR64sp:$Rn, uimm12s1:$offset), sub_32)>;
def : Pat<(i64 (zextloadi16 (am_indexed16 GPR64sp:$Rn, uimm12s2:$offset))),
    (SUBREG_TO_REG (i64 0), (LDRHHui GPR64sp:$Rn, uimm12s2:$offset), sub_32)>;

// zextloadi1 -> zextloadi8
def : Pat<(i32 (zextloadi1 (am_indexed8 GPR64sp:$Rn, uimm12s1:$offset))),
          (LDRBBui GPR64sp:$Rn, uimm12s1:$offset)>;
def : Pat<(i64 (zextloadi1 (am_indexed8 GPR64sp:$Rn, uimm12s1:$offset))),
    (SUBREG_TO_REG (i64 0), (LDRBBui GPR64sp:$Rn, uimm12s1:$offset), sub_32)>;

// extload -> zextload
def : Pat<(i32 (extloadi16 (am_indexed16 GPR64sp:$Rn, uimm12s2:$offset))),
          (LDRHHui GPR64sp:$Rn, uimm12s2:$offset)>;
def : Pat<(i32 (extloadi8 (am_indexed8 GPR64sp:$Rn, uimm12s1:$offset))),
          (LDRBBui GPR64sp:$Rn, uimm12s1:$offset)>;
def : Pat<(i32 (extloadi1 (am_indexed8 GPR64sp:$Rn, uimm12s1:$offset))),
          (LDRBBui GPR64sp:$Rn, uimm12s1:$offset)>;
def : Pat<(i64 (extloadi32 (am_indexed32 GPR64sp:$Rn, uimm12s4:$offset))),
    (SUBREG_TO_REG (i64 0), (LDRWui GPR64sp:$Rn, uimm12s4:$offset), sub_32)>;
def : Pat<(i64 (extloadi16 (am_indexed16 GPR64sp:$Rn, uimm12s2:$offset))),
    (SUBREG_TO_REG (i64 0), (LDRHHui GPR64sp:$Rn, uimm12s2:$offset), sub_32)>;
def : Pat<(i64 (extloadi8 (am_indexed8 GPR64sp:$Rn, uimm12s1:$offset))),
    (SUBREG_TO_REG (i64 0), (LDRBBui GPR64sp:$Rn, uimm12s1:$offset), sub_32)>;
def : Pat<(i64 (extloadi1 (am_indexed8 GPR64sp:$Rn, uimm12s1:$offset))),
    (SUBREG_TO_REG (i64 0), (LDRBBui GPR64sp:$Rn, uimm12s1:$offset), sub_32)>;

// load sign-extended half-word
defm LDRSHW : LoadUI<0b01, 0, 0b11, GPR32, uimm12s2, "ldrsh",
                     [(set GPR32:$Rt,
                           (sextloadi16 (am_indexed16 GPR64sp:$Rn,
                                                      uimm12s2:$offset)))]>;
defm LDRSHX : LoadUI<0b01, 0, 0b10, GPR64, uimm12s2, "ldrsh",
                     [(set GPR64:$Rt,
                           (sextloadi16 (am_indexed16 GPR64sp:$Rn,
                                                      uimm12s2:$offset)))]>;

// load sign-extended byte
defm LDRSBW : LoadUI<0b00, 0, 0b11, GPR32, uimm12s1, "ldrsb",
                     [(set GPR32:$Rt,
                           (sextloadi8 (am_indexed8 GPR64sp:$Rn,
                                                    uimm12s1:$offset)))]>;
defm LDRSBX : LoadUI<0b00, 0, 0b10, GPR64, uimm12s1, "ldrsb",
                     [(set GPR64:$Rt,
                           (sextloadi8 (am_indexed8 GPR64sp:$Rn,
                                                    uimm12s1:$offset)))]>;

// load sign-extended word
defm LDRSW  : LoadUI<0b10, 0, 0b10, GPR64, uimm12s4, "ldrsw",
                     [(set GPR64:$Rt,
                           (sextloadi32 (am_indexed32 GPR64sp:$Rn,
                                                      uimm12s4:$offset)))]>;

// load zero-extended word
def : Pat<(i64 (zextloadi32 (am_indexed32 GPR64sp:$Rn, uimm12s4:$offset))),
      (SUBREG_TO_REG (i64 0), (LDRWui GPR64sp:$Rn, uimm12s4:$offset), sub_32)>;

// Pre-fetch.
def PRFMui : PrefetchUI<0b11, 0, 0b10, "prfm",
                        [(AArch64Prefetch imm:$Rt,
                                        (am_indexed64 GPR64sp:$Rn,
                                                      uimm12s8:$offset))]>;

def : InstAlias<"prfm $Rt, [$Rn]", (PRFMui prfop:$Rt, GPR64sp:$Rn, 0)>;

//---
// (literal)

def alignedglobal : PatLeaf<(iPTR iPTR:$label), [{
  if (auto *G = dyn_cast<GlobalAddressSDNode>(N)) {
    const DataLayout &DL = MF->getDataLayout();
    Align Align = G->getGlobal()->getPointerAlignment(DL);
    return Align >= 4 && G->getOffset() % 4 == 0;
  }
  if (auto *C = dyn_cast<ConstantPoolSDNode>(N))
    return C->getAlign() >= 4 && C->getOffset() % 4 == 0;
  return false;
}]>;

def LDRWl : LoadLiteral<0b00, 0, GPR32z, "ldr",
  [(set GPR32z:$Rt, (load (AArch64adr alignedglobal:$label)))]>;
def LDRXl : LoadLiteral<0b01, 0, GPR64z, "ldr",
  [(set GPR64z:$Rt, (load (AArch64adr alignedglobal:$label)))]>;
def LDRSl : LoadLiteral<0b00, 1, FPR32Op, "ldr",
  [(set (f32 FPR32Op:$Rt), (load (AArch64adr alignedglobal:$label)))]>;
def LDRDl : LoadLiteral<0b01, 1, FPR64Op, "ldr",
  [(set (f64 FPR64Op:$Rt), (load (AArch64adr alignedglobal:$label)))]>;
def LDRQl : LoadLiteral<0b10, 1, FPR128Op, "ldr",
  [(set (f128 FPR128Op:$Rt), (load (AArch64adr alignedglobal:$label)))]>;

// load sign-extended word
def LDRSWl : LoadLiteral<0b10, 0, GPR64z, "ldrsw",
  [(set GPR64z:$Rt, (sextloadi32 (AArch64adr alignedglobal:$label)))]>;

let AddedComplexity = 20 in {
def : Pat<(i64 (zextloadi32 (AArch64adr alignedglobal:$label))),
        (SUBREG_TO_REG (i64 0), (LDRWl $label), sub_32)>;
}

// prefetch
def PRFMl : PrefetchLiteral<0b11, 0, "prfm", []>;
//                   [(AArch64Prefetch imm:$Rt, tglobaladdr:$label)]>;

//---
// (unscaled immediate)
defm LDURX : LoadUnscaled<0b11, 0, 0b01, GPR64z, "ldur",
                    [(set GPR64z:$Rt,
                          (load (am_unscaled64 GPR64sp:$Rn, simm9:$offset)))]>;
defm LDURW : LoadUnscaled<0b10, 0, 0b01, GPR32z, "ldur",
                    [(set GPR32z:$Rt,
                          (load (am_unscaled32 GPR64sp:$Rn, simm9:$offset)))]>;
defm LDURB : LoadUnscaled<0b00, 1, 0b01, FPR8Op, "ldur",
                    [(set FPR8Op:$Rt,
                          (load (am_unscaled8 GPR64sp:$Rn, simm9:$offset)))]>;
defm LDURH : LoadUnscaled<0b01, 1, 0b01, FPR16Op, "ldur",
                    [(set (f16 FPR16Op:$Rt),
                          (load (am_unscaled16 GPR64sp:$Rn, simm9:$offset)))]>;
defm LDURS : LoadUnscaled<0b10, 1, 0b01, FPR32Op, "ldur",
                    [(set (f32 FPR32Op:$Rt),
                          (load (am_unscaled32 GPR64sp:$Rn, simm9:$offset)))]>;
defm LDURD : LoadUnscaled<0b11, 1, 0b01, FPR64Op, "ldur",
                    [(set (f64 FPR64Op:$Rt),
                          (load (am_unscaled64 GPR64sp:$Rn, simm9:$offset)))]>;
defm LDURQ : LoadUnscaled<0b00, 1, 0b11, FPR128Op, "ldur",
                    [(set (f128 FPR128Op:$Rt),
                          (load (am_unscaled128 GPR64sp:$Rn, simm9:$offset)))]>;

defm LDURHH
    : LoadUnscaled<0b01, 0, 0b01, GPR32, "ldurh",
             [(set GPR32:$Rt,
                    (zextloadi16 (am_unscaled16 GPR64sp:$Rn, simm9:$offset)))]>;
defm LDURBB
    : LoadUnscaled<0b00, 0, 0b01, GPR32, "ldurb",
             [(set GPR32:$Rt,
                    (zextloadi8 (am_unscaled16 GPR64sp:$Rn, simm9:$offset)))]>;

// Match all load 64 bits width whose type is compatible with FPR64
let Predicates = [IsLE] in {
  def : Pat<(v2f32 (load (am_unscaled64 GPR64sp:$Rn, simm9:$offset))),
            (LDURDi GPR64sp:$Rn, simm9:$offset)>;
  def : Pat<(v2i32 (load (am_unscaled64 GPR64sp:$Rn, simm9:$offset))),
            (LDURDi GPR64sp:$Rn, simm9:$offset)>;
  def : Pat<(v4i16 (load (am_unscaled64 GPR64sp:$Rn, simm9:$offset))),
            (LDURDi GPR64sp:$Rn, simm9:$offset)>;
  def : Pat<(v8i8 (load (am_unscaled64 GPR64sp:$Rn, simm9:$offset))),
            (LDURDi GPR64sp:$Rn, simm9:$offset)>;
  def : Pat<(v4f16 (load (am_unscaled64 GPR64sp:$Rn, simm9:$offset))),
            (LDURDi GPR64sp:$Rn, simm9:$offset)>;
}
def : Pat<(v1f64 (load (am_unscaled64 GPR64sp:$Rn, simm9:$offset))),
          (LDURDi GPR64sp:$Rn, simm9:$offset)>;
def : Pat<(v1i64 (load (am_unscaled64 GPR64sp:$Rn, simm9:$offset))),
          (LDURDi GPR64sp:$Rn, simm9:$offset)>;

// Match all load 128 bits width whose type is compatible with FPR128
let Predicates = [IsLE] in {
  def : Pat<(v2f64 (load (am_unscaled128 GPR64sp:$Rn, simm9:$offset))),
            (LDURQi GPR64sp:$Rn, simm9:$offset)>;
  def : Pat<(v2i64 (load (am_unscaled128 GPR64sp:$Rn, simm9:$offset))),
            (LDURQi GPR64sp:$Rn, simm9:$offset)>;
  def : Pat<(v4f32 (load (am_unscaled128 GPR64sp:$Rn, simm9:$offset))),
            (LDURQi GPR64sp:$Rn, simm9:$offset)>;
  def : Pat<(v4i32 (load (am_unscaled128 GPR64sp:$Rn, simm9:$offset))),
            (LDURQi GPR64sp:$Rn, simm9:$offset)>;
  def : Pat<(v8i16 (load (am_unscaled128 GPR64sp:$Rn, simm9:$offset))),
            (LDURQi GPR64sp:$Rn, simm9:$offset)>;
  def : Pat<(v16i8 (load (am_unscaled128 GPR64sp:$Rn, simm9:$offset))),
            (LDURQi GPR64sp:$Rn, simm9:$offset)>;
  def : Pat<(v8f16 (load (am_unscaled128 GPR64sp:$Rn, simm9:$offset))),
            (LDURQi GPR64sp:$Rn, simm9:$offset)>;
}

//  anyext -> zext
def : Pat<(i32 (extloadi16 (am_unscaled16 GPR64sp:$Rn, simm9:$offset))),
          (LDURHHi GPR64sp:$Rn, simm9:$offset)>;
def : Pat<(i32 (extloadi8 (am_unscaled8 GPR64sp:$Rn, simm9:$offset))),
          (LDURBBi GPR64sp:$Rn, simm9:$offset)>;
def : Pat<(i32 (extloadi1 (am_unscaled8 GPR64sp:$Rn, simm9:$offset))),
          (LDURBBi GPR64sp:$Rn, simm9:$offset)>;
def : Pat<(i64 (extloadi32 (am_unscaled32 GPR64sp:$Rn, simm9:$offset))),
    (SUBREG_TO_REG (i64 0), (LDURWi GPR64sp:$Rn, simm9:$offset), sub_32)>;
def : Pat<(i64 (extloadi16 (am_unscaled16 GPR64sp:$Rn, simm9:$offset))),
    (SUBREG_TO_REG (i64 0), (LDURHHi GPR64sp:$Rn, simm9:$offset), sub_32)>;
def : Pat<(i64 (extloadi8 (am_unscaled8 GPR64sp:$Rn, simm9:$offset))),
    (SUBREG_TO_REG (i64 0), (LDURBBi GPR64sp:$Rn, simm9:$offset), sub_32)>;
def : Pat<(i64 (extloadi1 (am_unscaled8 GPR64sp:$Rn, simm9:$offset))),
    (SUBREG_TO_REG (i64 0), (LDURBBi GPR64sp:$Rn, simm9:$offset), sub_32)>;
// unscaled zext
def : Pat<(i32 (zextloadi16 (am_unscaled16 GPR64sp:$Rn, simm9:$offset))),
          (LDURHHi GPR64sp:$Rn, simm9:$offset)>;
def : Pat<(i32 (zextloadi8 (am_unscaled8 GPR64sp:$Rn, simm9:$offset))),
          (LDURBBi GPR64sp:$Rn, simm9:$offset)>;
def : Pat<(i32 (zextloadi1 (am_unscaled8 GPR64sp:$Rn, simm9:$offset))),
          (LDURBBi GPR64sp:$Rn, simm9:$offset)>;
def : Pat<(i64 (zextloadi32 (am_unscaled32 GPR64sp:$Rn, simm9:$offset))),
    (SUBREG_TO_REG (i64 0), (LDURWi GPR64sp:$Rn, simm9:$offset), sub_32)>;
def : Pat<(i64 (zextloadi16 (am_unscaled16 GPR64sp:$Rn, simm9:$offset))),
    (SUBREG_TO_REG (i64 0), (LDURHHi GPR64sp:$Rn, simm9:$offset), sub_32)>;
def : Pat<(i64 (zextloadi8 (am_unscaled8 GPR64sp:$Rn, simm9:$offset))),
    (SUBREG_TO_REG (i64 0), (LDURBBi GPR64sp:$Rn, simm9:$offset), sub_32)>;
def : Pat<(i64 (zextloadi1 (am_unscaled8 GPR64sp:$Rn, simm9:$offset))),
    (SUBREG_TO_REG (i64 0), (LDURBBi GPR64sp:$Rn, simm9:$offset), sub_32)>;


//---
// LDR mnemonics fall back to LDUR for negative or unaligned offsets.

// Define new assembler match classes as we want to only match these when
// the don't otherwise match the scaled addressing mode for LDR/STR. Don't
// associate a DiagnosticType either, as we want the diagnostic for the
// canonical form (the scaled operand) to take precedence.
class SImm9OffsetOperand<int Width> : AsmOperandClass {
  let Name = "SImm9OffsetFB" # Width;
  let PredicateMethod = "isSImm9OffsetFB<" # Width # ">";
  let RenderMethod = "addImmOperands";
}

def SImm9OffsetFB8Operand : SImm9OffsetOperand<8>;
def SImm9OffsetFB16Operand : SImm9OffsetOperand<16>;
def SImm9OffsetFB32Operand : SImm9OffsetOperand<32>;
def SImm9OffsetFB64Operand : SImm9OffsetOperand<64>;
def SImm9OffsetFB128Operand : SImm9OffsetOperand<128>;

def simm9_offset_fb8 : Operand<i64> {
  let ParserMatchClass = SImm9OffsetFB8Operand;
}
def simm9_offset_fb16 : Operand<i64> {
  let ParserMatchClass = SImm9OffsetFB16Operand;
}
def simm9_offset_fb32 : Operand<i64> {
  let ParserMatchClass = SImm9OffsetFB32Operand;
}
def simm9_offset_fb64 : Operand<i64> {
  let ParserMatchClass = SImm9OffsetFB64Operand;
}
def simm9_offset_fb128 : Operand<i64> {
  let ParserMatchClass = SImm9OffsetFB128Operand;
}

def : InstAlias<"ldr $Rt, [$Rn, $offset]",
                (LDURXi GPR64:$Rt, GPR64sp:$Rn, simm9_offset_fb64:$offset), 0>;
def : InstAlias<"ldr $Rt, [$Rn, $offset]",
                (LDURWi GPR32:$Rt, GPR64sp:$Rn, simm9_offset_fb32:$offset), 0>;
def : InstAlias<"ldr $Rt, [$Rn, $offset]",
                (LDURBi FPR8Op:$Rt, GPR64sp:$Rn, simm9_offset_fb8:$offset), 0>;
def : InstAlias<"ldr $Rt, [$Rn, $offset]",
                (LDURHi FPR16Op:$Rt, GPR64sp:$Rn, simm9_offset_fb16:$offset), 0>;
def : InstAlias<"ldr $Rt, [$Rn, $offset]",
                (LDURSi FPR32Op:$Rt, GPR64sp:$Rn, simm9_offset_fb32:$offset), 0>;
def : InstAlias<"ldr $Rt, [$Rn, $offset]",
                (LDURDi FPR64Op:$Rt, GPR64sp:$Rn, simm9_offset_fb64:$offset), 0>;
def : InstAlias<"ldr $Rt, [$Rn, $offset]",
               (LDURQi FPR128Op:$Rt, GPR64sp:$Rn, simm9_offset_fb128:$offset), 0>;

// zextload -> i64
def : Pat<(i64 (zextloadi8 (am_unscaled8 GPR64sp:$Rn, simm9:$offset))),
  (SUBREG_TO_REG (i64 0), (LDURBBi GPR64sp:$Rn, simm9:$offset), sub_32)>;
def : Pat<(i64 (zextloadi16 (am_unscaled16 GPR64sp:$Rn, simm9:$offset))),
  (SUBREG_TO_REG (i64 0), (LDURHHi GPR64sp:$Rn, simm9:$offset), sub_32)>;

// load sign-extended half-word
defm LDURSHW
    : LoadUnscaled<0b01, 0, 0b11, GPR32, "ldursh",
               [(set GPR32:$Rt,
                    (sextloadi16 (am_unscaled16 GPR64sp:$Rn, simm9:$offset)))]>;
defm LDURSHX
    : LoadUnscaled<0b01, 0, 0b10, GPR64, "ldursh",
              [(set GPR64:$Rt,
                    (sextloadi16 (am_unscaled16 GPR64sp:$Rn, simm9:$offset)))]>;

// load sign-extended byte
defm LDURSBW
    : LoadUnscaled<0b00, 0, 0b11, GPR32, "ldursb",
                [(set GPR32:$Rt,
                      (sextloadi8 (am_unscaled8 GPR64sp:$Rn, simm9:$offset)))]>;
defm LDURSBX
    : LoadUnscaled<0b00, 0, 0b10, GPR64, "ldursb",
                [(set GPR64:$Rt,
                      (sextloadi8 (am_unscaled8 GPR64sp:$Rn, simm9:$offset)))]>;

// load sign-extended word
defm LDURSW
    : LoadUnscaled<0b10, 0, 0b10, GPR64, "ldursw",
              [(set GPR64:$Rt,
                    (sextloadi32 (am_unscaled32 GPR64sp:$Rn, simm9:$offset)))]>;

// zero and sign extending aliases from generic LDR* mnemonics to LDUR*.
def : InstAlias<"ldrb $Rt, [$Rn, $offset]",
                (LDURBBi GPR32:$Rt, GPR64sp:$Rn, simm9_offset_fb8:$offset), 0>;
def : InstAlias<"ldrh $Rt, [$Rn, $offset]",
                (LDURHHi GPR32:$Rt, GPR64sp:$Rn, simm9_offset_fb16:$offset), 0>;
def : InstAlias<"ldrsb $Rt, [$Rn, $offset]",
                (LDURSBWi GPR32:$Rt, GPR64sp:$Rn, simm9_offset_fb8:$offset), 0>;
def : InstAlias<"ldrsb $Rt, [$Rn, $offset]",
                (LDURSBXi GPR64:$Rt, GPR64sp:$Rn, simm9_offset_fb8:$offset), 0>;
def : InstAlias<"ldrsh $Rt, [$Rn, $offset]",
                (LDURSHWi GPR32:$Rt, GPR64sp:$Rn, simm9_offset_fb16:$offset), 0>;
def : InstAlias<"ldrsh $Rt, [$Rn, $offset]",
                (LDURSHXi GPR64:$Rt, GPR64sp:$Rn, simm9_offset_fb16:$offset), 0>;
def : InstAlias<"ldrsw $Rt, [$Rn, $offset]",
                (LDURSWi GPR64:$Rt, GPR64sp:$Rn, simm9_offset_fb32:$offset), 0>;

// Pre-fetch.
defm PRFUM : PrefetchUnscaled<0b11, 0, 0b10, "prfum",
                  [(AArch64Prefetch imm:$Rt,
                                  (am_unscaled64 GPR64sp:$Rn, simm9:$offset))]>;

//---
// (unscaled immediate, unprivileged)
defm LDTRX : LoadUnprivileged<0b11, 0, 0b01, GPR64, "ldtr">;
defm LDTRW : LoadUnprivileged<0b10, 0, 0b01, GPR32, "ldtr">;

defm LDTRH : LoadUnprivileged<0b01, 0, 0b01, GPR32, "ldtrh">;
defm LDTRB : LoadUnprivileged<0b00, 0, 0b01, GPR32, "ldtrb">;

// load sign-extended half-word
defm LDTRSHW : LoadUnprivileged<0b01, 0, 0b11, GPR32, "ldtrsh">;
defm LDTRSHX : LoadUnprivileged<0b01, 0, 0b10, GPR64, "ldtrsh">;

// load sign-extended byte
defm LDTRSBW : LoadUnprivileged<0b00, 0, 0b11, GPR32, "ldtrsb">;
defm LDTRSBX : LoadUnprivileged<0b00, 0, 0b10, GPR64, "ldtrsb">;

// load sign-extended word
defm LDTRSW  : LoadUnprivileged<0b10, 0, 0b10, GPR64, "ldtrsw">;

//---
// (immediate pre-indexed)
def LDRWpre : LoadPreIdx<0b10, 0, 0b01, GPR32z, "ldr">;
def LDRXpre : LoadPreIdx<0b11, 0, 0b01, GPR64z, "ldr">;
def LDRBpre : LoadPreIdx<0b00, 1, 0b01, FPR8Op,  "ldr">;
def LDRHpre : LoadPreIdx<0b01, 1, 0b01, FPR16Op, "ldr">;
def LDRSpre : LoadPreIdx<0b10, 1, 0b01, FPR32Op, "ldr">;
def LDRDpre : LoadPreIdx<0b11, 1, 0b01, FPR64Op, "ldr">;
def LDRQpre : LoadPreIdx<0b00, 1, 0b11, FPR128Op, "ldr">;

// load sign-extended half-word
def LDRSHWpre : LoadPreIdx<0b01, 0, 0b11, GPR32z, "ldrsh">;
def LDRSHXpre : LoadPreIdx<0b01, 0, 0b10, GPR64z, "ldrsh">;

// load sign-extended byte
def LDRSBWpre : LoadPreIdx<0b00, 0, 0b11, GPR32z, "ldrsb">;
def LDRSBXpre : LoadPreIdx<0b00, 0, 0b10, GPR64z, "ldrsb">;

// load zero-extended byte
def LDRBBpre : LoadPreIdx<0b00, 0, 0b01, GPR32z, "ldrb">;
def LDRHHpre : LoadPreIdx<0b01, 0, 0b01, GPR32z, "ldrh">;

// load sign-extended word
def LDRSWpre : LoadPreIdx<0b10, 0, 0b10, GPR64z, "ldrsw">;

//---
// (immediate post-indexed)
def LDRWpost : LoadPostIdx<0b10, 0, 0b01, GPR32z, "ldr">;
def LDRXpost : LoadPostIdx<0b11, 0, 0b01, GPR64z, "ldr">;
def LDRBpost : LoadPostIdx<0b00, 1, 0b01, FPR8Op,  "ldr">;
def LDRHpost : LoadPostIdx<0b01, 1, 0b01, FPR16Op, "ldr">;
def LDRSpost : LoadPostIdx<0b10, 1, 0b01, FPR32Op, "ldr">;
def LDRDpost : LoadPostIdx<0b11, 1, 0b01, FPR64Op, "ldr">;
def LDRQpost : LoadPostIdx<0b00, 1, 0b11, FPR128Op, "ldr">;

// load sign-extended half-word
def LDRSHWpost : LoadPostIdx<0b01, 0, 0b11, GPR32z, "ldrsh">;
def LDRSHXpost : LoadPostIdx<0b01, 0, 0b10, GPR64z, "ldrsh">;

// load sign-extended byte
def LDRSBWpost : LoadPostIdx<0b00, 0, 0b11, GPR32z, "ldrsb">;
def LDRSBXpost : LoadPostIdx<0b00, 0, 0b10, GPR64z, "ldrsb">;

// load zero-extended byte
def LDRBBpost : LoadPostIdx<0b00, 0, 0b01, GPR32z, "ldrb">;
def LDRHHpost : LoadPostIdx<0b01, 0, 0b01, GPR32z, "ldrh">;

// load sign-extended word
def LDRSWpost : LoadPostIdx<0b10, 0, 0b10, GPR64z, "ldrsw">;

//===----------------------------------------------------------------------===//
// Store instructions.
//===----------------------------------------------------------------------===//

// Pair (indexed, offset)
// FIXME: Use dedicated range-checked addressing mode operand here.
defm STPW : StorePairOffset<0b00, 0, GPR32z, simm7s4, "stp">;
defm STPX : StorePairOffset<0b10, 0, GPR64z, simm7s8, "stp">;
defm STPS : StorePairOffset<0b00, 1, FPR32Op, simm7s4, "stp">;
defm STPD : StorePairOffset<0b01, 1, FPR64Op, simm7s8, "stp">;
defm STPQ : StorePairOffset<0b10, 1, FPR128Op, simm7s16, "stp">;

// Pair (pre-indexed)
def STPWpre : StorePairPreIdx<0b00, 0, GPR32z, simm7s4, "stp">;
def STPXpre : StorePairPreIdx<0b10, 0, GPR64z, simm7s8, "stp">;
def STPSpre : StorePairPreIdx<0b00, 1, FPR32Op, simm7s4, "stp">;
def STPDpre : StorePairPreIdx<0b01, 1, FPR64Op, simm7s8, "stp">;
def STPQpre : StorePairPreIdx<0b10, 1, FPR128Op, simm7s16, "stp">;

// Pair (pre-indexed)
def STPWpost : StorePairPostIdx<0b00, 0, GPR32z, simm7s4, "stp">;
def STPXpost : StorePairPostIdx<0b10, 0, GPR64z, simm7s8, "stp">;
def STPSpost : StorePairPostIdx<0b00, 1, FPR32Op, simm7s4, "stp">;
def STPDpost : StorePairPostIdx<0b01, 1, FPR64Op, simm7s8, "stp">;
def STPQpost : StorePairPostIdx<0b10, 1, FPR128Op, simm7s16, "stp">;

// Pair (no allocate)
defm STNPW : StorePairNoAlloc<0b00, 0, GPR32z, simm7s4, "stnp">;
defm STNPX : StorePairNoAlloc<0b10, 0, GPR64z, simm7s8, "stnp">;
defm STNPS : StorePairNoAlloc<0b00, 1, FPR32Op, simm7s4, "stnp">;
defm STNPD : StorePairNoAlloc<0b01, 1, FPR64Op, simm7s8, "stnp">;
defm STNPQ : StorePairNoAlloc<0b10, 1, FPR128Op, simm7s16, "stnp">;

def : Pat<(AArch64stp GPR64z:$Rt, GPR64z:$Rt2, (am_indexed7s64 GPR64sp:$Rn, simm7s8:$offset)),
          (STPXi GPR64z:$Rt, GPR64z:$Rt2, GPR64sp:$Rn, simm7s8:$offset)>;

def : Pat<(AArch64stnp FPR128:$Rt, FPR128:$Rt2, (am_indexed7s128 GPR64sp:$Rn, simm7s16:$offset)),
          (STNPQi FPR128:$Rt, FPR128:$Rt2, GPR64sp:$Rn, simm7s16:$offset)>;


//---
// (Register offset)

// Integer
defm STRBB : Store8RO< 0b00, 0, 0b00, GPR32, "strb", i32, truncstorei8>;
defm STRHH : Store16RO<0b01, 0, 0b00, GPR32, "strh", i32, truncstorei16>;
defm STRW  : Store32RO<0b10, 0, 0b00, GPR32, "str",  i32, store>;
defm STRX  : Store64RO<0b11, 0, 0b00, GPR64, "str",  i64, store>;


// Floating-point
defm STRB : Store8RO< 0b00,  1, 0b00, FPR8Op,   "str", untyped, store>;
defm STRH : Store16RO<0b01,  1, 0b00, FPR16Op,  "str", f16,     store>;
defm STRS : Store32RO<0b10,  1, 0b00, FPR32Op,  "str", f32,     store>;
defm STRD : Store64RO<0b11,  1, 0b00, FPR64Op,  "str", f64,     store>;
defm STRQ : Store128RO<0b00, 1, 0b10, FPR128Op, "str", f128,    store>;

let Predicates = [UseSTRQro], AddedComplexity = 10 in {
  def : Pat<(store (f128 FPR128:$Rt),
                        (ro_Windexed128 GPR64sp:$Rn, GPR32:$Rm,
                                        ro_Wextend128:$extend)),
            (STRQroW FPR128:$Rt, GPR64sp:$Rn, GPR32:$Rm, ro_Wextend128:$extend)>;
  def : Pat<(store (f128 FPR128:$Rt),
                        (ro_Xindexed128 GPR64sp:$Rn, GPR64:$Rm,
                                        ro_Xextend128:$extend)),
            (STRQroX FPR128:$Rt, GPR64sp:$Rn, GPR64:$Rm, ro_Wextend128:$extend)>;
}

multiclass TruncStoreFrom64ROPat<ROAddrMode ro, SDPatternOperator storeop,
                                 Instruction STRW, Instruction STRX> {

  def : Pat<(storeop GPR64:$Rt,
                     (ro.Wpat GPR64sp:$Rn, GPR32:$Rm, ro.Wext:$extend)),
            (STRW (EXTRACT_SUBREG GPR64:$Rt, sub_32),
                  GPR64sp:$Rn, GPR32:$Rm, ro.Wext:$extend)>;

  def : Pat<(storeop GPR64:$Rt,
                     (ro.Xpat GPR64sp:$Rn, GPR64:$Rm, ro.Xext:$extend)),
            (STRX (EXTRACT_SUBREG GPR64:$Rt, sub_32),
                  GPR64sp:$Rn, GPR64:$Rm, ro.Xext:$extend)>;
}

let AddedComplexity = 10 in {
  // truncstore i64
  defm : TruncStoreFrom64ROPat<ro8,  truncstorei8,  STRBBroW, STRBBroX>;
  defm : TruncStoreFrom64ROPat<ro16, truncstorei16, STRHHroW, STRHHroX>;
  defm : TruncStoreFrom64ROPat<ro32, truncstorei32, STRWroW,  STRWroX>;
}

multiclass VecROStorePat<ROAddrMode ro, ValueType VecTy, RegisterClass FPR,
                         Instruction STRW, Instruction STRX> {
  def : Pat<(store (VecTy FPR:$Rt),
                   (ro.Wpat GPR64sp:$Rn, GPR32:$Rm, ro.Wext:$extend)),
            (STRW FPR:$Rt, GPR64sp:$Rn, GPR32:$Rm, ro.Wext:$extend)>;

  def : Pat<(store (VecTy FPR:$Rt),
                   (ro.Xpat GPR64sp:$Rn, GPR64:$Rm, ro.Xext:$extend)),
            (STRX FPR:$Rt, GPR64sp:$Rn, GPR64:$Rm, ro.Xext:$extend)>;
}

let AddedComplexity = 10 in {
// Match all store 64 bits width whose type is compatible with FPR64
let Predicates = [IsLE] in {
  // We must use ST1 to store vectors in big-endian.
  defm : VecROStorePat<ro64, v2i32, FPR64, STRDroW, STRDroX>;
  defm : VecROStorePat<ro64, v2f32, FPR64, STRDroW, STRDroX>;
  defm : VecROStorePat<ro64, v4i16, FPR64, STRDroW, STRDroX>;
  defm : VecROStorePat<ro64, v8i8, FPR64, STRDroW, STRDroX>;
  defm : VecROStorePat<ro64, v4f16, FPR64, STRDroW, STRDroX>;
  defm : VecROStorePat<ro64, v4bf16, FPR64, STRDroW, STRDroX>;
}

defm : VecROStorePat<ro64, v1i64, FPR64, STRDroW, STRDroX>;
defm : VecROStorePat<ro64, v1f64, FPR64, STRDroW, STRDroX>;

// Match all store 128 bits width whose type is compatible with FPR128
let Predicates = [IsLE, UseSTRQro] in {
  // We must use ST1 to store vectors in big-endian.
  defm : VecROStorePat<ro128, v2i64, FPR128, STRQroW, STRQroX>;
  defm : VecROStorePat<ro128, v2f64, FPR128, STRQroW, STRQroX>;
  defm : VecROStorePat<ro128, v4i32, FPR128, STRQroW, STRQroX>;
  defm : VecROStorePat<ro128, v4f32, FPR128, STRQroW, STRQroX>;
  defm : VecROStorePat<ro128, v8i16, FPR128, STRQroW, STRQroX>;
  defm : VecROStorePat<ro128, v16i8, FPR128, STRQroW, STRQroX>;
  defm : VecROStorePat<ro128, v8f16, FPR128, STRQroW, STRQroX>;
  defm : VecROStorePat<ro128, v8bf16, FPR128, STRQroW, STRQroX>;
}
} // AddedComplexity = 10

// Match stores from lane 0 to the appropriate subreg's store.
multiclass VecROStoreLane0Pat<ROAddrMode ro, SDPatternOperator storeop,
                              ValueType VecTy, ValueType STy,
                              SubRegIndex SubRegIdx,
                              Instruction STRW, Instruction STRX> {

  def : Pat<(storeop (STy (vector_extract (VecTy VecListOne128:$Vt), 0)),
                     (ro.Wpat GPR64sp:$Rn, GPR32:$Rm, ro.Wext:$extend)),
            (STRW (EXTRACT_SUBREG VecListOne128:$Vt, SubRegIdx),
                  GPR64sp:$Rn, GPR32:$Rm, ro.Wext:$extend)>;

  def : Pat<(storeop (STy (vector_extract (VecTy VecListOne128:$Vt), 0)),
                     (ro.Xpat GPR64sp:$Rn, GPR64:$Rm, ro.Xext:$extend)),
            (STRX (EXTRACT_SUBREG VecListOne128:$Vt, SubRegIdx),
                  GPR64sp:$Rn, GPR64:$Rm, ro.Xext:$extend)>;
}

let AddedComplexity = 19 in {
  defm : VecROStoreLane0Pat<ro16, truncstorei16, v8i16, i32, hsub, STRHroW, STRHroX>;
  defm : VecROStoreLane0Pat<ro16,         store, v8f16, f16, hsub, STRHroW, STRHroX>;
  defm : VecROStoreLane0Pat<ro32,         store, v4i32, i32, ssub, STRSroW, STRSroX>;
  defm : VecROStoreLane0Pat<ro32,         store, v4f32, f32, ssub, STRSroW, STRSroX>;
  defm : VecROStoreLane0Pat<ro64,         store, v2i64, i64, dsub, STRDroW, STRDroX>;
  defm : VecROStoreLane0Pat<ro64,         store, v2f64, f64, dsub, STRDroW, STRDroX>;
}

//---
// (unsigned immediate)
defm STRX : StoreUIz<0b11, 0, 0b00, GPR64z, uimm12s8, "str",
                   [(store GPR64z:$Rt,
                            (am_indexed64 GPR64sp:$Rn, uimm12s8:$offset))]>;
defm STRW : StoreUIz<0b10, 0, 0b00, GPR32z, uimm12s4, "str",
                    [(store GPR32z:$Rt,
                            (am_indexed32 GPR64sp:$Rn, uimm12s4:$offset))]>;
defm STRB : StoreUI<0b00, 1, 0b00, FPR8Op, uimm12s1, "str",
                    [(store FPR8Op:$Rt,
                            (am_indexed8 GPR64sp:$Rn, uimm12s1:$offset))]>;
defm STRH : StoreUI<0b01, 1, 0b00, FPR16Op, uimm12s2, "str",
                    [(store (f16 FPR16Op:$Rt),
                            (am_indexed16 GPR64sp:$Rn, uimm12s2:$offset))]>;
defm STRS : StoreUI<0b10, 1, 0b00, FPR32Op, uimm12s4, "str",
                    [(store (f32 FPR32Op:$Rt),
                            (am_indexed32 GPR64sp:$Rn, uimm12s4:$offset))]>;
defm STRD : StoreUI<0b11, 1, 0b00, FPR64Op, uimm12s8, "str",
                    [(store (f64 FPR64Op:$Rt),
                            (am_indexed64 GPR64sp:$Rn, uimm12s8:$offset))]>;
defm STRQ : StoreUI<0b00, 1, 0b10, FPR128Op, uimm12s16, "str", []>;

defm STRHH : StoreUIz<0b01, 0, 0b00, GPR32z, uimm12s2, "strh",
                     [(truncstorei16 GPR32z:$Rt,
                                     (am_indexed16 GPR64sp:$Rn,
                                                   uimm12s2:$offset))]>;
defm STRBB : StoreUIz<0b00, 0, 0b00, GPR32z, uimm12s1,  "strb",
                     [(truncstorei8 GPR32z:$Rt,
                                    (am_indexed8 GPR64sp:$Rn,
                                                 uimm12s1:$offset))]>;

// bf16 store pattern
def : Pat<(store (bf16 FPR16Op:$Rt),
                 (am_indexed16 GPR64sp:$Rn, uimm12s2:$offset)),
          (STRHui FPR16:$Rt, GPR64sp:$Rn, uimm12s2:$offset)>;

let AddedComplexity = 10 in {

// Match all store 64 bits width whose type is compatible with FPR64
def : Pat<(store (v1i64 FPR64:$Rt),
                 (am_indexed64 GPR64sp:$Rn, uimm12s8:$offset)),
          (STRDui FPR64:$Rt, GPR64sp:$Rn, uimm12s8:$offset)>;
def : Pat<(store (v1f64 FPR64:$Rt),
                 (am_indexed64 GPR64sp:$Rn, uimm12s8:$offset)),
          (STRDui FPR64:$Rt, GPR64sp:$Rn, uimm12s8:$offset)>;

let Predicates = [IsLE] in {
  // We must use ST1 to store vectors in big-endian.
  def : Pat<(store (v2f32 FPR64:$Rt),
                   (am_indexed64 GPR64sp:$Rn, uimm12s8:$offset)),
            (STRDui FPR64:$Rt, GPR64sp:$Rn, uimm12s8:$offset)>;
  def : Pat<(store (v8i8 FPR64:$Rt),
                   (am_indexed64 GPR64sp:$Rn, uimm12s8:$offset)),
            (STRDui FPR64:$Rt, GPR64sp:$Rn, uimm12s8:$offset)>;
  def : Pat<(store (v4i16 FPR64:$Rt),
                   (am_indexed64 GPR64sp:$Rn, uimm12s8:$offset)),
            (STRDui FPR64:$Rt, GPR64sp:$Rn, uimm12s8:$offset)>;
  def : Pat<(store (v2i32 FPR64:$Rt),
                   (am_indexed64 GPR64sp:$Rn, uimm12s8:$offset)),
            (STRDui FPR64:$Rt, GPR64sp:$Rn, uimm12s8:$offset)>;
  def : Pat<(store (v4f16 FPR64:$Rt),
                   (am_indexed64 GPR64sp:$Rn, uimm12s8:$offset)),
            (STRDui FPR64:$Rt, GPR64sp:$Rn, uimm12s8:$offset)>;
  def : Pat<(store (v4bf16 FPR64:$Rt),
                   (am_indexed64 GPR64sp:$Rn, uimm12s8:$offset)),
            (STRDui FPR64:$Rt, GPR64sp:$Rn, uimm12s8:$offset)>;
}

// Match all store 128 bits width whose type is compatible with FPR128
def : Pat<(store (f128  FPR128:$Rt),
                 (am_indexed128 GPR64sp:$Rn, uimm12s16:$offset)),
          (STRQui FPR128:$Rt, GPR64sp:$Rn, uimm12s16:$offset)>;

let Predicates = [IsLE] in {
  // We must use ST1 to store vectors in big-endian.
  def : Pat<(store (v4f32 FPR128:$Rt),
                   (am_indexed128 GPR64sp:$Rn, uimm12s16:$offset)),
            (STRQui FPR128:$Rt, GPR64sp:$Rn, uimm12s16:$offset)>;
  def : Pat<(store (v2f64 FPR128:$Rt),
                   (am_indexed128 GPR64sp:$Rn, uimm12s16:$offset)),
            (STRQui FPR128:$Rt, GPR64sp:$Rn, uimm12s16:$offset)>;
  def : Pat<(store (v16i8 FPR128:$Rt),
                   (am_indexed128 GPR64sp:$Rn, uimm12s16:$offset)),
            (STRQui FPR128:$Rt, GPR64sp:$Rn, uimm12s16:$offset)>;
  def : Pat<(store (v8i16 FPR128:$Rt),
                   (am_indexed128 GPR64sp:$Rn, uimm12s16:$offset)),
            (STRQui FPR128:$Rt, GPR64sp:$Rn, uimm12s16:$offset)>;
  def : Pat<(store (v4i32 FPR128:$Rt),
                   (am_indexed128 GPR64sp:$Rn, uimm12s16:$offset)),
            (STRQui FPR128:$Rt, GPR64sp:$Rn, uimm12s16:$offset)>;
  def : Pat<(store (v2i64 FPR128:$Rt),
                   (am_indexed128 GPR64sp:$Rn, uimm12s16:$offset)),
            (STRQui FPR128:$Rt, GPR64sp:$Rn, uimm12s16:$offset)>;
  def : Pat<(store (v8f16 FPR128:$Rt),
                   (am_indexed128 GPR64sp:$Rn, uimm12s16:$offset)),
            (STRQui FPR128:$Rt, GPR64sp:$Rn, uimm12s16:$offset)>;
  def : Pat<(store (v8bf16 FPR128:$Rt),
                   (am_indexed128 GPR64sp:$Rn, uimm12s16:$offset)),
            (STRQui FPR128:$Rt, GPR64sp:$Rn, uimm12s16:$offset)>;
}

// truncstore i64
def : Pat<(truncstorei32 GPR64:$Rt,
                         (am_indexed32 GPR64sp:$Rn, uimm12s4:$offset)),
  (STRWui (EXTRACT_SUBREG GPR64:$Rt, sub_32), GPR64sp:$Rn, uimm12s4:$offset)>;
def : Pat<(truncstorei16 GPR64:$Rt,
                         (am_indexed16 GPR64sp:$Rn, uimm12s2:$offset)),
  (STRHHui (EXTRACT_SUBREG GPR64:$Rt, sub_32), GPR64sp:$Rn, uimm12s2:$offset)>;
def : Pat<(truncstorei8 GPR64:$Rt, (am_indexed8 GPR64sp:$Rn, uimm12s1:$offset)),
  (STRBBui (EXTRACT_SUBREG GPR64:$Rt, sub_32), GPR64sp:$Rn, uimm12s1:$offset)>;

} // AddedComplexity = 10

// Match stores from lane 0 to the appropriate subreg's store.
multiclass VecStoreLane0Pat<Operand UIAddrMode, SDPatternOperator storeop,
                            ValueType VTy, ValueType STy,
                            SubRegIndex SubRegIdx, Operand IndexType,
                            Instruction STR> {
  def : Pat<(storeop (STy (vector_extract (VTy VecListOne128:$Vt), 0)),
                     (UIAddrMode GPR64sp:$Rn, IndexType:$offset)),
            (STR (EXTRACT_SUBREG VecListOne128:$Vt, SubRegIdx),
                 GPR64sp:$Rn, IndexType:$offset)>;
}

let AddedComplexity = 19 in {
  defm : VecStoreLane0Pat<am_indexed16, truncstorei16, v8i16, i32, hsub, uimm12s2, STRHui>;
  defm : VecStoreLane0Pat<am_indexed16,         store, v8f16, f16, hsub, uimm12s2, STRHui>;
  defm : VecStoreLane0Pat<am_indexed32,         store, v4i32, i32, ssub, uimm12s4, STRSui>;
  defm : VecStoreLane0Pat<am_indexed32,         store, v4f32, f32, ssub, uimm12s4, STRSui>;
  defm : VecStoreLane0Pat<am_indexed64,         store, v2i64, i64, dsub, uimm12s8, STRDui>;
  defm : VecStoreLane0Pat<am_indexed64,         store, v2f64, f64, dsub, uimm12s8, STRDui>;
}

//---
// (unscaled immediate)
defm STURX : StoreUnscaled<0b11, 0, 0b00, GPR64z, "stur",
                         [(store GPR64z:$Rt,
                                 (am_unscaled64 GPR64sp:$Rn, simm9:$offset))]>;
defm STURW : StoreUnscaled<0b10, 0, 0b00, GPR32z, "stur",
                         [(store GPR32z:$Rt,
                                 (am_unscaled32 GPR64sp:$Rn, simm9:$offset))]>;
defm STURB : StoreUnscaled<0b00, 1, 0b00, FPR8Op, "stur",
                         [(store FPR8Op:$Rt,
                                 (am_unscaled8 GPR64sp:$Rn, simm9:$offset))]>;
defm STURH : StoreUnscaled<0b01, 1, 0b00, FPR16Op, "stur",
                         [(store (f16 FPR16Op:$Rt),
                                 (am_unscaled16 GPR64sp:$Rn, simm9:$offset))]>;
defm STURS : StoreUnscaled<0b10, 1, 0b00, FPR32Op, "stur",
                         [(store (f32 FPR32Op:$Rt),
                                 (am_unscaled32 GPR64sp:$Rn, simm9:$offset))]>;
defm STURD : StoreUnscaled<0b11, 1, 0b00, FPR64Op, "stur",
                         [(store (f64 FPR64Op:$Rt),
                                 (am_unscaled64 GPR64sp:$Rn, simm9:$offset))]>;
defm STURQ : StoreUnscaled<0b00, 1, 0b10, FPR128Op, "stur",
                         [(store (f128 FPR128Op:$Rt),
                                 (am_unscaled128 GPR64sp:$Rn, simm9:$offset))]>;
defm STURHH : StoreUnscaled<0b01, 0, 0b00, GPR32z, "sturh",
                         [(truncstorei16 GPR32z:$Rt,
                                 (am_unscaled16 GPR64sp:$Rn, simm9:$offset))]>;
defm STURBB : StoreUnscaled<0b00, 0, 0b00, GPR32z, "sturb",
                         [(truncstorei8 GPR32z:$Rt,
                                  (am_unscaled8 GPR64sp:$Rn, simm9:$offset))]>;

// Armv8.4 Weaker Release Consistency enhancements
//         LDAPR & STLR with Immediate Offset instructions
let Predicates = [HasRCPC_IMMO] in {
defm STLURB     : BaseStoreUnscaleV84<"stlurb",  0b00, 0b00, GPR32>;
defm STLURH     : BaseStoreUnscaleV84<"stlurh",  0b01, 0b00, GPR32>;
defm STLURW     : BaseStoreUnscaleV84<"stlur",   0b10, 0b00, GPR32>;
defm STLURX     : BaseStoreUnscaleV84<"stlur",   0b11, 0b00, GPR64>;
defm LDAPURB    : BaseLoadUnscaleV84<"ldapurb",  0b00, 0b01, GPR32>;
defm LDAPURSBW  : BaseLoadUnscaleV84<"ldapursb", 0b00, 0b11, GPR32>;
defm LDAPURSBX  : BaseLoadUnscaleV84<"ldapursb", 0b00, 0b10, GPR64>;
defm LDAPURH    : BaseLoadUnscaleV84<"ldapurh",  0b01, 0b01, GPR32>;
defm LDAPURSHW  : BaseLoadUnscaleV84<"ldapursh", 0b01, 0b11, GPR32>;
defm LDAPURSHX  : BaseLoadUnscaleV84<"ldapursh", 0b01, 0b10, GPR64>;
defm LDAPUR     : BaseLoadUnscaleV84<"ldapur",   0b10, 0b01, GPR32>;
defm LDAPURSW   : BaseLoadUnscaleV84<"ldapursw", 0b10, 0b10, GPR64>;
defm LDAPURX    : BaseLoadUnscaleV84<"ldapur",   0b11, 0b01, GPR64>;
}

// Match all store 64 bits width whose type is compatible with FPR64
def : Pat<(store (v1f64 FPR64:$Rt), (am_unscaled64 GPR64sp:$Rn, simm9:$offset)),
          (STURDi FPR64:$Rt, GPR64sp:$Rn, simm9:$offset)>;
def : Pat<(store (v1i64 FPR64:$Rt), (am_unscaled64 GPR64sp:$Rn, simm9:$offset)),
          (STURDi FPR64:$Rt, GPR64sp:$Rn, simm9:$offset)>;

let AddedComplexity = 10 in {

let Predicates = [IsLE] in {
  // We must use ST1 to store vectors in big-endian.
  def : Pat<(store (v2f32 FPR64:$Rt),
                   (am_unscaled64 GPR64sp:$Rn, simm9:$offset)),
            (STURDi FPR64:$Rt, GPR64sp:$Rn, simm9:$offset)>;
  def : Pat<(store (v8i8 FPR64:$Rt),
                   (am_unscaled64 GPR64sp:$Rn, simm9:$offset)),
            (STURDi FPR64:$Rt, GPR64sp:$Rn, simm9:$offset)>;
  def : Pat<(store (v4i16 FPR64:$Rt),
                   (am_unscaled64 GPR64sp:$Rn, simm9:$offset)),
            (STURDi FPR64:$Rt, GPR64sp:$Rn, simm9:$offset)>;
  def : Pat<(store (v2i32 FPR64:$Rt),
                   (am_unscaled64 GPR64sp:$Rn, simm9:$offset)),
            (STURDi FPR64:$Rt, GPR64sp:$Rn, simm9:$offset)>;
  def : Pat<(store (v4f16 FPR64:$Rt),
                   (am_unscaled64 GPR64sp:$Rn, simm9:$offset)),
            (STURDi FPR64:$Rt, GPR64sp:$Rn, simm9:$offset)>;
  def : Pat<(store (v4bf16 FPR64:$Rt),
                   (am_unscaled64 GPR64sp:$Rn, simm9:$offset)),
            (STURDi FPR64:$Rt, GPR64sp:$Rn, simm9:$offset)>;
}

// Match all store 128 bits width whose type is compatible with FPR128
def : Pat<(store (f128 FPR128:$Rt), (am_unscaled128 GPR64sp:$Rn, simm9:$offset)),
          (STURQi FPR128:$Rt, GPR64sp:$Rn, simm9:$offset)>;

let Predicates = [IsLE] in {
  // We must use ST1 to store vectors in big-endian.
  def : Pat<(store (v4f32 FPR128:$Rt),
                   (am_unscaled128 GPR64sp:$Rn, simm9:$offset)),
            (STURQi FPR128:$Rt, GPR64sp:$Rn, simm9:$offset)>;
  def : Pat<(store (v2f64 FPR128:$Rt),
                   (am_unscaled128 GPR64sp:$Rn, simm9:$offset)),
            (STURQi FPR128:$Rt, GPR64sp:$Rn, simm9:$offset)>;
  def : Pat<(store (v16i8 FPR128:$Rt),
                   (am_unscaled128 GPR64sp:$Rn, simm9:$offset)),
            (STURQi FPR128:$Rt, GPR64sp:$Rn, simm9:$offset)>;
  def : Pat<(store (v8i16 FPR128:$Rt),
                   (am_unscaled128 GPR64sp:$Rn, simm9:$offset)),
            (STURQi FPR128:$Rt, GPR64sp:$Rn, simm9:$offset)>;
  def : Pat<(store (v4i32 FPR128:$Rt),
                   (am_unscaled128 GPR64sp:$Rn, simm9:$offset)),
            (STURQi FPR128:$Rt, GPR64sp:$Rn, simm9:$offset)>;
  def : Pat<(store (v2i64 FPR128:$Rt),
                   (am_unscaled128 GPR64sp:$Rn, simm9:$offset)),
            (STURQi FPR128:$Rt, GPR64sp:$Rn, simm9:$offset)>;
  def : Pat<(store (v2f64 FPR128:$Rt),
                   (am_unscaled128 GPR64sp:$Rn, simm9:$offset)),
            (STURQi FPR128:$Rt, GPR64sp:$Rn, simm9:$offset)>;
  def : Pat<(store (v8f16 FPR128:$Rt),
                   (am_unscaled128 GPR64sp:$Rn, simm9:$offset)),
            (STURQi FPR128:$Rt, GPR64sp:$Rn, simm9:$offset)>;
  def : Pat<(store (v8bf16 FPR128:$Rt),
                   (am_unscaled128 GPR64sp:$Rn, simm9:$offset)),
            (STURQi FPR128:$Rt, GPR64sp:$Rn, simm9:$offset)>;
}

} // AddedComplexity = 10

// unscaled i64 truncating stores
def : Pat<(truncstorei32 GPR64:$Rt, (am_unscaled32 GPR64sp:$Rn, simm9:$offset)),
  (STURWi (EXTRACT_SUBREG GPR64:$Rt, sub_32), GPR64sp:$Rn, simm9:$offset)>;
def : Pat<(truncstorei16 GPR64:$Rt, (am_unscaled16 GPR64sp:$Rn, simm9:$offset)),
  (STURHHi (EXTRACT_SUBREG GPR64:$Rt, sub_32), GPR64sp:$Rn, simm9:$offset)>;
def : Pat<(truncstorei8 GPR64:$Rt, (am_unscaled8 GPR64sp:$Rn, simm9:$offset)),
  (STURBBi (EXTRACT_SUBREG GPR64:$Rt, sub_32), GPR64sp:$Rn, simm9:$offset)>;

// Match stores from lane 0 to the appropriate subreg's store.
multiclass VecStoreULane0Pat<SDPatternOperator StoreOp,
                             ValueType VTy, ValueType STy,
                             SubRegIndex SubRegIdx, Instruction STR> {
  defm : VecStoreLane0Pat<am_unscaled128, StoreOp, VTy, STy, SubRegIdx, simm9, STR>;
}

let AddedComplexity = 19 in {
  defm : VecStoreULane0Pat<truncstorei16, v8i16, i32, hsub, STURHi>;
  defm : VecStoreULane0Pat<store,         v8f16, f16, hsub, STURHi>;
  defm : VecStoreULane0Pat<store,         v4i32, i32, ssub, STURSi>;
  defm : VecStoreULane0Pat<store,         v4f32, f32, ssub, STURSi>;
  defm : VecStoreULane0Pat<store,         v2i64, i64, dsub, STURDi>;
  defm : VecStoreULane0Pat<store,         v2f64, f64, dsub, STURDi>;
}

//---
// STR mnemonics fall back to STUR for negative or unaligned offsets.
def : InstAlias<"str $Rt, [$Rn, $offset]",
                (STURXi GPR64:$Rt, GPR64sp:$Rn, simm9_offset_fb64:$offset), 0>;
def : InstAlias<"str $Rt, [$Rn, $offset]",
                (STURWi GPR32:$Rt, GPR64sp:$Rn, simm9_offset_fb32:$offset), 0>;
def : InstAlias<"str $Rt, [$Rn, $offset]",
                (STURBi FPR8Op:$Rt, GPR64sp:$Rn, simm9_offset_fb8:$offset), 0>;
def : InstAlias<"str $Rt, [$Rn, $offset]",
                (STURHi FPR16Op:$Rt, GPR64sp:$Rn, simm9_offset_fb16:$offset), 0>;
def : InstAlias<"str $Rt, [$Rn, $offset]",
                (STURSi FPR32Op:$Rt, GPR64sp:$Rn, simm9_offset_fb32:$offset), 0>;
def : InstAlias<"str $Rt, [$Rn, $offset]",
                (STURDi FPR64Op:$Rt, GPR64sp:$Rn, simm9_offset_fb64:$offset), 0>;
def : InstAlias<"str $Rt, [$Rn, $offset]",
                (STURQi FPR128Op:$Rt, GPR64sp:$Rn, simm9_offset_fb128:$offset), 0>;

def : InstAlias<"strb $Rt, [$Rn, $offset]",
                (STURBBi GPR32:$Rt, GPR64sp:$Rn, simm9_offset_fb8:$offset), 0>;
def : InstAlias<"strh $Rt, [$Rn, $offset]",
                (STURHHi GPR32:$Rt, GPR64sp:$Rn, simm9_offset_fb16:$offset), 0>;

//---
// (unscaled immediate, unprivileged)
defm STTRW : StoreUnprivileged<0b10, 0, 0b00, GPR32, "sttr">;
defm STTRX : StoreUnprivileged<0b11, 0, 0b00, GPR64, "sttr">;

defm STTRH : StoreUnprivileged<0b01, 0, 0b00, GPR32, "sttrh">;
defm STTRB : StoreUnprivileged<0b00, 0, 0b00, GPR32, "sttrb">;

//---
// (immediate pre-indexed)
def STRWpre : StorePreIdx<0b10, 0, 0b00, GPR32z, "str",  pre_store, i32>;
def STRXpre : StorePreIdx<0b11, 0, 0b00, GPR64z, "str",  pre_store, i64>;
def STRBpre : StorePreIdx<0b00, 1, 0b00, FPR8Op,  "str",  pre_store, untyped>;
def STRHpre : StorePreIdx<0b01, 1, 0b00, FPR16Op, "str",  pre_store, f16>;
def STRSpre : StorePreIdx<0b10, 1, 0b00, FPR32Op, "str",  pre_store, f32>;
def STRDpre : StorePreIdx<0b11, 1, 0b00, FPR64Op, "str",  pre_store, f64>;
def STRQpre : StorePreIdx<0b00, 1, 0b10, FPR128Op, "str", pre_store, f128>;

def STRBBpre : StorePreIdx<0b00, 0, 0b00, GPR32z, "strb", pre_truncsti8,  i32>;
def STRHHpre : StorePreIdx<0b01, 0, 0b00, GPR32z, "strh", pre_truncsti16, i32>;

// truncstore i64
def : Pat<(pre_truncsti32 GPR64:$Rt, GPR64sp:$addr, simm9:$off),
  (STRWpre (EXTRACT_SUBREG GPR64:$Rt, sub_32), GPR64sp:$addr,
           simm9:$off)>;
def : Pat<(pre_truncsti16 GPR64:$Rt, GPR64sp:$addr, simm9:$off),
  (STRHHpre (EXTRACT_SUBREG GPR64:$Rt, sub_32), GPR64sp:$addr,
            simm9:$off)>;
def : Pat<(pre_truncsti8 GPR64:$Rt, GPR64sp:$addr, simm9:$off),
  (STRBBpre (EXTRACT_SUBREG GPR64:$Rt, sub_32), GPR64sp:$addr,
            simm9:$off)>;

def : Pat<(pre_store (v8i8 FPR64:$Rt), GPR64sp:$addr, simm9:$off),
          (STRDpre FPR64:$Rt, GPR64sp:$addr, simm9:$off)>;
def : Pat<(pre_store (v4i16 FPR64:$Rt), GPR64sp:$addr, simm9:$off),
          (STRDpre FPR64:$Rt, GPR64sp:$addr, simm9:$off)>;
def : Pat<(pre_store (v2i32 FPR64:$Rt), GPR64sp:$addr, simm9:$off),
          (STRDpre FPR64:$Rt, GPR64sp:$addr, simm9:$off)>;
def : Pat<(pre_store (v2f32 FPR64:$Rt), GPR64sp:$addr, simm9:$off),
          (STRDpre FPR64:$Rt, GPR64sp:$addr, simm9:$off)>;
def : Pat<(pre_store (v1i64 FPR64:$Rt), GPR64sp:$addr, simm9:$off),
          (STRDpre FPR64:$Rt, GPR64sp:$addr, simm9:$off)>;
def : Pat<(pre_store (v1f64 FPR64:$Rt), GPR64sp:$addr, simm9:$off),
          (STRDpre FPR64:$Rt, GPR64sp:$addr, simm9:$off)>;
def : Pat<(pre_store (v4f16 FPR64:$Rt), GPR64sp:$addr, simm9:$off),
          (STRDpre FPR64:$Rt, GPR64sp:$addr, simm9:$off)>;

def : Pat<(pre_store (v16i8 FPR128:$Rt), GPR64sp:$addr, simm9:$off),
          (STRQpre FPR128:$Rt, GPR64sp:$addr, simm9:$off)>;
def : Pat<(pre_store (v8i16 FPR128:$Rt), GPR64sp:$addr, simm9:$off),
          (STRQpre FPR128:$Rt, GPR64sp:$addr, simm9:$off)>;
def : Pat<(pre_store (v4i32 FPR128:$Rt), GPR64sp:$addr, simm9:$off),
          (STRQpre FPR128:$Rt, GPR64sp:$addr, simm9:$off)>;
def : Pat<(pre_store (v4f32 FPR128:$Rt), GPR64sp:$addr, simm9:$off),
          (STRQpre FPR128:$Rt, GPR64sp:$addr, simm9:$off)>;
def : Pat<(pre_store (v2i64 FPR128:$Rt), GPR64sp:$addr, simm9:$off),
          (STRQpre FPR128:$Rt, GPR64sp:$addr, simm9:$off)>;
def : Pat<(pre_store (v2f64 FPR128:$Rt), GPR64sp:$addr, simm9:$off),
          (STRQpre FPR128:$Rt, GPR64sp:$addr, simm9:$off)>;
def : Pat<(pre_store (v8f16 FPR128:$Rt), GPR64sp:$addr, simm9:$off),
          (STRQpre FPR128:$Rt, GPR64sp:$addr, simm9:$off)>;

//---
// (immediate post-indexed)
def STRWpost : StorePostIdx<0b10, 0, 0b00, GPR32z,  "str", post_store, i32>;
def STRXpost : StorePostIdx<0b11, 0, 0b00, GPR64z,  "str", post_store, i64>;
def STRBpost : StorePostIdx<0b00, 1, 0b00, FPR8Op,   "str", post_store, untyped>;
def STRHpost : StorePostIdx<0b01, 1, 0b00, FPR16Op,  "str", post_store, f16>;
def STRSpost : StorePostIdx<0b10, 1, 0b00, FPR32Op,  "str", post_store, f32>;
def STRDpost : StorePostIdx<0b11, 1, 0b00, FPR64Op,  "str", post_store, f64>;
def STRQpost : StorePostIdx<0b00, 1, 0b10, FPR128Op, "str", post_store, f128>;

def STRBBpost : StorePostIdx<0b00, 0, 0b00, GPR32z, "strb", post_truncsti8, i32>;
def STRHHpost : StorePostIdx<0b01, 0, 0b00, GPR32z, "strh", post_truncsti16, i32>;

// truncstore i64
def : Pat<(post_truncsti32 GPR64:$Rt, GPR64sp:$addr, simm9:$off),
  (STRWpost (EXTRACT_SUBREG GPR64:$Rt, sub_32), GPR64sp:$addr,
            simm9:$off)>;
def : Pat<(post_truncsti16 GPR64:$Rt, GPR64sp:$addr, simm9:$off),
  (STRHHpost (EXTRACT_SUBREG GPR64:$Rt, sub_32), GPR64sp:$addr,
             simm9:$off)>;
def : Pat<(post_truncsti8 GPR64:$Rt, GPR64sp:$addr, simm9:$off),
  (STRBBpost (EXTRACT_SUBREG GPR64:$Rt, sub_32), GPR64sp:$addr,
             simm9:$off)>;

def : Pat<(post_store (v8i8 FPR64:$Rt), GPR64sp:$addr, simm9:$off),
          (STRDpost FPR64:$Rt, GPR64sp:$addr, simm9:$off)>;
def : Pat<(post_store (v4i16 FPR64:$Rt), GPR64sp:$addr, simm9:$off),
          (STRDpost FPR64:$Rt, GPR64sp:$addr, simm9:$off)>;
def : Pat<(post_store (v2i32 FPR64:$Rt), GPR64sp:$addr, simm9:$off),
          (STRDpost FPR64:$Rt, GPR64sp:$addr, simm9:$off)>;
def : Pat<(post_store (v2f32 FPR64:$Rt), GPR64sp:$addr, simm9:$off),
          (STRDpost FPR64:$Rt, GPR64sp:$addr, simm9:$off)>;
def : Pat<(post_store (v1i64 FPR64:$Rt), GPR64sp:$addr, simm9:$off),
          (STRDpost FPR64:$Rt, GPR64sp:$addr, simm9:$off)>;
def : Pat<(post_store (v1f64 FPR64:$Rt), GPR64sp:$addr, simm9:$off),
          (STRDpost FPR64:$Rt, GPR64sp:$addr, simm9:$off)>;
def : Pat<(post_store (v4f16 FPR64:$Rt), GPR64sp:$addr, simm9:$off),
          (STRDpost FPR64:$Rt, GPR64sp:$addr, simm9:$off)>;

def : Pat<(post_store (v16i8 FPR128:$Rt), GPR64sp:$addr, simm9:$off),
          (STRQpost FPR128:$Rt, GPR64sp:$addr, simm9:$off)>;
def : Pat<(post_store (v8i16 FPR128:$Rt), GPR64sp:$addr, simm9:$off),
          (STRQpost FPR128:$Rt, GPR64sp:$addr, simm9:$off)>;
def : Pat<(post_store (v4i32 FPR128:$Rt), GPR64sp:$addr, simm9:$off),
          (STRQpost FPR128:$Rt, GPR64sp:$addr, simm9:$off)>;
def : Pat<(post_store (v4f32 FPR128:$Rt), GPR64sp:$addr, simm9:$off),
          (STRQpost FPR128:$Rt, GPR64sp:$addr, simm9:$off)>;
def : Pat<(post_store (v2i64 FPR128:$Rt), GPR64sp:$addr, simm9:$off),
          (STRQpost FPR128:$Rt, GPR64sp:$addr, simm9:$off)>;
def : Pat<(post_store (v2f64 FPR128:$Rt), GPR64sp:$addr, simm9:$off),
          (STRQpost FPR128:$Rt, GPR64sp:$addr, simm9:$off)>;
def : Pat<(post_store (v8f16 FPR128:$Rt), GPR64sp:$addr, simm9:$off),
          (STRQpost FPR128:$Rt, GPR64sp:$addr, simm9:$off)>;

//===----------------------------------------------------------------------===//
// Load/store exclusive instructions.
//===----------------------------------------------------------------------===//

def LDARW  : LoadAcquire   <0b10, 1, 1, 0, 1, GPR32, "ldar">;
def LDARX  : LoadAcquire   <0b11, 1, 1, 0, 1, GPR64, "ldar">;
def LDARB  : LoadAcquire   <0b00, 1, 1, 0, 1, GPR32, "ldarb">;
def LDARH  : LoadAcquire   <0b01, 1, 1, 0, 1, GPR32, "ldarh">;

def LDAXRW : LoadExclusive <0b10, 0, 1, 0, 1, GPR32, "ldaxr">;
def LDAXRX : LoadExclusive <0b11, 0, 1, 0, 1, GPR64, "ldaxr">;
def LDAXRB : LoadExclusive <0b00, 0, 1, 0, 1, GPR32, "ldaxrb">;
def LDAXRH : LoadExclusive <0b01, 0, 1, 0, 1, GPR32, "ldaxrh">;

def LDXRW  : LoadExclusive <0b10, 0, 1, 0, 0, GPR32, "ldxr">;
def LDXRX  : LoadExclusive <0b11, 0, 1, 0, 0, GPR64, "ldxr">;
def LDXRB  : LoadExclusive <0b00, 0, 1, 0, 0, GPR32, "ldxrb">;
def LDXRH  : LoadExclusive <0b01, 0, 1, 0, 0, GPR32, "ldxrh">;

def STLRW  : StoreRelease  <0b10, 1, 0, 0, 1, GPR32, "stlr">;
def STLRX  : StoreRelease  <0b11, 1, 0, 0, 1, GPR64, "stlr">;
def STLRB  : StoreRelease  <0b00, 1, 0, 0, 1, GPR32, "stlrb">;
def STLRH  : StoreRelease  <0b01, 1, 0, 0, 1, GPR32, "stlrh">;

def STLXRW : StoreExclusive<0b10, 0, 0, 0, 1, GPR32, "stlxr">;
def STLXRX : StoreExclusive<0b11, 0, 0, 0, 1, GPR64, "stlxr">;
def STLXRB : StoreExclusive<0b00, 0, 0, 0, 1, GPR32, "stlxrb">;
def STLXRH : StoreExclusive<0b01, 0, 0, 0, 1, GPR32, "stlxrh">;

def STXRW  : StoreExclusive<0b10, 0, 0, 0, 0, GPR32, "stxr">;
def STXRX  : StoreExclusive<0b11, 0, 0, 0, 0, GPR64, "stxr">;
def STXRB  : StoreExclusive<0b00, 0, 0, 0, 0, GPR32, "stxrb">;
def STXRH  : StoreExclusive<0b01, 0, 0, 0, 0, GPR32, "stxrh">;

def LDAXPW : LoadExclusivePair<0b10, 0, 1, 1, 1, GPR32, "ldaxp">;
def LDAXPX : LoadExclusivePair<0b11, 0, 1, 1, 1, GPR64, "ldaxp">;

def LDXPW  : LoadExclusivePair<0b10, 0, 1, 1, 0, GPR32, "ldxp">;
def LDXPX  : LoadExclusivePair<0b11, 0, 1, 1, 0, GPR64, "ldxp">;

def STLXPW : StoreExclusivePair<0b10, 0, 0, 1, 1, GPR32, "stlxp">;
def STLXPX : StoreExclusivePair<0b11, 0, 0, 1, 1, GPR64, "stlxp">;

def STXPW  : StoreExclusivePair<0b10, 0, 0, 1, 0, GPR32, "stxp">;
def STXPX  : StoreExclusivePair<0b11, 0, 0, 1, 0, GPR64, "stxp">;

let Predicates = [HasLOR] in {
  // v8.1a "Limited Order Region" extension load-acquire instructions
  def LDLARW  : LoadAcquire   <0b10, 1, 1, 0, 0, GPR32, "ldlar">;
  def LDLARX  : LoadAcquire   <0b11, 1, 1, 0, 0, GPR64, "ldlar">;
  def LDLARB  : LoadAcquire   <0b00, 1, 1, 0, 0, GPR32, "ldlarb">;
  def LDLARH  : LoadAcquire   <0b01, 1, 1, 0, 0, GPR32, "ldlarh">;

  // v8.1a "Limited Order Region" extension store-release instructions
  def STLLRW  : StoreRelease   <0b10, 1, 0, 0, 0, GPR32, "stllr">;
  def STLLRX  : StoreRelease   <0b11, 1, 0, 0, 0, GPR64, "stllr">;
  def STLLRB  : StoreRelease   <0b00, 1, 0, 0, 0, GPR32, "stllrb">;
  def STLLRH  : StoreRelease   <0b01, 1, 0, 0, 0, GPR32, "stllrh">;
}

//===----------------------------------------------------------------------===//
// Scaled floating point to integer conversion instructions.
//===----------------------------------------------------------------------===//

defm FCVTAS : FPToIntegerUnscaled<0b00, 0b100, "fcvtas", int_aarch64_neon_fcvtas>;
defm FCVTAU : FPToIntegerUnscaled<0b00, 0b101, "fcvtau", int_aarch64_neon_fcvtau>;
defm FCVTMS : FPToIntegerUnscaled<0b10, 0b000, "fcvtms", int_aarch64_neon_fcvtms>;
defm FCVTMU : FPToIntegerUnscaled<0b10, 0b001, "fcvtmu", int_aarch64_neon_fcvtmu>;
defm FCVTNS : FPToIntegerUnscaled<0b00, 0b000, "fcvtns", int_aarch64_neon_fcvtns>;
defm FCVTNU : FPToIntegerUnscaled<0b00, 0b001, "fcvtnu", int_aarch64_neon_fcvtnu>;
defm FCVTPS : FPToIntegerUnscaled<0b01, 0b000, "fcvtps", int_aarch64_neon_fcvtps>;
defm FCVTPU : FPToIntegerUnscaled<0b01, 0b001, "fcvtpu", int_aarch64_neon_fcvtpu>;
defm FCVTZS : FPToIntegerUnscaled<0b11, 0b000, "fcvtzs", any_fp_to_sint>;
defm FCVTZU : FPToIntegerUnscaled<0b11, 0b001, "fcvtzu", any_fp_to_uint>;
defm FCVTZS : FPToIntegerScaled<0b11, 0b000, "fcvtzs", any_fp_to_sint>;
defm FCVTZU : FPToIntegerScaled<0b11, 0b001, "fcvtzu", any_fp_to_uint>;

multiclass FPToIntegerIntPats<Intrinsic round, string INST> {
  def : Pat<(i32 (round f16:$Rn)), (!cast<Instruction>(INST # UWHr) $Rn)>;
  def : Pat<(i64 (round f16:$Rn)), (!cast<Instruction>(INST # UXHr) $Rn)>;
  def : Pat<(i32 (round f32:$Rn)), (!cast<Instruction>(INST # UWSr) $Rn)>;
  def : Pat<(i64 (round f32:$Rn)), (!cast<Instruction>(INST # UXSr) $Rn)>;
  def : Pat<(i32 (round f64:$Rn)), (!cast<Instruction>(INST # UWDr) $Rn)>;
  def : Pat<(i64 (round f64:$Rn)), (!cast<Instruction>(INST # UXDr) $Rn)>;

  def : Pat<(i32 (round (fmul f16:$Rn, fixedpoint_f16_i32:$scale))),
            (!cast<Instruction>(INST # SWHri) $Rn, $scale)>;
  def : Pat<(i64 (round (fmul f16:$Rn, fixedpoint_f16_i64:$scale))),
            (!cast<Instruction>(INST # SXHri) $Rn, $scale)>;
  def : Pat<(i32 (round (fmul f32:$Rn, fixedpoint_f32_i32:$scale))),
            (!cast<Instruction>(INST # SWSri) $Rn, $scale)>;
  def : Pat<(i64 (round (fmul f32:$Rn, fixedpoint_f32_i64:$scale))),
            (!cast<Instruction>(INST # SXSri) $Rn, $scale)>;
  def : Pat<(i32 (round (fmul f64:$Rn, fixedpoint_f64_i32:$scale))),
            (!cast<Instruction>(INST # SWDri) $Rn, $scale)>;
  def : Pat<(i64 (round (fmul f64:$Rn, fixedpoint_f64_i64:$scale))),
            (!cast<Instruction>(INST # SXDri) $Rn, $scale)>;
}

defm : FPToIntegerIntPats<int_aarch64_neon_fcvtzs, "FCVTZS">;
defm : FPToIntegerIntPats<int_aarch64_neon_fcvtzu, "FCVTZU">;

multiclass FPToIntegerPats<SDNode to_int, SDNode round, string INST> {
  def : Pat<(i32 (to_int (round f32:$Rn))),
            (!cast<Instruction>(INST # UWSr) f32:$Rn)>;
  def : Pat<(i64 (to_int (round f32:$Rn))),
            (!cast<Instruction>(INST # UXSr) f32:$Rn)>;
  def : Pat<(i32 (to_int (round f64:$Rn))),
            (!cast<Instruction>(INST # UWDr) f64:$Rn)>;
  def : Pat<(i64 (to_int (round f64:$Rn))),
            (!cast<Instruction>(INST # UXDr) f64:$Rn)>;
}

defm : FPToIntegerPats<fp_to_sint, fceil,  "FCVTPS">;
defm : FPToIntegerPats<fp_to_uint, fceil,  "FCVTPU">;
defm : FPToIntegerPats<fp_to_sint, ffloor, "FCVTMS">;
defm : FPToIntegerPats<fp_to_uint, ffloor, "FCVTMU">;
defm : FPToIntegerPats<fp_to_sint, ftrunc, "FCVTZS">;
defm : FPToIntegerPats<fp_to_uint, ftrunc, "FCVTZU">;
defm : FPToIntegerPats<fp_to_sint, fround, "FCVTAS">;
defm : FPToIntegerPats<fp_to_uint, fround, "FCVTAU">;

let Predicates = [HasFullFP16] in {
  def : Pat<(i32 (lround f16:$Rn)),
            (!cast<Instruction>(FCVTASUWHr) f16:$Rn)>;
  def : Pat<(i64 (lround f16:$Rn)),
            (!cast<Instruction>(FCVTASUXHr) f16:$Rn)>;
  def : Pat<(i64 (llround f16:$Rn)),
            (!cast<Instruction>(FCVTASUXHr) f16:$Rn)>;
}
def : Pat<(i32 (lround f32:$Rn)),
          (!cast<Instruction>(FCVTASUWSr) f32:$Rn)>;
def : Pat<(i32 (lround f64:$Rn)),
          (!cast<Instruction>(FCVTASUWDr) f64:$Rn)>;
def : Pat<(i64 (lround f32:$Rn)),
          (!cast<Instruction>(FCVTASUXSr) f32:$Rn)>;
def : Pat<(i64 (lround f64:$Rn)),
          (!cast<Instruction>(FCVTASUXDr) f64:$Rn)>;
def : Pat<(i64 (llround f32:$Rn)),
          (!cast<Instruction>(FCVTASUXSr) f32:$Rn)>;
def : Pat<(i64 (llround f64:$Rn)),
          (!cast<Instruction>(FCVTASUXDr) f64:$Rn)>;

//===----------------------------------------------------------------------===//
// Scaled integer to floating point conversion instructions.
//===----------------------------------------------------------------------===//

defm SCVTF : IntegerToFP<0, "scvtf", any_sint_to_fp>;
defm UCVTF : IntegerToFP<1, "ucvtf", any_uint_to_fp>;

//===----------------------------------------------------------------------===//
// Unscaled integer to floating point conversion instruction.
//===----------------------------------------------------------------------===//

defm FMOV : UnscaledConversion<"fmov">;

// Add pseudo ops for FMOV 0 so we can mark them as isReMaterializable
let isReMaterializable = 1, isCodeGenOnly = 1, isAsCheapAsAMove = 1 in {
def FMOVH0 : Pseudo<(outs FPR16:$Rd), (ins), [(set f16:$Rd, (fpimm0))]>,
    Sched<[WriteF]>, Requires<[HasFullFP16]>;
def FMOVS0 : Pseudo<(outs FPR32:$Rd), (ins), [(set f32:$Rd, (fpimm0))]>,
    Sched<[WriteF]>;
def FMOVD0 : Pseudo<(outs FPR64:$Rd), (ins), [(set f64:$Rd, (fpimm0))]>,
    Sched<[WriteF]>;
}
// Similarly add aliases
def : InstAlias<"fmov $Rd, #0.0", (FMOVWHr FPR16:$Rd, WZR), 0>,
    Requires<[HasFullFP16]>;
def : InstAlias<"fmov $Rd, #0.0", (FMOVWSr FPR32:$Rd, WZR), 0>;
def : InstAlias<"fmov $Rd, #0.0", (FMOVXDr FPR64:$Rd, XZR), 0>;

//===----------------------------------------------------------------------===//
// Floating point conversion instruction.
//===----------------------------------------------------------------------===//

defm FCVT : FPConversion<"fcvt">;

//===----------------------------------------------------------------------===//
// Floating point single operand instructions.
//===----------------------------------------------------------------------===//

defm FABS   : SingleOperandFPData<0b0001, "fabs", fabs>;
defm FMOV   : SingleOperandFPData<0b0000, "fmov">;
defm FNEG   : SingleOperandFPData<0b0010, "fneg", fneg>;
defm FRINTA : SingleOperandFPData<0b1100, "frinta", fround>;
defm FRINTI : SingleOperandFPData<0b1111, "frinti", fnearbyint>;
defm FRINTM : SingleOperandFPData<0b1010, "frintm", ffloor>;
defm FRINTN : SingleOperandFPData<0b1000, "frintn", int_aarch64_neon_frintn>;
defm FRINTP : SingleOperandFPData<0b1001, "frintp", fceil>;

def : Pat<(v1f64 (int_aarch64_neon_frintn (v1f64 FPR64:$Rn))),
          (FRINTNDr FPR64:$Rn)>;

defm FRINTX : SingleOperandFPData<0b1110, "frintx", frint>;
defm FRINTZ : SingleOperandFPData<0b1011, "frintz", ftrunc>;

let SchedRW = [WriteFDiv] in {
defm FSQRT  : SingleOperandFPData<0b0011, "fsqrt", fsqrt>;
}

let Predicates = [HasFRInt3264] in {
  defm FRINT32Z : FRIntNNT<0b00, "frint32z">;
  defm FRINT64Z : FRIntNNT<0b10, "frint64z">;
  defm FRINT32X : FRIntNNT<0b01, "frint32x">;
  defm FRINT64X : FRIntNNT<0b11, "frint64x">;
} // HasFRInt3264

let Predicates = [HasFullFP16] in {
  def : Pat<(i32 (lrint f16:$Rn)),
            (FCVTZSUWHr (!cast<Instruction>(FRINTXHr) f16:$Rn))>;
  def : Pat<(i64 (lrint f16:$Rn)),
            (FCVTZSUXHr (!cast<Instruction>(FRINTXHr) f16:$Rn))>;
  def : Pat<(i64 (llrint f16:$Rn)),
            (FCVTZSUXHr (!cast<Instruction>(FRINTXHr) f16:$Rn))>;
}
def : Pat<(i32 (lrint f32:$Rn)),
          (FCVTZSUWSr (!cast<Instruction>(FRINTXSr) f32:$Rn))>;
def : Pat<(i32 (lrint f64:$Rn)),
          (FCVTZSUWDr (!cast<Instruction>(FRINTXDr) f64:$Rn))>;
def : Pat<(i64 (lrint f32:$Rn)),
          (FCVTZSUXSr (!cast<Instruction>(FRINTXSr) f32:$Rn))>;
def : Pat<(i64 (lrint f64:$Rn)),
          (FCVTZSUXDr (!cast<Instruction>(FRINTXDr) f64:$Rn))>;
def : Pat<(i64 (llrint f32:$Rn)),
          (FCVTZSUXSr (!cast<Instruction>(FRINTXSr) f32:$Rn))>;
def : Pat<(i64 (llrint f64:$Rn)),
          (FCVTZSUXDr (!cast<Instruction>(FRINTXDr) f64:$Rn))>;

//===----------------------------------------------------------------------===//
// Floating point two operand instructions.
//===----------------------------------------------------------------------===//

defm FADD   : TwoOperandFPData<0b0010, "fadd", fadd>;
let SchedRW = [WriteFDiv] in {
defm FDIV   : TwoOperandFPData<0b0001, "fdiv", fdiv>;
}
defm FMAXNM : TwoOperandFPData<0b0110, "fmaxnm", fmaxnum>;
defm FMAX   : TwoOperandFPData<0b0100, "fmax", fmaximum>;
defm FMINNM : TwoOperandFPData<0b0111, "fminnm", fminnum>;
defm FMIN   : TwoOperandFPData<0b0101, "fmin", fminimum>;
let SchedRW = [WriteFMul] in {
defm FMUL   : TwoOperandFPData<0b0000, "fmul", fmul>;
defm FNMUL  : TwoOperandFPDataNeg<0b1000, "fnmul", fmul>;
}
defm FSUB   : TwoOperandFPData<0b0011, "fsub", fsub>;

def : Pat<(v1f64 (fmaximum (v1f64 FPR64:$Rn), (v1f64 FPR64:$Rm))),
          (FMAXDrr FPR64:$Rn, FPR64:$Rm)>;
def : Pat<(v1f64 (fminimum (v1f64 FPR64:$Rn), (v1f64 FPR64:$Rm))),
          (FMINDrr FPR64:$Rn, FPR64:$Rm)>;
def : Pat<(v1f64 (fmaxnum (v1f64 FPR64:$Rn), (v1f64 FPR64:$Rm))),
          (FMAXNMDrr FPR64:$Rn, FPR64:$Rm)>;
def : Pat<(v1f64 (fminnum (v1f64 FPR64:$Rn), (v1f64 FPR64:$Rm))),
          (FMINNMDrr FPR64:$Rn, FPR64:$Rm)>;

//===----------------------------------------------------------------------===//
// Floating point three operand instructions.
//===----------------------------------------------------------------------===//

defm FMADD  : ThreeOperandFPData<0, 0, "fmadd", fma>;
defm FMSUB  : ThreeOperandFPData<0, 1, "fmsub",
     TriOpFrag<(fma node:$LHS, (fneg node:$MHS), node:$RHS)> >;
defm FNMADD : ThreeOperandFPData<1, 0, "fnmadd",
     TriOpFrag<(fneg (fma node:$LHS, node:$MHS, node:$RHS))> >;
defm FNMSUB : ThreeOperandFPData<1, 1, "fnmsub",
     TriOpFrag<(fma node:$LHS, node:$MHS, (fneg node:$RHS))> >;

// The following def pats catch the case where the LHS of an FMA is negated.
// The TriOpFrag above catches the case where the middle operand is negated.

// N.b. FMSUB etc have the accumulator at the *end* of (outs), unlike
// the NEON variant.

// Here we handle first -(a + b*c) for FNMADD:

let Predicates = [HasNEON, HasFullFP16] in
def : Pat<(f16 (fma (fneg FPR16:$Rn), FPR16:$Rm, FPR16:$Ra)),
          (FMSUBHrrr FPR16:$Rn, FPR16:$Rm, FPR16:$Ra)>;

def : Pat<(f32 (fma (fneg FPR32:$Rn), FPR32:$Rm, FPR32:$Ra)),
          (FMSUBSrrr FPR32:$Rn, FPR32:$Rm, FPR32:$Ra)>;

def : Pat<(f64 (fma (fneg FPR64:$Rn), FPR64:$Rm, FPR64:$Ra)),
          (FMSUBDrrr FPR64:$Rn, FPR64:$Rm, FPR64:$Ra)>;

// Now it's time for "(-a) + (-b)*c"

let Predicates = [HasNEON, HasFullFP16] in
def : Pat<(f16 (fma (fneg FPR16:$Rn), FPR16:$Rm, (fneg FPR16:$Ra))),
          (FNMADDHrrr FPR16:$Rn, FPR16:$Rm, FPR16:$Ra)>;

def : Pat<(f32 (fma (fneg FPR32:$Rn), FPR32:$Rm, (fneg FPR32:$Ra))),
          (FNMADDSrrr FPR32:$Rn, FPR32:$Rm, FPR32:$Ra)>;

def : Pat<(f64 (fma (fneg FPR64:$Rn), FPR64:$Rm, (fneg FPR64:$Ra))),
          (FNMADDDrrr FPR64:$Rn, FPR64:$Rm, FPR64:$Ra)>;

//===----------------------------------------------------------------------===//
// Floating point comparison instructions.
//===----------------------------------------------------------------------===//

defm FCMPE : FPComparison<1, "fcmpe", AArch64strict_fcmpe>;
defm FCMP  : FPComparison<0, "fcmp", AArch64any_fcmp>;

//===----------------------------------------------------------------------===//
// Floating point conditional comparison instructions.
//===----------------------------------------------------------------------===//

defm FCCMPE : FPCondComparison<1, "fccmpe">;
defm FCCMP  : FPCondComparison<0, "fccmp", AArch64fccmp>;

//===----------------------------------------------------------------------===//
// Floating point conditional select instruction.
//===----------------------------------------------------------------------===//

defm FCSEL : FPCondSelect<"fcsel">;

// CSEL instructions providing f128 types need to be handled by a
// pseudo-instruction since the eventual code will need to introduce basic
// blocks and control flow.
def F128CSEL : Pseudo<(outs FPR128:$Rd),
                      (ins FPR128:$Rn, FPR128:$Rm, ccode:$cond),
                      [(set (f128 FPR128:$Rd),
                            (AArch64csel FPR128:$Rn, FPR128:$Rm,
                                       (i32 imm:$cond), NZCV))]> {
  let Uses = [NZCV];
  let usesCustomInserter = 1;
  let hasNoSchedulingInfo = 1;
}

//===----------------------------------------------------------------------===//
// Instructions used for emitting unwind opcodes on ARM64 Windows.
//===----------------------------------------------------------------------===//
let isPseudo = 1 in {
  def SEH_StackAlloc : Pseudo<(outs), (ins i32imm:$size), []>, Sched<[]>;
  def SEH_SaveFPLR : Pseudo<(outs), (ins i32imm:$offs), []>, Sched<[]>;
  def SEH_SaveFPLR_X : Pseudo<(outs), (ins i32imm:$offs), []>, Sched<[]>;
  def SEH_SaveReg : Pseudo<(outs), (ins i32imm:$reg, i32imm:$offs), []>, Sched<[]>;
  def SEH_SaveReg_X : Pseudo<(outs), (ins i32imm:$reg, i32imm:$offs), []>, Sched<[]>;
  def SEH_SaveRegP : Pseudo<(outs), (ins i32imm:$reg0, i32imm:$reg1, i32imm:$offs), []>, Sched<[]>;
  def SEH_SaveRegP_X : Pseudo<(outs), (ins i32imm:$reg0, i32imm:$reg1, i32imm:$offs), []>, Sched<[]>;
  def SEH_SaveFReg : Pseudo<(outs), (ins i32imm:$reg, i32imm:$offs), []>, Sched<[]>;
  def SEH_SaveFReg_X :  Pseudo<(outs), (ins i32imm:$reg, i32imm:$offs), []>, Sched<[]>;
  def SEH_SaveFRegP : Pseudo<(outs), (ins i32imm:$reg0, i32imm:$reg1, i32imm:$offs), []>, Sched<[]>;
  def SEH_SaveFRegP_X : Pseudo<(outs), (ins i32imm:$reg0, i32imm:$reg1, i32imm:$offs), []>, Sched<[]>;
  def SEH_SetFP : Pseudo<(outs), (ins), []>, Sched<[]>;
  def SEH_AddFP : Pseudo<(outs), (ins i32imm:$offs), []>, Sched<[]>;
  def SEH_Nop : Pseudo<(outs), (ins), []>, Sched<[]>;
  def SEH_PrologEnd : Pseudo<(outs), (ins), []>, Sched<[]>;
  def SEH_EpilogStart : Pseudo<(outs), (ins), []>, Sched<[]>;
  def SEH_EpilogEnd : Pseudo<(outs), (ins), []>, Sched<[]>;
}

// Pseudo instructions for Windows EH
//===----------------------------------------------------------------------===//
let isTerminator = 1, hasSideEffects = 1, isBarrier = 1, hasCtrlDep = 1,
    isCodeGenOnly = 1, isReturn = 1, isEHScopeReturn = 1, isPseudo = 1 in {
   def CLEANUPRET : Pseudo<(outs), (ins), [(cleanupret)]>, Sched<[]>;
   let usesCustomInserter = 1 in
     def CATCHRET : Pseudo<(outs), (ins am_brcond:$dst, am_brcond:$src), [(catchret bb:$dst, bb:$src)]>,
                    Sched<[]>;
}

//===----------------------------------------------------------------------===//
// Floating point immediate move.
//===----------------------------------------------------------------------===//

let isReMaterializable = 1, isAsCheapAsAMove = 1 in {
defm FMOV : FPMoveImmediate<"fmov">;
}

//===----------------------------------------------------------------------===//
// Advanced SIMD two vector instructions.
//===----------------------------------------------------------------------===//

defm UABDL   : SIMDLongThreeVectorBHSabdl<1, 0b0111, "uabdl",
                                          AArch64uabd>;
// Match UABDL in log2-shuffle patterns.
def : Pat<(abs (v8i16 (sub (zext (v8i8 V64:$opA)),
                           (zext (v8i8 V64:$opB))))),
          (UABDLv8i8_v8i16 V64:$opA, V64:$opB)>;
def : Pat<(xor (v8i16 (AArch64vashr v8i16:$src, (i32 15))),
               (v8i16 (add (sub (zext (v8i8 V64:$opA)),
                                (zext (v8i8 V64:$opB))),
                           (AArch64vashr v8i16:$src, (i32 15))))),
          (UABDLv8i8_v8i16 V64:$opA, V64:$opB)>;
def : Pat<(abs (v8i16 (sub (zext (extract_high_v16i8 V128:$opA)),
                           (zext (extract_high_v16i8 V128:$opB))))),
          (UABDLv16i8_v8i16 V128:$opA, V128:$opB)>;
def : Pat<(xor (v8i16 (AArch64vashr v8i16:$src, (i32 15))),
               (v8i16 (add (sub (zext (extract_high_v16i8 V128:$opA)),
                                (zext (extract_high_v16i8 V128:$opB))),
                           (AArch64vashr v8i16:$src, (i32 15))))),
          (UABDLv16i8_v8i16 V128:$opA, V128:$opB)>;
def : Pat<(abs (v4i32 (sub (zext (v4i16 V64:$opA)),
                           (zext (v4i16 V64:$opB))))),
          (UABDLv4i16_v4i32 V64:$opA, V64:$opB)>;
def : Pat<(abs (v4i32 (sub (zext (extract_high_v8i16 V128:$opA)),
                           (zext (extract_high_v8i16 V128:$opB))))),
          (UABDLv8i16_v4i32 V128:$opA, V128:$opB)>;
def : Pat<(abs (v2i64 (sub (zext (v2i32 V64:$opA)),
                           (zext (v2i32 V64:$opB))))),
          (UABDLv2i32_v2i64 V64:$opA, V64:$opB)>;
def : Pat<(abs (v2i64 (sub (zext (extract_high_v4i32 V128:$opA)),
                           (zext (extract_high_v4i32 V128:$opB))))),
          (UABDLv4i32_v2i64 V128:$opA, V128:$opB)>;

defm ABS    : SIMDTwoVectorBHSD<0, 0b01011, "abs", abs>;
defm CLS    : SIMDTwoVectorBHS<0, 0b00100, "cls", int_aarch64_neon_cls>;
defm CLZ    : SIMDTwoVectorBHS<1, 0b00100, "clz", ctlz>;
defm CMEQ   : SIMDCmpTwoVector<0, 0b01001, "cmeq", AArch64cmeqz>;
defm CMGE   : SIMDCmpTwoVector<1, 0b01000, "cmge", AArch64cmgez>;
defm CMGT   : SIMDCmpTwoVector<0, 0b01000, "cmgt", AArch64cmgtz>;
defm CMLE   : SIMDCmpTwoVector<1, 0b01001, "cmle", AArch64cmlez>;
defm CMLT   : SIMDCmpTwoVector<0, 0b01010, "cmlt", AArch64cmltz>;
defm CNT    : SIMDTwoVectorB<0, 0b00, 0b00101, "cnt", ctpop>;
defm FABS   : SIMDTwoVectorFP<0, 1, 0b01111, "fabs", fabs>;

defm FCMEQ  : SIMDFPCmpTwoVector<0, 1, 0b01101, "fcmeq", AArch64fcmeqz>;
defm FCMGE  : SIMDFPCmpTwoVector<1, 1, 0b01100, "fcmge", AArch64fcmgez>;
defm FCMGT  : SIMDFPCmpTwoVector<0, 1, 0b01100, "fcmgt", AArch64fcmgtz>;
defm FCMLE  : SIMDFPCmpTwoVector<1, 1, 0b01101, "fcmle", AArch64fcmlez>;
defm FCMLT  : SIMDFPCmpTwoVector<0, 1, 0b01110, "fcmlt", AArch64fcmltz>;
defm FCVTAS : SIMDTwoVectorFPToInt<0,0,0b11100, "fcvtas",int_aarch64_neon_fcvtas>;
defm FCVTAU : SIMDTwoVectorFPToInt<1,0,0b11100, "fcvtau",int_aarch64_neon_fcvtau>;
defm FCVTL  : SIMDFPWidenTwoVector<0, 0, 0b10111, "fcvtl">;
def : Pat<(v4f32 (int_aarch64_neon_vcvthf2fp (v4i16 V64:$Rn))),
          (FCVTLv4i16 V64:$Rn)>;
def : Pat<(v4f32 (int_aarch64_neon_vcvthf2fp (extract_subvector (v8i16 V128:$Rn),
                                                              (i64 4)))),
          (FCVTLv8i16 V128:$Rn)>;
def : Pat<(v2f64 (fpextend (v2f32 V64:$Rn))), (FCVTLv2i32 V64:$Rn)>;

def : Pat<(v4f32 (fpextend (v4f16 V64:$Rn))), (FCVTLv4i16 V64:$Rn)>;

defm FCVTMS : SIMDTwoVectorFPToInt<0,0,0b11011, "fcvtms",int_aarch64_neon_fcvtms>;
defm FCVTMU : SIMDTwoVectorFPToInt<1,0,0b11011, "fcvtmu",int_aarch64_neon_fcvtmu>;
defm FCVTNS : SIMDTwoVectorFPToInt<0,0,0b11010, "fcvtns",int_aarch64_neon_fcvtns>;
defm FCVTNU : SIMDTwoVectorFPToInt<1,0,0b11010, "fcvtnu",int_aarch64_neon_fcvtnu>;
defm FCVTN  : SIMDFPNarrowTwoVector<0, 0, 0b10110, "fcvtn">;
def : Pat<(v4i16 (int_aarch64_neon_vcvtfp2hf (v4f32 V128:$Rn))),
          (FCVTNv4i16 V128:$Rn)>;
def : Pat<(concat_vectors V64:$Rd,
                          (v4i16 (int_aarch64_neon_vcvtfp2hf (v4f32 V128:$Rn)))),
          (FCVTNv8i16 (INSERT_SUBREG (IMPLICIT_DEF), V64:$Rd, dsub), V128:$Rn)>;
def : Pat<(v2f32 (fpround (v2f64 V128:$Rn))), (FCVTNv2i32 V128:$Rn)>;
def : Pat<(v4f16 (fpround (v4f32 V128:$Rn))), (FCVTNv4i16 V128:$Rn)>;
def : Pat<(concat_vectors V64:$Rd, (v2f32 (fpround (v2f64 V128:$Rn)))),
          (FCVTNv4i32 (INSERT_SUBREG (IMPLICIT_DEF), V64:$Rd, dsub), V128:$Rn)>;
defm FCVTPS : SIMDTwoVectorFPToInt<0,1,0b11010, "fcvtps",int_aarch64_neon_fcvtps>;
defm FCVTPU : SIMDTwoVectorFPToInt<1,1,0b11010, "fcvtpu",int_aarch64_neon_fcvtpu>;
defm FCVTXN : SIMDFPInexactCvtTwoVector<1, 0, 0b10110, "fcvtxn",
                                        int_aarch64_neon_fcvtxn>;
defm FCVTZS : SIMDTwoVectorFPToInt<0, 1, 0b11011, "fcvtzs", fp_to_sint>;
defm FCVTZU : SIMDTwoVectorFPToInt<1, 1, 0b11011, "fcvtzu", fp_to_uint>;

def : Pat<(v4i16 (int_aarch64_neon_fcvtzs v4f16:$Rn)), (FCVTZSv4f16 $Rn)>;
def : Pat<(v8i16 (int_aarch64_neon_fcvtzs v8f16:$Rn)), (FCVTZSv8f16 $Rn)>;
def : Pat<(v2i32 (int_aarch64_neon_fcvtzs v2f32:$Rn)), (FCVTZSv2f32 $Rn)>;
def : Pat<(v4i32 (int_aarch64_neon_fcvtzs v4f32:$Rn)), (FCVTZSv4f32 $Rn)>;
def : Pat<(v2i64 (int_aarch64_neon_fcvtzs v2f64:$Rn)), (FCVTZSv2f64 $Rn)>;

def : Pat<(v4i16 (int_aarch64_neon_fcvtzu v4f16:$Rn)), (FCVTZUv4f16 $Rn)>;
def : Pat<(v8i16 (int_aarch64_neon_fcvtzu v8f16:$Rn)), (FCVTZUv8f16 $Rn)>;
def : Pat<(v2i32 (int_aarch64_neon_fcvtzu v2f32:$Rn)), (FCVTZUv2f32 $Rn)>;
def : Pat<(v4i32 (int_aarch64_neon_fcvtzu v4f32:$Rn)), (FCVTZUv4f32 $Rn)>;
def : Pat<(v2i64 (int_aarch64_neon_fcvtzu v2f64:$Rn)), (FCVTZUv2f64 $Rn)>;

defm FNEG   : SIMDTwoVectorFP<1, 1, 0b01111, "fneg", fneg>;
defm FRECPE : SIMDTwoVectorFP<0, 1, 0b11101, "frecpe", int_aarch64_neon_frecpe>;
defm FRINTA : SIMDTwoVectorFP<1, 0, 0b11000, "frinta", fround>;
defm FRINTI : SIMDTwoVectorFP<1, 1, 0b11001, "frinti", fnearbyint>;
defm FRINTM : SIMDTwoVectorFP<0, 0, 0b11001, "frintm", ffloor>;
defm FRINTN : SIMDTwoVectorFP<0, 0, 0b11000, "frintn", int_aarch64_neon_frintn>;
defm FRINTP : SIMDTwoVectorFP<0, 1, 0b11000, "frintp", fceil>;
defm FRINTX : SIMDTwoVectorFP<1, 0, 0b11001, "frintx", frint>;
defm FRINTZ : SIMDTwoVectorFP<0, 1, 0b11001, "frintz", ftrunc>;

let Predicates = [HasFRInt3264] in {
  defm FRINT32Z : FRIntNNTVector<0, 0, "frint32z">;
  defm FRINT64Z : FRIntNNTVector<0, 1, "frint64z">;
  defm FRINT32X : FRIntNNTVector<1, 0, "frint32x">;
  defm FRINT64X : FRIntNNTVector<1, 1, "frint64x">;
} // HasFRInt3264

defm FRSQRTE: SIMDTwoVectorFP<1, 1, 0b11101, "frsqrte", int_aarch64_neon_frsqrte>;
defm FSQRT  : SIMDTwoVectorFP<1, 1, 0b11111, "fsqrt", fsqrt>;
defm NEG    : SIMDTwoVectorBHSD<1, 0b01011, "neg",
                               UnOpFrag<(sub immAllZerosV, node:$LHS)> >;
defm NOT    : SIMDTwoVectorB<1, 0b00, 0b00101, "not", vnot>;
// Aliases for MVN -> NOT.
def : InstAlias<"mvn{ $Vd.8b, $Vn.8b|.8b $Vd, $Vn}",
                (NOTv8i8 V64:$Vd, V64:$Vn)>;
def : InstAlias<"mvn{ $Vd.16b, $Vn.16b|.16b $Vd, $Vn}",
                (NOTv16i8 V128:$Vd, V128:$Vn)>;

def : Pat<(AArch64neg (v8i8  V64:$Rn)),  (NEGv8i8  V64:$Rn)>;
def : Pat<(AArch64neg (v16i8 V128:$Rn)), (NEGv16i8 V128:$Rn)>;
def : Pat<(AArch64neg (v4i16 V64:$Rn)),  (NEGv4i16 V64:$Rn)>;
def : Pat<(AArch64neg (v8i16 V128:$Rn)), (NEGv8i16 V128:$Rn)>;
def : Pat<(AArch64neg (v2i32 V64:$Rn)),  (NEGv2i32 V64:$Rn)>;
def : Pat<(AArch64neg (v4i32 V128:$Rn)), (NEGv4i32 V128:$Rn)>;
def : Pat<(AArch64neg (v2i64 V128:$Rn)), (NEGv2i64 V128:$Rn)>;

def : Pat<(vnot (v4i16 V64:$Rn)),  (NOTv8i8  V64:$Rn)>;
def : Pat<(vnot (v8i16 V128:$Rn)), (NOTv16i8 V128:$Rn)>;
def : Pat<(vnot (v2i32 V64:$Rn)),  (NOTv8i8  V64:$Rn)>;
def : Pat<(vnot (v4i32 V128:$Rn)), (NOTv16i8 V128:$Rn)>;
def : Pat<(vnot (v1i64 V64:$Rn)),  (NOTv8i8  V64:$Rn)>;
def : Pat<(vnot (v2i64 V128:$Rn)), (NOTv16i8 V128:$Rn)>;

defm RBIT   : SIMDTwoVectorB<1, 0b01, 0b00101, "rbit", int_aarch64_neon_rbit>;
defm REV16  : SIMDTwoVectorB<0, 0b00, 0b00001, "rev16", AArch64rev16>;
defm REV32  : SIMDTwoVectorBH<1, 0b00000, "rev32", AArch64rev32>;
defm REV64  : SIMDTwoVectorBHS<0, 0b00000, "rev64", AArch64rev64>;
defm SADALP : SIMDLongTwoVectorTied<0, 0b00110, "sadalp",
       BinOpFrag<(add node:$LHS, (int_aarch64_neon_saddlp node:$RHS))> >;
defm SADDLP : SIMDLongTwoVector<0, 0b00010, "saddlp", int_aarch64_neon_saddlp>;
defm SCVTF  : SIMDTwoVectorIntToFP<0, 0, 0b11101, "scvtf", sint_to_fp>;
defm SHLL   : SIMDVectorLShiftLongBySizeBHS;
defm SQABS  : SIMDTwoVectorBHSD<0, 0b00111, "sqabs", int_aarch64_neon_sqabs>;
defm SQNEG  : SIMDTwoVectorBHSD<1, 0b00111, "sqneg", int_aarch64_neon_sqneg>;
defm SQXTN  : SIMDMixedTwoVector<0, 0b10100, "sqxtn", int_aarch64_neon_sqxtn>;
defm SQXTUN : SIMDMixedTwoVector<1, 0b10010, "sqxtun", int_aarch64_neon_sqxtun>;
defm SUQADD : SIMDTwoVectorBHSDTied<0, 0b00011, "suqadd",int_aarch64_neon_suqadd>;
defm UADALP : SIMDLongTwoVectorTied<1, 0b00110, "uadalp",
       BinOpFrag<(add node:$LHS, (int_aarch64_neon_uaddlp node:$RHS))> >;
defm UADDLP : SIMDLongTwoVector<1, 0b00010, "uaddlp",
                    int_aarch64_neon_uaddlp>;
defm UCVTF  : SIMDTwoVectorIntToFP<1, 0, 0b11101, "ucvtf", uint_to_fp>;
defm UQXTN  : SIMDMixedTwoVector<1, 0b10100, "uqxtn", int_aarch64_neon_uqxtn>;
defm URECPE : SIMDTwoVectorS<0, 1, 0b11100, "urecpe", int_aarch64_neon_urecpe>;
defm URSQRTE: SIMDTwoVectorS<1, 1, 0b11100, "ursqrte", int_aarch64_neon_ursqrte>;
defm USQADD : SIMDTwoVectorBHSDTied<1, 0b00011, "usqadd",int_aarch64_neon_usqadd>;
defm XTN    : SIMDMixedTwoVector<0, 0b10010, "xtn", trunc>;

def : Pat<(v4f16  (AArch64rev32 V64:$Rn)),  (REV32v4i16 V64:$Rn)>;
def : Pat<(v4f16  (AArch64rev64 V64:$Rn)),  (REV64v4i16 V64:$Rn)>;
def : Pat<(v4bf16 (AArch64rev32 V64:$Rn)),  (REV32v4i16 V64:$Rn)>;
def : Pat<(v4bf16 (AArch64rev64 V64:$Rn)),  (REV64v4i16 V64:$Rn)>;
def : Pat<(v8f16  (AArch64rev32 V128:$Rn)), (REV32v8i16 V128:$Rn)>;
def : Pat<(v8f16  (AArch64rev64 V128:$Rn)), (REV64v8i16 V128:$Rn)>;
def : Pat<(v8bf16 (AArch64rev32 V128:$Rn)), (REV32v8i16 V128:$Rn)>;
def : Pat<(v8bf16 (AArch64rev64 V128:$Rn)), (REV64v8i16 V128:$Rn)>;
def : Pat<(v2f32  (AArch64rev64 V64:$Rn)),  (REV64v2i32 V64:$Rn)>;
def : Pat<(v4f32  (AArch64rev64 V128:$Rn)), (REV64v4i32 V128:$Rn)>;

// Patterns for vector long shift (by element width). These need to match all
// three of zext, sext and anyext so it's easier to pull the patterns out of the
// definition.
multiclass SIMDVectorLShiftLongBySizeBHSPats<SDPatternOperator ext> {
  def : Pat<(AArch64vshl (v8i16 (ext (v8i8 V64:$Rn))), (i32 8)),
            (SHLLv8i8 V64:$Rn)>;
  def : Pat<(AArch64vshl (v8i16 (ext (extract_high_v16i8 V128:$Rn))), (i32 8)),
            (SHLLv16i8 V128:$Rn)>;
  def : Pat<(AArch64vshl (v4i32 (ext (v4i16 V64:$Rn))), (i32 16)),
            (SHLLv4i16 V64:$Rn)>;
  def : Pat<(AArch64vshl (v4i32 (ext (extract_high_v8i16 V128:$Rn))), (i32 16)),
            (SHLLv8i16 V128:$Rn)>;
  def : Pat<(AArch64vshl (v2i64 (ext (v2i32 V64:$Rn))), (i32 32)),
            (SHLLv2i32 V64:$Rn)>;
  def : Pat<(AArch64vshl (v2i64 (ext (extract_high_v4i32 V128:$Rn))), (i32 32)),
            (SHLLv4i32 V128:$Rn)>;
}

defm : SIMDVectorLShiftLongBySizeBHSPats<anyext>;
defm : SIMDVectorLShiftLongBySizeBHSPats<zext>;
defm : SIMDVectorLShiftLongBySizeBHSPats<sext>;

//===----------------------------------------------------------------------===//
// Advanced SIMD three vector instructions.
//===----------------------------------------------------------------------===//

defm ADD     : SIMDThreeSameVector<0, 0b10000, "add", add>;
defm ADDP    : SIMDThreeSameVector<0, 0b10111, "addp", int_aarch64_neon_addp>;
defm CMEQ    : SIMDThreeSameVector<1, 0b10001, "cmeq", AArch64cmeq>;
defm CMGE    : SIMDThreeSameVector<0, 0b00111, "cmge", AArch64cmge>;
defm CMGT    : SIMDThreeSameVector<0, 0b00110, "cmgt", AArch64cmgt>;
defm CMHI    : SIMDThreeSameVector<1, 0b00110, "cmhi", AArch64cmhi>;
defm CMHS    : SIMDThreeSameVector<1, 0b00111, "cmhs", AArch64cmhs>;
defm CMTST   : SIMDThreeSameVector<0, 0b10001, "cmtst", AArch64cmtst>;
defm FABD    : SIMDThreeSameVectorFP<1,1,0b010,"fabd", int_aarch64_neon_fabd>;
let Predicates = [HasNEON] in {
foreach VT = [ v2f32, v4f32, v2f64 ] in
def : Pat<(fabs (fsub VT:$Rn, VT:$Rm)), (!cast<Instruction>("FABD"#VT) VT:$Rn, VT:$Rm)>;
}
let Predicates = [HasNEON, HasFullFP16] in {
foreach VT = [ v4f16, v8f16 ] in
def : Pat<(fabs (fsub VT:$Rn, VT:$Rm)), (!cast<Instruction>("FABD"#VT) VT:$Rn, VT:$Rm)>;
}
defm FACGE   : SIMDThreeSameVectorFPCmp<1,0,0b101,"facge",int_aarch64_neon_facge>;
defm FACGT   : SIMDThreeSameVectorFPCmp<1,1,0b101,"facgt",int_aarch64_neon_facgt>;
defm FADDP   : SIMDThreeSameVectorFP<1,0,0b010,"faddp",int_aarch64_neon_faddp>;
defm FADD    : SIMDThreeSameVectorFP<0,0,0b010,"fadd", fadd>;
defm FCMEQ   : SIMDThreeSameVectorFPCmp<0, 0, 0b100, "fcmeq", AArch64fcmeq>;
defm FCMGE   : SIMDThreeSameVectorFPCmp<1, 0, 0b100, "fcmge", AArch64fcmge>;
defm FCMGT   : SIMDThreeSameVectorFPCmp<1, 1, 0b100, "fcmgt", AArch64fcmgt>;
defm FDIV    : SIMDThreeSameVectorFP<1,0,0b111,"fdiv", fdiv>;
defm FMAXNMP : SIMDThreeSameVectorFP<1,0,0b000,"fmaxnmp", int_aarch64_neon_fmaxnmp>;
defm FMAXNM  : SIMDThreeSameVectorFP<0,0,0b000,"fmaxnm", fmaxnum>;
defm FMAXP   : SIMDThreeSameVectorFP<1,0,0b110,"fmaxp", int_aarch64_neon_fmaxp>;
defm FMAX    : SIMDThreeSameVectorFP<0,0,0b110,"fmax", fmaximum>;
defm FMINNMP : SIMDThreeSameVectorFP<1,1,0b000,"fminnmp", int_aarch64_neon_fminnmp>;
defm FMINNM  : SIMDThreeSameVectorFP<0,1,0b000,"fminnm", fminnum>;
defm FMINP   : SIMDThreeSameVectorFP<1,1,0b110,"fminp", int_aarch64_neon_fminp>;
defm FMIN    : SIMDThreeSameVectorFP<0,1,0b110,"fmin", fminimum>;

// NOTE: The operands of the PatFrag are reordered on FMLA/FMLS because the
// instruction expects the addend first, while the fma intrinsic puts it last.
defm FMLA     : SIMDThreeSameVectorFPTied<0, 0, 0b001, "fmla",
            TriOpFrag<(fma node:$RHS, node:$MHS, node:$LHS)> >;
defm FMLS     : SIMDThreeSameVectorFPTied<0, 1, 0b001, "fmls",
            TriOpFrag<(fma node:$MHS, (fneg node:$RHS), node:$LHS)> >;

defm FMULX    : SIMDThreeSameVectorFP<0,0,0b011,"fmulx", int_aarch64_neon_fmulx>;
defm FMUL     : SIMDThreeSameVectorFP<1,0,0b011,"fmul", fmul>;
defm FRECPS   : SIMDThreeSameVectorFP<0,0,0b111,"frecps", int_aarch64_neon_frecps>;
defm FRSQRTS  : SIMDThreeSameVectorFP<0,1,0b111,"frsqrts", int_aarch64_neon_frsqrts>;
defm FSUB     : SIMDThreeSameVectorFP<0,1,0b010,"fsub", fsub>;

// MLA and MLS are generated in MachineCombine
defm MLA      : SIMDThreeSameVectorBHSTied<0, 0b10010, "mla", null_frag>;
defm MLS      : SIMDThreeSameVectorBHSTied<1, 0b10010, "mls", null_frag>;

defm MUL      : SIMDThreeSameVectorBHS<0, 0b10011, "mul", mul>;
defm PMUL     : SIMDThreeSameVectorB<1, 0b10011, "pmul", int_aarch64_neon_pmul>;
defm SABA     : SIMDThreeSameVectorBHSTied<0, 0b01111, "saba",
      TriOpFrag<(add node:$LHS, (AArch64sabd node:$MHS, node:$RHS))> >;
defm SABD     : SIMDThreeSameVectorBHS<0,0b01110,"sabd", AArch64sabd>;
defm SHADD    : SIMDThreeSameVectorBHS<0,0b00000,"shadd", AArch64shadd>;
defm SHSUB    : SIMDThreeSameVectorBHS<0,0b00100,"shsub", int_aarch64_neon_shsub>;
defm SMAXP    : SIMDThreeSameVectorBHS<0,0b10100,"smaxp", int_aarch64_neon_smaxp>;
defm SMAX     : SIMDThreeSameVectorBHS<0,0b01100,"smax", smax>;
defm SMINP    : SIMDThreeSameVectorBHS<0,0b10101,"sminp", int_aarch64_neon_sminp>;
defm SMIN     : SIMDThreeSameVectorBHS<0,0b01101,"smin", smin>;
defm SQADD    : SIMDThreeSameVector<0,0b00001,"sqadd", int_aarch64_neon_sqadd>;
defm SQDMULH  : SIMDThreeSameVectorHS<0,0b10110,"sqdmulh",int_aarch64_neon_sqdmulh>;
defm SQRDMULH : SIMDThreeSameVectorHS<1,0b10110,"sqrdmulh",int_aarch64_neon_sqrdmulh>;
defm SQRSHL   : SIMDThreeSameVector<0,0b01011,"sqrshl", int_aarch64_neon_sqrshl>;
defm SQSHL    : SIMDThreeSameVector<0,0b01001,"sqshl", int_aarch64_neon_sqshl>;
defm SQSUB    : SIMDThreeSameVector<0,0b00101,"sqsub", int_aarch64_neon_sqsub>;
defm SRHADD   : SIMDThreeSameVectorBHS<0,0b00010,"srhadd", AArch64srhadd>;
defm SRSHL    : SIMDThreeSameVector<0,0b01010,"srshl", int_aarch64_neon_srshl>;
defm SSHL     : SIMDThreeSameVector<0,0b01000,"sshl", int_aarch64_neon_sshl>;
defm SUB      : SIMDThreeSameVector<1,0b10000,"sub", sub>;
defm UABA     : SIMDThreeSameVectorBHSTied<1, 0b01111, "uaba",
      TriOpFrag<(add node:$LHS, (AArch64uabd node:$MHS, node:$RHS))> >;
defm UABD     : SIMDThreeSameVectorBHS<1,0b01110,"uabd", AArch64uabd>;
defm UHADD    : SIMDThreeSameVectorBHS<1,0b00000,"uhadd", AArch64uhadd>;
defm UHSUB    : SIMDThreeSameVectorBHS<1,0b00100,"uhsub", int_aarch64_neon_uhsub>;
defm UMAXP    : SIMDThreeSameVectorBHS<1,0b10100,"umaxp", int_aarch64_neon_umaxp>;
defm UMAX     : SIMDThreeSameVectorBHS<1,0b01100,"umax", umax>;
defm UMINP    : SIMDThreeSameVectorBHS<1,0b10101,"uminp", int_aarch64_neon_uminp>;
defm UMIN     : SIMDThreeSameVectorBHS<1,0b01101,"umin", umin>;
defm UQADD    : SIMDThreeSameVector<1,0b00001,"uqadd", int_aarch64_neon_uqadd>;
defm UQRSHL   : SIMDThreeSameVector<1,0b01011,"uqrshl", int_aarch64_neon_uqrshl>;
defm UQSHL    : SIMDThreeSameVector<1,0b01001,"uqshl", int_aarch64_neon_uqshl>;
defm UQSUB    : SIMDThreeSameVector<1,0b00101,"uqsub", int_aarch64_neon_uqsub>;
defm URHADD   : SIMDThreeSameVectorBHS<1,0b00010,"urhadd", AArch64urhadd>;
defm URSHL    : SIMDThreeSameVector<1,0b01010,"urshl", int_aarch64_neon_urshl>;
defm USHL     : SIMDThreeSameVector<1,0b01000,"ushl", int_aarch64_neon_ushl>;
defm SQRDMLAH : SIMDThreeSameVectorSQRDMLxHTiedHS<1,0b10000,"sqrdmlah",
                                                  int_aarch64_neon_sqadd>;
defm SQRDMLSH : SIMDThreeSameVectorSQRDMLxHTiedHS<1,0b10001,"sqrdmlsh",
                                                    int_aarch64_neon_sqsub>;

// Extra saturate patterns, other than the intrinsics matches above
defm : SIMDThreeSameVectorExtraPatterns<"SQADD", saddsat>;
defm : SIMDThreeSameVectorExtraPatterns<"UQADD", uaddsat>;
defm : SIMDThreeSameVectorExtraPatterns<"SQSUB", ssubsat>;
defm : SIMDThreeSameVectorExtraPatterns<"UQSUB", usubsat>;

defm AND : SIMDLogicalThreeVector<0, 0b00, "and", and>;
defm BIC : SIMDLogicalThreeVector<0, 0b01, "bic",
                                  BinOpFrag<(and node:$LHS, (vnot node:$RHS))> >;
defm EOR : SIMDLogicalThreeVector<1, 0b00, "eor", xor>;
defm ORN : SIMDLogicalThreeVector<0, 0b11, "orn",
                                  BinOpFrag<(or node:$LHS, (vnot node:$RHS))> >;
defm ORR : SIMDLogicalThreeVector<0, 0b10, "orr", or>;

// Pseudo bitwise select pattern BSP.
// It is expanded into BSL/BIT/BIF after register allocation.
defm BSP : SIMDLogicalThreeVectorPseudo<TriOpFrag<(or (and node:$LHS, node:$MHS),
                                                      (and (vnot node:$LHS), node:$RHS))>>;
defm BSL : SIMDLogicalThreeVectorTied<1, 0b01, "bsl">;
defm BIT : SIMDLogicalThreeVectorTied<1, 0b10, "bit", AArch64bit>;
defm BIF : SIMDLogicalThreeVectorTied<1, 0b11, "bif">;

def : Pat<(AArch64bsp (v8i8 V64:$Rd), V64:$Rn, V64:$Rm),
          (BSPv8i8 V64:$Rd, V64:$Rn, V64:$Rm)>;
def : Pat<(AArch64bsp (v4i16 V64:$Rd), V64:$Rn, V64:$Rm),
          (BSPv8i8 V64:$Rd, V64:$Rn, V64:$Rm)>;
def : Pat<(AArch64bsp (v2i32 V64:$Rd), V64:$Rn, V64:$Rm),
          (BSPv8i8 V64:$Rd, V64:$Rn, V64:$Rm)>;
def : Pat<(AArch64bsp (v1i64 V64:$Rd), V64:$Rn, V64:$Rm),
          (BSPv8i8 V64:$Rd, V64:$Rn, V64:$Rm)>;

def : Pat<(AArch64bsp (v16i8 V128:$Rd), V128:$Rn, V128:$Rm),
          (BSPv16i8 V128:$Rd, V128:$Rn, V128:$Rm)>;
def : Pat<(AArch64bsp (v8i16 V128:$Rd), V128:$Rn, V128:$Rm),
          (BSPv16i8 V128:$Rd, V128:$Rn, V128:$Rm)>;
def : Pat<(AArch64bsp (v4i32 V128:$Rd), V128:$Rn, V128:$Rm),
          (BSPv16i8 V128:$Rd, V128:$Rn, V128:$Rm)>;
def : Pat<(AArch64bsp (v2i64 V128:$Rd), V128:$Rn, V128:$Rm),
          (BSPv16i8 V128:$Rd, V128:$Rn, V128:$Rm)>;

def : InstAlias<"mov{\t$dst.16b, $src.16b|.16b\t$dst, $src}",
                (ORRv16i8 V128:$dst, V128:$src, V128:$src), 1>;
def : InstAlias<"mov{\t$dst.8h, $src.8h|.8h\t$dst, $src}",
                (ORRv16i8 V128:$dst, V128:$src, V128:$src), 0>;
def : InstAlias<"mov{\t$dst.4s, $src.4s|.4s\t$dst, $src}",
                (ORRv16i8 V128:$dst, V128:$src, V128:$src), 0>;
def : InstAlias<"mov{\t$dst.2d, $src.2d|.2d\t$dst, $src}",
                (ORRv16i8 V128:$dst, V128:$src, V128:$src), 0>;

def : InstAlias<"mov{\t$dst.8b, $src.8b|.8b\t$dst, $src}",
                (ORRv8i8 V64:$dst, V64:$src, V64:$src), 1>;
def : InstAlias<"mov{\t$dst.4h, $src.4h|.4h\t$dst, $src}",
                (ORRv8i8 V64:$dst, V64:$src, V64:$src), 0>;
def : InstAlias<"mov{\t$dst.2s, $src.2s|.2s\t$dst, $src}",
                (ORRv8i8 V64:$dst, V64:$src, V64:$src), 0>;
def : InstAlias<"mov{\t$dst.1d, $src.1d|.1d\t$dst, $src}",
                (ORRv8i8 V64:$dst, V64:$src, V64:$src), 0>;

def : InstAlias<"{cmls\t$dst.8b, $src1.8b, $src2.8b" #
                "|cmls.8b\t$dst, $src1, $src2}",
                (CMHSv8i8 V64:$dst, V64:$src2, V64:$src1), 0>;
def : InstAlias<"{cmls\t$dst.16b, $src1.16b, $src2.16b" #
                "|cmls.16b\t$dst, $src1, $src2}",
                (CMHSv16i8 V128:$dst, V128:$src2, V128:$src1), 0>;
def : InstAlias<"{cmls\t$dst.4h, $src1.4h, $src2.4h" #
                "|cmls.4h\t$dst, $src1, $src2}",
                (CMHSv4i16 V64:$dst, V64:$src2, V64:$src1), 0>;
def : InstAlias<"{cmls\t$dst.8h, $src1.8h, $src2.8h" #
                "|cmls.8h\t$dst, $src1, $src2}",
                (CMHSv8i16 V128:$dst, V128:$src2, V128:$src1), 0>;
def : InstAlias<"{cmls\t$dst.2s, $src1.2s, $src2.2s" #
                "|cmls.2s\t$dst, $src1, $src2}",
                (CMHSv2i32 V64:$dst, V64:$src2, V64:$src1), 0>;
def : InstAlias<"{cmls\t$dst.4s, $src1.4s, $src2.4s" #
                "|cmls.4s\t$dst, $src1, $src2}",
                (CMHSv4i32 V128:$dst, V128:$src2, V128:$src1), 0>;
def : InstAlias<"{cmls\t$dst.2d, $src1.2d, $src2.2d" #
                "|cmls.2d\t$dst, $src1, $src2}",
                (CMHSv2i64 V128:$dst, V128:$src2, V128:$src1), 0>;

def : InstAlias<"{cmlo\t$dst.8b, $src1.8b, $src2.8b" #
                "|cmlo.8b\t$dst, $src1, $src2}",
                (CMHIv8i8 V64:$dst, V64:$src2, V64:$src1), 0>;
def : InstAlias<"{cmlo\t$dst.16b, $src1.16b, $src2.16b" #
                "|cmlo.16b\t$dst, $src1, $src2}",
                (CMHIv16i8 V128:$dst, V128:$src2, V128:$src1), 0>;
def : InstAlias<"{cmlo\t$dst.4h, $src1.4h, $src2.4h" #
                "|cmlo.4h\t$dst, $src1, $src2}",
                (CMHIv4i16 V64:$dst, V64:$src2, V64:$src1), 0>;
def : InstAlias<"{cmlo\t$dst.8h, $src1.8h, $src2.8h" #
                "|cmlo.8h\t$dst, $src1, $src2}",
                (CMHIv8i16 V128:$dst, V128:$src2, V128:$src1), 0>;
def : InstAlias<"{cmlo\t$dst.2s, $src1.2s, $src2.2s" #
                "|cmlo.2s\t$dst, $src1, $src2}",
                (CMHIv2i32 V64:$dst, V64:$src2, V64:$src1), 0>;
def : InstAlias<"{cmlo\t$dst.4s, $src1.4s, $src2.4s" #
                "|cmlo.4s\t$dst, $src1, $src2}",
                (CMHIv4i32 V128:$dst, V128:$src2, V128:$src1), 0>;
def : InstAlias<"{cmlo\t$dst.2d, $src1.2d, $src2.2d" #
                "|cmlo.2d\t$dst, $src1, $src2}",
                (CMHIv2i64 V128:$dst, V128:$src2, V128:$src1), 0>;

def : InstAlias<"{cmle\t$dst.8b, $src1.8b, $src2.8b" #
                "|cmle.8b\t$dst, $src1, $src2}",
                (CMGEv8i8 V64:$dst, V64:$src2, V64:$src1), 0>;
def : InstAlias<"{cmle\t$dst.16b, $src1.16b, $src2.16b" #
                "|cmle.16b\t$dst, $src1, $src2}",
                (CMGEv16i8 V128:$dst, V128:$src2, V128:$src1), 0>;
def : InstAlias<"{cmle\t$dst.4h, $src1.4h, $src2.4h" #
                "|cmle.4h\t$dst, $src1, $src2}",
                (CMGEv4i16 V64:$dst, V64:$src2, V64:$src1), 0>;
def : InstAlias<"{cmle\t$dst.8h, $src1.8h, $src2.8h" #
                "|cmle.8h\t$dst, $src1, $src2}",
                (CMGEv8i16 V128:$dst, V128:$src2, V128:$src1), 0>;
def : InstAlias<"{cmle\t$dst.2s, $src1.2s, $src2.2s" #
                "|cmle.2s\t$dst, $src1, $src2}",
                (CMGEv2i32 V64:$dst, V64:$src2, V64:$src1), 0>;
def : InstAlias<"{cmle\t$dst.4s, $src1.4s, $src2.4s" #
                "|cmle.4s\t$dst, $src1, $src2}",
                (CMGEv4i32 V128:$dst, V128:$src2, V128:$src1), 0>;
def : InstAlias<"{cmle\t$dst.2d, $src1.2d, $src2.2d" #
                "|cmle.2d\t$dst, $src1, $src2}",
                (CMGEv2i64 V128:$dst, V128:$src2, V128:$src1), 0>;

def : InstAlias<"{cmlt\t$dst.8b, $src1.8b, $src2.8b" #
                "|cmlt.8b\t$dst, $src1, $src2}",
                (CMGTv8i8 V64:$dst, V64:$src2, V64:$src1), 0>;
def : InstAlias<"{cmlt\t$dst.16b, $src1.16b, $src2.16b" #
                "|cmlt.16b\t$dst, $src1, $src2}",
                (CMGTv16i8 V128:$dst, V128:$src2, V128:$src1), 0>;
def : InstAlias<"{cmlt\t$dst.4h, $src1.4h, $src2.4h" #
                "|cmlt.4h\t$dst, $src1, $src2}",
                (CMGTv4i16 V64:$dst, V64:$src2, V64:$src1), 0>;
def : InstAlias<"{cmlt\t$dst.8h, $src1.8h, $src2.8h" #
                "|cmlt.8h\t$dst, $src1, $src2}",
                (CMGTv8i16 V128:$dst, V128:$src2, V128:$src1), 0>;
def : InstAlias<"{cmlt\t$dst.2s, $src1.2s, $src2.2s" #
                "|cmlt.2s\t$dst, $src1, $src2}",
                (CMGTv2i32 V64:$dst, V64:$src2, V64:$src1), 0>;
def : InstAlias<"{cmlt\t$dst.4s, $src1.4s, $src2.4s" #
                "|cmlt.4s\t$dst, $src1, $src2}",
                (CMGTv4i32 V128:$dst, V128:$src2, V128:$src1), 0>;
def : InstAlias<"{cmlt\t$dst.2d, $src1.2d, $src2.2d" #
                "|cmlt.2d\t$dst, $src1, $src2}",
                (CMGTv2i64 V128:$dst, V128:$src2, V128:$src1), 0>;

let Predicates = [HasNEON, HasFullFP16] in {
def : InstAlias<"{fcmle\t$dst.4h, $src1.4h, $src2.4h" #
                "|fcmle.4h\t$dst, $src1, $src2}",
                (FCMGEv4f16 V64:$dst, V64:$src2, V64:$src1), 0>;
def : InstAlias<"{fcmle\t$dst.8h, $src1.8h, $src2.8h" #
                "|fcmle.8h\t$dst, $src1, $src2}",
                (FCMGEv8f16 V128:$dst, V128:$src2, V128:$src1), 0>;
}
def : InstAlias<"{fcmle\t$dst.2s, $src1.2s, $src2.2s" #
                "|fcmle.2s\t$dst, $src1, $src2}",
                (FCMGEv2f32 V64:$dst, V64:$src2, V64:$src1), 0>;
def : InstAlias<"{fcmle\t$dst.4s, $src1.4s, $src2.4s" #
                "|fcmle.4s\t$dst, $src1, $src2}",
                (FCMGEv4f32 V128:$dst, V128:$src2, V128:$src1), 0>;
def : InstAlias<"{fcmle\t$dst.2d, $src1.2d, $src2.2d" #
                "|fcmle.2d\t$dst, $src1, $src2}",
                (FCMGEv2f64 V128:$dst, V128:$src2, V128:$src1), 0>;

let Predicates = [HasNEON, HasFullFP16] in {
def : InstAlias<"{fcmlt\t$dst.4h, $src1.4h, $src2.4h" #
                "|fcmlt.4h\t$dst, $src1, $src2}",
                (FCMGTv4f16 V64:$dst, V64:$src2, V64:$src1), 0>;
def : InstAlias<"{fcmlt\t$dst.8h, $src1.8h, $src2.8h" #
                "|fcmlt.8h\t$dst, $src1, $src2}",
                (FCMGTv8f16 V128:$dst, V128:$src2, V128:$src1), 0>;
}
def : InstAlias<"{fcmlt\t$dst.2s, $src1.2s, $src2.2s" #
                "|fcmlt.2s\t$dst, $src1, $src2}",
                (FCMGTv2f32 V64:$dst, V64:$src2, V64:$src1), 0>;
def : InstAlias<"{fcmlt\t$dst.4s, $src1.4s, $src2.4s" #
                "|fcmlt.4s\t$dst, $src1, $src2}",
                (FCMGTv4f32 V128:$dst, V128:$src2, V128:$src1), 0>;
def : InstAlias<"{fcmlt\t$dst.2d, $src1.2d, $src2.2d" #
                "|fcmlt.2d\t$dst, $src1, $src2}",
                (FCMGTv2f64 V128:$dst, V128:$src2, V128:$src1), 0>;

let Predicates = [HasNEON, HasFullFP16] in {
def : InstAlias<"{facle\t$dst.4h, $src1.4h, $src2.4h" #
                "|facle.4h\t$dst, $src1, $src2}",
                (FACGEv4f16 V64:$dst, V64:$src2, V64:$src1), 0>;
def : InstAlias<"{facle\t$dst.8h, $src1.8h, $src2.8h" #
                "|facle.8h\t$dst, $src1, $src2}",
                (FACGEv8f16 V128:$dst, V128:$src2, V128:$src1), 0>;
}
def : InstAlias<"{facle\t$dst.2s, $src1.2s, $src2.2s" #
                "|facle.2s\t$dst, $src1, $src2}",
                (FACGEv2f32 V64:$dst, V64:$src2, V64:$src1), 0>;
def : InstAlias<"{facle\t$dst.4s, $src1.4s, $src2.4s" #
                "|facle.4s\t$dst, $src1, $src2}",
                (FACGEv4f32 V128:$dst, V128:$src2, V128:$src1), 0>;
def : InstAlias<"{facle\t$dst.2d, $src1.2d, $src2.2d" #
                "|facle.2d\t$dst, $src1, $src2}",
                (FACGEv2f64 V128:$dst, V128:$src2, V128:$src1), 0>;

let Predicates = [HasNEON, HasFullFP16] in {
def : InstAlias<"{faclt\t$dst.4h, $src1.4h, $src2.4h" #
                "|faclt.4h\t$dst, $src1, $src2}",
                (FACGTv4f16 V64:$dst, V64:$src2, V64:$src1), 0>;
def : InstAlias<"{faclt\t$dst.8h, $src1.8h, $src2.8h" #
                "|faclt.8h\t$dst, $src1, $src2}",
                (FACGTv8f16 V128:$dst, V128:$src2, V128:$src1), 0>;
}
def : InstAlias<"{faclt\t$dst.2s, $src1.2s, $src2.2s" #
                "|faclt.2s\t$dst, $src1, $src2}",
                (FACGTv2f32 V64:$dst, V64:$src2, V64:$src1), 0>;
def : InstAlias<"{faclt\t$dst.4s, $src1.4s, $src2.4s" #
                "|faclt.4s\t$dst, $src1, $src2}",
                (FACGTv4f32 V128:$dst, V128:$src2, V128:$src1), 0>;
def : InstAlias<"{faclt\t$dst.2d, $src1.2d, $src2.2d" #
                "|faclt.2d\t$dst, $src1, $src2}",
                (FACGTv2f64 V128:$dst, V128:$src2, V128:$src1), 0>;

//===----------------------------------------------------------------------===//
// Advanced SIMD three scalar instructions.
//===----------------------------------------------------------------------===//

defm ADD      : SIMDThreeScalarD<0, 0b10000, "add", add>;
defm CMEQ     : SIMDThreeScalarD<1, 0b10001, "cmeq", AArch64cmeq>;
defm CMGE     : SIMDThreeScalarD<0, 0b00111, "cmge", AArch64cmge>;
defm CMGT     : SIMDThreeScalarD<0, 0b00110, "cmgt", AArch64cmgt>;
defm CMHI     : SIMDThreeScalarD<1, 0b00110, "cmhi", AArch64cmhi>;
defm CMHS     : SIMDThreeScalarD<1, 0b00111, "cmhs", AArch64cmhs>;
defm CMTST    : SIMDThreeScalarD<0, 0b10001, "cmtst", AArch64cmtst>;
defm FABD     : SIMDFPThreeScalar<1, 1, 0b010, "fabd", int_aarch64_sisd_fabd>;
def : Pat<(v1f64 (int_aarch64_neon_fabd (v1f64 FPR64:$Rn), (v1f64 FPR64:$Rm))),
          (FABD64 FPR64:$Rn, FPR64:$Rm)>;
let Predicates = [HasFullFP16] in {
def : Pat<(fabs (fsub f16:$Rn, f16:$Rm)), (FABD16 f16:$Rn, f16:$Rm)>;
}
def : Pat<(fabs (fsub f32:$Rn, f32:$Rm)), (FABD32 f32:$Rn, f32:$Rm)>;
def : Pat<(fabs (fsub f64:$Rn, f64:$Rm)), (FABD64 f64:$Rn, f64:$Rm)>;
defm FACGE    : SIMDThreeScalarFPCmp<1, 0, 0b101, "facge",
                                     int_aarch64_neon_facge>;
defm FACGT    : SIMDThreeScalarFPCmp<1, 1, 0b101, "facgt",
                                     int_aarch64_neon_facgt>;
defm FCMEQ    : SIMDThreeScalarFPCmp<0, 0, 0b100, "fcmeq", AArch64fcmeq>;
defm FCMGE    : SIMDThreeScalarFPCmp<1, 0, 0b100, "fcmge", AArch64fcmge>;
defm FCMGT    : SIMDThreeScalarFPCmp<1, 1, 0b100, "fcmgt", AArch64fcmgt>;
defm FMULX    : SIMDFPThreeScalar<0, 0, 0b011, "fmulx", int_aarch64_neon_fmulx>;
defm FRECPS   : SIMDFPThreeScalar<0, 0, 0b111, "frecps", int_aarch64_neon_frecps>;
defm FRSQRTS  : SIMDFPThreeScalar<0, 1, 0b111, "frsqrts", int_aarch64_neon_frsqrts>;
defm SQADD    : SIMDThreeScalarBHSD<0, 0b00001, "sqadd", int_aarch64_neon_sqadd>;
defm SQDMULH  : SIMDThreeScalarHS<  0, 0b10110, "sqdmulh", int_aarch64_neon_sqdmulh>;
defm SQRDMULH : SIMDThreeScalarHS<  1, 0b10110, "sqrdmulh", int_aarch64_neon_sqrdmulh>;
defm SQRSHL   : SIMDThreeScalarBHSD<0, 0b01011, "sqrshl",int_aarch64_neon_sqrshl>;
defm SQSHL    : SIMDThreeScalarBHSD<0, 0b01001, "sqshl", int_aarch64_neon_sqshl>;
defm SQSUB    : SIMDThreeScalarBHSD<0, 0b00101, "sqsub", int_aarch64_neon_sqsub>;
defm SRSHL    : SIMDThreeScalarD<   0, 0b01010, "srshl", int_aarch64_neon_srshl>;
defm SSHL     : SIMDThreeScalarD<   0, 0b01000, "sshl", int_aarch64_neon_sshl>;
defm SUB      : SIMDThreeScalarD<   1, 0b10000, "sub", sub>;
defm UQADD    : SIMDThreeScalarBHSD<1, 0b00001, "uqadd", int_aarch64_neon_uqadd>;
defm UQRSHL   : SIMDThreeScalarBHSD<1, 0b01011, "uqrshl",int_aarch64_neon_uqrshl>;
defm UQSHL    : SIMDThreeScalarBHSD<1, 0b01001, "uqshl", int_aarch64_neon_uqshl>;
defm UQSUB    : SIMDThreeScalarBHSD<1, 0b00101, "uqsub", int_aarch64_neon_uqsub>;
defm URSHL    : SIMDThreeScalarD<   1, 0b01010, "urshl", int_aarch64_neon_urshl>;
defm USHL     : SIMDThreeScalarD<   1, 0b01000, "ushl", int_aarch64_neon_ushl>;
let Predicates = [HasRDM] in {
  defm SQRDMLAH : SIMDThreeScalarHSTied<1, 0, 0b10000, "sqrdmlah">;
  defm SQRDMLSH : SIMDThreeScalarHSTied<1, 0, 0b10001, "sqrdmlsh">;
  def : Pat<(i32 (int_aarch64_neon_sqadd
                   (i32 FPR32:$Rd),
                   (i32 (int_aarch64_neon_sqrdmulh (i32 FPR32:$Rn),
                                                   (i32 FPR32:$Rm))))),
            (SQRDMLAHv1i32 FPR32:$Rd, FPR32:$Rn, FPR32:$Rm)>;
  def : Pat<(i32 (int_aarch64_neon_sqsub
                   (i32 FPR32:$Rd),
                   (i32 (int_aarch64_neon_sqrdmulh (i32 FPR32:$Rn),
                                                   (i32 FPR32:$Rm))))),
            (SQRDMLSHv1i32 FPR32:$Rd, FPR32:$Rn, FPR32:$Rm)>;
}

def : InstAlias<"cmls $dst, $src1, $src2",
                (CMHSv1i64 FPR64:$dst, FPR64:$src2, FPR64:$src1), 0>;
def : InstAlias<"cmle $dst, $src1, $src2",
                (CMGEv1i64 FPR64:$dst, FPR64:$src2, FPR64:$src1), 0>;
def : InstAlias<"cmlo $dst, $src1, $src2",
                (CMHIv1i64 FPR64:$dst, FPR64:$src2, FPR64:$src1), 0>;
def : InstAlias<"cmlt $dst, $src1, $src2",
                (CMGTv1i64 FPR64:$dst, FPR64:$src2, FPR64:$src1), 0>;
def : InstAlias<"fcmle $dst, $src1, $src2",
                (FCMGE32 FPR32:$dst, FPR32:$src2, FPR32:$src1), 0>;
def : InstAlias<"fcmle $dst, $src1, $src2",
                (FCMGE64 FPR64:$dst, FPR64:$src2, FPR64:$src1), 0>;
def : InstAlias<"fcmlt $dst, $src1, $src2",
                (FCMGT32 FPR32:$dst, FPR32:$src2, FPR32:$src1), 0>;
def : InstAlias<"fcmlt $dst, $src1, $src2",
                (FCMGT64 FPR64:$dst, FPR64:$src2, FPR64:$src1), 0>;
def : InstAlias<"facle $dst, $src1, $src2",
                (FACGE32 FPR32:$dst, FPR32:$src2, FPR32:$src1), 0>;
def : InstAlias<"facle $dst, $src1, $src2",
                (FACGE64 FPR64:$dst, FPR64:$src2, FPR64:$src1), 0>;
def : InstAlias<"faclt $dst, $src1, $src2",
                (FACGT32 FPR32:$dst, FPR32:$src2, FPR32:$src1), 0>;
def : InstAlias<"faclt $dst, $src1, $src2",
                (FACGT64 FPR64:$dst, FPR64:$src2, FPR64:$src1), 0>;

//===----------------------------------------------------------------------===//
// Advanced SIMD three scalar instructions (mixed operands).
//===----------------------------------------------------------------------===//
defm SQDMULL  : SIMDThreeScalarMixedHS<0, 0b11010, "sqdmull",
                                       int_aarch64_neon_sqdmulls_scalar>;
defm SQDMLAL  : SIMDThreeScalarMixedTiedHS<0, 0b10010, "sqdmlal">;
defm SQDMLSL  : SIMDThreeScalarMixedTiedHS<0, 0b10110, "sqdmlsl">;

def : Pat<(i64 (int_aarch64_neon_sqadd (i64 FPR64:$Rd),
                   (i64 (int_aarch64_neon_sqdmulls_scalar (i32 FPR32:$Rn),
                                                        (i32 FPR32:$Rm))))),
          (SQDMLALi32 FPR64:$Rd, FPR32:$Rn, FPR32:$Rm)>;
def : Pat<(i64 (int_aarch64_neon_sqsub (i64 FPR64:$Rd),
                   (i64 (int_aarch64_neon_sqdmulls_scalar (i32 FPR32:$Rn),
                                                        (i32 FPR32:$Rm))))),
          (SQDMLSLi32 FPR64:$Rd, FPR32:$Rn, FPR32:$Rm)>;

//===----------------------------------------------------------------------===//
// Advanced SIMD two scalar instructions.
//===----------------------------------------------------------------------===//

defm ABS    : SIMDTwoScalarD<    0, 0b01011, "abs", abs>;
defm CMEQ   : SIMDCmpTwoScalarD< 0, 0b01001, "cmeq", AArch64cmeqz>;
defm CMGE   : SIMDCmpTwoScalarD< 1, 0b01000, "cmge", AArch64cmgez>;
defm CMGT   : SIMDCmpTwoScalarD< 0, 0b01000, "cmgt", AArch64cmgtz>;
defm CMLE   : SIMDCmpTwoScalarD< 1, 0b01001, "cmle", AArch64cmlez>;
defm CMLT   : SIMDCmpTwoScalarD< 0, 0b01010, "cmlt", AArch64cmltz>;
defm FCMEQ  : SIMDFPCmpTwoScalar<0, 1, 0b01101, "fcmeq", AArch64fcmeqz>;
defm FCMGE  : SIMDFPCmpTwoScalar<1, 1, 0b01100, "fcmge", AArch64fcmgez>;
defm FCMGT  : SIMDFPCmpTwoScalar<0, 1, 0b01100, "fcmgt", AArch64fcmgtz>;
defm FCMLE  : SIMDFPCmpTwoScalar<1, 1, 0b01101, "fcmle", AArch64fcmlez>;
defm FCMLT  : SIMDFPCmpTwoScalar<0, 1, 0b01110, "fcmlt", AArch64fcmltz>;
defm FCVTAS : SIMDFPTwoScalar<   0, 0, 0b11100, "fcvtas">;
defm FCVTAU : SIMDFPTwoScalar<   1, 0, 0b11100, "fcvtau">;
defm FCVTMS : SIMDFPTwoScalar<   0, 0, 0b11011, "fcvtms">;
defm FCVTMU : SIMDFPTwoScalar<   1, 0, 0b11011, "fcvtmu">;
defm FCVTNS : SIMDFPTwoScalar<   0, 0, 0b11010, "fcvtns">;
defm FCVTNU : SIMDFPTwoScalar<   1, 0, 0b11010, "fcvtnu">;
defm FCVTPS : SIMDFPTwoScalar<   0, 1, 0b11010, "fcvtps">;
defm FCVTPU : SIMDFPTwoScalar<   1, 1, 0b11010, "fcvtpu">;
def  FCVTXNv1i64 : SIMDInexactCvtTwoScalar<0b10110, "fcvtxn">;
defm FCVTZS : SIMDFPTwoScalar<   0, 1, 0b11011, "fcvtzs">;
defm FCVTZU : SIMDFPTwoScalar<   1, 1, 0b11011, "fcvtzu">;
defm FRECPE : SIMDFPTwoScalar<   0, 1, 0b11101, "frecpe">;
defm FRECPX : SIMDFPTwoScalar<   0, 1, 0b11111, "frecpx">;
defm FRSQRTE : SIMDFPTwoScalar<  1, 1, 0b11101, "frsqrte">;
defm NEG    : SIMDTwoScalarD<    1, 0b01011, "neg",
                                 UnOpFrag<(sub immAllZerosV, node:$LHS)> >;
defm SCVTF  : SIMDFPTwoScalarCVT<   0, 0, 0b11101, "scvtf", AArch64sitof>;
defm SQABS  : SIMDTwoScalarBHSD< 0, 0b00111, "sqabs", int_aarch64_neon_sqabs>;
defm SQNEG  : SIMDTwoScalarBHSD< 1, 0b00111, "sqneg", int_aarch64_neon_sqneg>;
defm SQXTN  : SIMDTwoScalarMixedBHS< 0, 0b10100, "sqxtn", int_aarch64_neon_scalar_sqxtn>;
defm SQXTUN : SIMDTwoScalarMixedBHS< 1, 0b10010, "sqxtun", int_aarch64_neon_scalar_sqxtun>;
defm SUQADD : SIMDTwoScalarBHSDTied< 0, 0b00011, "suqadd",
                                     int_aarch64_neon_suqadd>;
defm UCVTF  : SIMDFPTwoScalarCVT<   1, 0, 0b11101, "ucvtf", AArch64uitof>;
defm UQXTN  : SIMDTwoScalarMixedBHS<1, 0b10100, "uqxtn", int_aarch64_neon_scalar_uqxtn>;
defm USQADD : SIMDTwoScalarBHSDTied< 1, 0b00011, "usqadd",
                                    int_aarch64_neon_usqadd>;

def : Pat<(AArch64neg (v1i64 V64:$Rn)), (NEGv1i64 V64:$Rn)>;

def : Pat<(v1i64 (int_aarch64_neon_fcvtas (v1f64 FPR64:$Rn))),
          (FCVTASv1i64 FPR64:$Rn)>;
def : Pat<(v1i64 (int_aarch64_neon_fcvtau (v1f64 FPR64:$Rn))),
          (FCVTAUv1i64 FPR64:$Rn)>;
def : Pat<(v1i64 (int_aarch64_neon_fcvtms (v1f64 FPR64:$Rn))),
          (FCVTMSv1i64 FPR64:$Rn)>;
def : Pat<(v1i64 (int_aarch64_neon_fcvtmu (v1f64 FPR64:$Rn))),
          (FCVTMUv1i64 FPR64:$Rn)>;
def : Pat<(v1i64 (int_aarch64_neon_fcvtns (v1f64 FPR64:$Rn))),
          (FCVTNSv1i64 FPR64:$Rn)>;
def : Pat<(v1i64 (int_aarch64_neon_fcvtnu (v1f64 FPR64:$Rn))),
          (FCVTNUv1i64 FPR64:$Rn)>;
def : Pat<(v1i64 (int_aarch64_neon_fcvtps (v1f64 FPR64:$Rn))),
          (FCVTPSv1i64 FPR64:$Rn)>;
def : Pat<(v1i64 (int_aarch64_neon_fcvtpu (v1f64 FPR64:$Rn))),
          (FCVTPUv1i64 FPR64:$Rn)>;
def : Pat<(v1i64 (int_aarch64_neon_fcvtzs (v1f64 FPR64:$Rn))),
          (FCVTZSv1i64 FPR64:$Rn)>;
def : Pat<(v1i64 (int_aarch64_neon_fcvtzu (v1f64 FPR64:$Rn))),
          (FCVTZUv1i64 FPR64:$Rn)>;

def : Pat<(f16 (int_aarch64_neon_frecpe (f16 FPR16:$Rn))),
          (FRECPEv1f16 FPR16:$Rn)>;
def : Pat<(f32 (int_aarch64_neon_frecpe (f32 FPR32:$Rn))),
          (FRECPEv1i32 FPR32:$Rn)>;
def : Pat<(f64 (int_aarch64_neon_frecpe (f64 FPR64:$Rn))),
          (FRECPEv1i64 FPR64:$Rn)>;
def : Pat<(v1f64 (int_aarch64_neon_frecpe (v1f64 FPR64:$Rn))),
          (FRECPEv1i64 FPR64:$Rn)>;

def : Pat<(f32 (AArch64frecpe (f32 FPR32:$Rn))),
          (FRECPEv1i32 FPR32:$Rn)>;
def : Pat<(v2f32 (AArch64frecpe (v2f32 V64:$Rn))),
          (FRECPEv2f32 V64:$Rn)>;
def : Pat<(v4f32 (AArch64frecpe (v4f32 FPR128:$Rn))),
          (FRECPEv4f32 FPR128:$Rn)>;
def : Pat<(f64 (AArch64frecpe (f64 FPR64:$Rn))),
          (FRECPEv1i64 FPR64:$Rn)>;
def : Pat<(v1f64 (AArch64frecpe (v1f64 FPR64:$Rn))),
          (FRECPEv1i64 FPR64:$Rn)>;
def : Pat<(v2f64 (AArch64frecpe (v2f64 FPR128:$Rn))),
          (FRECPEv2f64 FPR128:$Rn)>;

def : Pat<(f32 (AArch64frecps (f32 FPR32:$Rn), (f32 FPR32:$Rm))),
          (FRECPS32 FPR32:$Rn, FPR32:$Rm)>;
def : Pat<(v2f32 (AArch64frecps (v2f32 V64:$Rn), (v2f32 V64:$Rm))),
          (FRECPSv2f32 V64:$Rn, V64:$Rm)>;
def : Pat<(v4f32 (AArch64frecps (v4f32 FPR128:$Rn), (v4f32 FPR128:$Rm))),
          (FRECPSv4f32 FPR128:$Rn, FPR128:$Rm)>;
def : Pat<(f64 (AArch64frecps (f64 FPR64:$Rn), (f64 FPR64:$Rm))),
          (FRECPS64 FPR64:$Rn, FPR64:$Rm)>;
def : Pat<(v2f64 (AArch64frecps (v2f64 FPR128:$Rn), (v2f64 FPR128:$Rm))),
          (FRECPSv2f64 FPR128:$Rn, FPR128:$Rm)>;

def : Pat<(f16 (int_aarch64_neon_frecpx (f16 FPR16:$Rn))),
          (FRECPXv1f16 FPR16:$Rn)>;
def : Pat<(f32 (int_aarch64_neon_frecpx (f32 FPR32:$Rn))),
          (FRECPXv1i32 FPR32:$Rn)>;
def : Pat<(f64 (int_aarch64_neon_frecpx (f64 FPR64:$Rn))),
          (FRECPXv1i64 FPR64:$Rn)>;

def : Pat<(f16 (int_aarch64_neon_frsqrte (f16 FPR16:$Rn))),
          (FRSQRTEv1f16 FPR16:$Rn)>;
def : Pat<(f32 (int_aarch64_neon_frsqrte (f32 FPR32:$Rn))),
          (FRSQRTEv1i32 FPR32:$Rn)>;
def : Pat<(f64 (int_aarch64_neon_frsqrte (f64 FPR64:$Rn))),
          (FRSQRTEv1i64 FPR64:$Rn)>;
def : Pat<(v1f64 (int_aarch64_neon_frsqrte (v1f64 FPR64:$Rn))),
          (FRSQRTEv1i64 FPR64:$Rn)>;

def : Pat<(f32 (AArch64frsqrte (f32 FPR32:$Rn))),
          (FRSQRTEv1i32 FPR32:$Rn)>;
def : Pat<(v2f32 (AArch64frsqrte (v2f32 V64:$Rn))),
          (FRSQRTEv2f32 V64:$Rn)>;
def : Pat<(v4f32 (AArch64frsqrte (v4f32 FPR128:$Rn))),
          (FRSQRTEv4f32 FPR128:$Rn)>;
def : Pat<(f64 (AArch64frsqrte (f64 FPR64:$Rn))),
          (FRSQRTEv1i64 FPR64:$Rn)>;
def : Pat<(v1f64 (AArch64frsqrte (v1f64 FPR64:$Rn))),
          (FRSQRTEv1i64 FPR64:$Rn)>;
def : Pat<(v2f64 (AArch64frsqrte (v2f64 FPR128:$Rn))),
          (FRSQRTEv2f64 FPR128:$Rn)>;

def : Pat<(f32 (AArch64frsqrts (f32 FPR32:$Rn), (f32 FPR32:$Rm))),
          (FRSQRTS32 FPR32:$Rn, FPR32:$Rm)>;
def : Pat<(v2f32 (AArch64frsqrts (v2f32 V64:$Rn), (v2f32 V64:$Rm))),
          (FRSQRTSv2f32 V64:$Rn, V64:$Rm)>;
def : Pat<(v4f32 (AArch64frsqrts (v4f32 FPR128:$Rn), (v4f32 FPR128:$Rm))),
          (FRSQRTSv4f32 FPR128:$Rn, FPR128:$Rm)>;
def : Pat<(f64 (AArch64frsqrts (f64 FPR64:$Rn), (f64 FPR64:$Rm))),
          (FRSQRTS64 FPR64:$Rn, FPR64:$Rm)>;
def : Pat<(v2f64 (AArch64frsqrts (v2f64 FPR128:$Rn), (v2f64 FPR128:$Rm))),
          (FRSQRTSv2f64 FPR128:$Rn, FPR128:$Rm)>;

// If an integer is about to be converted to a floating point value,
// just load it on the floating point unit.
// Here are the patterns for 8 and 16-bits to float.
// 8-bits -> float.
multiclass UIntToFPROLoadPat<ValueType DstTy, ValueType SrcTy,
                             SDPatternOperator loadop, Instruction UCVTF,
                             ROAddrMode ro, Instruction LDRW, Instruction LDRX,
                             SubRegIndex sub> {
  def : Pat<(DstTy (uint_to_fp (SrcTy
                     (loadop (ro.Wpat GPR64sp:$Rn, GPR32:$Rm,
                                      ro.Wext:$extend))))),
           (UCVTF (INSERT_SUBREG (DstTy (IMPLICIT_DEF)),
                                 (LDRW GPR64sp:$Rn, GPR32:$Rm, ro.Wext:$extend),
                                 sub))>;

  def : Pat<(DstTy (uint_to_fp (SrcTy
                     (loadop (ro.Xpat GPR64sp:$Rn, GPR64:$Rm,
                                      ro.Wext:$extend))))),
           (UCVTF (INSERT_SUBREG (DstTy (IMPLICIT_DEF)),
                                 (LDRX GPR64sp:$Rn, GPR64:$Rm, ro.Xext:$extend),
                                 sub))>;
}

defm : UIntToFPROLoadPat<f32, i32, zextloadi8,
                         UCVTFv1i32, ro8, LDRBroW, LDRBroX, bsub>;
def : Pat <(f32 (uint_to_fp (i32
               (zextloadi8 (am_indexed8 GPR64sp:$Rn, uimm12s1:$offset))))),
           (UCVTFv1i32 (INSERT_SUBREG (f32 (IMPLICIT_DEF)),
                          (LDRBui GPR64sp:$Rn, uimm12s1:$offset), bsub))>;
def : Pat <(f32 (uint_to_fp (i32
                     (zextloadi8 (am_unscaled8 GPR64sp:$Rn, simm9:$offset))))),
           (UCVTFv1i32 (INSERT_SUBREG (f32 (IMPLICIT_DEF)),
                          (LDURBi GPR64sp:$Rn, simm9:$offset), bsub))>;
// 16-bits -> float.
defm : UIntToFPROLoadPat<f32, i32, zextloadi16,
                         UCVTFv1i32, ro16, LDRHroW, LDRHroX, hsub>;
def : Pat <(f32 (uint_to_fp (i32
                  (zextloadi16 (am_indexed16 GPR64sp:$Rn, uimm12s2:$offset))))),
           (UCVTFv1i32 (INSERT_SUBREG (f32 (IMPLICIT_DEF)),
                          (LDRHui GPR64sp:$Rn, uimm12s2:$offset), hsub))>;
def : Pat <(f32 (uint_to_fp (i32
                  (zextloadi16 (am_unscaled16 GPR64sp:$Rn, simm9:$offset))))),
           (UCVTFv1i32 (INSERT_SUBREG (f32 (IMPLICIT_DEF)),
                          (LDURHi GPR64sp:$Rn, simm9:$offset), hsub))>;
// 32-bits are handled in target specific dag combine:
// performIntToFpCombine.
// 64-bits integer to 32-bits floating point, not possible with
// UCVTF on floating point registers (both source and destination
// must have the same size).

// Here are the patterns for 8, 16, 32, and 64-bits to double.
// 8-bits -> double.
defm : UIntToFPROLoadPat<f64, i32, zextloadi8,
                         UCVTFv1i64, ro8, LDRBroW, LDRBroX, bsub>;
def : Pat <(f64 (uint_to_fp (i32
                    (zextloadi8 (am_indexed8 GPR64sp:$Rn, uimm12s1:$offset))))),
           (UCVTFv1i64 (INSERT_SUBREG (f64 (IMPLICIT_DEF)),
                          (LDRBui GPR64sp:$Rn, uimm12s1:$offset), bsub))>;
def : Pat <(f64 (uint_to_fp (i32
                  (zextloadi8 (am_unscaled8 GPR64sp:$Rn, simm9:$offset))))),
           (UCVTFv1i64 (INSERT_SUBREG (f64 (IMPLICIT_DEF)),
                          (LDURBi GPR64sp:$Rn, simm9:$offset), bsub))>;
// 16-bits -> double.
defm : UIntToFPROLoadPat<f64, i32, zextloadi16,
                         UCVTFv1i64, ro16, LDRHroW, LDRHroX, hsub>;
def : Pat <(f64 (uint_to_fp (i32
                  (zextloadi16 (am_indexed16 GPR64sp:$Rn, uimm12s2:$offset))))),
           (UCVTFv1i64 (INSERT_SUBREG (f64 (IMPLICIT_DEF)),
                          (LDRHui GPR64sp:$Rn, uimm12s2:$offset), hsub))>;
def : Pat <(f64 (uint_to_fp (i32
                  (zextloadi16 (am_unscaled16 GPR64sp:$Rn, simm9:$offset))))),
           (UCVTFv1i64 (INSERT_SUBREG (f64 (IMPLICIT_DEF)),
                          (LDURHi GPR64sp:$Rn, simm9:$offset), hsub))>;
// 32-bits -> double.
defm : UIntToFPROLoadPat<f64, i32, load,
                         UCVTFv1i64, ro32, LDRSroW, LDRSroX, ssub>;
def : Pat <(f64 (uint_to_fp (i32
                  (load (am_indexed32 GPR64sp:$Rn, uimm12s4:$offset))))),
           (UCVTFv1i64 (INSERT_SUBREG (f64 (IMPLICIT_DEF)),
                          (LDRSui GPR64sp:$Rn, uimm12s4:$offset), ssub))>;
def : Pat <(f64 (uint_to_fp (i32
                  (load (am_unscaled32 GPR64sp:$Rn, simm9:$offset))))),
           (UCVTFv1i64 (INSERT_SUBREG (f64 (IMPLICIT_DEF)),
                          (LDURSi GPR64sp:$Rn, simm9:$offset), ssub))>;
// 64-bits -> double are handled in target specific dag combine:
// performIntToFpCombine.

//===----------------------------------------------------------------------===//
// Advanced SIMD three different-sized vector instructions.
//===----------------------------------------------------------------------===//

defm ADDHN  : SIMDNarrowThreeVectorBHS<0,0b0100,"addhn", int_aarch64_neon_addhn>;
defm SUBHN  : SIMDNarrowThreeVectorBHS<0,0b0110,"subhn", int_aarch64_neon_subhn>;
defm RADDHN : SIMDNarrowThreeVectorBHS<1,0b0100,"raddhn",int_aarch64_neon_raddhn>;
defm RSUBHN : SIMDNarrowThreeVectorBHS<1,0b0110,"rsubhn",int_aarch64_neon_rsubhn>;
defm PMULL  : SIMDDifferentThreeVectorBD<0,0b1110,"pmull",int_aarch64_neon_pmull>;
defm SABAL  : SIMDLongThreeVectorTiedBHSabal<0,0b0101,"sabal",
                                             AArch64sabd>;
defm SABDL   : SIMDLongThreeVectorBHSabdl<0, 0b0111, "sabdl",
                                          AArch64sabd>;
defm SADDL   : SIMDLongThreeVectorBHS<   0, 0b0000, "saddl",
            BinOpFrag<(add (sext node:$LHS), (sext node:$RHS))>>;
defm SADDW   : SIMDWideThreeVectorBHS<   0, 0b0001, "saddw",
                 BinOpFrag<(add node:$LHS, (sext node:$RHS))>>;
defm SMLAL   : SIMDLongThreeVectorTiedBHS<0, 0b1000, "smlal",
    TriOpFrag<(add node:$LHS, (int_aarch64_neon_smull node:$MHS, node:$RHS))>>;
defm SMLSL   : SIMDLongThreeVectorTiedBHS<0, 0b1010, "smlsl",
    TriOpFrag<(sub node:$LHS, (int_aarch64_neon_smull node:$MHS, node:$RHS))>>;
defm SMULL   : SIMDLongThreeVectorBHS<0, 0b1100, "smull", int_aarch64_neon_smull>;
defm SQDMLAL : SIMDLongThreeVectorSQDMLXTiedHS<0, 0b1001, "sqdmlal",
                                               int_aarch64_neon_sqadd>;
defm SQDMLSL : SIMDLongThreeVectorSQDMLXTiedHS<0, 0b1011, "sqdmlsl",
                                               int_aarch64_neon_sqsub>;
defm SQDMULL : SIMDLongThreeVectorHS<0, 0b1101, "sqdmull",
                                     int_aarch64_neon_sqdmull>;
defm SSUBL   : SIMDLongThreeVectorBHS<0, 0b0010, "ssubl",
                 BinOpFrag<(sub (sext node:$LHS), (sext node:$RHS))>>;
defm SSUBW   : SIMDWideThreeVectorBHS<0, 0b0011, "ssubw",
                 BinOpFrag<(sub node:$LHS, (sext node:$RHS))>>;
defm UABAL   : SIMDLongThreeVectorTiedBHSabal<1, 0b0101, "uabal",
                                              AArch64uabd>;
defm UADDL   : SIMDLongThreeVectorBHS<1, 0b0000, "uaddl",
                 BinOpFrag<(add (zext node:$LHS), (zext node:$RHS))>>;
defm UADDW   : SIMDWideThreeVectorBHS<1, 0b0001, "uaddw",
                 BinOpFrag<(add node:$LHS, (zext node:$RHS))>>;
defm UMLAL   : SIMDLongThreeVectorTiedBHS<1, 0b1000, "umlal",
    TriOpFrag<(add node:$LHS, (int_aarch64_neon_umull node:$MHS, node:$RHS))>>;
defm UMLSL   : SIMDLongThreeVectorTiedBHS<1, 0b1010, "umlsl",
    TriOpFrag<(sub node:$LHS, (int_aarch64_neon_umull node:$MHS, node:$RHS))>>;
defm UMULL   : SIMDLongThreeVectorBHS<1, 0b1100, "umull", int_aarch64_neon_umull>;
defm USUBL   : SIMDLongThreeVectorBHS<1, 0b0010, "usubl",
                 BinOpFrag<(sub (zext node:$LHS), (zext node:$RHS))>>;
defm USUBW   : SIMDWideThreeVectorBHS<   1, 0b0011, "usubw",
                 BinOpFrag<(sub node:$LHS, (zext node:$RHS))>>;

// Additional patterns for SMULL and UMULL
multiclass Neon_mul_widen_patterns<SDPatternOperator opnode,
  Instruction INST8B, Instruction INST4H, Instruction INST2S> {
  def : Pat<(v8i16 (opnode (v8i8 V64:$Rn), (v8i8 V64:$Rm))),
            (INST8B V64:$Rn, V64:$Rm)>;
  def : Pat<(v4i32 (opnode (v4i16 V64:$Rn), (v4i16 V64:$Rm))),
            (INST4H V64:$Rn, V64:$Rm)>;
  def : Pat<(v2i64 (opnode (v2i32 V64:$Rn), (v2i32 V64:$Rm))),
            (INST2S V64:$Rn, V64:$Rm)>;
}

defm : Neon_mul_widen_patterns<AArch64smull, SMULLv8i8_v8i16,
  SMULLv4i16_v4i32, SMULLv2i32_v2i64>;
defm : Neon_mul_widen_patterns<AArch64umull, UMULLv8i8_v8i16,
  UMULLv4i16_v4i32, UMULLv2i32_v2i64>;

// Patterns for smull2/umull2.
multiclass Neon_mul_high_patterns<SDPatternOperator opnode,
  Instruction INST8B, Instruction INST4H, Instruction INST2S> {
  def : Pat<(v8i16 (opnode (extract_high_v16i8 V128:$Rn),
                           (extract_high_v16i8 V128:$Rm))),
             (INST8B V128:$Rn, V128:$Rm)>;
  def : Pat<(v4i32 (opnode (extract_high_v8i16 V128:$Rn),
                           (extract_high_v8i16 V128:$Rm))),
             (INST4H V128:$Rn, V128:$Rm)>;
  def : Pat<(v2i64 (opnode (extract_high_v4i32 V128:$Rn),
                           (extract_high_v4i32 V128:$Rm))),
             (INST2S V128:$Rn, V128:$Rm)>;
}

defm : Neon_mul_high_patterns<AArch64smull, SMULLv16i8_v8i16,
  SMULLv8i16_v4i32, SMULLv4i32_v2i64>;
defm : Neon_mul_high_patterns<AArch64umull, UMULLv16i8_v8i16,
  UMULLv8i16_v4i32, UMULLv4i32_v2i64>;

// Additional patterns for SMLAL/SMLSL and UMLAL/UMLSL
multiclass Neon_mulacc_widen_patterns<SDPatternOperator opnode,
  Instruction INST8B, Instruction INST4H, Instruction INST2S> {
  def : Pat<(v8i16 (opnode (v8i16 V128:$Rd), (v8i8 V64:$Rn), (v8i8 V64:$Rm))),
            (INST8B V128:$Rd, V64:$Rn, V64:$Rm)>;
  def : Pat<(v4i32 (opnode (v4i32 V128:$Rd), (v4i16 V64:$Rn), (v4i16 V64:$Rm))),
            (INST4H V128:$Rd, V64:$Rn, V64:$Rm)>;
  def : Pat<(v2i64 (opnode (v2i64 V128:$Rd), (v2i32 V64:$Rn), (v2i32 V64:$Rm))),
            (INST2S  V128:$Rd, V64:$Rn, V64:$Rm)>;
}

defm : Neon_mulacc_widen_patterns<
  TriOpFrag<(add node:$LHS, (AArch64smull node:$MHS, node:$RHS))>,
  SMLALv8i8_v8i16, SMLALv4i16_v4i32, SMLALv2i32_v2i64>;
defm : Neon_mulacc_widen_patterns<
  TriOpFrag<(add node:$LHS, (AArch64umull node:$MHS, node:$RHS))>,
  UMLALv8i8_v8i16, UMLALv4i16_v4i32, UMLALv2i32_v2i64>;
defm : Neon_mulacc_widen_patterns<
  TriOpFrag<(sub node:$LHS, (AArch64smull node:$MHS, node:$RHS))>,
  SMLSLv8i8_v8i16, SMLSLv4i16_v4i32, SMLSLv2i32_v2i64>;
defm : Neon_mulacc_widen_patterns<
  TriOpFrag<(sub node:$LHS, (AArch64umull node:$MHS, node:$RHS))>,
  UMLSLv8i8_v8i16, UMLSLv4i16_v4i32, UMLSLv2i32_v2i64>;

// Patterns for 64-bit pmull
def : Pat<(int_aarch64_neon_pmull64 V64:$Rn, V64:$Rm),
          (PMULLv1i64 V64:$Rn, V64:$Rm)>;
def : Pat<(int_aarch64_neon_pmull64 (extractelt (v2i64 V128:$Rn), (i64 1)),
                                    (extractelt (v2i64 V128:$Rm), (i64 1))),
          (PMULLv2i64 V128:$Rn, V128:$Rm)>;

// CodeGen patterns for addhn and subhn instructions, which can actually be
// written in LLVM IR without too much difficulty.

// ADDHN
def : Pat<(v8i8 (trunc (v8i16 (AArch64vlshr (add V128:$Rn, V128:$Rm), (i32 8))))),
          (ADDHNv8i16_v8i8 V128:$Rn, V128:$Rm)>;
def : Pat<(v4i16 (trunc (v4i32 (AArch64vlshr (add V128:$Rn, V128:$Rm),
                                           (i32 16))))),
          (ADDHNv4i32_v4i16 V128:$Rn, V128:$Rm)>;
def : Pat<(v2i32 (trunc (v2i64 (AArch64vlshr (add V128:$Rn, V128:$Rm),
                                           (i32 32))))),
          (ADDHNv2i64_v2i32 V128:$Rn, V128:$Rm)>;
def : Pat<(concat_vectors (v8i8 V64:$Rd),
                          (trunc (v8i16 (AArch64vlshr (add V128:$Rn, V128:$Rm),
                                                    (i32 8))))),
          (ADDHNv8i16_v16i8 (SUBREG_TO_REG (i32 0), V64:$Rd, dsub),
                            V128:$Rn, V128:$Rm)>;
def : Pat<(concat_vectors (v4i16 V64:$Rd),
                          (trunc (v4i32 (AArch64vlshr (add V128:$Rn, V128:$Rm),
                                                    (i32 16))))),
          (ADDHNv4i32_v8i16 (SUBREG_TO_REG (i32 0), V64:$Rd, dsub),
                            V128:$Rn, V128:$Rm)>;
def : Pat<(concat_vectors (v2i32 V64:$Rd),
                          (trunc (v2i64 (AArch64vlshr (add V128:$Rn, V128:$Rm),
                                                    (i32 32))))),
          (ADDHNv2i64_v4i32 (SUBREG_TO_REG (i32 0), V64:$Rd, dsub),
                            V128:$Rn, V128:$Rm)>;

// SUBHN
def : Pat<(v8i8 (trunc (v8i16 (AArch64vlshr (sub V128:$Rn, V128:$Rm), (i32 8))))),
          (SUBHNv8i16_v8i8 V128:$Rn, V128:$Rm)>;
def : Pat<(v4i16 (trunc (v4i32 (AArch64vlshr (sub V128:$Rn, V128:$Rm),
                                           (i32 16))))),
          (SUBHNv4i32_v4i16 V128:$Rn, V128:$Rm)>;
def : Pat<(v2i32 (trunc (v2i64 (AArch64vlshr (sub V128:$Rn, V128:$Rm),
                                           (i32 32))))),
          (SUBHNv2i64_v2i32 V128:$Rn, V128:$Rm)>;
def : Pat<(concat_vectors (v8i8 V64:$Rd),
                          (trunc (v8i16 (AArch64vlshr (sub V128:$Rn, V128:$Rm),
                                                    (i32 8))))),
          (SUBHNv8i16_v16i8 (SUBREG_TO_REG (i32 0), V64:$Rd, dsub),
                            V128:$Rn, V128:$Rm)>;
def : Pat<(concat_vectors (v4i16 V64:$Rd),
                          (trunc (v4i32 (AArch64vlshr (sub V128:$Rn, V128:$Rm),
                                                    (i32 16))))),
          (SUBHNv4i32_v8i16 (SUBREG_TO_REG (i32 0), V64:$Rd, dsub),
                            V128:$Rn, V128:$Rm)>;
def : Pat<(concat_vectors (v2i32 V64:$Rd),
                          (trunc (v2i64 (AArch64vlshr (sub V128:$Rn, V128:$Rm),
                                                    (i32 32))))),
          (SUBHNv2i64_v4i32 (SUBREG_TO_REG (i32 0), V64:$Rd, dsub),
                            V128:$Rn, V128:$Rm)>;

//----------------------------------------------------------------------------
// AdvSIMD bitwise extract from vector instruction.
//----------------------------------------------------------------------------

defm EXT : SIMDBitwiseExtract<"ext">;

def AdjustExtImm : SDNodeXForm<imm, [{
  return CurDAG->getTargetConstant(8 + N->getZExtValue(), SDLoc(N), MVT::i32);
}]>;
multiclass ExtPat<ValueType VT64, ValueType VT128, int N> {
  def : Pat<(VT64 (AArch64ext V64:$Rn, V64:$Rm, (i32 imm:$imm))),
            (EXTv8i8 V64:$Rn, V64:$Rm, imm:$imm)>;
  def : Pat<(VT128 (AArch64ext V128:$Rn, V128:$Rm, (i32 imm:$imm))),
            (EXTv16i8 V128:$Rn, V128:$Rm, imm:$imm)>;
  // We use EXT to handle extract_subvector to copy the upper 64-bits of a
  // 128-bit vector.
  def : Pat<(VT64 (extract_subvector V128:$Rn, (i64 N))),
            (EXTRACT_SUBREG (EXTv16i8 V128:$Rn, V128:$Rn, 8), dsub)>;
  // A 64-bit EXT of two halves of the same 128-bit register can be done as a
  // single 128-bit EXT.
  def : Pat<(VT64 (AArch64ext (extract_subvector V128:$Rn, (i64 0)),
                              (extract_subvector V128:$Rn, (i64 N)),
                              (i32 imm:$imm))),
            (EXTRACT_SUBREG (EXTv16i8 V128:$Rn, V128:$Rn, imm:$imm), dsub)>;
  // A 64-bit EXT of the high half of a 128-bit register can be done using a
  // 128-bit EXT of the whole register with an adjustment to the immediate. The
  // top half of the other operand will be unset, but that doesn't matter as it
  // will not be used.
  def : Pat<(VT64 (AArch64ext (extract_subvector V128:$Rn, (i64 N)),
                              V64:$Rm,
                              (i32 imm:$imm))),
            (EXTRACT_SUBREG (EXTv16i8 V128:$Rn,
                                      (SUBREG_TO_REG (i32 0), V64:$Rm, dsub),
                                      (AdjustExtImm imm:$imm)), dsub)>;
}

defm : ExtPat<v8i8, v16i8, 8>;
defm : ExtPat<v4i16, v8i16, 4>;
defm : ExtPat<v4f16, v8f16, 4>;
defm : ExtPat<v4bf16, v8bf16, 4>;
defm : ExtPat<v2i32, v4i32, 2>;
defm : ExtPat<v2f32, v4f32, 2>;
defm : ExtPat<v1i64, v2i64, 1>;
defm : ExtPat<v1f64, v2f64, 1>;

//----------------------------------------------------------------------------
// AdvSIMD zip vector
//----------------------------------------------------------------------------

defm TRN1 : SIMDZipVector<0b010, "trn1", AArch64trn1>;
defm TRN2 : SIMDZipVector<0b110, "trn2", AArch64trn2>;
defm UZP1 : SIMDZipVector<0b001, "uzp1", AArch64uzp1>;
defm UZP2 : SIMDZipVector<0b101, "uzp2", AArch64uzp2>;
defm ZIP1 : SIMDZipVector<0b011, "zip1", AArch64zip1>;
defm ZIP2 : SIMDZipVector<0b111, "zip2", AArch64zip2>;

//----------------------------------------------------------------------------
// AdvSIMD TBL/TBX instructions
//----------------------------------------------------------------------------

defm TBL : SIMDTableLookup<    0, "tbl">;
defm TBX : SIMDTableLookupTied<1, "tbx">;

def : Pat<(v8i8 (int_aarch64_neon_tbl1 (v16i8 VecListOne128:$Rn), (v8i8 V64:$Ri))),
          (TBLv8i8One VecListOne128:$Rn, V64:$Ri)>;
def : Pat<(v16i8 (int_aarch64_neon_tbl1 (v16i8 V128:$Ri), (v16i8 V128:$Rn))),
          (TBLv16i8One V128:$Ri, V128:$Rn)>;

def : Pat<(v8i8 (int_aarch64_neon_tbx1 (v8i8 V64:$Rd),
                  (v16i8 VecListOne128:$Rn), (v8i8 V64:$Ri))),
          (TBXv8i8One V64:$Rd, VecListOne128:$Rn, V64:$Ri)>;
def : Pat<(v16i8 (int_aarch64_neon_tbx1 (v16i8 V128:$Rd),
                   (v16i8 V128:$Ri), (v16i8 V128:$Rn))),
          (TBXv16i8One V128:$Rd, V128:$Ri, V128:$Rn)>;


//----------------------------------------------------------------------------
// AdvSIMD scalar CPY instruction
//----------------------------------------------------------------------------

defm CPY : SIMDScalarCPY<"cpy">;

//----------------------------------------------------------------------------
// AdvSIMD scalar pairwise instructions
//----------------------------------------------------------------------------

defm ADDP    : SIMDPairwiseScalarD<0, 0b11011, "addp">;
defm FADDP   : SIMDFPPairwiseScalar<0, 0b01101, "faddp">;
defm FMAXNMP : SIMDFPPairwiseScalar<0, 0b01100, "fmaxnmp">;
defm FMAXP   : SIMDFPPairwiseScalar<0, 0b01111, "fmaxp">;
defm FMINNMP : SIMDFPPairwiseScalar<1, 0b01100, "fminnmp">;
defm FMINP   : SIMDFPPairwiseScalar<1, 0b01111, "fminp">;
def : Pat<(v2i64 (AArch64saddv V128:$Rn)),
          (INSERT_SUBREG (v2i64 (IMPLICIT_DEF)), (ADDPv2i64p V128:$Rn), dsub)>;
def : Pat<(v2i64 (AArch64uaddv V128:$Rn)),
          (INSERT_SUBREG (v2i64 (IMPLICIT_DEF)), (ADDPv2i64p V128:$Rn), dsub)>;
def : Pat<(f32 (int_aarch64_neon_faddv (v2f32 V64:$Rn))),
          (FADDPv2i32p V64:$Rn)>;
def : Pat<(f32 (int_aarch64_neon_faddv (v4f32 V128:$Rn))),
          (FADDPv2i32p (EXTRACT_SUBREG (FADDPv4f32 V128:$Rn, V128:$Rn), dsub))>;
def : Pat<(f64 (int_aarch64_neon_faddv (v2f64 V128:$Rn))),
          (FADDPv2i64p V128:$Rn)>;
def : Pat<(f32 (int_aarch64_neon_fmaxnmv (v2f32 V64:$Rn))),
          (FMAXNMPv2i32p V64:$Rn)>;
def : Pat<(f64 (int_aarch64_neon_fmaxnmv (v2f64 V128:$Rn))),
          (FMAXNMPv2i64p V128:$Rn)>;
def : Pat<(f32 (int_aarch64_neon_fmaxv (v2f32 V64:$Rn))),
          (FMAXPv2i32p V64:$Rn)>;
def : Pat<(f64 (int_aarch64_neon_fmaxv (v2f64 V128:$Rn))),
          (FMAXPv2i64p V128:$Rn)>;
def : Pat<(f32 (int_aarch64_neon_fminnmv (v2f32 V64:$Rn))),
          (FMINNMPv2i32p V64:$Rn)>;
def : Pat<(f64 (int_aarch64_neon_fminnmv (v2f64 V128:$Rn))),
          (FMINNMPv2i64p V128:$Rn)>;
def : Pat<(f32 (int_aarch64_neon_fminv (v2f32 V64:$Rn))),
          (FMINPv2i32p V64:$Rn)>;
def : Pat<(f64 (int_aarch64_neon_fminv (v2f64 V128:$Rn))),
          (FMINPv2i64p V128:$Rn)>;

//----------------------------------------------------------------------------
// AdvSIMD INS/DUP instructions
//----------------------------------------------------------------------------

def DUPv8i8gpr  : SIMDDupFromMain<0, {?,?,?,?,1}, ".8b", v8i8, V64, GPR32>;
def DUPv16i8gpr : SIMDDupFromMain<1, {?,?,?,?,1}, ".16b", v16i8, V128, GPR32>;
def DUPv4i16gpr : SIMDDupFromMain<0, {?,?,?,1,0}, ".4h", v4i16, V64, GPR32>;
def DUPv8i16gpr : SIMDDupFromMain<1, {?,?,?,1,0}, ".8h", v8i16, V128, GPR32>;
def DUPv2i32gpr : SIMDDupFromMain<0, {?,?,1,0,0}, ".2s", v2i32, V64, GPR32>;
def DUPv4i32gpr : SIMDDupFromMain<1, {?,?,1,0,0}, ".4s", v4i32, V128, GPR32>;
def DUPv2i64gpr : SIMDDupFromMain<1, {?,1,0,0,0}, ".2d", v2i64, V128, GPR64>;

def DUPv2i64lane : SIMDDup64FromElement;
def DUPv2i32lane : SIMDDup32FromElement<0, ".2s", v2i32, V64>;
def DUPv4i32lane : SIMDDup32FromElement<1, ".4s", v4i32, V128>;
def DUPv4i16lane : SIMDDup16FromElement<0, ".4h", v4i16, V64>;
def DUPv8i16lane : SIMDDup16FromElement<1, ".8h", v8i16, V128>;
def DUPv8i8lane  : SIMDDup8FromElement <0, ".8b", v8i8, V64>;
def DUPv16i8lane : SIMDDup8FromElement <1, ".16b", v16i8, V128>;

// DUP from a 64-bit register to a 64-bit register is just a copy
def : Pat<(v1i64 (AArch64dup (i64 GPR64:$Rn))),
          (COPY_TO_REGCLASS GPR64:$Rn, FPR64)>;
def : Pat<(v1f64 (AArch64dup (f64 FPR64:$Rn))),
          (COPY_TO_REGCLASS FPR64:$Rn, FPR64)>;

def : Pat<(v2f32 (AArch64dup (f32 FPR32:$Rn))),
          (v2f32 (DUPv2i32lane
            (INSERT_SUBREG (v4i32 (IMPLICIT_DEF)), FPR32:$Rn, ssub),
            (i64 0)))>;
def : Pat<(v4f32 (AArch64dup (f32 FPR32:$Rn))),
          (v4f32 (DUPv4i32lane
            (INSERT_SUBREG (v4i32 (IMPLICIT_DEF)), FPR32:$Rn, ssub),
            (i64 0)))>;
def : Pat<(v2f64 (AArch64dup (f64 FPR64:$Rn))),
          (v2f64 (DUPv2i64lane
            (INSERT_SUBREG (v4i32 (IMPLICIT_DEF)), FPR64:$Rn, dsub),
            (i64 0)))>;
def : Pat<(v4f16 (AArch64dup (f16 FPR16:$Rn))),
          (v4f16 (DUPv4i16lane
            (INSERT_SUBREG (v8i16 (IMPLICIT_DEF)), FPR16:$Rn, hsub),
            (i64 0)))>;
def : Pat<(v4bf16 (AArch64dup (bf16 FPR16:$Rn))),
          (v4bf16 (DUPv4i16lane
            (INSERT_SUBREG (v8i16 (IMPLICIT_DEF)), FPR16:$Rn, hsub),
            (i64 0)))>;
def : Pat<(v8f16 (AArch64dup (f16 FPR16:$Rn))),
          (v8f16 (DUPv8i16lane
            (INSERT_SUBREG (v8i16 (IMPLICIT_DEF)), FPR16:$Rn, hsub),
            (i64 0)))>;
def : Pat<(v8bf16 (AArch64dup (bf16 FPR16:$Rn))),
          (v8bf16 (DUPv8i16lane
            (INSERT_SUBREG (v8i16 (IMPLICIT_DEF)), FPR16:$Rn, hsub),
            (i64 0)))>;

def : Pat<(v4f16 (AArch64duplane16 (v8f16 V128:$Rn), VectorIndexH:$imm)),
          (DUPv4i16lane V128:$Rn, VectorIndexH:$imm)>;
def : Pat<(v8f16 (AArch64duplane16 (v8f16 V128:$Rn), VectorIndexH:$imm)),
          (DUPv8i16lane V128:$Rn, VectorIndexH:$imm)>;

def : Pat<(v4bf16 (AArch64duplane16 (v8bf16 V128:$Rn), VectorIndexH:$imm)),
          (DUPv4i16lane V128:$Rn, VectorIndexH:$imm)>;
def : Pat<(v8bf16 (AArch64duplane16 (v8bf16 V128:$Rn), VectorIndexH:$imm)),
          (DUPv8i16lane V128:$Rn, VectorIndexH:$imm)>;

def : Pat<(v2f32 (AArch64duplane32 (v4f32 V128:$Rn), VectorIndexS:$imm)),
          (DUPv2i32lane V128:$Rn, VectorIndexS:$imm)>;
def : Pat<(v4f32 (AArch64duplane32 (v4f32 V128:$Rn), VectorIndexS:$imm)),
         (DUPv4i32lane V128:$Rn, VectorIndexS:$imm)>;
def : Pat<(v2f64 (AArch64duplane64 (v2f64 V128:$Rn), VectorIndexD:$imm)),
          (DUPv2i64lane V128:$Rn, VectorIndexD:$imm)>;

// If there's an (AArch64dup (vector_extract ...) ...), we can use a duplane
// instruction even if the types don't match: we just have to remap the lane
// carefully. N.b. this trick only applies to truncations.
def VecIndex_x2 : SDNodeXForm<imm, [{
  return CurDAG->getTargetConstant(2 * N->getZExtValue(), SDLoc(N), MVT::i64);
}]>;
def VecIndex_x4 : SDNodeXForm<imm, [{
  return CurDAG->getTargetConstant(4 * N->getZExtValue(), SDLoc(N), MVT::i64);
}]>;
def VecIndex_x8 : SDNodeXForm<imm, [{
  return CurDAG->getTargetConstant(8 * N->getZExtValue(), SDLoc(N), MVT::i64);
}]>;

multiclass DUPWithTruncPats<ValueType ResVT, ValueType Src64VT,
                            ValueType Src128VT, ValueType ScalVT,
                            Instruction DUP, SDNodeXForm IdxXFORM> {
  def : Pat<(ResVT (AArch64dup (ScalVT (vector_extract (Src128VT V128:$Rn),
                                                     imm:$idx)))),
            (DUP V128:$Rn, (IdxXFORM imm:$idx))>;

  def : Pat<(ResVT (AArch64dup (ScalVT (vector_extract (Src64VT V64:$Rn),
                                                     imm:$idx)))),
            (DUP (SUBREG_TO_REG (i64 0), V64:$Rn, dsub), (IdxXFORM imm:$idx))>;
}

defm : DUPWithTruncPats<v8i8,   v4i16, v8i16, i32, DUPv8i8lane,  VecIndex_x2>;
defm : DUPWithTruncPats<v8i8,   v2i32, v4i32, i32, DUPv8i8lane,  VecIndex_x4>;
defm : DUPWithTruncPats<v4i16,  v2i32, v4i32, i32, DUPv4i16lane, VecIndex_x2>;

defm : DUPWithTruncPats<v16i8,  v4i16, v8i16, i32, DUPv16i8lane, VecIndex_x2>;
defm : DUPWithTruncPats<v16i8,  v2i32, v4i32, i32, DUPv16i8lane, VecIndex_x4>;
defm : DUPWithTruncPats<v8i16,  v2i32, v4i32, i32, DUPv8i16lane, VecIndex_x2>;

multiclass DUPWithTrunci64Pats<ValueType ResVT, Instruction DUP,
                               SDNodeXForm IdxXFORM> {
  def : Pat<(ResVT (AArch64dup (i32 (trunc (extractelt (v2i64 V128:$Rn),
                                                         imm:$idx))))),
            (DUP V128:$Rn, (IdxXFORM imm:$idx))>;

  def : Pat<(ResVT (AArch64dup (i32 (trunc (extractelt (v1i64 V64:$Rn),
                                                       imm:$idx))))),
            (DUP (SUBREG_TO_REG (i64 0), V64:$Rn, dsub), (IdxXFORM imm:$idx))>;
}

defm : DUPWithTrunci64Pats<v8i8,  DUPv8i8lane,   VecIndex_x8>;
defm : DUPWithTrunci64Pats<v4i16, DUPv4i16lane,  VecIndex_x4>;
defm : DUPWithTrunci64Pats<v2i32, DUPv2i32lane,  VecIndex_x2>;

defm : DUPWithTrunci64Pats<v16i8, DUPv16i8lane, VecIndex_x8>;
defm : DUPWithTrunci64Pats<v8i16, DUPv8i16lane, VecIndex_x4>;
defm : DUPWithTrunci64Pats<v4i32, DUPv4i32lane, VecIndex_x2>;

// SMOV and UMOV definitions, with some extra patterns for convenience
defm SMOV : SMov;
defm UMOV : UMov;

def : Pat<(sext_inreg (vector_extract (v16i8 V128:$Rn), VectorIndexB:$idx), i8),
          (i32 (SMOVvi8to32 V128:$Rn, VectorIndexB:$idx))>;
def : Pat<(sext_inreg (vector_extract (v16i8 V128:$Rn), VectorIndexB:$idx), i8),
          (i64 (SMOVvi8to64 V128:$Rn, VectorIndexB:$idx))>;
def : Pat<(sext_inreg (vector_extract (v8i16 V128:$Rn), VectorIndexH:$idx),i16),
          (i32 (SMOVvi16to32 V128:$Rn, VectorIndexH:$idx))>;
def : Pat<(sext_inreg (vector_extract (v8i16 V128:$Rn), VectorIndexH:$idx),i16),
          (i64 (SMOVvi16to64 V128:$Rn, VectorIndexH:$idx))>;
def : Pat<(sext_inreg (vector_extract (v8i16 V128:$Rn), VectorIndexH:$idx),i16),
          (i32 (SMOVvi16to32 V128:$Rn, VectorIndexH:$idx))>;
def : Pat<(sext (i32 (vector_extract (v4i32 V128:$Rn), VectorIndexS:$idx))),
          (i64 (SMOVvi32to64 V128:$Rn, VectorIndexS:$idx))>;

def : Pat<(sext_inreg (i64 (anyext (i32 (vector_extract (v16i8 V128:$Rn),
            VectorIndexB:$idx)))), i8),
          (i64 (SMOVvi8to64 V128:$Rn, VectorIndexB:$idx))>;
def : Pat<(sext_inreg (i64 (anyext (i32 (vector_extract (v8i16 V128:$Rn),
            VectorIndexH:$idx)))), i16),
          (i64 (SMOVvi16to64 V128:$Rn, VectorIndexH:$idx))>;

// Extracting i8 or i16 elements will have the zero-extend transformed to
// an 'and' mask by type legalization since neither i8 nor i16 are legal types
// for AArch64. Match these patterns here since UMOV already zeroes out the high
// bits of the destination register.
def : Pat<(and (vector_extract (v16i8 V128:$Rn), VectorIndexB:$idx),
               (i32 0xff)),
          (i32 (UMOVvi8 V128:$Rn, VectorIndexB:$idx))>;
def : Pat<(and (vector_extract (v8i16 V128:$Rn), VectorIndexH:$idx),
               (i32 0xffff)),
          (i32 (UMOVvi16 V128:$Rn, VectorIndexH:$idx))>;

defm INS : SIMDIns;

def : Pat<(v16i8 (scalar_to_vector GPR32:$Rn)),
          (SUBREG_TO_REG (i32 0),
                         (f32 (COPY_TO_REGCLASS GPR32:$Rn, FPR32)), ssub)>;
def : Pat<(v8i8 (scalar_to_vector GPR32:$Rn)),
          (SUBREG_TO_REG (i32 0),
                         (f32 (COPY_TO_REGCLASS GPR32:$Rn, FPR32)), ssub)>;

def : Pat<(v8i16 (scalar_to_vector GPR32:$Rn)),
          (SUBREG_TO_REG (i32 0),
                         (f32 (COPY_TO_REGCLASS GPR32:$Rn, FPR32)), ssub)>;
def : Pat<(v4i16 (scalar_to_vector GPR32:$Rn)),
          (SUBREG_TO_REG (i32 0),
                         (f32 (COPY_TO_REGCLASS GPR32:$Rn, FPR32)), ssub)>;

def : Pat<(v4f16 (scalar_to_vector (f16 FPR16:$Rn))),
          (INSERT_SUBREG (v4f16 (IMPLICIT_DEF)), FPR16:$Rn, hsub)>;
def : Pat<(v8f16 (scalar_to_vector (f16 FPR16:$Rn))),
          (INSERT_SUBREG (v8f16 (IMPLICIT_DEF)), FPR16:$Rn, hsub)>;

def : Pat<(v4bf16 (scalar_to_vector (bf16 FPR16:$Rn))),
          (INSERT_SUBREG (v4bf16 (IMPLICIT_DEF)), FPR16:$Rn, hsub)>;
def : Pat<(v8bf16 (scalar_to_vector (bf16 FPR16:$Rn))),
          (INSERT_SUBREG (v8bf16 (IMPLICIT_DEF)), FPR16:$Rn, hsub)>;

def : Pat<(v2i32 (scalar_to_vector (i32 FPR32:$Rn))),
            (v2i32 (INSERT_SUBREG (v2i32 (IMPLICIT_DEF)),
                                  (i32 FPR32:$Rn), ssub))>;
def : Pat<(v4i32 (scalar_to_vector (i32 FPR32:$Rn))),
            (v4i32 (INSERT_SUBREG (v4i32 (IMPLICIT_DEF)),
                                  (i32 FPR32:$Rn), ssub))>;

def : Pat<(v2i64 (scalar_to_vector (i64 FPR64:$Rn))),
            (v2i64 (INSERT_SUBREG (v2i64 (IMPLICIT_DEF)),
                                  (i64 FPR64:$Rn), dsub))>;

def : Pat<(v4f16 (scalar_to_vector (f16 FPR16:$Rn))),
          (INSERT_SUBREG (v4f16 (IMPLICIT_DEF)), FPR16:$Rn, hsub)>;
def : Pat<(v8f16 (scalar_to_vector (f16 FPR16:$Rn))),
          (INSERT_SUBREG (v8f16 (IMPLICIT_DEF)), FPR16:$Rn, hsub)>;

def : Pat<(v4bf16 (scalar_to_vector (bf16 FPR16:$Rn))),
          (INSERT_SUBREG (v4bf16 (IMPLICIT_DEF)), FPR16:$Rn, hsub)>;
def : Pat<(v8bf16 (scalar_to_vector (bf16 FPR16:$Rn))),
          (INSERT_SUBREG (v8bf16 (IMPLICIT_DEF)), FPR16:$Rn, hsub)>;

def : Pat<(v4f32 (scalar_to_vector (f32 FPR32:$Rn))),
          (INSERT_SUBREG (v4f32 (IMPLICIT_DEF)), FPR32:$Rn, ssub)>;
def : Pat<(v2f32 (scalar_to_vector (f32 FPR32:$Rn))),
          (INSERT_SUBREG (v2f32 (IMPLICIT_DEF)), FPR32:$Rn, ssub)>;

def : Pat<(v2f64 (scalar_to_vector (f64 FPR64:$Rn))),
          (INSERT_SUBREG (v2f64 (IMPLICIT_DEF)), FPR64:$Rn, dsub)>;

def : Pat<(v4f16 (vector_insert (v4f16 V64:$Rn),
            (f16 FPR16:$Rm), (i64 VectorIndexS:$imm))),
          (EXTRACT_SUBREG
            (INSvi16lane
              (v8f16 (INSERT_SUBREG (v8f16 (IMPLICIT_DEF)), V64:$Rn, dsub)),
              VectorIndexS:$imm,
              (v8f16 (INSERT_SUBREG (v8f16 (IMPLICIT_DEF)), FPR16:$Rm, hsub)),
              (i64 0)),
            dsub)>;

def : Pat<(vector_insert (v8f16 v8f16:$Rn), (f16 fpimm0),
            (i64 VectorIndexH:$imm)),
          (INSvi16gpr V128:$Rn, VectorIndexH:$imm, WZR)>;
def : Pat<(vector_insert v4f32:$Rn, (f32 fpimm0),
            (i64 VectorIndexS:$imm)),
          (INSvi32gpr V128:$Rn, VectorIndexS:$imm, WZR)>;
def : Pat<(vector_insert v2f64:$Rn, (f64 fpimm0),
            (i64 VectorIndexD:$imm)),
          (INSvi64gpr V128:$Rn, VectorIndexS:$imm, XZR)>;

def : Pat<(v8f16 (vector_insert (v8f16 V128:$Rn),
            (f16 FPR16:$Rm), (i64 VectorIndexH:$imm))),
          (INSvi16lane
            V128:$Rn, VectorIndexH:$imm,
            (v8f16 (INSERT_SUBREG (v8f16 (IMPLICIT_DEF)), FPR16:$Rm, hsub)),
            (i64 0))>;

def : Pat<(v4bf16 (vector_insert (v4bf16 V64:$Rn),
            (bf16 FPR16:$Rm), (i64 VectorIndexS:$imm))),
          (EXTRACT_SUBREG
            (INSvi16lane
              (v8bf16 (INSERT_SUBREG (v8bf16 (IMPLICIT_DEF)), V64:$Rn, dsub)),
              VectorIndexS:$imm,
              (v8bf16 (INSERT_SUBREG (v8bf16 (IMPLICIT_DEF)), FPR16:$Rm, hsub)),
              (i64 0)),
            dsub)>;

def : Pat<(v8bf16 (vector_insert (v8bf16 V128:$Rn),
            (bf16 FPR16:$Rm), (i64 VectorIndexH:$imm))),
          (INSvi16lane
            V128:$Rn, VectorIndexH:$imm,
            (v8bf16 (INSERT_SUBREG (v8bf16 (IMPLICIT_DEF)), FPR16:$Rm, hsub)),
            (i64 0))>;

def : Pat<(v2f32 (vector_insert (v2f32 V64:$Rn),
            (f32 FPR32:$Rm), (i64 VectorIndexS:$imm))),
          (EXTRACT_SUBREG
            (INSvi32lane
              (v4f32 (INSERT_SUBREG (v4f32 (IMPLICIT_DEF)), V64:$Rn, dsub)),
              VectorIndexS:$imm,
              (v4f32 (INSERT_SUBREG (v4f32 (IMPLICIT_DEF)), FPR32:$Rm, ssub)),
              (i64 0)),
            dsub)>;
def : Pat<(v4f32 (vector_insert (v4f32 V128:$Rn),
            (f32 FPR32:$Rm), (i64 VectorIndexS:$imm))),
          (INSvi32lane
            V128:$Rn, VectorIndexS:$imm,
            (v4f32 (INSERT_SUBREG (v4f32 (IMPLICIT_DEF)), FPR32:$Rm, ssub)),
            (i64 0))>;
def : Pat<(v2f64 (vector_insert (v2f64 V128:$Rn),
            (f64 FPR64:$Rm), (i64 VectorIndexD:$imm))),
          (INSvi64lane
            V128:$Rn, VectorIndexD:$imm,
            (v2f64 (INSERT_SUBREG (v2f64 (IMPLICIT_DEF)), FPR64:$Rm, dsub)),
            (i64 0))>;

// Copy an element at a constant index in one vector into a constant indexed
// element of another.
// FIXME refactor to a shared class/dev parameterized on vector type, vector
// index type and INS extension
def : Pat<(v16i8 (int_aarch64_neon_vcopy_lane
                   (v16i8 V128:$Vd), VectorIndexB:$idx, (v16i8 V128:$Vs),
                   VectorIndexB:$idx2)),
          (v16i8 (INSvi8lane
                   V128:$Vd, VectorIndexB:$idx, V128:$Vs, VectorIndexB:$idx2)
          )>;
def : Pat<(v8i16 (int_aarch64_neon_vcopy_lane
                   (v8i16 V128:$Vd), VectorIndexH:$idx, (v8i16 V128:$Vs),
                   VectorIndexH:$idx2)),
          (v8i16 (INSvi16lane
                   V128:$Vd, VectorIndexH:$idx, V128:$Vs, VectorIndexH:$idx2)
          )>;
def : Pat<(v4i32 (int_aarch64_neon_vcopy_lane
                   (v4i32 V128:$Vd), VectorIndexS:$idx, (v4i32 V128:$Vs),
                   VectorIndexS:$idx2)),
          (v4i32 (INSvi32lane
                   V128:$Vd, VectorIndexS:$idx, V128:$Vs, VectorIndexS:$idx2)
          )>;
def : Pat<(v2i64 (int_aarch64_neon_vcopy_lane
                   (v2i64 V128:$Vd), VectorIndexD:$idx, (v2i64 V128:$Vs),
                   VectorIndexD:$idx2)),
          (v2i64 (INSvi64lane
                   V128:$Vd, VectorIndexD:$idx, V128:$Vs, VectorIndexD:$idx2)
          )>;

multiclass Neon_INS_elt_pattern<ValueType VT128, ValueType VT64,
                                ValueType VTScal, Instruction INS> {
  def : Pat<(VT128 (vector_insert V128:$src,
                        (VTScal (vector_extract (VT128 V128:$Rn), imm:$Immn)),
                        imm:$Immd)),
            (INS V128:$src, imm:$Immd, V128:$Rn, imm:$Immn)>;

  def : Pat<(VT128 (vector_insert V128:$src,
                        (VTScal (vector_extract (VT64 V64:$Rn), imm:$Immn)),
                        imm:$Immd)),
            (INS V128:$src, imm:$Immd,
                 (SUBREG_TO_REG (i64 0), V64:$Rn, dsub), imm:$Immn)>;

  def : Pat<(VT64 (vector_insert V64:$src,
                        (VTScal (vector_extract (VT128 V128:$Rn), imm:$Immn)),
                        imm:$Immd)),
            (EXTRACT_SUBREG (INS (SUBREG_TO_REG (i64 0), V64:$src, dsub),
                                 imm:$Immd, V128:$Rn, imm:$Immn),
                            dsub)>;

  def : Pat<(VT64 (vector_insert V64:$src,
                        (VTScal (vector_extract (VT64 V64:$Rn), imm:$Immn)),
                        imm:$Immd)),
            (EXTRACT_SUBREG
                (INS (SUBREG_TO_REG (i64 0), V64:$src, dsub), imm:$Immd,
                     (SUBREG_TO_REG (i64 0), V64:$Rn, dsub), imm:$Immn),
                dsub)>;
}

defm : Neon_INS_elt_pattern<v8f16, v4f16, f16, INSvi16lane>;
defm : Neon_INS_elt_pattern<v8bf16, v4bf16, bf16, INSvi16lane>;
defm : Neon_INS_elt_pattern<v4f32, v2f32, f32, INSvi32lane>;
defm : Neon_INS_elt_pattern<v2f64, v1f64, f64, INSvi64lane>;


// Floating point vector extractions are codegen'd as either a sequence of
// subregister extractions, or a MOV (aka CPY here, alias for DUP) if
// the lane number is anything other than zero.
def : Pat<(vector_extract (v2f64 V128:$Rn), 0),
          (f64 (EXTRACT_SUBREG V128:$Rn, dsub))>;
def : Pat<(vector_extract (v4f32 V128:$Rn), 0),
          (f32 (EXTRACT_SUBREG V128:$Rn, ssub))>;
def : Pat<(vector_extract (v8f16 V128:$Rn), 0),
          (f16 (EXTRACT_SUBREG V128:$Rn, hsub))>;
def : Pat<(vector_extract (v8bf16 V128:$Rn), 0),
          (bf16 (EXTRACT_SUBREG V128:$Rn, hsub))>;


def : Pat<(vector_extract (v2f64 V128:$Rn), VectorIndexD:$idx),
          (f64 (CPYi64 V128:$Rn, VectorIndexD:$idx))>;
def : Pat<(vector_extract (v4f32 V128:$Rn), VectorIndexS:$idx),
          (f32 (CPYi32 V128:$Rn, VectorIndexS:$idx))>;
def : Pat<(vector_extract (v8f16 V128:$Rn), VectorIndexH:$idx),
          (f16 (CPYi16 V128:$Rn, VectorIndexH:$idx))>;
def : Pat<(vector_extract (v8bf16 V128:$Rn), VectorIndexH:$idx),
          (bf16 (CPYi16 V128:$Rn, VectorIndexH:$idx))>;

// All concat_vectors operations are canonicalised to act on i64 vectors for
// AArch64. In the general case we need an instruction, which had just as well be
// INS.
class ConcatPat<ValueType DstTy, ValueType SrcTy>
  : Pat<(DstTy (concat_vectors (SrcTy V64:$Rd), V64:$Rn)),
        (INSvi64lane (INSERT_SUBREG (IMPLICIT_DEF), V64:$Rd, dsub), 1,
                     (INSERT_SUBREG (IMPLICIT_DEF), V64:$Rn, dsub), 0)>;

def : ConcatPat<v2i64, v1i64>;
def : ConcatPat<v2f64, v1f64>;
def : ConcatPat<v4i32, v2i32>;
def : ConcatPat<v4f32, v2f32>;
def : ConcatPat<v8i16, v4i16>;
def : ConcatPat<v8f16, v4f16>;
def : ConcatPat<v8bf16, v4bf16>;
def : ConcatPat<v16i8, v8i8>;

// If the high lanes are undef, though, we can just ignore them:
class ConcatUndefPat<ValueType DstTy, ValueType SrcTy>
  : Pat<(DstTy (concat_vectors (SrcTy V64:$Rn), undef)),
        (INSERT_SUBREG (IMPLICIT_DEF), V64:$Rn, dsub)>;

def : ConcatUndefPat<v2i64, v1i64>;
def : ConcatUndefPat<v2f64, v1f64>;
def : ConcatUndefPat<v4i32, v2i32>;
def : ConcatUndefPat<v4f32, v2f32>;
def : ConcatUndefPat<v8i16, v4i16>;
def : ConcatUndefPat<v16i8, v8i8>;

//----------------------------------------------------------------------------
// AdvSIMD across lanes instructions
//----------------------------------------------------------------------------

defm ADDV    : SIMDAcrossLanesBHS<0, 0b11011, "addv">;
defm SMAXV   : SIMDAcrossLanesBHS<0, 0b01010, "smaxv">;
defm SMINV   : SIMDAcrossLanesBHS<0, 0b11010, "sminv">;
defm UMAXV   : SIMDAcrossLanesBHS<1, 0b01010, "umaxv">;
defm UMINV   : SIMDAcrossLanesBHS<1, 0b11010, "uminv">;
defm SADDLV  : SIMDAcrossLanesHSD<0, 0b00011, "saddlv">;
defm UADDLV  : SIMDAcrossLanesHSD<1, 0b00011, "uaddlv">;
defm FMAXNMV : SIMDFPAcrossLanes<0b01100, 0, "fmaxnmv", int_aarch64_neon_fmaxnmv>;
defm FMAXV   : SIMDFPAcrossLanes<0b01111, 0, "fmaxv", int_aarch64_neon_fmaxv>;
defm FMINNMV : SIMDFPAcrossLanes<0b01100, 1, "fminnmv", int_aarch64_neon_fminnmv>;
defm FMINV   : SIMDFPAcrossLanes<0b01111, 1, "fminv", int_aarch64_neon_fminv>;

// Patterns for across-vector intrinsics, that have a node equivalent, that
// returns a vector (with only the low lane defined) instead of a scalar.
// In effect, opNode is the same as (scalar_to_vector (IntNode)).
multiclass SIMDAcrossLanesIntrinsic<string baseOpc,
                                    SDPatternOperator opNode> {
// If a lane instruction caught the vector_extract around opNode, we can
// directly match the latter to the instruction.
def : Pat<(v8i8 (opNode V64:$Rn)),
          (INSERT_SUBREG (v8i8 (IMPLICIT_DEF)),
           (!cast<Instruction>(!strconcat(baseOpc, "v8i8v")) V64:$Rn), bsub)>;
def : Pat<(v16i8 (opNode V128:$Rn)),
          (INSERT_SUBREG (v16i8 (IMPLICIT_DEF)),
           (!cast<Instruction>(!strconcat(baseOpc, "v16i8v")) V128:$Rn), bsub)>;
def : Pat<(v4i16 (opNode V64:$Rn)),
          (INSERT_SUBREG (v4i16 (IMPLICIT_DEF)),
           (!cast<Instruction>(!strconcat(baseOpc, "v4i16v")) V64:$Rn), hsub)>;
def : Pat<(v8i16 (opNode V128:$Rn)),
          (INSERT_SUBREG (v8i16 (IMPLICIT_DEF)),
           (!cast<Instruction>(!strconcat(baseOpc, "v8i16v")) V128:$Rn), hsub)>;
def : Pat<(v4i32 (opNode V128:$Rn)),
          (INSERT_SUBREG (v4i32 (IMPLICIT_DEF)),
           (!cast<Instruction>(!strconcat(baseOpc, "v4i32v")) V128:$Rn), ssub)>;


// If none did, fallback to the explicit patterns, consuming the vector_extract.
def : Pat<(i32 (vector_extract (insert_subvector undef, (v8i8 (opNode V64:$Rn)),
            (i32 0)), (i64 0))),
          (EXTRACT_SUBREG (INSERT_SUBREG (v8i8 (IMPLICIT_DEF)),
            (!cast<Instruction>(!strconcat(baseOpc, "v8i8v")) V64:$Rn),
            bsub), ssub)>;
def : Pat<(i32 (vector_extract (v16i8 (opNode V128:$Rn)), (i64 0))),
          (EXTRACT_SUBREG (INSERT_SUBREG (v16i8 (IMPLICIT_DEF)),
            (!cast<Instruction>(!strconcat(baseOpc, "v16i8v")) V128:$Rn),
            bsub), ssub)>;
def : Pat<(i32 (vector_extract (insert_subvector undef,
            (v4i16 (opNode V64:$Rn)), (i32 0)), (i64 0))),
          (EXTRACT_SUBREG (INSERT_SUBREG (v4i16 (IMPLICIT_DEF)),
            (!cast<Instruction>(!strconcat(baseOpc, "v4i16v")) V64:$Rn),
            hsub), ssub)>;
def : Pat<(i32 (vector_extract (v8i16 (opNode V128:$Rn)), (i64 0))),
          (EXTRACT_SUBREG (INSERT_SUBREG (v8i16 (IMPLICIT_DEF)),
            (!cast<Instruction>(!strconcat(baseOpc, "v8i16v")) V128:$Rn),
            hsub), ssub)>;
def : Pat<(i32 (vector_extract (v4i32 (opNode V128:$Rn)), (i64 0))),
          (EXTRACT_SUBREG (INSERT_SUBREG (v4i32 (IMPLICIT_DEF)),
            (!cast<Instruction>(!strconcat(baseOpc, "v4i32v")) V128:$Rn),
            ssub), ssub)>;

}

multiclass SIMDAcrossLanesSignedIntrinsic<string baseOpc,
                                          SDPatternOperator opNode>
    : SIMDAcrossLanesIntrinsic<baseOpc, opNode> {
// If there is a sign extension after this intrinsic, consume it as smov already
// performed it
def : Pat<(i32 (sext_inreg (i32 (vector_extract (insert_subvector undef,
            (opNode (v8i8 V64:$Rn)), (i32 0)), (i64 0))), i8)),
          (i32 (SMOVvi8to32
            (INSERT_SUBREG (v16i8 (IMPLICIT_DEF)),
              (!cast<Instruction>(!strconcat(baseOpc, "v8i8v")) V64:$Rn), bsub),
            (i64 0)))>;
def : Pat<(i32 (sext_inreg (i32 (vector_extract
            (opNode (v16i8 V128:$Rn)), (i64 0))), i8)),
          (i32 (SMOVvi8to32
            (INSERT_SUBREG (v16i8 (IMPLICIT_DEF)),
             (!cast<Instruction>(!strconcat(baseOpc, "v16i8v")) V128:$Rn), bsub),
            (i64 0)))>;
def : Pat<(i32 (sext_inreg (i32 (vector_extract (insert_subvector undef,
            (opNode (v4i16 V64:$Rn)), (i32 0)), (i64 0))), i16)),
          (i32 (SMOVvi16to32
           (INSERT_SUBREG (v16i8 (IMPLICIT_DEF)),
            (!cast<Instruction>(!strconcat(baseOpc, "v4i16v")) V64:$Rn), hsub),
           (i64 0)))>;
def : Pat<(i32 (sext_inreg (i32 (vector_extract
            (opNode (v8i16 V128:$Rn)), (i64 0))), i16)),
          (i32 (SMOVvi16to32
            (INSERT_SUBREG (v16i8 (IMPLICIT_DEF)),
             (!cast<Instruction>(!strconcat(baseOpc, "v8i16v")) V128:$Rn), hsub),
            (i64 0)))>;
}

multiclass SIMDAcrossLanesUnsignedIntrinsic<string baseOpc,
                                            SDPatternOperator opNode>
    : SIMDAcrossLanesIntrinsic<baseOpc, opNode> {
// If there is a masking operation keeping only what has been actually
// generated, consume it.
def : Pat<(i32 (and (i32 (vector_extract (insert_subvector undef,
            (opNode (v8i8 V64:$Rn)), (i32 0)), (i64 0))), maski8_or_more)),
      (i32 (EXTRACT_SUBREG
        (INSERT_SUBREG (v16i8 (IMPLICIT_DEF)),
          (!cast<Instruction>(!strconcat(baseOpc, "v8i8v")) V64:$Rn), bsub),
        ssub))>;
def : Pat<(i32 (and (i32 (vector_extract (opNode (v16i8 V128:$Rn)), (i64 0))),
            maski8_or_more)),
        (i32 (EXTRACT_SUBREG
          (INSERT_SUBREG (v16i8 (IMPLICIT_DEF)),
            (!cast<Instruction>(!strconcat(baseOpc, "v16i8v")) V128:$Rn), bsub),
          ssub))>;
def : Pat<(i32 (and (i32 (vector_extract (insert_subvector undef,
            (opNode (v4i16 V64:$Rn)), (i32 0)), (i64 0))), maski16_or_more)),
          (i32 (EXTRACT_SUBREG
            (INSERT_SUBREG (v16i8 (IMPLICIT_DEF)),
              (!cast<Instruction>(!strconcat(baseOpc, "v4i16v")) V64:$Rn), hsub),
            ssub))>;
def : Pat<(i32 (and (i32 (vector_extract (opNode (v8i16 V128:$Rn)), (i64 0))),
            maski16_or_more)),
        (i32 (EXTRACT_SUBREG
          (INSERT_SUBREG (v16i8 (IMPLICIT_DEF)),
            (!cast<Instruction>(!strconcat(baseOpc, "v8i16v")) V128:$Rn), hsub),
          ssub))>;
}

defm : SIMDAcrossLanesSignedIntrinsic<"ADDV",  AArch64saddv>;
// vaddv_[su]32 is special; -> ADDP Vd.2S,Vn.2S,Vm.2S; return Vd.s[0];Vn==Vm
def : Pat<(v2i32 (AArch64saddv (v2i32 V64:$Rn))),
          (ADDPv2i32 V64:$Rn, V64:$Rn)>;

defm : SIMDAcrossLanesUnsignedIntrinsic<"ADDV", AArch64uaddv>;
// vaddv_[su]32 is special; -> ADDP Vd.2S,Vn.2S,Vm.2S; return Vd.s[0];Vn==Vm
def : Pat<(v2i32 (AArch64uaddv (v2i32 V64:$Rn))),
          (ADDPv2i32 V64:$Rn, V64:$Rn)>;

defm : SIMDAcrossLanesSignedIntrinsic<"SMAXV", AArch64smaxv>;
def : Pat<(v2i32 (AArch64smaxv (v2i32 V64:$Rn))),
          (SMAXPv2i32 V64:$Rn, V64:$Rn)>;

defm : SIMDAcrossLanesSignedIntrinsic<"SMINV", AArch64sminv>;
def : Pat<(v2i32 (AArch64sminv (v2i32 V64:$Rn))),
          (SMINPv2i32 V64:$Rn, V64:$Rn)>;

defm : SIMDAcrossLanesUnsignedIntrinsic<"UMAXV", AArch64umaxv>;
def : Pat<(v2i32 (AArch64umaxv (v2i32 V64:$Rn))),
          (UMAXPv2i32 V64:$Rn, V64:$Rn)>;

defm : SIMDAcrossLanesUnsignedIntrinsic<"UMINV", AArch64uminv>;
def : Pat<(v2i32 (AArch64uminv (v2i32 V64:$Rn))),
          (UMINPv2i32 V64:$Rn, V64:$Rn)>;

multiclass SIMDAcrossLanesSignedLongIntrinsic<string baseOpc, Intrinsic intOp> {
  def : Pat<(i32 (intOp (v8i8 V64:$Rn))),
        (i32 (SMOVvi16to32
          (INSERT_SUBREG (v16i8 (IMPLICIT_DEF)),
            (!cast<Instruction>(!strconcat(baseOpc, "v8i8v")) V64:$Rn), hsub),
          (i64 0)))>;
def : Pat<(i32 (intOp (v16i8 V128:$Rn))),
        (i32 (SMOVvi16to32
          (INSERT_SUBREG (v16i8 (IMPLICIT_DEF)),
           (!cast<Instruction>(!strconcat(baseOpc, "v16i8v")) V128:$Rn), hsub),
          (i64 0)))>;

def : Pat<(i32 (intOp (v4i16 V64:$Rn))),
          (i32 (EXTRACT_SUBREG
           (INSERT_SUBREG (v16i8 (IMPLICIT_DEF)),
            (!cast<Instruction>(!strconcat(baseOpc, "v4i16v")) V64:$Rn), ssub),
           ssub))>;
def : Pat<(i32 (intOp (v8i16 V128:$Rn))),
        (i32 (EXTRACT_SUBREG
          (INSERT_SUBREG (v16i8 (IMPLICIT_DEF)),
           (!cast<Instruction>(!strconcat(baseOpc, "v8i16v")) V128:$Rn), ssub),
          ssub))>;

def : Pat<(i64 (intOp (v4i32 V128:$Rn))),
        (i64 (EXTRACT_SUBREG
          (INSERT_SUBREG (v16i8 (IMPLICIT_DEF)),
           (!cast<Instruction>(!strconcat(baseOpc, "v4i32v")) V128:$Rn), dsub),
          dsub))>;
}

multiclass SIMDAcrossLanesUnsignedLongIntrinsic<string baseOpc,
                                                Intrinsic intOp> {
  def : Pat<(i32 (intOp (v8i8 V64:$Rn))),
        (i32 (EXTRACT_SUBREG
          (INSERT_SUBREG (v16i8 (IMPLICIT_DEF)),
            (!cast<Instruction>(!strconcat(baseOpc, "v8i8v")) V64:$Rn), hsub),
          ssub))>;
def : Pat<(i32 (intOp (v16i8 V128:$Rn))),
        (i32 (EXTRACT_SUBREG
          (INSERT_SUBREG (v16i8 (IMPLICIT_DEF)),
            (!cast<Instruction>(!strconcat(baseOpc, "v16i8v")) V128:$Rn), hsub),
          ssub))>;

def : Pat<(i32 (intOp (v4i16 V64:$Rn))),
          (i32 (EXTRACT_SUBREG
            (INSERT_SUBREG (v16i8 (IMPLICIT_DEF)),
              (!cast<Instruction>(!strconcat(baseOpc, "v4i16v")) V64:$Rn), ssub),
            ssub))>;
def : Pat<(i32 (intOp (v8i16 V128:$Rn))),
        (i32 (EXTRACT_SUBREG
          (INSERT_SUBREG (v16i8 (IMPLICIT_DEF)),
            (!cast<Instruction>(!strconcat(baseOpc, "v8i16v")) V128:$Rn), ssub),
          ssub))>;

def : Pat<(i64 (intOp (v4i32 V128:$Rn))),
        (i64 (EXTRACT_SUBREG
          (INSERT_SUBREG (v16i8 (IMPLICIT_DEF)),
            (!cast<Instruction>(!strconcat(baseOpc, "v4i32v")) V128:$Rn), dsub),
          dsub))>;
}

defm : SIMDAcrossLanesSignedLongIntrinsic<"SADDLV", int_aarch64_neon_saddlv>;
defm : SIMDAcrossLanesUnsignedLongIntrinsic<"UADDLV", int_aarch64_neon_uaddlv>;

// The vaddlv_s32 intrinsic gets mapped to SADDLP.
def : Pat<(i64 (int_aarch64_neon_saddlv (v2i32 V64:$Rn))),
          (i64 (EXTRACT_SUBREG
            (INSERT_SUBREG (v16i8 (IMPLICIT_DEF)),
              (SADDLPv2i32_v1i64 V64:$Rn), dsub),
            dsub))>;
// The vaddlv_u32 intrinsic gets mapped to UADDLP.
def : Pat<(i64 (int_aarch64_neon_uaddlv (v2i32 V64:$Rn))),
          (i64 (EXTRACT_SUBREG
            (INSERT_SUBREG (v16i8 (IMPLICIT_DEF)),
              (UADDLPv2i32_v1i64 V64:$Rn), dsub),
            dsub))>;

//------------------------------------------------------------------------------
// AdvSIMD modified immediate instructions
//------------------------------------------------------------------------------

// AdvSIMD BIC
defm BIC : SIMDModifiedImmVectorShiftTied<1, 0b11, 0b01, "bic", AArch64bici>;
// AdvSIMD ORR
defm ORR : SIMDModifiedImmVectorShiftTied<0, 0b11, 0b01, "orr", AArch64orri>;

def : InstAlias<"bic $Vd.4h, $imm", (BICv4i16 V64:$Vd,  imm0_255:$imm, 0)>;
def : InstAlias<"bic $Vd.8h, $imm", (BICv8i16 V128:$Vd, imm0_255:$imm, 0)>;
def : InstAlias<"bic $Vd.2s, $imm", (BICv2i32 V64:$Vd,  imm0_255:$imm, 0)>;
def : InstAlias<"bic $Vd.4s, $imm", (BICv4i32 V128:$Vd, imm0_255:$imm, 0)>;

def : InstAlias<"bic.4h $Vd, $imm", (BICv4i16 V64:$Vd,  imm0_255:$imm, 0)>;
def : InstAlias<"bic.8h $Vd, $imm", (BICv8i16 V128:$Vd, imm0_255:$imm, 0)>;
def : InstAlias<"bic.2s $Vd, $imm", (BICv2i32 V64:$Vd,  imm0_255:$imm, 0)>;
def : InstAlias<"bic.4s $Vd, $imm", (BICv4i32 V128:$Vd, imm0_255:$imm, 0)>;

def : InstAlias<"orr $Vd.4h, $imm", (ORRv4i16 V64:$Vd,  imm0_255:$imm, 0)>;
def : InstAlias<"orr $Vd.8h, $imm", (ORRv8i16 V128:$Vd, imm0_255:$imm, 0)>;
def : InstAlias<"orr $Vd.2s, $imm", (ORRv2i32 V64:$Vd,  imm0_255:$imm, 0)>;
def : InstAlias<"orr $Vd.4s, $imm", (ORRv4i32 V128:$Vd, imm0_255:$imm, 0)>;

def : InstAlias<"orr.4h $Vd, $imm", (ORRv4i16 V64:$Vd,  imm0_255:$imm, 0)>;
def : InstAlias<"orr.8h $Vd, $imm", (ORRv8i16 V128:$Vd, imm0_255:$imm, 0)>;
def : InstAlias<"orr.2s $Vd, $imm", (ORRv2i32 V64:$Vd,  imm0_255:$imm, 0)>;
def : InstAlias<"orr.4s $Vd, $imm", (ORRv4i32 V128:$Vd, imm0_255:$imm, 0)>;

// AdvSIMD FMOV
def FMOVv2f64_ns : SIMDModifiedImmVectorNoShift<1, 1, 0, 0b1111, V128, fpimm8,
                                              "fmov", ".2d",
                       [(set (v2f64 V128:$Rd), (AArch64fmov imm0_255:$imm8))]>;
def FMOVv2f32_ns : SIMDModifiedImmVectorNoShift<0, 0, 0, 0b1111, V64,  fpimm8,
                                              "fmov", ".2s",
                       [(set (v2f32 V64:$Rd), (AArch64fmov imm0_255:$imm8))]>;
def FMOVv4f32_ns : SIMDModifiedImmVectorNoShift<1, 0, 0, 0b1111, V128, fpimm8,
                                              "fmov", ".4s",
                       [(set (v4f32 V128:$Rd), (AArch64fmov imm0_255:$imm8))]>;
let Predicates = [HasNEON, HasFullFP16] in {
def FMOVv4f16_ns : SIMDModifiedImmVectorNoShift<0, 0, 1, 0b1111, V64,  fpimm8,
                                              "fmov", ".4h",
                       [(set (v4f16 V64:$Rd), (AArch64fmov imm0_255:$imm8))]>;
def FMOVv8f16_ns : SIMDModifiedImmVectorNoShift<1, 0, 1, 0b1111, V128, fpimm8,
                                              "fmov", ".8h",
                       [(set (v8f16 V128:$Rd), (AArch64fmov imm0_255:$imm8))]>;
} // Predicates = [HasNEON, HasFullFP16]

// AdvSIMD MOVI

// EDIT byte mask: scalar
let isReMaterializable = 1, isAsCheapAsAMove = 1 in
def MOVID      : SIMDModifiedImmScalarNoShift<0, 1, 0b1110, "movi",
                    [(set FPR64:$Rd, simdimmtype10:$imm8)]>;
// The movi_edit node has the immediate value already encoded, so we use
// a plain imm0_255 here.
def : Pat<(f64 (AArch64movi_edit imm0_255:$shift)),
          (MOVID imm0_255:$shift)>;

// EDIT byte mask: 2d

// The movi_edit node has the immediate value already encoded, so we use
// a plain imm0_255 in the pattern
let isReMaterializable = 1, isAsCheapAsAMove = 1 in
def MOVIv2d_ns   : SIMDModifiedImmVectorNoShift<1, 1, 0, 0b1110, V128,
                                                simdimmtype10,
                                                "movi", ".2d",
                   [(set (v2i64 V128:$Rd), (AArch64movi_edit imm0_255:$imm8))]>;

def : Pat<(v2i64 immAllZerosV), (MOVIv2d_ns (i32 0))>;
def : Pat<(v4i32 immAllZerosV), (MOVIv2d_ns (i32 0))>;
def : Pat<(v8i16 immAllZerosV), (MOVIv2d_ns (i32 0))>;
def : Pat<(v16i8 immAllZerosV), (MOVIv2d_ns (i32 0))>;

def : Pat<(v2i64 immAllOnesV), (MOVIv2d_ns (i32 255))>;
def : Pat<(v4i32 immAllOnesV), (MOVIv2d_ns (i32 255))>;
def : Pat<(v8i16 immAllOnesV), (MOVIv2d_ns (i32 255))>;
def : Pat<(v16i8 immAllOnesV), (MOVIv2d_ns (i32 255))>;

// Set 64-bit vectors to all 0/1 by extracting from a 128-bit register as the
// extract is free and this gives better MachineCSE results.
def : Pat<(v1i64 immAllZerosV), (EXTRACT_SUBREG (MOVIv2d_ns (i32 0)), dsub)>;
def : Pat<(v2i32 immAllZerosV), (EXTRACT_SUBREG (MOVIv2d_ns (i32 0)), dsub)>;
def : Pat<(v4i16 immAllZerosV), (EXTRACT_SUBREG (MOVIv2d_ns (i32 0)), dsub)>;
def : Pat<(v8i8  immAllZerosV), (EXTRACT_SUBREG (MOVIv2d_ns (i32 0)), dsub)>;

def : Pat<(v1i64 immAllOnesV), (EXTRACT_SUBREG (MOVIv2d_ns (i32 255)), dsub)>;
def : Pat<(v2i32 immAllOnesV), (EXTRACT_SUBREG (MOVIv2d_ns (i32 255)), dsub)>;
def : Pat<(v4i16 immAllOnesV), (EXTRACT_SUBREG (MOVIv2d_ns (i32 255)), dsub)>;
def : Pat<(v8i8  immAllOnesV), (EXTRACT_SUBREG (MOVIv2d_ns (i32 255)), dsub)>;

// EDIT per word & halfword: 2s, 4h, 4s, & 8h
let isReMaterializable = 1, isAsCheapAsAMove = 1 in
defm MOVI      : SIMDModifiedImmVectorShift<0, 0b10, 0b00, "movi">;

def : InstAlias<"movi $Vd.4h, $imm", (MOVIv4i16 V64:$Vd,  imm0_255:$imm, 0), 0>;
def : InstAlias<"movi $Vd.8h, $imm", (MOVIv8i16 V128:$Vd, imm0_255:$imm, 0), 0>;
def : InstAlias<"movi $Vd.2s, $imm", (MOVIv2i32 V64:$Vd,  imm0_255:$imm, 0), 0>;
def : InstAlias<"movi $Vd.4s, $imm", (MOVIv4i32 V128:$Vd, imm0_255:$imm, 0), 0>;

def : InstAlias<"movi.4h $Vd, $imm", (MOVIv4i16 V64:$Vd,  imm0_255:$imm, 0), 0>;
def : InstAlias<"movi.8h $Vd, $imm", (MOVIv8i16 V128:$Vd, imm0_255:$imm, 0), 0>;
def : InstAlias<"movi.2s $Vd, $imm", (MOVIv2i32 V64:$Vd,  imm0_255:$imm, 0), 0>;
def : InstAlias<"movi.4s $Vd, $imm", (MOVIv4i32 V128:$Vd, imm0_255:$imm, 0), 0>;

def : Pat<(v2i32 (AArch64movi_shift imm0_255:$imm8, (i32 imm:$shift))),
          (MOVIv2i32 imm0_255:$imm8, imm:$shift)>;
def : Pat<(v4i32 (AArch64movi_shift imm0_255:$imm8, (i32 imm:$shift))),
          (MOVIv4i32 imm0_255:$imm8, imm:$shift)>;
def : Pat<(v4i16 (AArch64movi_shift imm0_255:$imm8, (i32 imm:$shift))),
          (MOVIv4i16 imm0_255:$imm8, imm:$shift)>;
def : Pat<(v8i16 (AArch64movi_shift imm0_255:$imm8, (i32 imm:$shift))),
          (MOVIv8i16 imm0_255:$imm8, imm:$shift)>;

let isReMaterializable = 1, isAsCheapAsAMove = 1 in {
// EDIT per word: 2s & 4s with MSL shifter
def MOVIv2s_msl  : SIMDModifiedImmMoveMSL<0, 0, {1,1,0,?}, V64, "movi", ".2s",
                      [(set (v2i32 V64:$Rd),
                            (AArch64movi_msl imm0_255:$imm8, (i32 imm:$shift)))]>;
def MOVIv4s_msl  : SIMDModifiedImmMoveMSL<1, 0, {1,1,0,?}, V128, "movi", ".4s",
                      [(set (v4i32 V128:$Rd),
                            (AArch64movi_msl imm0_255:$imm8, (i32 imm:$shift)))]>;

// Per byte: 8b & 16b
def MOVIv8b_ns   : SIMDModifiedImmVectorNoShift<0, 0, 0, 0b1110, V64,  imm0_255,
                                                 "movi", ".8b",
                       [(set (v8i8 V64:$Rd), (AArch64movi imm0_255:$imm8))]>;

def MOVIv16b_ns  : SIMDModifiedImmVectorNoShift<1, 0, 0, 0b1110, V128, imm0_255,
                                                 "movi", ".16b",
                       [(set (v16i8 V128:$Rd), (AArch64movi imm0_255:$imm8))]>;
}

// AdvSIMD MVNI

// EDIT per word & halfword: 2s, 4h, 4s, & 8h
let isReMaterializable = 1, isAsCheapAsAMove = 1 in
defm MVNI      : SIMDModifiedImmVectorShift<1, 0b10, 0b00, "mvni">;

def : InstAlias<"mvni $Vd.4h, $imm", (MVNIv4i16 V64:$Vd,  imm0_255:$imm, 0), 0>;
def : InstAlias<"mvni $Vd.8h, $imm", (MVNIv8i16 V128:$Vd, imm0_255:$imm, 0), 0>;
def : InstAlias<"mvni $Vd.2s, $imm", (MVNIv2i32 V64:$Vd,  imm0_255:$imm, 0), 0>;
def : InstAlias<"mvni $Vd.4s, $imm", (MVNIv4i32 V128:$Vd, imm0_255:$imm, 0), 0>;

def : InstAlias<"mvni.4h $Vd, $imm", (MVNIv4i16 V64:$Vd,  imm0_255:$imm, 0), 0>;
def : InstAlias<"mvni.8h $Vd, $imm", (MVNIv8i16 V128:$Vd, imm0_255:$imm, 0), 0>;
def : InstAlias<"mvni.2s $Vd, $imm", (MVNIv2i32 V64:$Vd,  imm0_255:$imm, 0), 0>;
def : InstAlias<"mvni.4s $Vd, $imm", (MVNIv4i32 V128:$Vd, imm0_255:$imm, 0), 0>;

def : Pat<(v2i32 (AArch64mvni_shift imm0_255:$imm8, (i32 imm:$shift))),
          (MVNIv2i32 imm0_255:$imm8, imm:$shift)>;
def : Pat<(v4i32 (AArch64mvni_shift imm0_255:$imm8, (i32 imm:$shift))),
          (MVNIv4i32 imm0_255:$imm8, imm:$shift)>;
def : Pat<(v4i16 (AArch64mvni_shift imm0_255:$imm8, (i32 imm:$shift))),
          (MVNIv4i16 imm0_255:$imm8, imm:$shift)>;
def : Pat<(v8i16 (AArch64mvni_shift imm0_255:$imm8, (i32 imm:$shift))),
          (MVNIv8i16 imm0_255:$imm8, imm:$shift)>;

// EDIT per word: 2s & 4s with MSL shifter
let isReMaterializable = 1, isAsCheapAsAMove = 1 in {
def MVNIv2s_msl   : SIMDModifiedImmMoveMSL<0, 1, {1,1,0,?}, V64, "mvni", ".2s",
                      [(set (v2i32 V64:$Rd),
                            (AArch64mvni_msl imm0_255:$imm8, (i32 imm:$shift)))]>;
def MVNIv4s_msl   : SIMDModifiedImmMoveMSL<1, 1, {1,1,0,?}, V128, "mvni", ".4s",
                      [(set (v4i32 V128:$Rd),
                            (AArch64mvni_msl imm0_255:$imm8, (i32 imm:$shift)))]>;
}

//----------------------------------------------------------------------------
// AdvSIMD indexed element
//----------------------------------------------------------------------------

let hasSideEffects = 0 in {
  defm FMLA  : SIMDFPIndexedTied<0, 0b0001, "fmla">;
  defm FMLS  : SIMDFPIndexedTied<0, 0b0101, "fmls">;
}

// NOTE: Operands are reordered in the FMLA/FMLS PatFrags because the
// instruction expects the addend first, while the intrinsic expects it last.

// On the other hand, there are quite a few valid combinatorial options due to
// the commutativity of multiplication and the fact that (-x) * y = x * (-y).
defm : SIMDFPIndexedTiedPatterns<"FMLA",
           TriOpFrag<(fma node:$RHS, node:$MHS, node:$LHS)>>;
defm : SIMDFPIndexedTiedPatterns<"FMLA",
           TriOpFrag<(fma node:$MHS, node:$RHS, node:$LHS)>>;

defm : SIMDFPIndexedTiedPatterns<"FMLS",
           TriOpFrag<(fma node:$MHS, (fneg node:$RHS), node:$LHS)> >;
defm : SIMDFPIndexedTiedPatterns<"FMLS",
           TriOpFrag<(fma node:$RHS, (fneg node:$MHS), node:$LHS)> >;
defm : SIMDFPIndexedTiedPatterns<"FMLS",
           TriOpFrag<(fma (fneg node:$RHS), node:$MHS, node:$LHS)> >;
defm : SIMDFPIndexedTiedPatterns<"FMLS",
           TriOpFrag<(fma (fneg node:$MHS), node:$RHS, node:$LHS)> >;

multiclass FMLSIndexedAfterNegPatterns<SDPatternOperator OpNode> {
  // 3 variants for the .2s version: DUPLANE from 128-bit, DUPLANE from 64-bit
  // and DUP scalar.
  def : Pat<(v2f32 (OpNode (v2f32 V64:$Rd), (v2f32 V64:$Rn),
                           (AArch64duplane32 (v4f32 (fneg V128:$Rm)),
                                           VectorIndexS:$idx))),
            (FMLSv2i32_indexed V64:$Rd, V64:$Rn, V128:$Rm, VectorIndexS:$idx)>;
  def : Pat<(v2f32 (OpNode (v2f32 V64:$Rd), (v2f32 V64:$Rn),
                           (v2f32 (AArch64duplane32
                                      (v4f32 (insert_subvector undef,
                                                 (v2f32 (fneg V64:$Rm)),
                                                 (i32 0))),
                                      VectorIndexS:$idx)))),
            (FMLSv2i32_indexed V64:$Rd, V64:$Rn,
                               (SUBREG_TO_REG (i32 0), V64:$Rm, dsub),
                               VectorIndexS:$idx)>;
  def : Pat<(v2f32 (OpNode (v2f32 V64:$Rd), (v2f32 V64:$Rn),
                           (AArch64dup (f32 (fneg FPR32Op:$Rm))))),
            (FMLSv2i32_indexed V64:$Rd, V64:$Rn,
                (SUBREG_TO_REG (i32 0), FPR32Op:$Rm, ssub), (i64 0))>;

  // 3 variants for the .4s version: DUPLANE from 128-bit, DUPLANE from 64-bit
  // and DUP scalar.
  def : Pat<(v4f32 (OpNode (v4f32 V128:$Rd), (v4f32 V128:$Rn),
                           (AArch64duplane32 (v4f32 (fneg V128:$Rm)),
                                           VectorIndexS:$idx))),
            (FMLSv4i32_indexed V128:$Rd, V128:$Rn, V128:$Rm,
                               VectorIndexS:$idx)>;
  def : Pat<(v4f32 (OpNode (v4f32 V128:$Rd), (v4f32 V128:$Rn),
                           (v4f32 (AArch64duplane32
                                      (v4f32 (insert_subvector undef,
                                                 (v2f32 (fneg V64:$Rm)),
                                                 (i32 0))),
                                      VectorIndexS:$idx)))),
            (FMLSv4i32_indexed V128:$Rd, V128:$Rn,
                               (SUBREG_TO_REG (i32 0), V64:$Rm, dsub),
                               VectorIndexS:$idx)>;
  def : Pat<(v4f32 (OpNode (v4f32 V128:$Rd), (v4f32 V128:$Rn),
                           (AArch64dup (f32 (fneg FPR32Op:$Rm))))),
            (FMLSv4i32_indexed V128:$Rd, V128:$Rn,
                (SUBREG_TO_REG (i32 0), FPR32Op:$Rm, ssub), (i64 0))>;

  // 2 variants for the .2d version: DUPLANE from 128-bit, and DUP scalar
  // (DUPLANE from 64-bit would be trivial).
  def : Pat<(v2f64 (OpNode (v2f64 V128:$Rd), (v2f64 V128:$Rn),
                           (AArch64duplane64 (v2f64 (fneg V128:$Rm)),
                                           VectorIndexD:$idx))),
            (FMLSv2i64_indexed
                V128:$Rd, V128:$Rn, V128:$Rm, VectorIndexS:$idx)>;
  def : Pat<(v2f64 (OpNode (v2f64 V128:$Rd), (v2f64 V128:$Rn),
                           (AArch64dup (f64 (fneg FPR64Op:$Rm))))),
            (FMLSv2i64_indexed V128:$Rd, V128:$Rn,
                (SUBREG_TO_REG (i32 0), FPR64Op:$Rm, dsub), (i64 0))>;

  // 2 variants for 32-bit scalar version: extract from .2s or from .4s
  def : Pat<(f32 (OpNode (f32 FPR32:$Rd), (f32 FPR32:$Rn),
                         (vector_extract (v4f32 (fneg V128:$Rm)),
                                         VectorIndexS:$idx))),
            (FMLSv1i32_indexed FPR32:$Rd, FPR32:$Rn,
                V128:$Rm, VectorIndexS:$idx)>;
  def : Pat<(f32 (OpNode (f32 FPR32:$Rd), (f32 FPR32:$Rn),
                         (vector_extract (v4f32 (insert_subvector undef,
                                                    (v2f32 (fneg V64:$Rm)),
                                                    (i32 0))),
                                         VectorIndexS:$idx))),
            (FMLSv1i32_indexed FPR32:$Rd, FPR32:$Rn,
                (SUBREG_TO_REG (i32 0), V64:$Rm, dsub), VectorIndexS:$idx)>;

  // 1 variant for 64-bit scalar version: extract from .1d or from .2d
  def : Pat<(f64 (OpNode (f64 FPR64:$Rd), (f64 FPR64:$Rn),
                         (vector_extract (v2f64 (fneg V128:$Rm)),
                                         VectorIndexS:$idx))),
            (FMLSv1i64_indexed FPR64:$Rd, FPR64:$Rn,
                V128:$Rm, VectorIndexS:$idx)>;
}

defm : FMLSIndexedAfterNegPatterns<
           TriOpFrag<(fma node:$RHS, node:$MHS, node:$LHS)> >;
defm : FMLSIndexedAfterNegPatterns<
           TriOpFrag<(fma node:$MHS, node:$RHS, node:$LHS)> >;

defm FMULX : SIMDFPIndexed<1, 0b1001, "fmulx", int_aarch64_neon_fmulx>;
defm FMUL  : SIMDFPIndexed<0, 0b1001, "fmul", fmul>;

def : Pat<(v2f32 (fmul V64:$Rn, (AArch64dup (f32 FPR32:$Rm)))),
          (FMULv2i32_indexed V64:$Rn,
            (INSERT_SUBREG (v4i32 (IMPLICIT_DEF)), FPR32:$Rm, ssub),
            (i64 0))>;
def : Pat<(v4f32 (fmul V128:$Rn, (AArch64dup (f32 FPR32:$Rm)))),
          (FMULv4i32_indexed V128:$Rn,
            (INSERT_SUBREG (v4i32 (IMPLICIT_DEF)), FPR32:$Rm, ssub),
            (i64 0))>;
def : Pat<(v2f64 (fmul V128:$Rn, (AArch64dup (f64 FPR64:$Rm)))),
          (FMULv2i64_indexed V128:$Rn,
            (INSERT_SUBREG (v4i32 (IMPLICIT_DEF)), FPR64:$Rm, dsub),
            (i64 0))>;

defm SQDMULH : SIMDIndexedHS<0, 0b1100, "sqdmulh", int_aarch64_neon_sqdmulh>;
defm SQRDMULH : SIMDIndexedHS<0, 0b1101, "sqrdmulh", int_aarch64_neon_sqrdmulh>;

defm SQDMULH : SIMDIndexedHSPatterns<int_aarch64_neon_sqdmulh_lane,
                                     int_aarch64_neon_sqdmulh_laneq>;
defm SQRDMULH : SIMDIndexedHSPatterns<int_aarch64_neon_sqrdmulh_lane,
                                      int_aarch64_neon_sqrdmulh_laneq>;

// Generated by MachineCombine
defm MLA   : SIMDVectorIndexedHSTied<1, 0b0000, "mla", null_frag>;
defm MLS   : SIMDVectorIndexedHSTied<1, 0b0100, "mls", null_frag>;

defm MUL   : SIMDVectorIndexedHS<0, 0b1000, "mul", mul>;
defm SMLAL : SIMDVectorIndexedLongSDTied<0, 0b0010, "smlal",
    TriOpFrag<(add node:$LHS, (int_aarch64_neon_smull node:$MHS, node:$RHS))>>;
defm SMLSL : SIMDVectorIndexedLongSDTied<0, 0b0110, "smlsl",
    TriOpFrag<(sub node:$LHS, (int_aarch64_neon_smull node:$MHS, node:$RHS))>>;
defm SMULL : SIMDVectorIndexedLongSD<0, 0b1010, "smull",
                int_aarch64_neon_smull>;
defm SQDMLAL : SIMDIndexedLongSQDMLXSDTied<0, 0b0011, "sqdmlal",
                                           int_aarch64_neon_sqadd>;
defm SQDMLSL : SIMDIndexedLongSQDMLXSDTied<0, 0b0111, "sqdmlsl",
                                           int_aarch64_neon_sqsub>;
defm SQRDMLAH : SIMDIndexedSQRDMLxHSDTied<1, 0b1101, "sqrdmlah",
                                          int_aarch64_neon_sqadd>;
defm SQRDMLSH : SIMDIndexedSQRDMLxHSDTied<1, 0b1111, "sqrdmlsh",
                                          int_aarch64_neon_sqsub>;
defm SQDMULL : SIMDIndexedLongSD<0, 0b1011, "sqdmull", int_aarch64_neon_sqdmull>;
defm UMLAL   : SIMDVectorIndexedLongSDTied<1, 0b0010, "umlal",
    TriOpFrag<(add node:$LHS, (int_aarch64_neon_umull node:$MHS, node:$RHS))>>;
defm UMLSL   : SIMDVectorIndexedLongSDTied<1, 0b0110, "umlsl",
    TriOpFrag<(sub node:$LHS, (int_aarch64_neon_umull node:$MHS, node:$RHS))>>;
defm UMULL   : SIMDVectorIndexedLongSD<1, 0b1010, "umull",
                int_aarch64_neon_umull>;

// A scalar sqdmull with the second operand being a vector lane can be
// handled directly with the indexed instruction encoding.
def : Pat<(int_aarch64_neon_sqdmulls_scalar (i32 FPR32:$Rn),
                                          (vector_extract (v4i32 V128:$Vm),
                                                           VectorIndexS:$idx)),
          (SQDMULLv1i64_indexed FPR32:$Rn, V128:$Vm, VectorIndexS:$idx)>;

//----------------------------------------------------------------------------
// AdvSIMD scalar shift instructions
//----------------------------------------------------------------------------
defm FCVTZS : SIMDFPScalarRShift<0, 0b11111, "fcvtzs">;
defm FCVTZU : SIMDFPScalarRShift<1, 0b11111, "fcvtzu">;
defm SCVTF  : SIMDFPScalarRShift<0, 0b11100, "scvtf">;
defm UCVTF  : SIMDFPScalarRShift<1, 0b11100, "ucvtf">;
// Codegen patterns for the above. We don't put these directly on the
// instructions because TableGen's type inference can't handle the truth.
// Having the same base pattern for fp <--> int totally freaks it out.
def : Pat<(int_aarch64_neon_vcvtfp2fxs FPR32:$Rn, vecshiftR32:$imm),
          (FCVTZSs FPR32:$Rn, vecshiftR32:$imm)>;
def : Pat<(int_aarch64_neon_vcvtfp2fxu FPR32:$Rn, vecshiftR32:$imm),
          (FCVTZUs FPR32:$Rn, vecshiftR32:$imm)>;
def : Pat<(i64 (int_aarch64_neon_vcvtfp2fxs (f64 FPR64:$Rn), vecshiftR64:$imm)),
          (FCVTZSd FPR64:$Rn, vecshiftR64:$imm)>;
def : Pat<(i64 (int_aarch64_neon_vcvtfp2fxu (f64 FPR64:$Rn), vecshiftR64:$imm)),
          (FCVTZUd FPR64:$Rn, vecshiftR64:$imm)>;
def : Pat<(v1i64 (int_aarch64_neon_vcvtfp2fxs (v1f64 FPR64:$Rn),
                                            vecshiftR64:$imm)),
          (FCVTZSd FPR64:$Rn, vecshiftR64:$imm)>;
def : Pat<(v1i64 (int_aarch64_neon_vcvtfp2fxu (v1f64 FPR64:$Rn),
                                            vecshiftR64:$imm)),
          (FCVTZUd FPR64:$Rn, vecshiftR64:$imm)>;
def : Pat<(int_aarch64_neon_vcvtfxu2fp FPR32:$Rn, vecshiftR32:$imm),
          (UCVTFs FPR32:$Rn, vecshiftR32:$imm)>;
def : Pat<(f64 (int_aarch64_neon_vcvtfxu2fp (i64 FPR64:$Rn), vecshiftR64:$imm)),
          (UCVTFd FPR64:$Rn, vecshiftR64:$imm)>;
def : Pat<(v1f64 (int_aarch64_neon_vcvtfxs2fp (v1i64 FPR64:$Rn),
                                            vecshiftR64:$imm)),
          (SCVTFd FPR64:$Rn, vecshiftR64:$imm)>;
def : Pat<(f64 (int_aarch64_neon_vcvtfxs2fp (i64 FPR64:$Rn), vecshiftR64:$imm)),
          (SCVTFd FPR64:$Rn, vecshiftR64:$imm)>;
def : Pat<(v1f64 (int_aarch64_neon_vcvtfxu2fp (v1i64 FPR64:$Rn),
                                            vecshiftR64:$imm)),
          (UCVTFd FPR64:$Rn, vecshiftR64:$imm)>;
def : Pat<(int_aarch64_neon_vcvtfxs2fp FPR32:$Rn, vecshiftR32:$imm),
          (SCVTFs FPR32:$Rn, vecshiftR32:$imm)>;

// Patterns for FP16 Instrinsics - requires reg copy to/from as i16s not supported.

def : Pat<(f16 (int_aarch64_neon_vcvtfxs2fp (i32 (sext_inreg FPR32:$Rn, i16)), vecshiftR16:$imm)),
          (SCVTFh (EXTRACT_SUBREG FPR32:$Rn, hsub), vecshiftR16:$imm)>;
def : Pat<(f16 (int_aarch64_neon_vcvtfxs2fp (i32 FPR32:$Rn), vecshiftR16:$imm)),
          (SCVTFh (EXTRACT_SUBREG FPR32:$Rn, hsub), vecshiftR16:$imm)>;
def : Pat<(f16 (int_aarch64_neon_vcvtfxs2fp (i64 FPR64:$Rn), vecshiftR16:$imm)),
          (SCVTFh (EXTRACT_SUBREG FPR64:$Rn, hsub), vecshiftR16:$imm)>;
def : Pat<(f16 (int_aarch64_neon_vcvtfxu2fp
            (and FPR32:$Rn, (i32 65535)),
            vecshiftR16:$imm)),
          (UCVTFh (EXTRACT_SUBREG FPR32:$Rn, hsub), vecshiftR16:$imm)>;
def : Pat<(f16 (int_aarch64_neon_vcvtfxu2fp FPR32:$Rn, vecshiftR16:$imm)),
          (UCVTFh (EXTRACT_SUBREG FPR32:$Rn, hsub), vecshiftR16:$imm)>;
def : Pat<(f16 (int_aarch64_neon_vcvtfxu2fp (i64 FPR64:$Rn), vecshiftR16:$imm)),
          (UCVTFh (EXTRACT_SUBREG FPR64:$Rn, hsub), vecshiftR16:$imm)>;
def : Pat<(i32 (int_aarch64_neon_vcvtfp2fxs (f16 FPR16:$Rn), vecshiftR32:$imm)),
          (i32 (INSERT_SUBREG
            (i32 (IMPLICIT_DEF)),
            (FCVTZSh FPR16:$Rn, vecshiftR32:$imm),
            hsub))>;
def : Pat<(i64 (int_aarch64_neon_vcvtfp2fxs (f16 FPR16:$Rn), vecshiftR64:$imm)),
          (i64 (INSERT_SUBREG
            (i64 (IMPLICIT_DEF)),
            (FCVTZSh FPR16:$Rn, vecshiftR64:$imm),
            hsub))>;
def : Pat<(i32 (int_aarch64_neon_vcvtfp2fxu (f16 FPR16:$Rn), vecshiftR32:$imm)),
          (i32 (INSERT_SUBREG
            (i32 (IMPLICIT_DEF)),
            (FCVTZUh FPR16:$Rn, vecshiftR32:$imm),
            hsub))>;
def : Pat<(i64 (int_aarch64_neon_vcvtfp2fxu (f16 FPR16:$Rn), vecshiftR64:$imm)),
          (i64 (INSERT_SUBREG
            (i64 (IMPLICIT_DEF)),
            (FCVTZUh FPR16:$Rn, vecshiftR64:$imm),
            hsub))>;
def : Pat<(i32 (int_aarch64_neon_facge (f16 FPR16:$Rn), (f16 FPR16:$Rm))),
          (i32 (INSERT_SUBREG
            (i32 (IMPLICIT_DEF)),
            (FACGE16 FPR16:$Rn, FPR16:$Rm),
            hsub))>;
def : Pat<(i32 (int_aarch64_neon_facgt (f16 FPR16:$Rn), (f16 FPR16:$Rm))),
          (i32 (INSERT_SUBREG
            (i32 (IMPLICIT_DEF)),
            (FACGT16 FPR16:$Rn, FPR16:$Rm),
            hsub))>;

defm SHL      : SIMDScalarLShiftD<   0, 0b01010, "shl", AArch64vshl>;
defm SLI      : SIMDScalarLShiftDTied<1, 0b01010, "sli">;
defm SQRSHRN  : SIMDScalarRShiftBHS< 0, 0b10011, "sqrshrn",
                                     int_aarch64_neon_sqrshrn>;
defm SQRSHRUN : SIMDScalarRShiftBHS< 1, 0b10001, "sqrshrun",
                                     int_aarch64_neon_sqrshrun>;
defm SQSHLU   : SIMDScalarLShiftBHSD<1, 0b01100, "sqshlu", AArch64sqshlui>;
defm SQSHL    : SIMDScalarLShiftBHSD<0, 0b01110, "sqshl", AArch64sqshli>;
defm SQSHRN   : SIMDScalarRShiftBHS< 0, 0b10010, "sqshrn",
                                     int_aarch64_neon_sqshrn>;
defm SQSHRUN  : SIMDScalarRShiftBHS< 1, 0b10000, "sqshrun",
                                     int_aarch64_neon_sqshrun>;
defm SRI      : SIMDScalarRShiftDTied<   1, 0b01000, "sri">;
defm SRSHR    : SIMDScalarRShiftD<   0, 0b00100, "srshr", AArch64srshri>;
defm SRSRA    : SIMDScalarRShiftDTied<   0, 0b00110, "srsra",
    TriOpFrag<(add node:$LHS,
                   (AArch64srshri node:$MHS, node:$RHS))>>;
defm SSHR     : SIMDScalarRShiftD<   0, 0b00000, "sshr", AArch64vashr>;
defm SSRA     : SIMDScalarRShiftDTied<   0, 0b00010, "ssra",
    TriOpFrag<(add node:$LHS,
                   (AArch64vashr node:$MHS, node:$RHS))>>;
defm UQRSHRN  : SIMDScalarRShiftBHS< 1, 0b10011, "uqrshrn",
                                     int_aarch64_neon_uqrshrn>;
defm UQSHL    : SIMDScalarLShiftBHSD<1, 0b01110, "uqshl", AArch64uqshli>;
defm UQSHRN   : SIMDScalarRShiftBHS< 1, 0b10010, "uqshrn",
                                     int_aarch64_neon_uqshrn>;
defm URSHR    : SIMDScalarRShiftD<   1, 0b00100, "urshr", AArch64urshri>;
defm URSRA    : SIMDScalarRShiftDTied<   1, 0b00110, "ursra",
    TriOpFrag<(add node:$LHS,
                   (AArch64urshri node:$MHS, node:$RHS))>>;
defm USHR     : SIMDScalarRShiftD<   1, 0b00000, "ushr", AArch64vlshr>;
defm USRA     : SIMDScalarRShiftDTied<   1, 0b00010, "usra",
    TriOpFrag<(add node:$LHS,
                   (AArch64vlshr node:$MHS, node:$RHS))>>;

//----------------------------------------------------------------------------
// AdvSIMD vector shift instructions
//----------------------------------------------------------------------------
defm FCVTZS:SIMDVectorRShiftSD<0, 0b11111, "fcvtzs", int_aarch64_neon_vcvtfp2fxs>;
defm FCVTZU:SIMDVectorRShiftSD<1, 0b11111, "fcvtzu", int_aarch64_neon_vcvtfp2fxu>;
defm SCVTF: SIMDVectorRShiftToFP<0, 0b11100, "scvtf",
                                   int_aarch64_neon_vcvtfxs2fp>;
defm RSHRN   : SIMDVectorRShiftNarrowBHS<0, 0b10001, "rshrn",
                                         int_aarch64_neon_rshrn>;
defm SHL     : SIMDVectorLShiftBHSD<0, 0b01010, "shl", AArch64vshl>;
defm SHRN    : SIMDVectorRShiftNarrowBHS<0, 0b10000, "shrn",
                          BinOpFrag<(trunc (AArch64vashr node:$LHS, node:$RHS))>>;
defm SLI     : SIMDVectorLShiftBHSDTied<1, 0b01010, "sli", AArch64vsli>;
def : Pat<(v1i64 (AArch64vsli (v1i64 FPR64:$Rd), (v1i64 FPR64:$Rn),
                                      (i32 vecshiftL64:$imm))),
          (SLId FPR64:$Rd, FPR64:$Rn, vecshiftL64:$imm)>;
defm SQRSHRN : SIMDVectorRShiftNarrowBHS<0, 0b10011, "sqrshrn",
                                         int_aarch64_neon_sqrshrn>;
defm SQRSHRUN: SIMDVectorRShiftNarrowBHS<1, 0b10001, "sqrshrun",
                                         int_aarch64_neon_sqrshrun>;
defm SQSHLU : SIMDVectorLShiftBHSD<1, 0b01100, "sqshlu", AArch64sqshlui>;
defm SQSHL  : SIMDVectorLShiftBHSD<0, 0b01110, "sqshl", AArch64sqshli>;
defm SQSHRN  : SIMDVectorRShiftNarrowBHS<0, 0b10010, "sqshrn",
                                         int_aarch64_neon_sqshrn>;
defm SQSHRUN : SIMDVectorRShiftNarrowBHS<1, 0b10000, "sqshrun",
                                         int_aarch64_neon_sqshrun>;
defm SRI     : SIMDVectorRShiftBHSDTied<1, 0b01000, "sri", AArch64vsri>;
def : Pat<(v1i64 (AArch64vsri (v1i64 FPR64:$Rd), (v1i64 FPR64:$Rn),
                                      (i32 vecshiftR64:$imm))),
          (SRId FPR64:$Rd, FPR64:$Rn, vecshiftR64:$imm)>;
defm SRSHR   : SIMDVectorRShiftBHSD<0, 0b00100, "srshr", AArch64srshri>;
defm SRSRA   : SIMDVectorRShiftBHSDTied<0, 0b00110, "srsra",
                 TriOpFrag<(add node:$LHS,
                                (AArch64srshri node:$MHS, node:$RHS))> >;
defm SSHLL   : SIMDVectorLShiftLongBHSD<0, 0b10100, "sshll",
                BinOpFrag<(AArch64vshl (sext node:$LHS), node:$RHS)>>;

defm SSHR    : SIMDVectorRShiftBHSD<0, 0b00000, "sshr", AArch64vashr>;
defm SSRA    : SIMDVectorRShiftBHSDTied<0, 0b00010, "ssra",
                TriOpFrag<(add node:$LHS, (AArch64vashr node:$MHS, node:$RHS))>>;
defm UCVTF   : SIMDVectorRShiftToFP<1, 0b11100, "ucvtf",
                        int_aarch64_neon_vcvtfxu2fp>;
defm UQRSHRN : SIMDVectorRShiftNarrowBHS<1, 0b10011, "uqrshrn",
                                         int_aarch64_neon_uqrshrn>;
defm UQSHL   : SIMDVectorLShiftBHSD<1, 0b01110, "uqshl", AArch64uqshli>;
defm UQSHRN  : SIMDVectorRShiftNarrowBHS<1, 0b10010, "uqshrn",
                                         int_aarch64_neon_uqshrn>;
defm URSHR   : SIMDVectorRShiftBHSD<1, 0b00100, "urshr", AArch64urshri>;
defm URSRA   : SIMDVectorRShiftBHSDTied<1, 0b00110, "ursra",
                TriOpFrag<(add node:$LHS,
                               (AArch64urshri node:$MHS, node:$RHS))> >;
defm USHLL   : SIMDVectorLShiftLongBHSD<1, 0b10100, "ushll",
                BinOpFrag<(AArch64vshl (zext node:$LHS), node:$RHS)>>;
defm USHR    : SIMDVectorRShiftBHSD<1, 0b00000, "ushr", AArch64vlshr>;
defm USRA    : SIMDVectorRShiftBHSDTied<1, 0b00010, "usra",
                TriOpFrag<(add node:$LHS, (AArch64vlshr node:$MHS, node:$RHS))> >;

// SHRN patterns for when a logical right shift was used instead of arithmetic
// (the immediate guarantees no sign bits actually end up in the result so it
// doesn't matter).
def : Pat<(v8i8 (trunc (AArch64vlshr (v8i16 V128:$Rn), vecshiftR16Narrow:$imm))),
          (SHRNv8i8_shift V128:$Rn, vecshiftR16Narrow:$imm)>;
def : Pat<(v4i16 (trunc (AArch64vlshr (v4i32 V128:$Rn), vecshiftR32Narrow:$imm))),
          (SHRNv4i16_shift V128:$Rn, vecshiftR32Narrow:$imm)>;
def : Pat<(v2i32 (trunc (AArch64vlshr (v2i64 V128:$Rn), vecshiftR64Narrow:$imm))),
          (SHRNv2i32_shift V128:$Rn, vecshiftR64Narrow:$imm)>;

def : Pat<(v16i8 (concat_vectors (v8i8 V64:$Rd),
                                 (trunc (AArch64vlshr (v8i16 V128:$Rn),
                                                    vecshiftR16Narrow:$imm)))),
          (SHRNv16i8_shift (INSERT_SUBREG (IMPLICIT_DEF), V64:$Rd, dsub),
                           V128:$Rn, vecshiftR16Narrow:$imm)>;
def : Pat<(v8i16 (concat_vectors (v4i16 V64:$Rd),
                                 (trunc (AArch64vlshr (v4i32 V128:$Rn),
                                                    vecshiftR32Narrow:$imm)))),
          (SHRNv8i16_shift (INSERT_SUBREG (IMPLICIT_DEF), V64:$Rd, dsub),
                           V128:$Rn, vecshiftR32Narrow:$imm)>;
def : Pat<(v4i32 (concat_vectors (v2i32 V64:$Rd),
                                 (trunc (AArch64vlshr (v2i64 V128:$Rn),
                                                    vecshiftR64Narrow:$imm)))),
          (SHRNv4i32_shift (INSERT_SUBREG (IMPLICIT_DEF), V64:$Rd, dsub),
                           V128:$Rn, vecshiftR32Narrow:$imm)>;

// Vector sign and zero extensions are implemented with SSHLL and USSHLL.
// Anyexts are implemented as zexts.
def : Pat<(v8i16 (sext   (v8i8 V64:$Rn))),  (SSHLLv8i8_shift  V64:$Rn, (i32 0))>;
def : Pat<(v8i16 (zext   (v8i8 V64:$Rn))),  (USHLLv8i8_shift  V64:$Rn, (i32 0))>;
def : Pat<(v8i16 (anyext (v8i8 V64:$Rn))),  (USHLLv8i8_shift  V64:$Rn, (i32 0))>;
def : Pat<(v4i32 (sext   (v4i16 V64:$Rn))), (SSHLLv4i16_shift V64:$Rn, (i32 0))>;
def : Pat<(v4i32 (zext   (v4i16 V64:$Rn))), (USHLLv4i16_shift V64:$Rn, (i32 0))>;
def : Pat<(v4i32 (anyext (v4i16 V64:$Rn))), (USHLLv4i16_shift V64:$Rn, (i32 0))>;
def : Pat<(v2i64 (sext   (v2i32 V64:$Rn))), (SSHLLv2i32_shift V64:$Rn, (i32 0))>;
def : Pat<(v2i64 (zext   (v2i32 V64:$Rn))), (USHLLv2i32_shift V64:$Rn, (i32 0))>;
def : Pat<(v2i64 (anyext (v2i32 V64:$Rn))), (USHLLv2i32_shift V64:$Rn, (i32 0))>;
// Also match an extend from the upper half of a 128 bit source register.
def : Pat<(v8i16 (anyext (v8i8 (extract_subvector V128:$Rn, (i64 8)) ))),
          (USHLLv16i8_shift V128:$Rn, (i32 0))>;
def : Pat<(v8i16 (zext   (v8i8 (extract_subvector V128:$Rn, (i64 8)) ))),
          (USHLLv16i8_shift V128:$Rn, (i32 0))>;
def : Pat<(v8i16 (sext   (v8i8 (extract_subvector V128:$Rn, (i64 8)) ))),
          (SSHLLv16i8_shift V128:$Rn, (i32 0))>;
def : Pat<(v4i32 (anyext (v4i16 (extract_subvector V128:$Rn, (i64 4)) ))),
          (USHLLv8i16_shift V128:$Rn, (i32 0))>;
def : Pat<(v4i32 (zext   (v4i16 (extract_subvector V128:$Rn, (i64 4)) ))),
          (USHLLv8i16_shift V128:$Rn, (i32 0))>;
def : Pat<(v4i32 (sext   (v4i16 (extract_subvector V128:$Rn, (i64 4)) ))),
          (SSHLLv8i16_shift V128:$Rn, (i32 0))>;
def : Pat<(v2i64 (anyext (v2i32 (extract_subvector V128:$Rn, (i64 2)) ))),
          (USHLLv4i32_shift V128:$Rn, (i32 0))>;
def : Pat<(v2i64 (zext   (v2i32 (extract_subvector V128:$Rn, (i64 2)) ))),
          (USHLLv4i32_shift V128:$Rn, (i32 0))>;
def : Pat<(v2i64 (sext   (v2i32 (extract_subvector V128:$Rn, (i64 2)) ))),
          (SSHLLv4i32_shift V128:$Rn, (i32 0))>;

// Vector shift sxtl aliases
def : InstAlias<"sxtl.8h $dst, $src1",
                (SSHLLv8i8_shift V128:$dst, V64:$src1, 0)>;
def : InstAlias<"sxtl $dst.8h, $src1.8b",
                (SSHLLv8i8_shift V128:$dst, V64:$src1, 0)>;
def : InstAlias<"sxtl.4s $dst, $src1",
                (SSHLLv4i16_shift V128:$dst, V64:$src1, 0)>;
def : InstAlias<"sxtl $dst.4s, $src1.4h",
                (SSHLLv4i16_shift V128:$dst, V64:$src1, 0)>;
def : InstAlias<"sxtl.2d $dst, $src1",
                (SSHLLv2i32_shift V128:$dst, V64:$src1, 0)>;
def : InstAlias<"sxtl $dst.2d, $src1.2s",
                (SSHLLv2i32_shift V128:$dst, V64:$src1, 0)>;

// Vector shift sxtl2 aliases
def : InstAlias<"sxtl2.8h $dst, $src1",
                (SSHLLv16i8_shift V128:$dst, V128:$src1, 0)>;
def : InstAlias<"sxtl2 $dst.8h, $src1.16b",
                (SSHLLv16i8_shift V128:$dst, V128:$src1, 0)>;
def : InstAlias<"sxtl2.4s $dst, $src1",
                (SSHLLv8i16_shift V128:$dst, V128:$src1, 0)>;
def : InstAlias<"sxtl2 $dst.4s, $src1.8h",
                (SSHLLv8i16_shift V128:$dst, V128:$src1, 0)>;
def : InstAlias<"sxtl2.2d $dst, $src1",
                (SSHLLv4i32_shift V128:$dst, V128:$src1, 0)>;
def : InstAlias<"sxtl2 $dst.2d, $src1.4s",
                (SSHLLv4i32_shift V128:$dst, V128:$src1, 0)>;

// Vector shift uxtl aliases
def : InstAlias<"uxtl.8h $dst, $src1",
                (USHLLv8i8_shift V128:$dst, V64:$src1, 0)>;
def : InstAlias<"uxtl $dst.8h, $src1.8b",
                (USHLLv8i8_shift V128:$dst, V64:$src1, 0)>;
def : InstAlias<"uxtl.4s $dst, $src1",
                (USHLLv4i16_shift V128:$dst, V64:$src1, 0)>;
def : InstAlias<"uxtl $dst.4s, $src1.4h",
                (USHLLv4i16_shift V128:$dst, V64:$src1, 0)>;
def : InstAlias<"uxtl.2d $dst, $src1",
                (USHLLv2i32_shift V128:$dst, V64:$src1, 0)>;
def : InstAlias<"uxtl $dst.2d, $src1.2s",
                (USHLLv2i32_shift V128:$dst, V64:$src1, 0)>;

// Vector shift uxtl2 aliases
def : InstAlias<"uxtl2.8h $dst, $src1",
                (USHLLv16i8_shift V128:$dst, V128:$src1, 0)>;
def : InstAlias<"uxtl2 $dst.8h, $src1.16b",
                (USHLLv16i8_shift V128:$dst, V128:$src1, 0)>;
def : InstAlias<"uxtl2.4s $dst, $src1",
                (USHLLv8i16_shift V128:$dst, V128:$src1, 0)>;
def : InstAlias<"uxtl2 $dst.4s, $src1.8h",
                (USHLLv8i16_shift V128:$dst, V128:$src1, 0)>;
def : InstAlias<"uxtl2.2d $dst, $src1",
                (USHLLv4i32_shift V128:$dst, V128:$src1, 0)>;
def : InstAlias<"uxtl2 $dst.2d, $src1.4s",
                (USHLLv4i32_shift V128:$dst, V128:$src1, 0)>;

// If an integer is about to be converted to a floating point value,
// just load it on the floating point unit.
// These patterns are more complex because floating point loads do not
// support sign extension.
// The sign extension has to be explicitly added and is only supported for
// one step: byte-to-half, half-to-word, word-to-doubleword.
// SCVTF GPR -> FPR is 9 cycles.
// SCVTF FPR -> FPR is 4 cyclces.
// (sign extension with lengthen) SXTL FPR -> FPR is 2 cycles.
// Therefore, we can do 2 sign extensions and one SCVTF FPR -> FPR
// and still being faster.
// However, this is not good for code size.
// 8-bits -> float. 2 sizes step-up.
class SExtLoadi8CVTf32Pat<dag addrmode, dag INST>
  : Pat<(f32 (sint_to_fp (i32 (sextloadi8 addrmode)))),
        (SCVTFv1i32 (f32 (EXTRACT_SUBREG
                            (SSHLLv4i16_shift
                              (f64
                                (EXTRACT_SUBREG
                                  (SSHLLv8i8_shift
                                    (INSERT_SUBREG (f64 (IMPLICIT_DEF)),
                                        INST,
                                        bsub),
                                    0),
                                  dsub)),
                               0),
                             ssub)))>,
    Requires<[NotForCodeSize, UseAlternateSExtLoadCVTF32]>;

def : SExtLoadi8CVTf32Pat<(ro8.Wpat GPR64sp:$Rn, GPR32:$Rm, ro8.Wext:$ext),
                          (LDRBroW  GPR64sp:$Rn, GPR32:$Rm, ro8.Wext:$ext)>;
def : SExtLoadi8CVTf32Pat<(ro8.Xpat GPR64sp:$Rn, GPR64:$Rm, ro8.Xext:$ext),
                          (LDRBroX  GPR64sp:$Rn, GPR64:$Rm, ro8.Xext:$ext)>;
def : SExtLoadi8CVTf32Pat<(am_indexed8 GPR64sp:$Rn, uimm12s1:$offset),
                          (LDRBui GPR64sp:$Rn, uimm12s1:$offset)>;
def : SExtLoadi8CVTf32Pat<(am_unscaled8 GPR64sp:$Rn, simm9:$offset),
                          (LDURBi GPR64sp:$Rn, simm9:$offset)>;

// 16-bits -> float. 1 size step-up.
class SExtLoadi16CVTf32Pat<dag addrmode, dag INST>
  : Pat<(f32 (sint_to_fp (i32 (sextloadi16 addrmode)))),
        (SCVTFv1i32 (f32 (EXTRACT_SUBREG
                            (SSHLLv4i16_shift
                                (INSERT_SUBREG (f64 (IMPLICIT_DEF)),
                                  INST,
                                  hsub),
                                0),
                            ssub)))>, Requires<[NotForCodeSize]>;

def : SExtLoadi16CVTf32Pat<(ro16.Wpat GPR64sp:$Rn, GPR32:$Rm, ro16.Wext:$ext),
                           (LDRHroW   GPR64sp:$Rn, GPR32:$Rm, ro16.Wext:$ext)>;
def : SExtLoadi16CVTf32Pat<(ro16.Xpat GPR64sp:$Rn, GPR64:$Rm, ro16.Xext:$ext),
                           (LDRHroX   GPR64sp:$Rn, GPR64:$Rm, ro16.Xext:$ext)>;
def : SExtLoadi16CVTf32Pat<(am_indexed16 GPR64sp:$Rn, uimm12s2:$offset),
                           (LDRHui GPR64sp:$Rn, uimm12s2:$offset)>;
def : SExtLoadi16CVTf32Pat<(am_unscaled16 GPR64sp:$Rn, simm9:$offset),
                           (LDURHi GPR64sp:$Rn, simm9:$offset)>;

// 32-bits to 32-bits are handled in target specific dag combine:
// performIntToFpCombine.
// 64-bits integer to 32-bits floating point, not possible with
// SCVTF on floating point registers (both source and destination
// must have the same size).

// Here are the patterns for 8, 16, 32, and 64-bits to double.
// 8-bits -> double. 3 size step-up: give up.
// 16-bits -> double. 2 size step.
class SExtLoadi16CVTf64Pat<dag addrmode, dag INST>
  : Pat <(f64 (sint_to_fp (i32 (sextloadi16 addrmode)))),
           (SCVTFv1i64 (f64 (EXTRACT_SUBREG
                              (SSHLLv2i32_shift
                                 (f64
                                  (EXTRACT_SUBREG
                                    (SSHLLv4i16_shift
                                      (INSERT_SUBREG (f64 (IMPLICIT_DEF)),
                                        INST,
                                        hsub),
                                     0),
                                   dsub)),
                               0),
                             dsub)))>,
    Requires<[NotForCodeSize, UseAlternateSExtLoadCVTF32]>;

def : SExtLoadi16CVTf64Pat<(ro16.Wpat GPR64sp:$Rn, GPR32:$Rm, ro16.Wext:$ext),
                           (LDRHroW GPR64sp:$Rn, GPR32:$Rm, ro16.Wext:$ext)>;
def : SExtLoadi16CVTf64Pat<(ro16.Xpat GPR64sp:$Rn, GPR64:$Rm, ro16.Xext:$ext),
                           (LDRHroX GPR64sp:$Rn, GPR64:$Rm, ro16.Xext:$ext)>;
def : SExtLoadi16CVTf64Pat<(am_indexed16 GPR64sp:$Rn, uimm12s2:$offset),
                           (LDRHui GPR64sp:$Rn, uimm12s2:$offset)>;
def : SExtLoadi16CVTf64Pat<(am_unscaled16 GPR64sp:$Rn, simm9:$offset),
                           (LDURHi GPR64sp:$Rn, simm9:$offset)>;
// 32-bits -> double. 1 size step-up.
class SExtLoadi32CVTf64Pat<dag addrmode, dag INST>
  : Pat <(f64 (sint_to_fp (i32 (load addrmode)))),
           (SCVTFv1i64 (f64 (EXTRACT_SUBREG
                              (SSHLLv2i32_shift
                                (INSERT_SUBREG (f64 (IMPLICIT_DEF)),
                                  INST,
                                  ssub),
                               0),
                             dsub)))>, Requires<[NotForCodeSize]>;

def : SExtLoadi32CVTf64Pat<(ro32.Wpat GPR64sp:$Rn, GPR32:$Rm, ro32.Wext:$ext),
                           (LDRSroW GPR64sp:$Rn, GPR32:$Rm, ro32.Wext:$ext)>;
def : SExtLoadi32CVTf64Pat<(ro32.Xpat GPR64sp:$Rn, GPR64:$Rm, ro32.Xext:$ext),
                           (LDRSroX GPR64sp:$Rn, GPR64:$Rm, ro32.Xext:$ext)>;
def : SExtLoadi32CVTf64Pat<(am_indexed32 GPR64sp:$Rn, uimm12s4:$offset),
                           (LDRSui GPR64sp:$Rn, uimm12s4:$offset)>;
def : SExtLoadi32CVTf64Pat<(am_unscaled32 GPR64sp:$Rn, simm9:$offset),
                           (LDURSi GPR64sp:$Rn, simm9:$offset)>;

// 64-bits -> double are handled in target specific dag combine:
// performIntToFpCombine.


//----------------------------------------------------------------------------
// AdvSIMD Load-Store Structure
//----------------------------------------------------------------------------
defm LD1 : SIMDLd1Multiple<"ld1">;
defm LD2 : SIMDLd2Multiple<"ld2">;
defm LD3 : SIMDLd3Multiple<"ld3">;
defm LD4 : SIMDLd4Multiple<"ld4">;

defm ST1 : SIMDSt1Multiple<"st1">;
defm ST2 : SIMDSt2Multiple<"st2">;
defm ST3 : SIMDSt3Multiple<"st3">;
defm ST4 : SIMDSt4Multiple<"st4">;

class Ld1Pat<ValueType ty, Instruction INST>
  : Pat<(ty (load GPR64sp:$Rn)), (INST GPR64sp:$Rn)>;

def : Ld1Pat<v16i8, LD1Onev16b>;
def : Ld1Pat<v8i16, LD1Onev8h>;
def : Ld1Pat<v4i32, LD1Onev4s>;
def : Ld1Pat<v2i64, LD1Onev2d>;
def : Ld1Pat<v8i8,  LD1Onev8b>;
def : Ld1Pat<v4i16, LD1Onev4h>;
def : Ld1Pat<v2i32, LD1Onev2s>;
def : Ld1Pat<v1i64, LD1Onev1d>;

class St1Pat<ValueType ty, Instruction INST>
  : Pat<(store ty:$Vt, GPR64sp:$Rn),
        (INST ty:$Vt, GPR64sp:$Rn)>;

def : St1Pat<v16i8, ST1Onev16b>;
def : St1Pat<v8i16, ST1Onev8h>;
def : St1Pat<v4i32, ST1Onev4s>;
def : St1Pat<v2i64, ST1Onev2d>;
def : St1Pat<v8i8,  ST1Onev8b>;
def : St1Pat<v4i16, ST1Onev4h>;
def : St1Pat<v2i32, ST1Onev2s>;
def : St1Pat<v1i64, ST1Onev1d>;

//---
// Single-element
//---

defm LD1R          : SIMDLdR<0, 0b110, 0, "ld1r", "One", 1, 2, 4, 8>;
defm LD2R          : SIMDLdR<1, 0b110, 0, "ld2r", "Two", 2, 4, 8, 16>;
defm LD3R          : SIMDLdR<0, 0b111, 0, "ld3r", "Three", 3, 6, 12, 24>;
defm LD4R          : SIMDLdR<1, 0b111, 0, "ld4r", "Four", 4, 8, 16, 32>;
let mayLoad = 1, hasSideEffects = 0 in {
defm LD1 : SIMDLdSingleBTied<0, 0b000,       "ld1", VecListOneb,   GPR64pi1>;
defm LD1 : SIMDLdSingleHTied<0, 0b010, 0,    "ld1", VecListOneh,   GPR64pi2>;
defm LD1 : SIMDLdSingleSTied<0, 0b100, 0b00, "ld1", VecListOnes,   GPR64pi4>;
defm LD1 : SIMDLdSingleDTied<0, 0b100, 0b01, "ld1", VecListOned,   GPR64pi8>;
defm LD2 : SIMDLdSingleBTied<1, 0b000,       "ld2", VecListTwob,   GPR64pi2>;
defm LD2 : SIMDLdSingleHTied<1, 0b010, 0,    "ld2", VecListTwoh,   GPR64pi4>;
defm LD2 : SIMDLdSingleSTied<1, 0b100, 0b00, "ld2", VecListTwos,   GPR64pi8>;
defm LD2 : SIMDLdSingleDTied<1, 0b100, 0b01, "ld2", VecListTwod,   GPR64pi16>;
defm LD3 : SIMDLdSingleBTied<0, 0b001,       "ld3", VecListThreeb, GPR64pi3>;
defm LD3 : SIMDLdSingleHTied<0, 0b011, 0,    "ld3", VecListThreeh, GPR64pi6>;
defm LD3 : SIMDLdSingleSTied<0, 0b101, 0b00, "ld3", VecListThrees, GPR64pi12>;
defm LD3 : SIMDLdSingleDTied<0, 0b101, 0b01, "ld3", VecListThreed, GPR64pi24>;
defm LD4 : SIMDLdSingleBTied<1, 0b001,       "ld4", VecListFourb,  GPR64pi4>;
defm LD4 : SIMDLdSingleHTied<1, 0b011, 0,    "ld4", VecListFourh,  GPR64pi8>;
defm LD4 : SIMDLdSingleSTied<1, 0b101, 0b00, "ld4", VecListFours,  GPR64pi16>;
defm LD4 : SIMDLdSingleDTied<1, 0b101, 0b01, "ld4", VecListFourd,  GPR64pi32>;
}

def : Pat<(v8i8 (AArch64dup (i32 (extloadi8 GPR64sp:$Rn)))),
          (LD1Rv8b GPR64sp:$Rn)>;
def : Pat<(v16i8 (AArch64dup (i32 (extloadi8 GPR64sp:$Rn)))),
          (LD1Rv16b GPR64sp:$Rn)>;
def : Pat<(v4i16 (AArch64dup (i32 (extloadi16 GPR64sp:$Rn)))),
          (LD1Rv4h GPR64sp:$Rn)>;
def : Pat<(v8i16 (AArch64dup (i32 (extloadi16 GPR64sp:$Rn)))),
          (LD1Rv8h GPR64sp:$Rn)>;
def : Pat<(v2i32 (AArch64dup (i32 (load GPR64sp:$Rn)))),
          (LD1Rv2s GPR64sp:$Rn)>;
def : Pat<(v4i32 (AArch64dup (i32 (load GPR64sp:$Rn)))),
          (LD1Rv4s GPR64sp:$Rn)>;
def : Pat<(v2i64 (AArch64dup (i64 (load GPR64sp:$Rn)))),
          (LD1Rv2d GPR64sp:$Rn)>;
def : Pat<(v1i64 (AArch64dup (i64 (load GPR64sp:$Rn)))),
          (LD1Rv1d GPR64sp:$Rn)>;
// Grab the floating point version too
def : Pat<(v2f32 (AArch64dup (f32 (load GPR64sp:$Rn)))),
          (LD1Rv2s GPR64sp:$Rn)>;
def : Pat<(v4f32 (AArch64dup (f32 (load GPR64sp:$Rn)))),
          (LD1Rv4s GPR64sp:$Rn)>;
def : Pat<(v2f64 (AArch64dup (f64 (load GPR64sp:$Rn)))),
          (LD1Rv2d GPR64sp:$Rn)>;
def : Pat<(v1f64 (AArch64dup (f64 (load GPR64sp:$Rn)))),
          (LD1Rv1d GPR64sp:$Rn)>;
def : Pat<(v4f16 (AArch64dup (f16 (load GPR64sp:$Rn)))),
          (LD1Rv4h GPR64sp:$Rn)>;
def : Pat<(v8f16 (AArch64dup (f16 (load GPR64sp:$Rn)))),
          (LD1Rv8h GPR64sp:$Rn)>;
def : Pat<(v4bf16 (AArch64dup (bf16 (load GPR64sp:$Rn)))),
          (LD1Rv4h GPR64sp:$Rn)>;
def : Pat<(v8bf16 (AArch64dup (bf16 (load GPR64sp:$Rn)))),
          (LD1Rv8h GPR64sp:$Rn)>;

class Ld1Lane128Pat<SDPatternOperator scalar_load, Operand VecIndex,
                    ValueType VTy, ValueType STy, Instruction LD1>
  : Pat<(vector_insert (VTy VecListOne128:$Rd),
           (STy (scalar_load GPR64sp:$Rn)), VecIndex:$idx),
        (LD1 VecListOne128:$Rd, VecIndex:$idx, GPR64sp:$Rn)>;

def : Ld1Lane128Pat<extloadi8,  VectorIndexB, v16i8, i32, LD1i8>;
def : Ld1Lane128Pat<extloadi16, VectorIndexH, v8i16, i32, LD1i16>;
def : Ld1Lane128Pat<load,       VectorIndexS, v4i32, i32, LD1i32>;
def : Ld1Lane128Pat<load,       VectorIndexS, v4f32, f32, LD1i32>;
def : Ld1Lane128Pat<load,       VectorIndexD, v2i64, i64, LD1i64>;
def : Ld1Lane128Pat<load,       VectorIndexD, v2f64, f64, LD1i64>;
def : Ld1Lane128Pat<load,       VectorIndexH, v8f16, f16, LD1i16>;
def : Ld1Lane128Pat<load,       VectorIndexH, v8bf16, bf16, LD1i16>;

class Ld1Lane64Pat<SDPatternOperator scalar_load, Operand VecIndex,
                   ValueType VTy, ValueType STy, Instruction LD1>
  : Pat<(vector_insert (VTy VecListOne64:$Rd),
           (STy (scalar_load GPR64sp:$Rn)), VecIndex:$idx),
        (EXTRACT_SUBREG
            (LD1 (SUBREG_TO_REG (i32 0), VecListOne64:$Rd, dsub),
                          VecIndex:$idx, GPR64sp:$Rn),
            dsub)>;

def : Ld1Lane64Pat<extloadi8,  VectorIndexB, v8i8,  i32, LD1i8>;
def : Ld1Lane64Pat<extloadi16, VectorIndexH, v4i16, i32, LD1i16>;
def : Ld1Lane64Pat<load,       VectorIndexS, v2i32, i32, LD1i32>;
def : Ld1Lane64Pat<load,       VectorIndexS, v2f32, f32, LD1i32>;
def : Ld1Lane64Pat<load,       VectorIndexH, v4f16, f16, LD1i16>;
def : Ld1Lane64Pat<load,       VectorIndexH, v4bf16, bf16, LD1i16>;


defm LD1 : SIMDLdSt1SingleAliases<"ld1">;
defm LD2 : SIMDLdSt2SingleAliases<"ld2">;
defm LD3 : SIMDLdSt3SingleAliases<"ld3">;
defm LD4 : SIMDLdSt4SingleAliases<"ld4">;

// Stores
defm ST1 : SIMDStSingleB<0, 0b000,       "st1", VecListOneb, GPR64pi1>;
defm ST1 : SIMDStSingleH<0, 0b010, 0,    "st1", VecListOneh, GPR64pi2>;
defm ST1 : SIMDStSingleS<0, 0b100, 0b00, "st1", VecListOnes, GPR64pi4>;
defm ST1 : SIMDStSingleD<0, 0b100, 0b01, "st1", VecListOned, GPR64pi8>;

let AddedComplexity = 19 in
class St1Lane128Pat<SDPatternOperator scalar_store, Operand VecIndex,
                    ValueType VTy, ValueType STy, Instruction ST1>
  : Pat<(scalar_store
             (STy (vector_extract (VTy VecListOne128:$Vt), VecIndex:$idx)),
             GPR64sp:$Rn),
        (ST1 VecListOne128:$Vt, VecIndex:$idx, GPR64sp:$Rn)>;

def : St1Lane128Pat<truncstorei8,  VectorIndexB, v16i8, i32, ST1i8>;
def : St1Lane128Pat<truncstorei16, VectorIndexH, v8i16, i32, ST1i16>;
def : St1Lane128Pat<store,         VectorIndexS, v4i32, i32, ST1i32>;
def : St1Lane128Pat<store,         VectorIndexS, v4f32, f32, ST1i32>;
def : St1Lane128Pat<store,         VectorIndexD, v2i64, i64, ST1i64>;
def : St1Lane128Pat<store,         VectorIndexD, v2f64, f64, ST1i64>;
def : St1Lane128Pat<store,         VectorIndexH, v8f16, f16, ST1i16>;
def : St1Lane128Pat<store,         VectorIndexH, v8bf16, bf16, ST1i16>;

let AddedComplexity = 19 in
class St1Lane64Pat<SDPatternOperator scalar_store, Operand VecIndex,
                   ValueType VTy, ValueType STy, Instruction ST1>
  : Pat<(scalar_store
             (STy (vector_extract (VTy VecListOne64:$Vt), VecIndex:$idx)),
             GPR64sp:$Rn),
        (ST1 (SUBREG_TO_REG (i32 0), VecListOne64:$Vt, dsub),
             VecIndex:$idx, GPR64sp:$Rn)>;

def : St1Lane64Pat<truncstorei8,  VectorIndexB, v8i8, i32, ST1i8>;
def : St1Lane64Pat<truncstorei16, VectorIndexH, v4i16, i32, ST1i16>;
def : St1Lane64Pat<store,         VectorIndexS, v2i32, i32, ST1i32>;
def : St1Lane64Pat<store,         VectorIndexS, v2f32, f32, ST1i32>;
def : St1Lane64Pat<store,         VectorIndexH, v4f16, f16, ST1i16>;
def : St1Lane64Pat<store,         VectorIndexH, v4bf16, bf16, ST1i16>;

multiclass St1LanePost64Pat<SDPatternOperator scalar_store, Operand VecIndex,
                             ValueType VTy, ValueType STy, Instruction ST1,
                             int offset> {
  def : Pat<(scalar_store
              (STy (vector_extract (VTy VecListOne64:$Vt), VecIndex:$idx)),
              GPR64sp:$Rn, offset),
        (ST1 (SUBREG_TO_REG (i32 0), VecListOne64:$Vt, dsub),
             VecIndex:$idx, GPR64sp:$Rn, XZR)>;

  def : Pat<(scalar_store
              (STy (vector_extract (VTy VecListOne64:$Vt), VecIndex:$idx)),
              GPR64sp:$Rn, GPR64:$Rm),
        (ST1 (SUBREG_TO_REG (i32 0), VecListOne64:$Vt, dsub),
             VecIndex:$idx, GPR64sp:$Rn, $Rm)>;
}

defm : St1LanePost64Pat<post_truncsti8, VectorIndexB, v8i8, i32, ST1i8_POST, 1>;
defm : St1LanePost64Pat<post_truncsti16, VectorIndexH, v4i16, i32, ST1i16_POST,
                        2>;
defm : St1LanePost64Pat<post_store, VectorIndexS, v2i32, i32, ST1i32_POST, 4>;
defm : St1LanePost64Pat<post_store, VectorIndexS, v2f32, f32, ST1i32_POST, 4>;
defm : St1LanePost64Pat<post_store, VectorIndexD, v1i64, i64, ST1i64_POST, 8>;
defm : St1LanePost64Pat<post_store, VectorIndexD, v1f64, f64, ST1i64_POST, 8>;
defm : St1LanePost64Pat<post_store, VectorIndexH, v4f16, f16, ST1i16_POST, 2>;
defm : St1LanePost64Pat<post_store, VectorIndexH, v4bf16, bf16, ST1i16_POST, 2>;

multiclass St1LanePost128Pat<SDPatternOperator scalar_store, Operand VecIndex,
                             ValueType VTy, ValueType STy, Instruction ST1,
                             int offset> {
  def : Pat<(scalar_store
              (STy (vector_extract (VTy VecListOne128:$Vt), VecIndex:$idx)),
              GPR64sp:$Rn, offset),
        (ST1 VecListOne128:$Vt, VecIndex:$idx, GPR64sp:$Rn, XZR)>;

  def : Pat<(scalar_store
              (STy (vector_extract (VTy VecListOne128:$Vt), VecIndex:$idx)),
              GPR64sp:$Rn, GPR64:$Rm),
        (ST1 VecListOne128:$Vt, VecIndex:$idx, GPR64sp:$Rn, $Rm)>;
}

defm : St1LanePost128Pat<post_truncsti8, VectorIndexB, v16i8, i32, ST1i8_POST,
                         1>;
defm : St1LanePost128Pat<post_truncsti16, VectorIndexH, v8i16, i32, ST1i16_POST,
                         2>;
defm : St1LanePost128Pat<post_store, VectorIndexS, v4i32, i32, ST1i32_POST, 4>;
defm : St1LanePost128Pat<post_store, VectorIndexS, v4f32, f32, ST1i32_POST, 4>;
defm : St1LanePost128Pat<post_store, VectorIndexD, v2i64, i64, ST1i64_POST, 8>;
defm : St1LanePost128Pat<post_store, VectorIndexD, v2f64, f64, ST1i64_POST, 8>;
defm : St1LanePost128Pat<post_store, VectorIndexH, v8f16, f16, ST1i16_POST, 2>;
defm : St1LanePost128Pat<post_store, VectorIndexH, v8bf16, bf16, ST1i16_POST, 2>;

let mayStore = 1, hasSideEffects = 0 in {
defm ST2 : SIMDStSingleB<1, 0b000,       "st2", VecListTwob,   GPR64pi2>;
defm ST2 : SIMDStSingleH<1, 0b010, 0,    "st2", VecListTwoh,   GPR64pi4>;
defm ST2 : SIMDStSingleS<1, 0b100, 0b00, "st2", VecListTwos,   GPR64pi8>;
defm ST2 : SIMDStSingleD<1, 0b100, 0b01, "st2", VecListTwod,   GPR64pi16>;
defm ST3 : SIMDStSingleB<0, 0b001,       "st3", VecListThreeb, GPR64pi3>;
defm ST3 : SIMDStSingleH<0, 0b011, 0,    "st3", VecListThreeh, GPR64pi6>;
defm ST3 : SIMDStSingleS<0, 0b101, 0b00, "st3", VecListThrees, GPR64pi12>;
defm ST3 : SIMDStSingleD<0, 0b101, 0b01, "st3", VecListThreed, GPR64pi24>;
defm ST4 : SIMDStSingleB<1, 0b001,       "st4", VecListFourb,  GPR64pi4>;
defm ST4 : SIMDStSingleH<1, 0b011, 0,    "st4", VecListFourh,  GPR64pi8>;
defm ST4 : SIMDStSingleS<1, 0b101, 0b00, "st4", VecListFours,  GPR64pi16>;
defm ST4 : SIMDStSingleD<1, 0b101, 0b01, "st4", VecListFourd,  GPR64pi32>;
}

defm ST1 : SIMDLdSt1SingleAliases<"st1">;
defm ST2 : SIMDLdSt2SingleAliases<"st2">;
defm ST3 : SIMDLdSt3SingleAliases<"st3">;
defm ST4 : SIMDLdSt4SingleAliases<"st4">;

//----------------------------------------------------------------------------
// Crypto extensions
//----------------------------------------------------------------------------

let Predicates = [HasAES] in {
def AESErr   : AESTiedInst<0b0100, "aese",   int_aarch64_crypto_aese>;
def AESDrr   : AESTiedInst<0b0101, "aesd",   int_aarch64_crypto_aesd>;
def AESMCrr  : AESInst<    0b0110, "aesmc",  int_aarch64_crypto_aesmc>;
def AESIMCrr : AESInst<    0b0111, "aesimc", int_aarch64_crypto_aesimc>;
}

// Pseudo instructions for AESMCrr/AESIMCrr with a register constraint required
// for AES fusion on some CPUs.
let hasSideEffects = 0, mayStore = 0, mayLoad = 0 in {
def AESMCrrTied: Pseudo<(outs V128:$Rd), (ins V128:$Rn), [], "$Rn = $Rd">,
                        Sched<[WriteV]>;
def AESIMCrrTied: Pseudo<(outs V128:$Rd), (ins V128:$Rn), [], "$Rn = $Rd">,
                         Sched<[WriteV]>;
}

// Only use constrained versions of AES(I)MC instructions if they are paired with
// AESE/AESD.
def : Pat<(v16i8 (int_aarch64_crypto_aesmc
            (v16i8 (int_aarch64_crypto_aese (v16i8 V128:$src1),
                                            (v16i8 V128:$src2))))),
          (v16i8 (AESMCrrTied (v16i8 (AESErr (v16i8 V128:$src1),
                                             (v16i8 V128:$src2)))))>,
          Requires<[HasFuseAES]>;

def : Pat<(v16i8 (int_aarch64_crypto_aesimc
            (v16i8 (int_aarch64_crypto_aesd (v16i8 V128:$src1),
                                            (v16i8 V128:$src2))))),
          (v16i8 (AESIMCrrTied (v16i8 (AESDrr (v16i8 V128:$src1),
                                              (v16i8 V128:$src2)))))>,
          Requires<[HasFuseAES]>;

let Predicates = [HasSHA2] in {
def SHA1Crrr     : SHATiedInstQSV<0b000, "sha1c",   int_aarch64_crypto_sha1c>;
def SHA1Prrr     : SHATiedInstQSV<0b001, "sha1p",   int_aarch64_crypto_sha1p>;
def SHA1Mrrr     : SHATiedInstQSV<0b010, "sha1m",   int_aarch64_crypto_sha1m>;
def SHA1SU0rrr   : SHATiedInstVVV<0b011, "sha1su0", int_aarch64_crypto_sha1su0>;
def SHA256Hrrr   : SHATiedInstQQV<0b100, "sha256h", int_aarch64_crypto_sha256h>;
def SHA256H2rrr  : SHATiedInstQQV<0b101, "sha256h2",int_aarch64_crypto_sha256h2>;
def SHA256SU1rrr :SHATiedInstVVV<0b110, "sha256su1",int_aarch64_crypto_sha256su1>;

def SHA1Hrr     : SHAInstSS<    0b0000, "sha1h",    int_aarch64_crypto_sha1h>;
def SHA1SU1rr   : SHATiedInstVV<0b0001, "sha1su1",  int_aarch64_crypto_sha1su1>;
def SHA256SU0rr : SHATiedInstVV<0b0010, "sha256su0",int_aarch64_crypto_sha256su0>;
}

//----------------------------------------------------------------------------
// Compiler-pseudos
//----------------------------------------------------------------------------
// FIXME: Like for X86, these should go in their own separate .td file.

def def32 : PatLeaf<(i32 GPR32:$src), [{
  return isDef32(*N);
}]>;

// In the case of a 32-bit def that is known to implicitly zero-extend,
// we can use a SUBREG_TO_REG.
def : Pat<(i64 (zext def32:$src)), (SUBREG_TO_REG (i64 0), GPR32:$src, sub_32)>;

// For an anyext, we don't care what the high bits are, so we can perform an
// INSERT_SUBREF into an IMPLICIT_DEF.
def : Pat<(i64 (anyext GPR32:$src)),
          (INSERT_SUBREG (i64 (IMPLICIT_DEF)), GPR32:$src, sub_32)>;

// When we need to explicitly zero-extend, we use a 32-bit MOV instruction and
// then assert the extension has happened.
def : Pat<(i64 (zext GPR32:$src)),
          (SUBREG_TO_REG (i32 0), (ORRWrs WZR, GPR32:$src, 0), sub_32)>;

// To sign extend, we use a signed bitfield move instruction (SBFM) on the
// containing super-reg.
def : Pat<(i64 (sext GPR32:$src)),
   (SBFMXri (INSERT_SUBREG (i64 (IMPLICIT_DEF)), GPR32:$src, sub_32), 0, 31)>;
def : Pat<(i64 (sext_inreg GPR64:$src, i32)), (SBFMXri GPR64:$src, 0, 31)>;
def : Pat<(i64 (sext_inreg GPR64:$src, i16)), (SBFMXri GPR64:$src, 0, 15)>;
def : Pat<(i64 (sext_inreg GPR64:$src, i8)),  (SBFMXri GPR64:$src, 0, 7)>;
def : Pat<(i64 (sext_inreg GPR64:$src, i1)),  (SBFMXri GPR64:$src, 0, 0)>;
def : Pat<(i32 (sext_inreg GPR32:$src, i16)), (SBFMWri GPR32:$src, 0, 15)>;
def : Pat<(i32 (sext_inreg GPR32:$src, i8)),  (SBFMWri GPR32:$src, 0, 7)>;
def : Pat<(i32 (sext_inreg GPR32:$src, i1)),  (SBFMWri GPR32:$src, 0, 0)>;

def : Pat<(shl (sext_inreg GPR32:$Rn, i8), (i64 imm0_31:$imm)),
          (SBFMWri GPR32:$Rn, (i64 (i32shift_a       imm0_31:$imm)),
                              (i64 (i32shift_sext_i8 imm0_31:$imm)))>;
def : Pat<(shl (sext_inreg GPR64:$Rn, i8), (i64 imm0_63:$imm)),
          (SBFMXri GPR64:$Rn, (i64 (i64shift_a imm0_63:$imm)),
                              (i64 (i64shift_sext_i8 imm0_63:$imm)))>;

def : Pat<(shl (sext_inreg GPR32:$Rn, i16), (i64 imm0_31:$imm)),
          (SBFMWri GPR32:$Rn, (i64 (i32shift_a        imm0_31:$imm)),
                              (i64 (i32shift_sext_i16 imm0_31:$imm)))>;
def : Pat<(shl (sext_inreg GPR64:$Rn, i16), (i64 imm0_63:$imm)),
          (SBFMXri GPR64:$Rn, (i64 (i64shift_a        imm0_63:$imm)),
                              (i64 (i64shift_sext_i16 imm0_63:$imm)))>;

def : Pat<(shl (i64 (sext GPR32:$Rn)), (i64 imm0_63:$imm)),
          (SBFMXri (INSERT_SUBREG (i64 (IMPLICIT_DEF)), GPR32:$Rn, sub_32),
                   (i64 (i64shift_a        imm0_63:$imm)),
                   (i64 (i64shift_sext_i32 imm0_63:$imm)))>;

// sra patterns have an AddedComplexity of 10, so make sure we have a higher
// AddedComplexity for the following patterns since we want to match sext + sra
// patterns before we attempt to match a single sra node.
let AddedComplexity = 20 in {
// We support all sext + sra combinations which preserve at least one bit of the
// original value which is to be sign extended. E.g. we support shifts up to
// bitwidth-1 bits.
def : Pat<(sra (sext_inreg GPR32:$Rn, i8), (i64 imm0_7:$imm)),
          (SBFMWri GPR32:$Rn, (i64 imm0_7:$imm), 7)>;
def : Pat<(sra (sext_inreg GPR64:$Rn, i8), (i64 imm0_7:$imm)),
          (SBFMXri GPR64:$Rn, (i64 imm0_7:$imm), 7)>;

def : Pat<(sra (sext_inreg GPR32:$Rn, i16), (i64 imm0_15:$imm)),
          (SBFMWri GPR32:$Rn, (i64 imm0_15:$imm), 15)>;
def : Pat<(sra (sext_inreg GPR64:$Rn, i16), (i64 imm0_15:$imm)),
          (SBFMXri GPR64:$Rn, (i64 imm0_15:$imm), 15)>;

def : Pat<(sra (i64 (sext GPR32:$Rn)), (i64 imm0_31:$imm)),
          (SBFMXri (INSERT_SUBREG (i64 (IMPLICIT_DEF)), GPR32:$Rn, sub_32),
                   (i64 imm0_31:$imm), 31)>;
} // AddedComplexity = 20

// To truncate, we can simply extract from a subregister.
def : Pat<(i32 (trunc GPR64sp:$src)),
          (i32 (EXTRACT_SUBREG GPR64sp:$src, sub_32))>;

// __builtin_trap() uses the BRK instruction on AArch64.
def : Pat<(trap), (BRK 1)>;
def : Pat<(debugtrap), (BRK 0xF000)>;

def ubsan_trap_xform : SDNodeXForm<timm, [{
  return CurDAG->getTargetConstant(N->getZExtValue() | ('U' << 8), SDLoc(N), MVT::i32);
}]>;

def ubsan_trap_imm : TImmLeaf<i32, [{
  return isUInt<8>(Imm);
}], ubsan_trap_xform>;

def : Pat<(ubsantrap ubsan_trap_imm:$kind), (BRK ubsan_trap_imm:$kind)>;

// Multiply high patterns which multiply the lower subvector using smull/umull
// and the upper subvector with smull2/umull2. Then shuffle the high the high
// part of both results together.
def : Pat<(v16i8 (mulhs V128:$Rn, V128:$Rm)),
          (UZP2v16i8
           (SMULLv8i8_v8i16 (EXTRACT_SUBREG V128:$Rn, dsub),
                            (EXTRACT_SUBREG V128:$Rm, dsub)),
           (SMULLv16i8_v8i16 V128:$Rn, V128:$Rm))>;
def : Pat<(v8i16 (mulhs V128:$Rn, V128:$Rm)),
          (UZP2v8i16
           (SMULLv4i16_v4i32 (EXTRACT_SUBREG V128:$Rn, dsub),
                             (EXTRACT_SUBREG V128:$Rm, dsub)),
           (SMULLv8i16_v4i32 V128:$Rn, V128:$Rm))>;
def : Pat<(v4i32 (mulhs V128:$Rn, V128:$Rm)),
          (UZP2v4i32
           (SMULLv2i32_v2i64 (EXTRACT_SUBREG V128:$Rn, dsub),
                             (EXTRACT_SUBREG V128:$Rm, dsub)),
           (SMULLv4i32_v2i64 V128:$Rn, V128:$Rm))>;

def : Pat<(v16i8 (mulhu V128:$Rn, V128:$Rm)),
          (UZP2v16i8
           (UMULLv8i8_v8i16 (EXTRACT_SUBREG V128:$Rn, dsub),
                            (EXTRACT_SUBREG V128:$Rm, dsub)),
           (UMULLv16i8_v8i16 V128:$Rn, V128:$Rm))>;
def : Pat<(v8i16 (mulhu V128:$Rn, V128:$Rm)),
          (UZP2v8i16
           (UMULLv4i16_v4i32 (EXTRACT_SUBREG V128:$Rn, dsub),
                             (EXTRACT_SUBREG V128:$Rm, dsub)),
           (UMULLv8i16_v4i32 V128:$Rn, V128:$Rm))>;
def : Pat<(v4i32 (mulhu V128:$Rn, V128:$Rm)),
          (UZP2v4i32
           (UMULLv2i32_v2i64 (EXTRACT_SUBREG V128:$Rn, dsub),
                             (EXTRACT_SUBREG V128:$Rm, dsub)),
           (UMULLv4i32_v2i64 V128:$Rn, V128:$Rm))>;

// Conversions within AdvSIMD types in the same register size are free.
// But because we need a consistent lane ordering, in big endian many
// conversions require one or more REV instructions.
//
// Consider a simple memory load followed by a bitconvert then a store.
//   v0 = load v2i32
//   v1 = BITCAST v2i32 v0 to v4i16
//        store v4i16 v2
//
// In big endian mode every memory access has an implicit byte swap. LDR and
// STR do a 64-bit byte swap, whereas LD1/ST1 do a byte swap per lane - that
// is, they treat the vector as a sequence of elements to be byte-swapped.
// The two pairs of instructions are fundamentally incompatible. We've decided
// to use LD1/ST1 only to simplify compiler implementation.
//
// LD1/ST1 perform the equivalent of a sequence of LDR/STR + REV. This makes
// the original code sequence:
//   v0 = load v2i32
//   v1 = REV v2i32                  (implicit)
//   v2 = BITCAST v2i32 v1 to v4i16
//   v3 = REV v4i16 v2               (implicit)
//        store v4i16 v3
//
// But this is now broken - the value stored is different to the value loaded
// due to lane reordering. To fix this, on every BITCAST we must perform two
// other REVs:
//   v0 = load v2i32
//   v1 = REV v2i32                  (implicit)
//   v2 = REV v2i32
//   v3 = BITCAST v2i32 v2 to v4i16
//   v4 = REV v4i16
//   v5 = REV v4i16 v4               (implicit)
//        store v4i16 v5
//
// This means an extra two instructions, but actually in most cases the two REV
// instructions can be combined into one. For example:
//   (REV64_2s (REV64_4h X)) === (REV32_4h X)
//
// There is also no 128-bit REV instruction. This must be synthesized with an
// EXT instruction.
//
// Most bitconverts require some sort of conversion. The only exceptions are:
//   a) Identity conversions -  vNfX <-> vNiX
//   b) Single-lane-to-scalar - v1fX <-> fX or v1iX <-> iX
//

// Natural vector casts (64 bit)
def : Pat<(v8i8 (AArch64NvCast (v2i32 FPR64:$src))), (v8i8 FPR64:$src)>;
def : Pat<(v4i16 (AArch64NvCast (v2i32 FPR64:$src))), (v4i16 FPR64:$src)>;
def : Pat<(v4f16 (AArch64NvCast (v2i32 FPR64:$src))), (v4f16 FPR64:$src)>;
def : Pat<(v4bf16 (AArch64NvCast (v2i32 FPR64:$src))), (v4bf16 FPR64:$src)>;
def : Pat<(v2i32 (AArch64NvCast (v2i32 FPR64:$src))), (v2i32 FPR64:$src)>;
def : Pat<(v2f32 (AArch64NvCast (v2i32 FPR64:$src))), (v2f32 FPR64:$src)>;
def : Pat<(v1i64 (AArch64NvCast (v2i32 FPR64:$src))), (v1i64 FPR64:$src)>;

def : Pat<(v8i8 (AArch64NvCast (v4i16 FPR64:$src))), (v8i8 FPR64:$src)>;
def : Pat<(v4i16 (AArch64NvCast (v4i16 FPR64:$src))), (v4i16 FPR64:$src)>;
def : Pat<(v4f16 (AArch64NvCast (v4i16 FPR64:$src))), (v4f16 FPR64:$src)>;
def : Pat<(v4bf16 (AArch64NvCast (v4i16 FPR64:$src))), (v4bf16 FPR64:$src)>;
def : Pat<(v2i32 (AArch64NvCast (v4i16 FPR64:$src))), (v2i32 FPR64:$src)>;
def : Pat<(v1i64 (AArch64NvCast (v4i16 FPR64:$src))), (v1i64 FPR64:$src)>;

def : Pat<(v8i8 (AArch64NvCast (v8i8 FPR64:$src))), (v8i8 FPR64:$src)>;
def : Pat<(v4i16 (AArch64NvCast (v8i8 FPR64:$src))), (v4i16 FPR64:$src)>;
def : Pat<(v4f16 (AArch64NvCast (v8i8 FPR64:$src))), (v4f16 FPR64:$src)>;
def : Pat<(v4bf16 (AArch64NvCast (v8i8 FPR64:$src))), (v4bf16 FPR64:$src)>;
def : Pat<(v2i32 (AArch64NvCast (v8i8 FPR64:$src))), (v2i32 FPR64:$src)>;
def : Pat<(v2f32 (AArch64NvCast (v8i8 FPR64:$src))), (v2f32 FPR64:$src)>;
def : Pat<(v1i64 (AArch64NvCast (v8i8 FPR64:$src))), (v1i64 FPR64:$src)>;

def : Pat<(v8i8 (AArch64NvCast (f64 FPR64:$src))), (v8i8 FPR64:$src)>;
def : Pat<(v4i16 (AArch64NvCast (f64 FPR64:$src))), (v4i16 FPR64:$src)>;
def : Pat<(v4f16 (AArch64NvCast (f64 FPR64:$src))), (v4f16 FPR64:$src)>;
def : Pat<(v4bf16 (AArch64NvCast (f64 FPR64:$src))), (v4bf16 FPR64:$src)>;
def : Pat<(v2i32 (AArch64NvCast (f64 FPR64:$src))), (v2i32 FPR64:$src)>;
def : Pat<(v2f32 (AArch64NvCast (f64 FPR64:$src))), (v2f32 FPR64:$src)>;
def : Pat<(v1i64 (AArch64NvCast (f64 FPR64:$src))), (v1i64 FPR64:$src)>;
def : Pat<(v1f64 (AArch64NvCast (f64 FPR64:$src))), (v1f64 FPR64:$src)>;

def : Pat<(v8i8 (AArch64NvCast (v2f32 FPR64:$src))), (v8i8 FPR64:$src)>;
def : Pat<(v4i16 (AArch64NvCast (v2f32 FPR64:$src))), (v4i16 FPR64:$src)>;
def : Pat<(v2i32 (AArch64NvCast (v2f32 FPR64:$src))), (v2i32 FPR64:$src)>;
def : Pat<(v2f32 (AArch64NvCast (v2f32 FPR64:$src))), (v2f32 FPR64:$src)>;
def : Pat<(v1i64 (AArch64NvCast (v2f32 FPR64:$src))), (v1i64 FPR64:$src)>;
def : Pat<(v1f64 (AArch64NvCast (v2f32 FPR64:$src))), (v1f64 FPR64:$src)>;

// Natural vector casts (128 bit)
def : Pat<(v16i8 (AArch64NvCast (v4i32 FPR128:$src))), (v16i8 FPR128:$src)>;
def : Pat<(v8i16 (AArch64NvCast (v4i32 FPR128:$src))), (v8i16 FPR128:$src)>;
def : Pat<(v8f16 (AArch64NvCast (v4i32 FPR128:$src))), (v8f16 FPR128:$src)>;
def : Pat<(v8bf16 (AArch64NvCast (v4i32 FPR128:$src))), (v8bf16 FPR128:$src)>;
def : Pat<(v4i32 (AArch64NvCast (v4i32 FPR128:$src))), (v4i32 FPR128:$src)>;
def : Pat<(v4f32 (AArch64NvCast (v4i32 FPR128:$src))), (v4f32 FPR128:$src)>;
def : Pat<(v2i64 (AArch64NvCast (v4i32 FPR128:$src))), (v2i64 FPR128:$src)>;
def : Pat<(v2f64 (AArch64NvCast (v4i32 FPR128:$src))), (v2f64 FPR128:$src)>;

def : Pat<(v16i8 (AArch64NvCast (v8i16 FPR128:$src))), (v16i8 FPR128:$src)>;
def : Pat<(v8i16 (AArch64NvCast (v8i16 FPR128:$src))), (v8i16 FPR128:$src)>;
def : Pat<(v8f16 (AArch64NvCast (v8i16 FPR128:$src))), (v8f16 FPR128:$src)>;
def : Pat<(v8bf16 (AArch64NvCast (v8i16 FPR128:$src))), (v8bf16 FPR128:$src)>;
def : Pat<(v4i32 (AArch64NvCast (v8i16 FPR128:$src))), (v4i32 FPR128:$src)>;
def : Pat<(v2i64 (AArch64NvCast (v8i16 FPR128:$src))), (v2i64 FPR128:$src)>;
def : Pat<(v4f32 (AArch64NvCast (v8i16 FPR128:$src))), (v4f32 FPR128:$src)>;
def : Pat<(v2f64 (AArch64NvCast (v8i16 FPR128:$src))), (v2f64 FPR128:$src)>;

def : Pat<(v16i8 (AArch64NvCast (v16i8 FPR128:$src))), (v16i8 FPR128:$src)>;
def : Pat<(v8i16 (AArch64NvCast (v16i8 FPR128:$src))), (v8i16 FPR128:$src)>;
def : Pat<(v8f16 (AArch64NvCast (v16i8 FPR128:$src))), (v8f16 FPR128:$src)>;
def : Pat<(v8bf16 (AArch64NvCast (v16i8 FPR128:$src))), (v8bf16 FPR128:$src)>;
def : Pat<(v4i32 (AArch64NvCast (v16i8 FPR128:$src))), (v4i32 FPR128:$src)>;
def : Pat<(v2i64 (AArch64NvCast (v16i8 FPR128:$src))), (v2i64 FPR128:$src)>;
def : Pat<(v4f32 (AArch64NvCast (v16i8 FPR128:$src))), (v4f32 FPR128:$src)>;
def : Pat<(v2f64 (AArch64NvCast (v16i8 FPR128:$src))), (v2f64 FPR128:$src)>;

def : Pat<(v16i8 (AArch64NvCast (v2i64 FPR128:$src))), (v16i8 FPR128:$src)>;
def : Pat<(v8i16 (AArch64NvCast (v2i64 FPR128:$src))), (v8i16 FPR128:$src)>;
def : Pat<(v8f16 (AArch64NvCast (v2i64 FPR128:$src))), (v8f16 FPR128:$src)>;
def : Pat<(v8bf16 (AArch64NvCast (v2i64 FPR128:$src))), (v8bf16 FPR128:$src)>;
def : Pat<(v4i32 (AArch64NvCast (v2i64 FPR128:$src))), (v4i32 FPR128:$src)>;
def : Pat<(v2i64 (AArch64NvCast (v2i64 FPR128:$src))), (v2i64 FPR128:$src)>;
def : Pat<(v4f32 (AArch64NvCast (v2i64 FPR128:$src))), (v4f32 FPR128:$src)>;
def : Pat<(v2f64 (AArch64NvCast (v2i64 FPR128:$src))), (v2f64 FPR128:$src)>;

def : Pat<(v16i8 (AArch64NvCast (v4f32 FPR128:$src))), (v16i8 FPR128:$src)>;
def : Pat<(v8i16 (AArch64NvCast (v4f32 FPR128:$src))), (v8i16 FPR128:$src)>;
def : Pat<(v4i32 (AArch64NvCast (v4f32 FPR128:$src))), (v4i32 FPR128:$src)>;
def : Pat<(v4f32 (AArch64NvCast (v4f32 FPR128:$src))), (v4f32 FPR128:$src)>;
def : Pat<(v2i64 (AArch64NvCast (v4f32 FPR128:$src))), (v2i64 FPR128:$src)>;
def : Pat<(v8f16 (AArch64NvCast (v4f32 FPR128:$src))), (v8f16 FPR128:$src)>;
def : Pat<(v8bf16 (AArch64NvCast (v4f32 FPR128:$src))), (v8bf16 FPR128:$src)>;
def : Pat<(v2f64 (AArch64NvCast (v4f32 FPR128:$src))), (v2f64 FPR128:$src)>;

def : Pat<(v16i8 (AArch64NvCast (v2f64 FPR128:$src))), (v16i8 FPR128:$src)>;
def : Pat<(v8i16 (AArch64NvCast (v2f64 FPR128:$src))), (v8i16 FPR128:$src)>;
def : Pat<(v4i32 (AArch64NvCast (v2f64 FPR128:$src))), (v4i32 FPR128:$src)>;
def : Pat<(v2i64 (AArch64NvCast (v2f64 FPR128:$src))), (v2i64 FPR128:$src)>;
def : Pat<(v2f64 (AArch64NvCast (v2f64 FPR128:$src))), (v2f64 FPR128:$src)>;
def : Pat<(v8f16 (AArch64NvCast (v2f64 FPR128:$src))), (v8f16 FPR128:$src)>;
def : Pat<(v8bf16 (AArch64NvCast (v2f64 FPR128:$src))), (v8bf16 FPR128:$src)>;
def : Pat<(v4f32 (AArch64NvCast (v2f64 FPR128:$src))), (v4f32 FPR128:$src)>;

let Predicates = [IsLE] in {
def : Pat<(v8i8  (bitconvert GPR64:$Xn)), (COPY_TO_REGCLASS GPR64:$Xn, FPR64)>;
def : Pat<(v4i16 (bitconvert GPR64:$Xn)), (COPY_TO_REGCLASS GPR64:$Xn, FPR64)>;
def : Pat<(v2i32 (bitconvert GPR64:$Xn)), (COPY_TO_REGCLASS GPR64:$Xn, FPR64)>;
def : Pat<(v4f16 (bitconvert GPR64:$Xn)), (COPY_TO_REGCLASS GPR64:$Xn, FPR64)>;
def : Pat<(v4bf16 (bitconvert GPR64:$Xn)), (COPY_TO_REGCLASS GPR64:$Xn, FPR64)>;
def : Pat<(v2f32 (bitconvert GPR64:$Xn)), (COPY_TO_REGCLASS GPR64:$Xn, FPR64)>;

def : Pat<(i64 (bitconvert (v8i8  V64:$Vn))),
          (COPY_TO_REGCLASS V64:$Vn, GPR64)>;
def : Pat<(i64 (bitconvert (v4i16 V64:$Vn))),
          (COPY_TO_REGCLASS V64:$Vn, GPR64)>;
def : Pat<(i64 (bitconvert (v2i32 V64:$Vn))),
          (COPY_TO_REGCLASS V64:$Vn, GPR64)>;
def : Pat<(i64 (bitconvert (v4f16 V64:$Vn))),
          (COPY_TO_REGCLASS V64:$Vn, GPR64)>;
def : Pat<(i64 (bitconvert (v4bf16 V64:$Vn))),
          (COPY_TO_REGCLASS V64:$Vn, GPR64)>;
def : Pat<(i64 (bitconvert (v2f32 V64:$Vn))),
          (COPY_TO_REGCLASS V64:$Vn, GPR64)>;
def : Pat<(i64 (bitconvert (v1f64 V64:$Vn))),
          (COPY_TO_REGCLASS V64:$Vn, GPR64)>;
}
let Predicates = [IsBE] in {
def : Pat<(v8i8  (bitconvert GPR64:$Xn)),
                 (REV64v8i8 (COPY_TO_REGCLASS GPR64:$Xn, FPR64))>;
def : Pat<(v4i16 (bitconvert GPR64:$Xn)),
                 (REV64v4i16 (COPY_TO_REGCLASS GPR64:$Xn, FPR64))>;
def : Pat<(v2i32 (bitconvert GPR64:$Xn)),
                 (REV64v2i32 (COPY_TO_REGCLASS GPR64:$Xn, FPR64))>;
def : Pat<(v4f16 (bitconvert GPR64:$Xn)),
                 (REV64v4i16 (COPY_TO_REGCLASS GPR64:$Xn, FPR64))>;
def : Pat<(v4bf16 (bitconvert GPR64:$Xn)),
                  (REV64v4i16 (COPY_TO_REGCLASS GPR64:$Xn, FPR64))>;
def : Pat<(v2f32 (bitconvert GPR64:$Xn)),
                 (REV64v2i32 (COPY_TO_REGCLASS GPR64:$Xn, FPR64))>;

def : Pat<(i64 (bitconvert (v8i8  V64:$Vn))),
          (REV64v8i8 (COPY_TO_REGCLASS V64:$Vn, GPR64))>;
def : Pat<(i64 (bitconvert (v4i16 V64:$Vn))),
          (REV64v4i16 (COPY_TO_REGCLASS V64:$Vn, GPR64))>;
def : Pat<(i64 (bitconvert (v2i32 V64:$Vn))),
          (REV64v2i32 (COPY_TO_REGCLASS V64:$Vn, GPR64))>;
def : Pat<(i64 (bitconvert (v4f16 V64:$Vn))),
          (REV64v4i16 (COPY_TO_REGCLASS V64:$Vn, GPR64))>;
def : Pat<(i64 (bitconvert (v4bf16 V64:$Vn))),
          (REV64v4i16 (COPY_TO_REGCLASS V64:$Vn, GPR64))>;
def : Pat<(i64 (bitconvert (v2f32 V64:$Vn))),
          (REV64v2i32 (COPY_TO_REGCLASS V64:$Vn, GPR64))>;
}
def : Pat<(v1i64 (bitconvert GPR64:$Xn)), (COPY_TO_REGCLASS GPR64:$Xn, FPR64)>;
def : Pat<(v1f64 (bitconvert GPR64:$Xn)), (COPY_TO_REGCLASS GPR64:$Xn, FPR64)>;
def : Pat<(i64 (bitconvert (v1i64 V64:$Vn))),
          (COPY_TO_REGCLASS V64:$Vn, GPR64)>;
def : Pat<(v1i64 (scalar_to_vector GPR64:$Xn)),
          (COPY_TO_REGCLASS GPR64:$Xn, FPR64)>;
def : Pat<(v1f64 (scalar_to_vector GPR64:$Xn)),
          (COPY_TO_REGCLASS GPR64:$Xn, FPR64)>;
def : Pat<(v1f64 (scalar_to_vector (f64 FPR64:$Xn))), (v1f64 FPR64:$Xn)>;

def : Pat<(f32 (bitconvert (i32 GPR32:$Xn))),
          (COPY_TO_REGCLASS GPR32:$Xn, FPR32)>;
def : Pat<(i32 (bitconvert (f32 FPR32:$Xn))),
          (COPY_TO_REGCLASS FPR32:$Xn, GPR32)>;
def : Pat<(f64 (bitconvert (i64 GPR64:$Xn))),
          (COPY_TO_REGCLASS GPR64:$Xn, FPR64)>;
def : Pat<(i64 (bitconvert (f64 FPR64:$Xn))),
          (COPY_TO_REGCLASS FPR64:$Xn, GPR64)>;
def : Pat<(i64 (bitconvert (v1f64 V64:$Vn))),
          (COPY_TO_REGCLASS V64:$Vn, GPR64)>;

let Predicates = [IsLE] in {
def : Pat<(v1i64 (bitconvert (v2i32 FPR64:$src))), (v1i64 FPR64:$src)>;
def : Pat<(v1i64 (bitconvert (v4i16 FPR64:$src))), (v1i64 FPR64:$src)>;
def : Pat<(v1i64 (bitconvert (v8i8  FPR64:$src))), (v1i64 FPR64:$src)>;
def : Pat<(v1i64 (bitconvert (v4f16 FPR64:$src))), (v1i64 FPR64:$src)>;
def : Pat<(v1i64 (bitconvert (v4bf16 FPR64:$src))), (v1i64 FPR64:$src)>;
def : Pat<(v1i64 (bitconvert (v2f32 FPR64:$src))), (v1i64 FPR64:$src)>;
}
let Predicates = [IsBE] in {
def : Pat<(v1i64 (bitconvert (v2i32 FPR64:$src))),
                             (v1i64 (REV64v2i32 FPR64:$src))>;
def : Pat<(v1i64 (bitconvert (v4i16 FPR64:$src))),
                             (v1i64 (REV64v4i16 FPR64:$src))>;
def : Pat<(v1i64 (bitconvert (v8i8  FPR64:$src))),
                             (v1i64 (REV64v8i8 FPR64:$src))>;
def : Pat<(v1i64 (bitconvert (v4f16 FPR64:$src))),
                             (v1i64 (REV64v4i16 FPR64:$src))>;
def : Pat<(v1i64 (bitconvert (v4bf16 FPR64:$src))),
                             (v1i64 (REV64v4i16 FPR64:$src))>;
def : Pat<(v1i64 (bitconvert (v2f32 FPR64:$src))),
                             (v1i64 (REV64v2i32 FPR64:$src))>;
}
def : Pat<(v1i64 (bitconvert (v1f64 FPR64:$src))), (v1i64 FPR64:$src)>;
def : Pat<(v1i64 (bitconvert (f64   FPR64:$src))), (v1i64 FPR64:$src)>;

let Predicates = [IsLE] in {
def : Pat<(v2i32 (bitconvert (v1i64 FPR64:$src))), (v2i32 FPR64:$src)>;
def : Pat<(v2i32 (bitconvert (v4i16 FPR64:$src))), (v2i32 FPR64:$src)>;
def : Pat<(v2i32 (bitconvert (v8i8  FPR64:$src))), (v2i32 FPR64:$src)>;
def : Pat<(v2i32 (bitconvert (f64   FPR64:$src))), (v2i32 FPR64:$src)>;
def : Pat<(v2i32 (bitconvert (v1f64 FPR64:$src))), (v2i32 FPR64:$src)>;
def : Pat<(v2i32 (bitconvert (v4f16 FPR64:$src))), (v2i32 FPR64:$src)>;
def : Pat<(v2i32 (bitconvert (v4bf16 FPR64:$src))), (v2i32 FPR64:$src)>;
}
let Predicates = [IsBE] in {
def : Pat<(v2i32 (bitconvert (v1i64 FPR64:$src))),
                             (v2i32 (REV64v2i32 FPR64:$src))>;
def : Pat<(v2i32 (bitconvert (v4i16 FPR64:$src))),
                             (v2i32 (REV32v4i16 FPR64:$src))>;
def : Pat<(v2i32 (bitconvert (v8i8  FPR64:$src))),
                             (v2i32 (REV32v8i8 FPR64:$src))>;
def : Pat<(v2i32 (bitconvert (f64   FPR64:$src))),
                             (v2i32 (REV64v2i32 FPR64:$src))>;
def : Pat<(v2i32 (bitconvert (v1f64 FPR64:$src))),
                             (v2i32 (REV64v2i32 FPR64:$src))>;
def : Pat<(v2i32 (bitconvert (v4f16 FPR64:$src))),
                             (v2i32 (REV32v4i16 FPR64:$src))>;
def : Pat<(v2i32 (bitconvert (v4bf16 FPR64:$src))),
                             (v2i32 (REV32v4i16 FPR64:$src))>;
}
def : Pat<(v2i32 (bitconvert (v2f32 FPR64:$src))), (v2i32 FPR64:$src)>;

let Predicates = [IsLE] in {
def : Pat<(v4i16 (bitconvert (v1i64 FPR64:$src))), (v4i16 FPR64:$src)>;
def : Pat<(v4i16 (bitconvert (v2i32 FPR64:$src))), (v4i16 FPR64:$src)>;
def : Pat<(v4i16 (bitconvert (v8i8  FPR64:$src))), (v4i16 FPR64:$src)>;
def : Pat<(v4i16 (bitconvert (f64   FPR64:$src))), (v4i16 FPR64:$src)>;
def : Pat<(v4i16 (bitconvert (v2f32 FPR64:$src))), (v4i16 FPR64:$src)>;
def : Pat<(v4i16 (bitconvert (v1f64 FPR64:$src))), (v4i16 FPR64:$src)>;
}
let Predicates = [IsBE] in {
def : Pat<(v4i16 (bitconvert (v1i64 FPR64:$src))),
                             (v4i16 (REV64v4i16 FPR64:$src))>;
def : Pat<(v4i16 (bitconvert (v2i32 FPR64:$src))),
                             (v4i16 (REV32v4i16 FPR64:$src))>;
def : Pat<(v4i16 (bitconvert (v8i8  FPR64:$src))),
                             (v4i16 (REV16v8i8 FPR64:$src))>;
def : Pat<(v4i16 (bitconvert (f64   FPR64:$src))),
                             (v4i16 (REV64v4i16 FPR64:$src))>;
def : Pat<(v4i16 (bitconvert (v2f32 FPR64:$src))),
                             (v4i16 (REV32v4i16 FPR64:$src))>;
def : Pat<(v4i16 (bitconvert (v1f64 FPR64:$src))),
                             (v4i16 (REV64v4i16 FPR64:$src))>;
}
def : Pat<(v4i16 (bitconvert (v4f16 FPR64:$src))), (v4i16 FPR64:$src)>;
def : Pat<(v4i16 (bitconvert (v4bf16 FPR64:$src))), (v4i16 FPR64:$src)>;

let Predicates = [IsLE] in {
def : Pat<(v4f16 (bitconvert (v1i64 FPR64:$src))), (v4f16 FPR64:$src)>;
def : Pat<(v4f16 (bitconvert (v2i32 FPR64:$src))), (v4f16 FPR64:$src)>;
def : Pat<(v4f16 (bitconvert (v8i8  FPR64:$src))), (v4f16 FPR64:$src)>;
def : Pat<(v4f16 (bitconvert (f64   FPR64:$src))), (v4f16 FPR64:$src)>;
def : Pat<(v4f16 (bitconvert (v2f32 FPR64:$src))), (v4f16 FPR64:$src)>;
def : Pat<(v4f16 (bitconvert (v1f64 FPR64:$src))), (v4f16 FPR64:$src)>;

def : Pat<(v4bf16 (bitconvert (v1i64 FPR64:$src))), (v4bf16 FPR64:$src)>;
def : Pat<(v4bf16 (bitconvert (v2i32 FPR64:$src))), (v4bf16 FPR64:$src)>;
def : Pat<(v4bf16 (bitconvert (v8i8  FPR64:$src))), (v4bf16 FPR64:$src)>;
def : Pat<(v4bf16 (bitconvert (f64   FPR64:$src))), (v4bf16 FPR64:$src)>;
def : Pat<(v4bf16 (bitconvert (v2f32 FPR64:$src))), (v4bf16 FPR64:$src)>;
def : Pat<(v4bf16 (bitconvert (v1f64 FPR64:$src))), (v4bf16 FPR64:$src)>;
}
let Predicates = [IsBE] in {
def : Pat<(v4f16 (bitconvert (v1i64 FPR64:$src))),
                             (v4f16 (REV64v4i16 FPR64:$src))>;
def : Pat<(v4f16 (bitconvert (v2i32 FPR64:$src))),
                             (v4f16 (REV32v4i16 FPR64:$src))>;
def : Pat<(v4f16 (bitconvert (v8i8  FPR64:$src))),
                             (v4f16 (REV16v8i8 FPR64:$src))>;
def : Pat<(v4f16 (bitconvert (f64   FPR64:$src))),
                             (v4f16 (REV64v4i16 FPR64:$src))>;
def : Pat<(v4f16 (bitconvert (v2f32 FPR64:$src))),
                             (v4f16 (REV32v4i16 FPR64:$src))>;
def : Pat<(v4f16 (bitconvert (v1f64 FPR64:$src))),
                             (v4f16 (REV64v4i16 FPR64:$src))>;

def : Pat<(v4bf16 (bitconvert (v1i64 FPR64:$src))),
                             (v4bf16 (REV64v4i16 FPR64:$src))>;
def : Pat<(v4bf16 (bitconvert (v2i32 FPR64:$src))),
                             (v4bf16 (REV32v4i16 FPR64:$src))>;
def : Pat<(v4bf16 (bitconvert (v8i8  FPR64:$src))),
                             (v4bf16 (REV16v8i8 FPR64:$src))>;
def : Pat<(v4bf16 (bitconvert (f64   FPR64:$src))),
                             (v4bf16 (REV64v4i16 FPR64:$src))>;
def : Pat<(v4bf16 (bitconvert (v2f32 FPR64:$src))),
                             (v4bf16 (REV32v4i16 FPR64:$src))>;
def : Pat<(v4bf16 (bitconvert (v1f64 FPR64:$src))),
                             (v4bf16 (REV64v4i16 FPR64:$src))>;
}
def : Pat<(v4f16 (bitconvert (v4i16 FPR64:$src))), (v4f16 FPR64:$src)>;
def : Pat<(v4bf16 (bitconvert (v4i16 FPR64:$src))), (v4bf16 FPR64:$src)>;

let Predicates = [IsLE] in {
def : Pat<(v8i8  (bitconvert (v1i64 FPR64:$src))), (v8i8  FPR64:$src)>;
def : Pat<(v8i8  (bitconvert (v2i32 FPR64:$src))), (v8i8  FPR64:$src)>;
def : Pat<(v8i8  (bitconvert (v4i16 FPR64:$src))), (v8i8  FPR64:$src)>;
def : Pat<(v8i8  (bitconvert (f64   FPR64:$src))), (v8i8  FPR64:$src)>;
def : Pat<(v8i8  (bitconvert (v2f32 FPR64:$src))), (v8i8  FPR64:$src)>;
def : Pat<(v8i8  (bitconvert (v1f64 FPR64:$src))), (v8i8  FPR64:$src)>;
def : Pat<(v8i8  (bitconvert (v4f16 FPR64:$src))), (v8i8  FPR64:$src)>;
def : Pat<(v8i8  (bitconvert (v4bf16 FPR64:$src))), (v8i8  FPR64:$src)>;
}
let Predicates = [IsBE] in {
def : Pat<(v8i8  (bitconvert (v1i64 FPR64:$src))),
                             (v8i8 (REV64v8i8 FPR64:$src))>;
def : Pat<(v8i8  (bitconvert (v2i32 FPR64:$src))),
                             (v8i8 (REV32v8i8 FPR64:$src))>;
def : Pat<(v8i8  (bitconvert (v4i16 FPR64:$src))),
                             (v8i8 (REV16v8i8 FPR64:$src))>;
def : Pat<(v8i8  (bitconvert (f64   FPR64:$src))),
                             (v8i8 (REV64v8i8 FPR64:$src))>;
def : Pat<(v8i8  (bitconvert (v2f32 FPR64:$src))),
                             (v8i8 (REV32v8i8 FPR64:$src))>;
def : Pat<(v8i8  (bitconvert (v1f64 FPR64:$src))),
                             (v8i8 (REV64v8i8 FPR64:$src))>;
def : Pat<(v8i8  (bitconvert (v4f16 FPR64:$src))),
                             (v8i8 (REV16v8i8 FPR64:$src))>;
def : Pat<(v8i8  (bitconvert (v4bf16 FPR64:$src))),
                             (v8i8 (REV16v8i8 FPR64:$src))>;
}

let Predicates = [IsLE] in {
def : Pat<(f64   (bitconvert (v2i32 FPR64:$src))), (f64   FPR64:$src)>;
def : Pat<(f64   (bitconvert (v4i16 FPR64:$src))), (f64   FPR64:$src)>;
def : Pat<(f64   (bitconvert (v2f32 FPR64:$src))), (f64   FPR64:$src)>;
def : Pat<(f64   (bitconvert (v8i8  FPR64:$src))), (f64   FPR64:$src)>;
def : Pat<(f64   (bitconvert (v4f16 FPR64:$src))), (f64   FPR64:$src)>;
def : Pat<(f64   (bitconvert (v4bf16 FPR64:$src))), (f64   FPR64:$src)>;
}
let Predicates = [IsBE] in {
def : Pat<(f64   (bitconvert (v2i32 FPR64:$src))),
                             (f64 (REV64v2i32 FPR64:$src))>;
def : Pat<(f64   (bitconvert (v4i16 FPR64:$src))),
                             (f64 (REV64v4i16 FPR64:$src))>;
def : Pat<(f64   (bitconvert (v2f32 FPR64:$src))),
                             (f64 (REV64v2i32 FPR64:$src))>;
def : Pat<(f64   (bitconvert (v8i8  FPR64:$src))),
                             (f64 (REV64v8i8 FPR64:$src))>;
def : Pat<(f64   (bitconvert (v4f16 FPR64:$src))),
                             (f64 (REV64v4i16 FPR64:$src))>;
def : Pat<(f64   (bitconvert (v4bf16 FPR64:$src))),
                             (f64 (REV64v4i16 FPR64:$src))>;
}
def : Pat<(f64   (bitconvert (v1i64 FPR64:$src))), (f64   FPR64:$src)>;
def : Pat<(f64   (bitconvert (v1f64 FPR64:$src))), (f64   FPR64:$src)>;

let Predicates = [IsLE] in {
def : Pat<(v1f64 (bitconvert (v2i32 FPR64:$src))), (v1f64 FPR64:$src)>;
def : Pat<(v1f64 (bitconvert (v4i16 FPR64:$src))), (v1f64 FPR64:$src)>;
def : Pat<(v1f64 (bitconvert (v8i8  FPR64:$src))), (v1f64 FPR64:$src)>;
def : Pat<(v1f64 (bitconvert (v2f32 FPR64:$src))), (v1f64 FPR64:$src)>;
def : Pat<(v1f64 (bitconvert (v4f16 FPR64:$src))), (v1f64 FPR64:$src)>;
def : Pat<(v1f64 (bitconvert (v4bf16 FPR64:$src))), (v1f64 FPR64:$src)>;
}
let Predicates = [IsBE] in {
def : Pat<(v1f64 (bitconvert (v2i32 FPR64:$src))),
                             (v1f64 (REV64v2i32 FPR64:$src))>;
def : Pat<(v1f64 (bitconvert (v4i16 FPR64:$src))),
                             (v1f64 (REV64v4i16 FPR64:$src))>;
def : Pat<(v1f64 (bitconvert (v8i8  FPR64:$src))),
                             (v1f64 (REV64v8i8 FPR64:$src))>;
def : Pat<(v1f64 (bitconvert (v2f32 FPR64:$src))),
                             (v1f64 (REV64v2i32 FPR64:$src))>;
def : Pat<(v1f64 (bitconvert (v4f16 FPR64:$src))),
                             (v1f64 (REV64v4i16 FPR64:$src))>;
def : Pat<(v1f64 (bitconvert (v4bf16 FPR64:$src))),
                             (v1f64 (REV64v4i16 FPR64:$src))>;
}
def : Pat<(v1f64 (bitconvert (v1i64 FPR64:$src))), (v1f64 FPR64:$src)>;
def : Pat<(v1f64 (bitconvert (f64   FPR64:$src))), (v1f64 FPR64:$src)>;

let Predicates = [IsLE] in {
def : Pat<(v2f32 (bitconvert (v1i64 FPR64:$src))), (v2f32 FPR64:$src)>;
def : Pat<(v2f32 (bitconvert (v4i16 FPR64:$src))), (v2f32 FPR64:$src)>;
def : Pat<(v2f32 (bitconvert (v8i8  FPR64:$src))), (v2f32 FPR64:$src)>;
def : Pat<(v2f32 (bitconvert (v1f64 FPR64:$src))), (v2f32 FPR64:$src)>;
def : Pat<(v2f32 (bitconvert (f64   FPR64:$src))), (v2f32 FPR64:$src)>;
def : Pat<(v2f32 (bitconvert (v4f16 FPR64:$src))), (v2f32 FPR64:$src)>;
def : Pat<(v2f32 (bitconvert (v4bf16 FPR64:$src))), (v2f32 FPR64:$src)>;
}
let Predicates = [IsBE] in {
def : Pat<(v2f32 (bitconvert (v1i64 FPR64:$src))),
                             (v2f32 (REV64v2i32 FPR64:$src))>;
def : Pat<(v2f32 (bitconvert (v4i16 FPR64:$src))),
                             (v2f32 (REV32v4i16 FPR64:$src))>;
def : Pat<(v2f32 (bitconvert (v8i8  FPR64:$src))),
                             (v2f32 (REV32v8i8 FPR64:$src))>;
def : Pat<(v2f32 (bitconvert (v1f64 FPR64:$src))),
                             (v2f32 (REV64v2i32 FPR64:$src))>;
def : Pat<(v2f32 (bitconvert (f64   FPR64:$src))),
                             (v2f32 (REV64v2i32 FPR64:$src))>;
def : Pat<(v2f32 (bitconvert (v4f16 FPR64:$src))),
                             (v2f32 (REV32v4i16 FPR64:$src))>;
def : Pat<(v2f32 (bitconvert (v4bf16 FPR64:$src))),
                             (v2f32 (REV32v4i16 FPR64:$src))>;
}
def : Pat<(v2f32 (bitconvert (v2i32 FPR64:$src))), (v2f32 FPR64:$src)>;

let Predicates = [IsLE] in {
def : Pat<(f128 (bitconvert (v2i64 FPR128:$src))), (f128 FPR128:$src)>;
def : Pat<(f128 (bitconvert (v4i32 FPR128:$src))), (f128 FPR128:$src)>;
def : Pat<(f128 (bitconvert (v8i16 FPR128:$src))), (f128 FPR128:$src)>;
def : Pat<(f128 (bitconvert (v2f64 FPR128:$src))), (f128 FPR128:$src)>;
def : Pat<(f128 (bitconvert (v4f32 FPR128:$src))), (f128 FPR128:$src)>;
def : Pat<(f128 (bitconvert (v8f16 FPR128:$src))), (f128 FPR128:$src)>;
def : Pat<(f128 (bitconvert (v8bf16 FPR128:$src))), (f128 FPR128:$src)>;
def : Pat<(f128 (bitconvert (v16i8 FPR128:$src))), (f128 FPR128:$src)>;
}
let Predicates = [IsBE] in {
def : Pat<(f128 (bitconvert (v2i64 FPR128:$src))),
                            (f128 (EXTv16i8 FPR128:$src, FPR128:$src, (i32 8)))>;
def : Pat<(f128 (bitconvert (v4i32 FPR128:$src))),
                            (f128 (EXTv16i8 (REV64v4i32 FPR128:$src),
                                            (REV64v4i32 FPR128:$src), (i32 8)))>;
def : Pat<(f128 (bitconvert (v8i16 FPR128:$src))),
                            (f128 (EXTv16i8 (REV64v8i16 FPR128:$src),
                                            (REV64v8i16 FPR128:$src), (i32 8)))>;
def : Pat<(f128 (bitconvert (v8f16 FPR128:$src))),
                            (f128 (EXTv16i8 (REV64v8i16 FPR128:$src),
                                            (REV64v8i16 FPR128:$src), (i32 8)))>;
def : Pat<(f128 (bitconvert (v8bf16 FPR128:$src))),
                            (f128 (EXTv16i8 (REV64v8i16 FPR128:$src),
                                            (REV64v8i16 FPR128:$src), (i32 8)))>;
def : Pat<(f128 (bitconvert (v2f64 FPR128:$src))),
                            (f128 (EXTv16i8 FPR128:$src, FPR128:$src, (i32 8)))>;
def : Pat<(f128 (bitconvert (v4f32 FPR128:$src))),
                            (f128 (EXTv16i8 (REV64v4i32 FPR128:$src),
                                            (REV64v4i32 FPR128:$src), (i32 8)))>;
def : Pat<(f128 (bitconvert (v16i8 FPR128:$src))),
                            (f128 (EXTv16i8 (REV64v16i8 FPR128:$src),
                                            (REV64v16i8 FPR128:$src), (i32 8)))>;
}

let Predicates = [IsLE] in {
def : Pat<(v2f64 (bitconvert (f128  FPR128:$src))), (v2f64 FPR128:$src)>;
def : Pat<(v2f64 (bitconvert (v4i32 FPR128:$src))), (v2f64 FPR128:$src)>;
def : Pat<(v2f64 (bitconvert (v8i16 FPR128:$src))), (v2f64 FPR128:$src)>;
def : Pat<(v2f64 (bitconvert (v8f16 FPR128:$src))), (v2f64 FPR128:$src)>;
def : Pat<(v2f64 (bitconvert (v8bf16 FPR128:$src))), (v2f64 FPR128:$src)>;
def : Pat<(v2f64 (bitconvert (v16i8 FPR128:$src))), (v2f64 FPR128:$src)>;
def : Pat<(v2f64 (bitconvert (v4f32 FPR128:$src))), (v2f64 FPR128:$src)>;
}
let Predicates = [IsBE] in {
def : Pat<(v2f64 (bitconvert (f128  FPR128:$src))),
                             (v2f64 (EXTv16i8 FPR128:$src,
                                              FPR128:$src, (i32 8)))>;
def : Pat<(v2f64 (bitconvert (v4i32 FPR128:$src))),
                             (v2f64 (REV64v4i32 FPR128:$src))>;
def : Pat<(v2f64 (bitconvert (v8i16 FPR128:$src))),
                             (v2f64 (REV64v8i16 FPR128:$src))>;
def : Pat<(v2f64 (bitconvert (v8f16 FPR128:$src))),
                             (v2f64 (REV64v8i16 FPR128:$src))>;
def : Pat<(v2f64 (bitconvert (v8bf16 FPR128:$src))),
                             (v2f64 (REV64v8i16 FPR128:$src))>;
def : Pat<(v2f64 (bitconvert (v16i8 FPR128:$src))),
                             (v2f64 (REV64v16i8 FPR128:$src))>;
def : Pat<(v2f64 (bitconvert (v4f32 FPR128:$src))),
                             (v2f64 (REV64v4i32 FPR128:$src))>;
}
def : Pat<(v2f64 (bitconvert (v2i64 FPR128:$src))), (v2f64 FPR128:$src)>;

let Predicates = [IsLE] in {
def : Pat<(v4f32 (bitconvert (f128  FPR128:$src))), (v4f32 FPR128:$src)>;
def : Pat<(v4f32 (bitconvert (v8i16 FPR128:$src))), (v4f32 FPR128:$src)>;
def : Pat<(v4f32 (bitconvert (v8f16 FPR128:$src))), (v4f32 FPR128:$src)>;
def : Pat<(v4f32 (bitconvert (v8bf16 FPR128:$src))), (v4f32 FPR128:$src)>;
def : Pat<(v4f32 (bitconvert (v16i8 FPR128:$src))), (v4f32 FPR128:$src)>;
def : Pat<(v4f32 (bitconvert (v2i64 FPR128:$src))), (v4f32 FPR128:$src)>;
def : Pat<(v4f32 (bitconvert (v2f64 FPR128:$src))), (v4f32 FPR128:$src)>;
}
let Predicates = [IsBE] in {
def : Pat<(v4f32 (bitconvert (f128  FPR128:$src))),
                             (v4f32 (EXTv16i8 (REV64v4i32 FPR128:$src),
                                    (REV64v4i32 FPR128:$src), (i32 8)))>;
def : Pat<(v4f32 (bitconvert (v8i16 FPR128:$src))),
                             (v4f32 (REV32v8i16 FPR128:$src))>;
def : Pat<(v4f32 (bitconvert (v8f16 FPR128:$src))),
                             (v4f32 (REV32v8i16 FPR128:$src))>;
def : Pat<(v4f32 (bitconvert (v8bf16 FPR128:$src))),
                             (v4f32 (REV32v8i16 FPR128:$src))>;
def : Pat<(v4f32 (bitconvert (v16i8 FPR128:$src))),
                             (v4f32 (REV32v16i8 FPR128:$src))>;
def : Pat<(v4f32 (bitconvert (v2i64 FPR128:$src))),
                             (v4f32 (REV64v4i32 FPR128:$src))>;
def : Pat<(v4f32 (bitconvert (v2f64 FPR128:$src))),
                             (v4f32 (REV64v4i32 FPR128:$src))>;
}
def : Pat<(v4f32 (bitconvert (v4i32 FPR128:$src))), (v4f32 FPR128:$src)>;

let Predicates = [IsLE] in {
def : Pat<(v2i64 (bitconvert (f128  FPR128:$src))), (v2i64 FPR128:$src)>;
def : Pat<(v2i64 (bitconvert (v4i32 FPR128:$src))), (v2i64 FPR128:$src)>;
def : Pat<(v2i64 (bitconvert (v8i16 FPR128:$src))), (v2i64 FPR128:$src)>;
def : Pat<(v2i64 (bitconvert (v16i8 FPR128:$src))), (v2i64 FPR128:$src)>;
def : Pat<(v2i64 (bitconvert (v4f32 FPR128:$src))), (v2i64 FPR128:$src)>;
def : Pat<(v2i64 (bitconvert (v8f16 FPR128:$src))), (v2i64 FPR128:$src)>;
def : Pat<(v2i64 (bitconvert (v8bf16 FPR128:$src))), (v2i64 FPR128:$src)>;
}
let Predicates = [IsBE] in {
def : Pat<(v2i64 (bitconvert (f128  FPR128:$src))),
                             (v2i64 (EXTv16i8 FPR128:$src,
                                              FPR128:$src, (i32 8)))>;
def : Pat<(v2i64 (bitconvert (v4i32 FPR128:$src))),
                             (v2i64 (REV64v4i32 FPR128:$src))>;
def : Pat<(v2i64 (bitconvert (v8i16 FPR128:$src))),
                             (v2i64 (REV64v8i16 FPR128:$src))>;
def : Pat<(v2i64 (bitconvert (v16i8 FPR128:$src))),
                             (v2i64 (REV64v16i8 FPR128:$src))>;
def : Pat<(v2i64 (bitconvert (v4f32 FPR128:$src))),
                             (v2i64 (REV64v4i32 FPR128:$src))>;
def : Pat<(v2i64 (bitconvert (v8f16 FPR128:$src))),
                             (v2i64 (REV64v8i16 FPR128:$src))>;
def : Pat<(v2i64 (bitconvert (v8bf16 FPR128:$src))),
                             (v2i64 (REV64v8i16 FPR128:$src))>;
}
def : Pat<(v2i64 (bitconvert (v2f64 FPR128:$src))), (v2i64 FPR128:$src)>;

let Predicates = [IsLE] in {
def : Pat<(v4i32 (bitconvert (f128  FPR128:$src))), (v4i32 FPR128:$src)>;
def : Pat<(v4i32 (bitconvert (v2i64 FPR128:$src))), (v4i32 FPR128:$src)>;
def : Pat<(v4i32 (bitconvert (v8i16 FPR128:$src))), (v4i32 FPR128:$src)>;
def : Pat<(v4i32 (bitconvert (v16i8 FPR128:$src))), (v4i32 FPR128:$src)>;
def : Pat<(v4i32 (bitconvert (v2f64 FPR128:$src))), (v4i32 FPR128:$src)>;
def : Pat<(v4i32 (bitconvert (v8f16 FPR128:$src))), (v4i32 FPR128:$src)>;
def : Pat<(v4i32 (bitconvert (v8bf16 FPR128:$src))), (v4i32 FPR128:$src)>;
}
let Predicates = [IsBE] in {
def : Pat<(v4i32 (bitconvert (f128  FPR128:$src))),
                             (v4i32 (EXTv16i8 (REV64v4i32 FPR128:$src),
                                              (REV64v4i32 FPR128:$src),
                                              (i32 8)))>;
def : Pat<(v4i32 (bitconvert (v2i64 FPR128:$src))),
                             (v4i32 (REV64v4i32 FPR128:$src))>;
def : Pat<(v4i32 (bitconvert (v8i16 FPR128:$src))),
                             (v4i32 (REV32v8i16 FPR128:$src))>;
def : Pat<(v4i32 (bitconvert (v16i8 FPR128:$src))),
                             (v4i32 (REV32v16i8 FPR128:$src))>;
def : Pat<(v4i32 (bitconvert (v2f64 FPR128:$src))),
                             (v4i32 (REV64v4i32 FPR128:$src))>;
def : Pat<(v4i32 (bitconvert (v8f16 FPR128:$src))),
                             (v4i32 (REV32v8i16 FPR128:$src))>;
def : Pat<(v4i32 (bitconvert (v8bf16 FPR128:$src))),
                             (v4i32 (REV32v8i16 FPR128:$src))>;
}
def : Pat<(v4i32 (bitconvert (v4f32 FPR128:$src))), (v4i32 FPR128:$src)>;

let Predicates = [IsLE] in {
def : Pat<(v8i16 (bitconvert (f128  FPR128:$src))), (v8i16 FPR128:$src)>;
def : Pat<(v8i16 (bitconvert (v2i64 FPR128:$src))), (v8i16 FPR128:$src)>;
def : Pat<(v8i16 (bitconvert (v4i32 FPR128:$src))), (v8i16 FPR128:$src)>;
def : Pat<(v8i16 (bitconvert (v16i8 FPR128:$src))), (v8i16 FPR128:$src)>;
def : Pat<(v8i16 (bitconvert (v2f64 FPR128:$src))), (v8i16 FPR128:$src)>;
def : Pat<(v8i16 (bitconvert (v4f32 FPR128:$src))), (v8i16 FPR128:$src)>;
}
let Predicates = [IsBE] in {
def : Pat<(v8i16 (bitconvert (f128  FPR128:$src))),
                             (v8i16 (EXTv16i8 (REV64v8i16 FPR128:$src),
                                              (REV64v8i16 FPR128:$src),
                                              (i32 8)))>;
def : Pat<(v8i16 (bitconvert (v2i64 FPR128:$src))),
                             (v8i16 (REV64v8i16 FPR128:$src))>;
def : Pat<(v8i16 (bitconvert (v4i32 FPR128:$src))),
                             (v8i16 (REV32v8i16 FPR128:$src))>;
def : Pat<(v8i16 (bitconvert (v16i8 FPR128:$src))),
                             (v8i16 (REV16v16i8 FPR128:$src))>;
def : Pat<(v8i16 (bitconvert (v2f64 FPR128:$src))),
                             (v8i16 (REV64v8i16 FPR128:$src))>;
def : Pat<(v8i16 (bitconvert (v4f32 FPR128:$src))),
                             (v8i16 (REV32v8i16 FPR128:$src))>;
}
def : Pat<(v8i16 (bitconvert (v8f16 FPR128:$src))), (v8i16 FPR128:$src)>;
def : Pat<(v8i16 (bitconvert (v8bf16 FPR128:$src))), (v8i16 FPR128:$src)>;

let Predicates = [IsLE] in {
def : Pat<(v8f16 (bitconvert (f128  FPR128:$src))), (v8f16 FPR128:$src)>;
def : Pat<(v8f16 (bitconvert (v2i64 FPR128:$src))), (v8f16 FPR128:$src)>;
def : Pat<(v8f16 (bitconvert (v4i32 FPR128:$src))), (v8f16 FPR128:$src)>;
def : Pat<(v8f16 (bitconvert (v16i8 FPR128:$src))), (v8f16 FPR128:$src)>;
def : Pat<(v8f16 (bitconvert (v2f64 FPR128:$src))), (v8f16 FPR128:$src)>;
def : Pat<(v8f16 (bitconvert (v4f32 FPR128:$src))), (v8f16 FPR128:$src)>;

def : Pat<(v8bf16 (bitconvert (f128  FPR128:$src))), (v8bf16 FPR128:$src)>;
def : Pat<(v8bf16 (bitconvert (v2i64 FPR128:$src))), (v8bf16 FPR128:$src)>;
def : Pat<(v8bf16 (bitconvert (v4i32 FPR128:$src))), (v8bf16 FPR128:$src)>;
def : Pat<(v8bf16 (bitconvert (v16i8 FPR128:$src))), (v8bf16 FPR128:$src)>;
def : Pat<(v8bf16 (bitconvert (v2f64 FPR128:$src))), (v8bf16 FPR128:$src)>;
def : Pat<(v8bf16 (bitconvert (v4f32 FPR128:$src))), (v8bf16 FPR128:$src)>;
}
let Predicates = [IsBE] in {
def : Pat<(v8f16 (bitconvert (f128  FPR128:$src))),
                             (v8f16 (EXTv16i8 (REV64v8i16 FPR128:$src),
                                              (REV64v8i16 FPR128:$src),
                                              (i32 8)))>;
def : Pat<(v8f16 (bitconvert (v2i64 FPR128:$src))),
                             (v8f16 (REV64v8i16 FPR128:$src))>;
def : Pat<(v8f16 (bitconvert (v4i32 FPR128:$src))),
                             (v8f16 (REV32v8i16 FPR128:$src))>;
def : Pat<(v8f16 (bitconvert (v16i8 FPR128:$src))),
                             (v8f16 (REV16v16i8 FPR128:$src))>;
def : Pat<(v8f16 (bitconvert (v2f64 FPR128:$src))),
                             (v8f16 (REV64v8i16 FPR128:$src))>;
def : Pat<(v8f16 (bitconvert (v4f32 FPR128:$src))),
                             (v8f16 (REV32v8i16 FPR128:$src))>;

def : Pat<(v8bf16 (bitconvert (f128  FPR128:$src))),
                             (v8bf16 (EXTv16i8 (REV64v8i16 FPR128:$src),
                                              (REV64v8i16 FPR128:$src),
                                              (i32 8)))>;
def : Pat<(v8bf16 (bitconvert (v2i64 FPR128:$src))),
                             (v8bf16 (REV64v8i16 FPR128:$src))>;
def : Pat<(v8bf16 (bitconvert (v4i32 FPR128:$src))),
                             (v8bf16 (REV32v8i16 FPR128:$src))>;
def : Pat<(v8bf16 (bitconvert (v16i8 FPR128:$src))),
                             (v8bf16 (REV16v16i8 FPR128:$src))>;
def : Pat<(v8bf16 (bitconvert (v2f64 FPR128:$src))),
                             (v8bf16 (REV64v8i16 FPR128:$src))>;
def : Pat<(v8bf16 (bitconvert (v4f32 FPR128:$src))),
                             (v8bf16 (REV32v8i16 FPR128:$src))>;
}
def : Pat<(v8f16 (bitconvert (v8i16 FPR128:$src))), (v8f16 FPR128:$src)>;
def : Pat<(v8bf16 (bitconvert (v8i16 FPR128:$src))), (v8bf16 FPR128:$src)>;

let Predicates = [IsLE] in {
def : Pat<(v16i8 (bitconvert (f128  FPR128:$src))), (v16i8 FPR128:$src)>;
def : Pat<(v16i8 (bitconvert (v2i64 FPR128:$src))), (v16i8 FPR128:$src)>;
def : Pat<(v16i8 (bitconvert (v4i32 FPR128:$src))), (v16i8 FPR128:$src)>;
def : Pat<(v16i8 (bitconvert (v8i16 FPR128:$src))), (v16i8 FPR128:$src)>;
def : Pat<(v16i8 (bitconvert (v2f64 FPR128:$src))), (v16i8 FPR128:$src)>;
def : Pat<(v16i8 (bitconvert (v4f32 FPR128:$src))), (v16i8 FPR128:$src)>;
def : Pat<(v16i8 (bitconvert (v8f16 FPR128:$src))), (v16i8 FPR128:$src)>;
def : Pat<(v16i8 (bitconvert (v8bf16 FPR128:$src))), (v16i8 FPR128:$src)>;
}
let Predicates = [IsBE] in {
def : Pat<(v16i8 (bitconvert (f128  FPR128:$src))),
                             (v16i8 (EXTv16i8 (REV64v16i8 FPR128:$src),
                                              (REV64v16i8 FPR128:$src),
                                              (i32 8)))>;
def : Pat<(v16i8 (bitconvert (v2i64 FPR128:$src))),
                             (v16i8 (REV64v16i8 FPR128:$src))>;
def : Pat<(v16i8 (bitconvert (v4i32 FPR128:$src))),
                             (v16i8 (REV32v16i8 FPR128:$src))>;
def : Pat<(v16i8 (bitconvert (v8i16 FPR128:$src))),
                             (v16i8 (REV16v16i8 FPR128:$src))>;
def : Pat<(v16i8 (bitconvert (v2f64 FPR128:$src))),
                             (v16i8 (REV64v16i8 FPR128:$src))>;
def : Pat<(v16i8 (bitconvert (v4f32 FPR128:$src))),
                             (v16i8 (REV32v16i8 FPR128:$src))>;
def : Pat<(v16i8 (bitconvert (v8f16 FPR128:$src))),
                             (v16i8 (REV16v16i8 FPR128:$src))>;
def : Pat<(v16i8 (bitconvert (v8bf16 FPR128:$src))),
                             (v16i8 (REV16v16i8 FPR128:$src))>;
}

def : Pat<(v4i16 (extract_subvector V128:$Rn, (i64 0))),
           (EXTRACT_SUBREG V128:$Rn, dsub)>;
def : Pat<(v8i8 (extract_subvector V128:$Rn, (i64 0))),
           (EXTRACT_SUBREG V128:$Rn, dsub)>;
def : Pat<(v2f32 (extract_subvector V128:$Rn, (i64 0))),
           (EXTRACT_SUBREG V128:$Rn, dsub)>;
def : Pat<(v4f16 (extract_subvector V128:$Rn, (i64 0))),
           (EXTRACT_SUBREG V128:$Rn, dsub)>;
def : Pat<(v4bf16 (extract_subvector V128:$Rn, (i64 0))),
           (EXTRACT_SUBREG V128:$Rn, dsub)>;
def : Pat<(v2i32 (extract_subvector V128:$Rn, (i64 0))),
           (EXTRACT_SUBREG V128:$Rn, dsub)>;
def : Pat<(v1i64 (extract_subvector V128:$Rn, (i64 0))),
           (EXTRACT_SUBREG V128:$Rn, dsub)>;
def : Pat<(v1f64 (extract_subvector V128:$Rn, (i64 0))),
           (EXTRACT_SUBREG V128:$Rn, dsub)>;

def : Pat<(v8i8 (extract_subvector (v16i8 FPR128:$Rn), (i64 1))),
          (EXTRACT_SUBREG (DUPv2i64lane FPR128:$Rn, 1), dsub)>;
def : Pat<(v4i16 (extract_subvector (v8i16 FPR128:$Rn), (i64 1))),
          (EXTRACT_SUBREG (DUPv2i64lane FPR128:$Rn, 1), dsub)>;
def : Pat<(v2i32 (extract_subvector (v4i32 FPR128:$Rn), (i64 1))),
          (EXTRACT_SUBREG (DUPv2i64lane FPR128:$Rn, 1), dsub)>;
def : Pat<(v1i64 (extract_subvector (v2i64 FPR128:$Rn), (i64 1))),
          (EXTRACT_SUBREG (DUPv2i64lane FPR128:$Rn, 1), dsub)>;

// A 64-bit subvector insert to the first 128-bit vector position
// is a subregister copy that needs no instruction.
multiclass InsertSubvectorUndef<ValueType Ty> {
  def : Pat<(insert_subvector undef, (v1i64 FPR64:$src), (Ty 0)),
            (INSERT_SUBREG (v2i64 (IMPLICIT_DEF)), FPR64:$src, dsub)>;
  def : Pat<(insert_subvector undef, (v1f64 FPR64:$src), (Ty 0)),
            (INSERT_SUBREG (v2f64 (IMPLICIT_DEF)), FPR64:$src, dsub)>;
  def : Pat<(insert_subvector undef, (v2i32 FPR64:$src), (Ty 0)),
            (INSERT_SUBREG (v4i32 (IMPLICIT_DEF)), FPR64:$src, dsub)>;
  def : Pat<(insert_subvector undef, (v2f32 FPR64:$src), (Ty 0)),
            (INSERT_SUBREG (v4f32 (IMPLICIT_DEF)), FPR64:$src, dsub)>;
  def : Pat<(insert_subvector undef, (v4i16 FPR64:$src), (Ty 0)),
            (INSERT_SUBREG (v8i16 (IMPLICIT_DEF)), FPR64:$src, dsub)>;
  def : Pat<(insert_subvector undef, (v4f16 FPR64:$src), (Ty 0)),
            (INSERT_SUBREG (v8f16 (IMPLICIT_DEF)), FPR64:$src, dsub)>;
  def : Pat<(insert_subvector undef, (v4bf16 FPR64:$src), (Ty 0)),
            (INSERT_SUBREG (v8bf16 (IMPLICIT_DEF)), FPR64:$src, dsub)>;
  def : Pat<(insert_subvector undef, (v8i8 FPR64:$src), (Ty 0)),
            (INSERT_SUBREG (v16i8 (IMPLICIT_DEF)), FPR64:$src, dsub)>;
}

defm : InsertSubvectorUndef<i32>;
defm : InsertSubvectorUndef<i64>;

// Use pair-wise add instructions when summing up the lanes for v2f64, v2i64
// or v2f32.
def : Pat<(i64 (add (vector_extract (v2i64 FPR128:$Rn), (i64 0)),
                    (vector_extract (v2i64 FPR128:$Rn), (i64 1)))),
           (i64 (ADDPv2i64p (v2i64 FPR128:$Rn)))>;
def : Pat<(f64 (fadd (vector_extract (v2f64 FPR128:$Rn), (i64 0)),
                     (vector_extract (v2f64 FPR128:$Rn), (i64 1)))),
           (f64 (FADDPv2i64p (v2f64 FPR128:$Rn)))>;
    // vector_extract on 64-bit vectors gets promoted to a 128 bit vector,
    // so we match on v4f32 here, not v2f32. This will also catch adding
    // the low two lanes of a true v4f32 vector.
def : Pat<(fadd (vector_extract (v4f32 FPR128:$Rn), (i64 0)),
                (vector_extract (v4f32 FPR128:$Rn), (i64 1))),
          (f32 (FADDPv2i32p (EXTRACT_SUBREG FPR128:$Rn, dsub)))>;
def : Pat<(fadd (vector_extract (v8f16 FPR128:$Rn), (i64 0)),
                (vector_extract (v8f16 FPR128:$Rn), (i64 1))),
          (f16 (FADDPv2i16p (EXTRACT_SUBREG FPR128:$Rn, dsub)))>;

// Scalar 64-bit shifts in FPR64 registers.
def : Pat<(i64 (int_aarch64_neon_sshl (i64 FPR64:$Rn), (i64 FPR64:$Rm))),
          (SSHLv1i64 FPR64:$Rn, FPR64:$Rm)>;
def : Pat<(i64 (int_aarch64_neon_ushl (i64 FPR64:$Rn), (i64 FPR64:$Rm))),
          (USHLv1i64 FPR64:$Rn, FPR64:$Rm)>;
def : Pat<(i64 (int_aarch64_neon_srshl (i64 FPR64:$Rn), (i64 FPR64:$Rm))),
          (SRSHLv1i64 FPR64:$Rn, FPR64:$Rm)>;
def : Pat<(i64 (int_aarch64_neon_urshl (i64 FPR64:$Rn), (i64 FPR64:$Rm))),
          (URSHLv1i64 FPR64:$Rn, FPR64:$Rm)>;

// Patterns for nontemporal/no-allocate stores.
// We have to resort to tricks to turn a single-input store into a store pair,
// because there is no single-input nontemporal store, only STNP.
let Predicates = [IsLE] in {
let AddedComplexity = 15 in {
class NTStore128Pat<ValueType VT> :
  Pat<(nontemporalstore (VT FPR128:$Rt),
        (am_indexed7s64 GPR64sp:$Rn, simm7s8:$offset)),
      (STNPDi (EXTRACT_SUBREG FPR128:$Rt, dsub),
              (CPYi64 FPR128:$Rt, (i64 1)),
              GPR64sp:$Rn, simm7s8:$offset)>;

def : NTStore128Pat<v2i64>;
def : NTStore128Pat<v4i32>;
def : NTStore128Pat<v8i16>;
def : NTStore128Pat<v16i8>;

class NTStore64Pat<ValueType VT> :
  Pat<(nontemporalstore (VT FPR64:$Rt),
        (am_indexed7s32 GPR64sp:$Rn, simm7s4:$offset)),
      (STNPSi (EXTRACT_SUBREG FPR64:$Rt, ssub),
              (CPYi32 (SUBREG_TO_REG (i64 0), FPR64:$Rt, dsub), (i64 1)),
              GPR64sp:$Rn, simm7s4:$offset)>;

// FIXME: Shouldn't v1f64 loads/stores be promoted to v1i64?
def : NTStore64Pat<v1f64>;
def : NTStore64Pat<v1i64>;
def : NTStore64Pat<v2i32>;
def : NTStore64Pat<v4i16>;
def : NTStore64Pat<v8i8>;

def : Pat<(nontemporalstore GPR64:$Rt,
            (am_indexed7s32 GPR64sp:$Rn, simm7s4:$offset)),
          (STNPWi (EXTRACT_SUBREG GPR64:$Rt, sub_32),
                  (EXTRACT_SUBREG (UBFMXri GPR64:$Rt, 32, 63), sub_32),
                  GPR64sp:$Rn, simm7s4:$offset)>;
} // AddedComplexity=10
} // Predicates = [IsLE]

// Tail call return handling. These are all compiler pseudo-instructions,
// so no encoding information or anything like that.
let isCall = 1, isTerminator = 1, isReturn = 1, isBarrier = 1, Uses = [SP] in {
  def TCRETURNdi : Pseudo<(outs), (ins i64imm:$dst, i32imm:$FPDiff), []>,
                   Sched<[WriteBrReg]>;
  def TCRETURNri : Pseudo<(outs), (ins tcGPR64:$dst, i32imm:$FPDiff), []>,
                   Sched<[WriteBrReg]>;
  // Indirect tail-call with any register allowed, used by MachineOutliner when
  // this is proven safe.
  // FIXME: If we have to add any more hacks like this, we should instead relax
  // some verifier checks for outlined functions.
  def TCRETURNriALL : Pseudo<(outs), (ins GPR64:$dst, i32imm:$FPDiff), []>,
                      Sched<[WriteBrReg]>;
  // Indirect tail-call limited to only use registers (x16 and x17) which are
  // allowed to tail-call a "BTI c" instruction.
  def TCRETURNriBTI : Pseudo<(outs), (ins rtcGPR64:$dst, i32imm:$FPDiff), []>,
                      Sched<[WriteBrReg]>;
}

def : Pat<(AArch64tcret tcGPR64:$dst, (i32 timm:$FPDiff)),
          (TCRETURNri tcGPR64:$dst, imm:$FPDiff)>,
      Requires<[NotUseBTI]>;
def : Pat<(AArch64tcret rtcGPR64:$dst, (i32 timm:$FPDiff)),
          (TCRETURNriBTI rtcGPR64:$dst, imm:$FPDiff)>,
      Requires<[UseBTI]>;
def : Pat<(AArch64tcret tglobaladdr:$dst, (i32 timm:$FPDiff)),
          (TCRETURNdi texternalsym:$dst, imm:$FPDiff)>;
def : Pat<(AArch64tcret texternalsym:$dst, (i32 timm:$FPDiff)),
          (TCRETURNdi texternalsym:$dst, imm:$FPDiff)>;

def MOVMCSym : Pseudo<(outs GPR64:$dst), (ins i64imm:$sym), []>, Sched<[]>;
def : Pat<(i64 (AArch64LocalRecover mcsym:$sym)), (MOVMCSym mcsym:$sym)>;

// Extracting lane zero is a special case where we can just use a plain
// EXTRACT_SUBREG instruction, which will become FMOV. This is easier for the
// rest of the compiler, especially the register allocator and copy propagation,
// to reason about, so is preferred when it's possible to use it.
let AddedComplexity = 10 in {
  def : Pat<(i64 (extractelt (v2i64 V128:$V), (i64 0))), (EXTRACT_SUBREG V128:$V, dsub)>;
  def : Pat<(i32 (extractelt (v4i32 V128:$V), (i64 0))), (EXTRACT_SUBREG V128:$V, ssub)>;
  def : Pat<(i32 (extractelt (v2i32 V64:$V), (i64 0))), (EXTRACT_SUBREG V64:$V, ssub)>;
}

// dot_v4i8
class mul_v4i8<SDPatternOperator ldop> :
  PatFrag<(ops node:$Rn, node:$Rm, node:$offset),
          (mul (ldop (add node:$Rn, node:$offset)),
               (ldop (add node:$Rm, node:$offset)))>;
class mulz_v4i8<SDPatternOperator ldop> :
  PatFrag<(ops node:$Rn, node:$Rm),
          (mul (ldop node:$Rn), (ldop node:$Rm))>;

def load_v4i8 :
  OutPatFrag<(ops node:$R),
             (INSERT_SUBREG
              (v2i32 (IMPLICIT_DEF)),
               (i32 (COPY_TO_REGCLASS (LDRWui node:$R, (i64 0)), FPR32)),
              ssub)>;

class dot_v4i8<Instruction DOT, SDPatternOperator ldop> :
  Pat<(i32 (add (mul_v4i8<ldop> GPR64sp:$Rn, GPR64sp:$Rm, (i64 3)),
           (add (mul_v4i8<ldop> GPR64sp:$Rn, GPR64sp:$Rm, (i64 2)),
           (add (mul_v4i8<ldop> GPR64sp:$Rn, GPR64sp:$Rm, (i64 1)),
                (mulz_v4i8<ldop> GPR64sp:$Rn, GPR64sp:$Rm))))),
      (EXTRACT_SUBREG (i64 (DOT (DUPv2i32gpr WZR),
                                (load_v4i8 GPR64sp:$Rn),
                                (load_v4i8 GPR64sp:$Rm))),
                      sub_32)>, Requires<[HasDotProd]>;

// dot_v8i8
class ee_v8i8<SDPatternOperator extend> :
  PatFrag<(ops node:$V, node:$K),
          (v4i16 (extract_subvector (v8i16 (extend node:$V)), node:$K))>;

class mul_v8i8<SDPatternOperator mulop, SDPatternOperator extend> :
  PatFrag<(ops node:$M, node:$N, node:$K),
          (mulop (v4i16 (ee_v8i8<extend> node:$M, node:$K)),
                 (v4i16 (ee_v8i8<extend> node:$N, node:$K)))>;

class idot_v8i8<SDPatternOperator mulop, SDPatternOperator extend> :
  PatFrag<(ops node:$M, node:$N),
          (i32 (extractelt
           (v4i32 (AArch64uaddv
            (add (mul_v8i8<mulop, extend> node:$M, node:$N, (i64 0)),
                 (mul_v8i8<mulop, extend> node:$M, node:$N, (i64 4))))),
           (i64 0)))>;

// vaddv_[su]32 is special; -> ADDP Vd.2S,Vn.2S,Vm.2S; return Vd.s[0];Vn==Vm
def VADDV_32 : OutPatFrag<(ops node:$R), (ADDPv2i32 node:$R, node:$R)>;

class odot_v8i8<Instruction DOT> :
  OutPatFrag<(ops node:$Vm, node:$Vn),
             (EXTRACT_SUBREG
              (VADDV_32
               (i64 (DOT (DUPv2i32gpr WZR),
                         (v8i8 node:$Vm),
                         (v8i8 node:$Vn)))),
              sub_32)>;

class dot_v8i8<Instruction DOT, SDPatternOperator mulop,
                    SDPatternOperator extend> :
  Pat<(idot_v8i8<mulop, extend> V64:$Vm, V64:$Vn),
      (odot_v8i8<DOT> V64:$Vm, V64:$Vn)>,
  Requires<[HasDotProd]>;

// dot_v16i8
class ee_v16i8<SDPatternOperator extend> :
  PatFrag<(ops node:$V, node:$K1, node:$K2),
          (v4i16 (extract_subvector
           (v8i16 (extend
            (v8i8 (extract_subvector node:$V, node:$K1)))), node:$K2))>;

class mul_v16i8<SDPatternOperator mulop, SDPatternOperator extend> :
  PatFrag<(ops node:$M, node:$N, node:$K1, node:$K2),
          (v4i32
           (mulop (v4i16 (ee_v16i8<extend> node:$M, node:$K1, node:$K2)),
                  (v4i16 (ee_v16i8<extend> node:$N, node:$K1, node:$K2))))>;

class idot_v16i8<SDPatternOperator m, SDPatternOperator x> :
  PatFrag<(ops node:$M, node:$N),
          (i32 (extractelt
           (v4i32 (AArch64uaddv
            (add
             (add (mul_v16i8<m, x> node:$M, node:$N, (i64 0), (i64 0)),
                  (mul_v16i8<m, x> node:$M, node:$N, (i64 8), (i64 0))),
             (add (mul_v16i8<m, x> node:$M, node:$N, (i64 0), (i64 4)),
                  (mul_v16i8<m, x> node:$M, node:$N, (i64 8), (i64 4)))))),
           (i64 0)))>;

class odot_v16i8<Instruction DOT> :
  OutPatFrag<(ops node:$Vm, node:$Vn),
             (i32 (ADDVv4i32v
              (DOT (DUPv4i32gpr WZR), node:$Vm, node:$Vn)))>;

class dot_v16i8<Instruction DOT, SDPatternOperator mulop,
                SDPatternOperator extend> :
  Pat<(idot_v16i8<mulop, extend> V128:$Vm, V128:$Vn),
      (odot_v16i8<DOT> V128:$Vm, V128:$Vn)>,
  Requires<[HasDotProd]>;

let AddedComplexity = 10 in {
  def : dot_v4i8<SDOTv8i8, sextloadi8>;
  def : dot_v4i8<UDOTv8i8, zextloadi8>;
  def : dot_v8i8<SDOTv8i8, AArch64smull, sext>;
  def : dot_v8i8<UDOTv8i8, AArch64umull, zext>;
  def : dot_v16i8<SDOTv16i8, AArch64smull, sext>;
  def : dot_v16i8<UDOTv16i8, AArch64umull, zext>;

  // FIXME: add patterns to generate vector by element dot product.
  // FIXME: add SVE dot-product patterns.
}

//-----------------------------------------------------------------------------
// v8.3 Pointer Authentication late patterns

let Predicates = [HasPA] in {
def : Pat<(int_ptrauth_blend GPR64:$Rd, imm64_0_65535:$imm),
          (MOVKXi GPR64:$Rd, (trunc_imm imm64_0_65535:$imm), 48)>;
def : Pat<(int_ptrauth_blend GPR64:$Rd, GPR64:$Rn),
          (BFMXri GPR64:$Rd, GPR64:$Rn, 16, 15)>;
}

include "AArch64InstrAtomics.td"
include "AArch64SVEInstrInfo.td"

include "AArch64InstrGISel.td"<|MERGE_RESOLUTION|>--- conflicted
+++ resolved
@@ -949,7 +949,6 @@
   }
 }
 
-<<<<<<< HEAD
 def AArch64authcall : SDNode<"AArch64ISD::AUTH_CALL",
                              SDTypeProfile<0, -1, [SDTCisPtrTy<0>]>,
                              [SDNPHasChain, SDNPOptInGlue, SDNPOutGlue,
@@ -960,7 +959,7 @@
                                                   SDTCisVT<2, i32>,
                                                   SDTCisVT<3, i64>]>,
                              [SDNPHasChain,  SDNPOptInGlue, SDNPVariadic]>;
-=======
+
 multiclass FCMLA_PATS<ValueType ty, RegisterClass Reg> {
   def : Pat<(ty (int_aarch64_neon_vcmla_rot0 (ty Reg:$Rd), (ty Reg:$Rn), (ty Reg:$Rm))),
             (!cast<Instruction>("FCMLA" # ty) $Rd, $Rn, $Rm, 0)>;
@@ -981,7 +980,6 @@
   defm : FCMLA_PATS<v4f32, V128>;
   defm : FCMLA_PATS<v2f64, V128>;
 }
->>>>>>> 77fd12a6
 
 // v8.3a Pointer Authentication
 // These instructions inhabit part of the hint space and so can be used for
