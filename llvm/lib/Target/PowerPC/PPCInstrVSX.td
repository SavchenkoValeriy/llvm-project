--- conflicted
+++ resolved
@@ -1326,6 +1326,9 @@
                         (outs vssrc:$XT), (ins vssrc:$XB),
                         "xsresp $XT, $XB", IIC_VecFP,
                         [(set f32:$XT, (PPCfre f32:$XB))]>;
+  def XSRSP : XX2Form<60, 281,
+                        (outs vssrc:$XT), (ins vsfrc:$XB),
+                        "xsrsp $XT, $XB", IIC_VecFP, []>;
   def XSSQRTSP : XX2Form<60, 11,
                         (outs vssrc:$XT), (ins vssrc:$XB),
                         "xssqrtsp $XT, $XB", IIC_FPSqrtS,
@@ -2370,6 +2373,17 @@
     : X_RD5_XO5_RS5<opcode, xo2, xo, (outs vrrc:$vT), (ins vbtype:$vB),
                     !strconcat(opc, " $vT, $vB"), IIC_VecFP, pattern>;
 
+  // [PO VRT XO VRB XO /]
+  class X_VT5_XO5_VB5_VSFR<bits<6> opcode, bits<5> xo2, bits<10> xo, string opc,
+                      list<dag> pattern>
+    : X_RD5_XO5_RS5<opcode, xo2, xo, (outs vfrc:$vT), (ins vrrc:$vB),
+                    !strconcat(opc, " $vT, $vB"), IIC_VecFP, pattern>;
+
+  // [PO VRT XO VRB XO RO], Round to Odd version of [PO VRT XO VRB XO /]
+  class X_VT5_XO5_VB5_VSFR_Ro<bits<6> opcode, bits<5> xo2, bits<10> xo, string opc,
+                         list<dag> pattern>
+    : X_VT5_XO5_VB5_VSFR<opcode, xo2, xo, opc, pattern>, isDOT;
+
   let UseVSXReg = 1 in {
   // [PO T XO B XO BX /]
   class XX2_RT5_XO5_XB6<bits<6> opcode, bits<5> xo2, bits<9> xo, string opc,
@@ -2517,12 +2531,12 @@
   // Quad-Precision Floating-Point Conversion Instructions:
 
   // Convert DP -> QP
-  def XSCVDPQP  : X_VT5_XO5_VB5_TyVB<63, 22, 836, "xscvdpqp", vfrc, []>;
-  def : Pat<(f128 (fpextend f64:$src)), (f128 (XSCVDPQP $src))>;
+  def XSCVDPQP  : X_VT5_XO5_VB5_TyVB<63, 22, 836, "xscvdpqp", vfrc,
+                                     [(set f128:$vT, (fpextend f64:$vB))]>;
 
   // Round & Convert QP -> DP (dword[1] is set to zero)
-  def XSCVQPDP  : X_VT5_XO5_VB5   <63, 20, 836, "xscvqpdp" , []>;
-  def XSCVQPDPO : X_VT5_XO5_VB5_Ro<63, 20, 836, "xscvqpdpo", []>;
+  def XSCVQPDP  : X_VT5_XO5_VB5_VSFR<63, 20, 836, "xscvqpdp" , []>;
+  def XSCVQPDPO : X_VT5_XO5_VB5_VSFR_Ro<63, 20, 836, "xscvqpdpo", []>;
 
   // Truncate & Convert QP -> (Un)Signed (D)Word (dword[1] is set to zero)
   def XSCVQPSDZ : X_VT5_XO5_VB5<63, 25, 836, "xscvqpsdz", []>;
@@ -3380,9 +3394,15 @@
               (f64 (PPCcv_fp_to_uint_in_vsr f64:$src)), xoaddr:$dst, 1),
             (STXSIBX (XSCVDPUXWS f64:$src), xoaddr:$dst)>;
 
+  // Round & Convert QP -> DP/SP
+  def : Pat<(f64 (fpround f128:$src)), (f64 (XSCVQPDP $src))>;
+  def : Pat<(f32 (fpround f128:$src)), (f32 (XSRSP (XSCVQPDPO $src)))>;
+
+  // Convert SP -> QP
+  def : Pat<(f128 (fpextend f32:$src)),
+            (f128 (XSCVDPQP (COPY_TO_REGCLASS $src, VFRC)))>;
+
 } // end HasP9Vector, AddedComplexity
-<<<<<<< HEAD
-=======
 
 let AddedComplexity = 400 in {
   let Predicates = [IsISA3_0, HasP9Vector, HasDirectMove, IsBigEndian] in {
@@ -3395,7 +3415,6 @@
   }
 }
 
->>>>>>> 6dc45e6c
 let Predicates = [HasP9Vector] in {
   let isPseudo = 1 in {
     let mayStore = 1 in {
