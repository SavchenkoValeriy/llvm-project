--- conflicted
+++ resolved
@@ -3934,44 +3934,13 @@
   MachineInstr *Loop, *EndLoop, *LoopCount;
   MachineFunction *MF;
   const TargetInstrInfo *TII;
-<<<<<<< HEAD
-=======
   int64_t TripCount;
->>>>>>> 9c7d599d
 
 public:
   PPCPipelinerLoopInfo(MachineInstr *Loop, MachineInstr *EndLoop,
                        MachineInstr *LoopCount)
       : Loop(Loop), EndLoop(EndLoop), LoopCount(LoopCount),
         MF(Loop->getParent()->getParent()),
-<<<<<<< HEAD
-        TII(MF->getSubtarget().getInstrInfo()) {}
-
-  bool shouldIgnoreForPipelining(const MachineInstr *MI) const override {
-    // Only ignore the terminator.
-    return MI == EndLoop;
-  }
-
-  Optional<bool>
-  createTripCountGreaterCondition(int TC, MachineBasicBlock &MBB,
-                                  SmallVectorImpl<MachineOperand> &Cond) override {
-    bool IsConstantTripCount =
-        LoopCount->getOpcode() == PPC::LI8 || LoopCount->getOpcode() == PPC::LI;
-    if (!IsConstantTripCount) {
-      // Since BDZ/BDZ8 that we will insert will also decrease the ctr by 1,
-      // so we don't need to generate any thing here.
-      Cond.push_back(MachineOperand::CreateImm(0));
-      Cond.push_back(MachineOperand::CreateReg(
-          MF->getSubtarget<PPCSubtarget>().isPPC64() ? PPC::CTR8 : PPC::CTR,
-          true));
-      return {};
-    }
-
-    int64_t TripCount = LoopCount->getOperand(1).getImm();
-    return TripCount > TC;
-  }
-
-=======
         TII(MF->getSubtarget().getInstrInfo()) {
     // Inspect the Loop instruction up-front, as it may be deleted when we call
     // createTripCountGreaterCondition.
@@ -4002,7 +3971,6 @@
     return TripCount > TC;
   }
 
->>>>>>> 9c7d599d
   void setPreheader(MachineBasicBlock *NewPreheader) override {
     // Do nothing. We want the LOOP setup instruction to stay in the *old*
     // preheader, so we can use BDZ in the prologs to adapt the loop trip count.
