--- conflicted
+++ resolved
@@ -155,16 +155,6 @@
 def  : WriteRes<WriteFStore,       [BWPort237, BWPort4]>;
 def  : WriteRes<WriteFMove,        [BWPort5]>;
 
-<<<<<<< HEAD
-defm : BWWriteResPair<WriteFAdd,   [BWPort1], 3>; // Floating point add/sub.
-defm : BWWriteResPair<WriteFCmp,   [BWPort1], 3>; // Floating point compare.
-defm : BWWriteResPair<WriteFCom,   [BWPort1], 3>; // Floating point compare to flags.
-defm : BWWriteResPair<WriteFMul,   [BWPort0], 5>; // Floating point multiplication.
-defm : BWWriteResPair<WriteFDiv,   [BWPort0], 12>; // 10-14 cycles. // Floating point division.
-defm : BWWriteResPair<WriteFSqrt,  [BWPort0], 15>; // Floating point square root.
-defm : BWWriteResPair<WriteFRcp,   [BWPort0], 5>; // Floating point reciprocal estimate.
-defm : BWWriteResPair<WriteFRsqrt, [BWPort0], 5>; // Floating point reciprocal square root estimate.
-=======
 defm : BWWriteResPair<WriteFAdd,   [BWPort1],  3, [1], 1, 5>; // Floating point add/sub.
 defm : BWWriteResPair<WriteFAddY,  [BWPort1],  3, [1], 1, 6>; // Floating point add/sub (YMM/ZMM).
 defm : BWWriteResPair<WriteFCmp,   [BWPort1],  3, [1], 1, 5>; // Floating point compare.
@@ -180,14 +170,14 @@
 defm : BWWriteResPair<WriteFRcpY,  [BWPort0],  5, [1], 1, 7>; // Floating point reciprocal estimate (YMM/ZMM).
 defm : BWWriteResPair<WriteFRsqrt, [BWPort0],  5, [1], 1, 5>; // Floating point reciprocal square root estimate.
 defm : BWWriteResPair<WriteFRsqrtY,[BWPort0],  5, [1], 1, 7>; // Floating point reciprocal square root estimate (YMM/ZMM).
->>>>>>> 6cfc9ba5
 defm : BWWriteResPair<WriteFMA,    [BWPort01], 5, [1], 1, 5>; // Fused Multiply Add.
 defm : BWWriteResPair<WriteFMAS,   [BWPort01], 5, [1], 1, 5>; // Fused Multiply Add (Scalar).
 defm : BWWriteResPair<WriteFMAY,   [BWPort01], 5, [1], 1, 6>; // Fused Multiply Add (YMM/ZMM).
 defm : BWWriteResPair<WriteFSign,     [BWPort5],  1>; // Floating point fabs/fchs.
 defm : BWWriteResPair<WriteFLogic,    [BWPort5], 1, [1], 1, 5>; // Floating point and/or/xor logicals.
 defm : BWWriteResPair<WriteFLogicY,   [BWPort5], 1, [1], 1, 6>; // Floating point and/or/xor logicals (YMM/ZMM).
-defm : BWWriteResPair<WriteFShuffle,  [BWPort5],  1>; // Floating point vector shuffles.
+defm : BWWriteResPair<WriteFShuffle,  [BWPort5], 1, [1], 1, 5>; // Floating point vector shuffles.
+defm : BWWriteResPair<WriteFShuffleY, [BWPort5], 1, [1], 1, 6>; // Floating point vector shuffles (YMM/ZMM).
 defm : BWWriteResPair<WriteFVarShuffle,  [BWPort5], 1, [1], 1, 5>; // Floating point vector variable shuffles.
 defm : BWWriteResPair<WriteFVarShuffleY, [BWPort5], 1, [1], 1, 6>; // Floating point vector variable shuffles.
 defm : BWWriteResPair<WriteFBlend,  [BWPort015], 1, [1], 1, 5>; // Floating point vector blends.
@@ -210,7 +200,8 @@
 def  : WriteRes<WriteVecMove,        [BWPort015]>;
 
 defm : BWWriteResPair<WriteVecALU,   [BWPort15],  1>; // Vector integer ALU op, no logicals.
-defm : BWWriteResPair<WriteVecLogic, [BWPort015], 1>; // Vector integer and/or/xor.
+defm : BWWriteResPair<WriteVecLogic, [BWPort015], 1, [1], 1, 5>; // Vector integer and/or/xor.
+defm : BWWriteResPair<WriteVecLogicY,[BWPort015], 1, [1], 1, 6>; // Vector integer and/or/xor (YMM/ZMM).
 defm : BWWriteResPair<WriteVecShift, [BWPort0],  1>; // Vector integer shifts.
 defm : BWWriteResPair<WriteVecIMul,  [BWPort0],   5>; // Vector integer multiply.
 defm : BWWriteResPair<WritePMULLD,   [BWPort0], 10, [2], 2, 5>; // PMULLD
@@ -405,9 +396,7 @@
                                            "MMX_MOVD64to64rr",
                                            "MMX_MOVQ2DQrr",
                                            "(V?)MOV64toPQIrr",
-                                           "(V?)MOVDI2PDIrr",
-                                           "(V?)PSLLDQ(Y?)ri",
-                                           "(V?)PSRLDQ(Y?)ri")>;
+                                           "(V?)MOVDI2PDIrr")>;
 
 def BWWriteResGroup4 : SchedWriteRes<[BWPort6]> {
   let Latency = 1;
@@ -1108,8 +1097,6 @@
                                             "VPACKUSWBYrm",
                                             "VPALIGNRYrmi",
                                             "VPBLENDWYrmi",
-                                            "VPERMILPDYmi",
-                                            "VPERMILPSYmi",
                                             "VPSHUFBYrm",
                                             "VPSHUFDYmi",
                                             "VPSHUFHWYmi",
@@ -1121,13 +1108,7 @@
                                             "VPUNPCKLBWYrm",
                                             "VPUNPCKLDQYrm",
                                             "VPUNPCKLQDQYrm",
-                                            "VPUNPCKLWDYrm",
-                                            "VSHUFPDYrmi",
-                                            "VSHUFPSYrmi",
-                                            "VUNPCKHPDYrm",
-                                            "VUNPCKHPSYrm",
-                                            "VUNPCKLPDYrm",
-                                            "VUNPCKLPSYrm")>;
+                                            "VPUNPCKLWDYrm")>;
 
 def BWWriteResGroup76 : SchedWriteRes<[BWPort23,BWPort15]> {
   let Latency = 7;
@@ -1183,11 +1164,7 @@
   let NumMicroOps = 2;
   let ResourceCycles = [1,1];
 }
-def: InstRW<[BWWriteResGroup77], (instregex "VPANDNYrm",
-                                            "VPANDYrm",
-                                            "VPBLENDDYrmi",
-                                            "VPORYrm",
-                                            "VPXORYrm")>;
+def: InstRW<[BWWriteResGroup77], (instregex "VPBLENDDYrmi")>;
 
 def BWWriteResGroup79 : SchedWriteRes<[BWPort5,BWPort23]> {
   let Latency = 7;
