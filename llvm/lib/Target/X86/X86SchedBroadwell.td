//=- X86SchedBroadwell.td - X86 Broadwell Scheduling ---------*- tablegen -*-=//
//
//                     The LLVM Compiler Infrastructure
//
// This file is distributed under the University of Illinois Open Source
// License. See LICENSE.TXT for details.
//
//===----------------------------------------------------------------------===//
//
// This file defines the machine model for Broadwell to support instruction
// scheduling and other instruction cost heuristics.
//
//===----------------------------------------------------------------------===//
def BroadwellModel : SchedMachineModel {
  // All x86 instructions are modeled as a single micro-op, and HW can decode 4
  // instructions per cycle.
  let IssueWidth = 4;
  let MicroOpBufferSize = 192; // Based on the reorder buffer.
  let LoadLatency = 5;
  let MispredictPenalty = 16;

  // Based on the LSD (loop-stream detector) queue size and benchmarking data.
  let LoopMicroOpBufferSize = 50;

  // This flag is set to allow the scheduler to assign a default model to
  // unrecognized opcodes.
  let CompleteModel = 0;
}

let SchedModel = BroadwellModel in {

// Broadwell can issue micro-ops to 8 different ports in one cycle.

// Ports 0, 1, 5, and 6 handle all computation.
// Port 4 gets the data half of stores. Store data can be available later than
// the store address, but since we don't model the latency of stores, we can
// ignore that.
// Ports 2 and 3 are identical. They handle loads and the address half of
// stores. Port 7 can handle address calculations.
def BWPort0 : ProcResource<1>;
def BWPort1 : ProcResource<1>;
def BWPort2 : ProcResource<1>;
def BWPort3 : ProcResource<1>;
def BWPort4 : ProcResource<1>;
def BWPort5 : ProcResource<1>;
def BWPort6 : ProcResource<1>;
def BWPort7 : ProcResource<1>;

// Many micro-ops are capable of issuing on multiple ports.
def BWPort01  : ProcResGroup<[BWPort0, BWPort1]>;
def BWPort23  : ProcResGroup<[BWPort2, BWPort3]>;
def BWPort237 : ProcResGroup<[BWPort2, BWPort3, BWPort7]>;
def BWPort04  : ProcResGroup<[BWPort0, BWPort4]>;
def BWPort05  : ProcResGroup<[BWPort0, BWPort5]>;
def BWPort06  : ProcResGroup<[BWPort0, BWPort6]>;
def BWPort15  : ProcResGroup<[BWPort1, BWPort5]>;
def BWPort16  : ProcResGroup<[BWPort1, BWPort6]>;
def BWPort56  : ProcResGroup<[BWPort5, BWPort6]>;
def BWPort015 : ProcResGroup<[BWPort0, BWPort1, BWPort5]>;
def BWPort056 : ProcResGroup<[BWPort0, BWPort5, BWPort6]>;
def BWPort0156: ProcResGroup<[BWPort0, BWPort1, BWPort5, BWPort6]>;

// 60 Entry Unified Scheduler
def BWPortAny : ProcResGroup<[BWPort0, BWPort1, BWPort2, BWPort3, BWPort4,
                              BWPort5, BWPort6, BWPort7]> {
  let BufferSize=60;
}

// Integer division issued on port 0.
def BWDivider : ProcResource<1>;
// FP division and sqrt on port 0.
def BWFPDivider : ProcResource<1>;

// Loads are 5 cycles, so ReadAfterLd registers needn't be available until 5
// cycles after the memory operand.
def : ReadAdvance<ReadAfterLd, 5>;

// Many SchedWrites are defined in pairs with and without a folded load.
// Instructions with folded loads are usually micro-fused, so they only appear
// as two micro-ops when queued in the reservation station.
// This multiclass defines the resource usage for variants with and without
// folded loads.
multiclass BWWriteResPair<X86FoldableSchedWrite SchedRW,
                          list<ProcResourceKind> ExePorts,
                          int Lat, list<int> Res = [1], int UOps = 1,
                          int LoadLat = 5> {
  // Register variant is using a single cycle on ExePort.
  def : WriteRes<SchedRW, ExePorts> {
    let Latency = Lat;
    let ResourceCycles = Res;
    let NumMicroOps = UOps;
  }

  // Memory variant also uses a cycle on port 2/3 and adds LoadLat cycles to
  // the latency (default = 5).
  def : WriteRes<SchedRW.Folded, !listconcat([BWPort23], ExePorts)> {
    let Latency = !add(Lat, LoadLat);
    let ResourceCycles = !listconcat([1], Res);
    let NumMicroOps = !add(UOps, 1);
  }
}

// A folded store needs a cycle on port 4 for the store data, and an extra port
// 2/3/7 cycle to recompute the address.
def : WriteRes<WriteRMW, [BWPort237,BWPort4]>;

// Arithmetic.
defm : BWWriteResPair<WriteALU,   [BWPort0156], 1>; // Simple integer ALU op.
defm : BWWriteResPair<WriteIMul,  [BWPort1],   3>; // Integer multiplication.
defm : BWWriteResPair<WriteIDiv, [BWPort0, BWDivider], 25, [1, 10]>;
defm : BWWriteResPair<WriteCRC32, [BWPort1],   3>;
def : WriteRes<WriteIMulH, []> { let Latency = 3; } // Integer multiplication, high part.

def : WriteRes<WriteLEA, [BWPort15]>; // LEA instructions can't fold loads.

defm : BWWriteResPair<WriteCMOV,  [BWPort06], 1>; // Conditional move.
def  : WriteRes<WriteSETCC, [BWPort06]>; // Setcc.
def  : WriteRes<WriteSETCCStore, [BWPort06,BWPort4,BWPort237]> {
  let Latency = 2;
  let NumMicroOps = 3;
}

// Bit counts.
defm : BWWriteResPair<WriteBitScan, [BWPort1], 3>;
defm : BWWriteResPair<WriteLZCNT,   [BWPort1], 3>;
defm : BWWriteResPair<WriteTZCNT,   [BWPort1], 3>;
defm : BWWriteResPair<WritePOPCNT,  [BWPort1], 3>;

// Integer shifts and rotates.
defm : BWWriteResPair<WriteShift, [BWPort06],  1>;

// BMI1 BEXTR, BMI2 BZHI
defm : BWWriteResPair<WriteBEXTR, [BWPort06,BWPort15], 2, [1,1], 2>;
defm : BWWriteResPair<WriteBZHI, [BWPort15], 1>;

// Loads, stores, and moves, not folded with other operations.
def : WriteRes<WriteLoad,  [BWPort23]> { let Latency = 5; }
def : WriteRes<WriteStore, [BWPort237, BWPort4]>;
def : WriteRes<WriteMove,  [BWPort0156]>;

// Idioms that clear a register, like xorps %xmm0, %xmm0.
// These can often bypass execution ports completely.
def : WriteRes<WriteZero,  []>;

// Treat misc copies as a move.
def : InstRW<[WriteMove], (instrs COPY)>;

// Branches don't produce values, so they have no latency, but they still
// consume resources. Indirect branches can fold loads.
defm : BWWriteResPair<WriteJump,  [BWPort06],   1>;

// Floating point. This covers both scalar and vector operations.
def  : WriteRes<WriteFLoad,        [BWPort23]> { let Latency = 5; }
def  : WriteRes<WriteFStore,       [BWPort237, BWPort4]>;
def  : WriteRes<WriteFMove,        [BWPort5]>;

defm : BWWriteResPair<WriteFAdd,   [BWPort1], 3>; // Floating point add/sub.
defm : BWWriteResPair<WriteFCmp,   [BWPort1], 3>; // Floating point compare.
defm : BWWriteResPair<WriteFCom,   [BWPort1], 3>; // Floating point compare to flags.
defm : BWWriteResPair<WriteFMul,   [BWPort0], 5>; // Floating point multiplication.
defm : BWWriteResPair<WriteFDiv,   [BWPort0], 12>; // 10-14 cycles. // Floating point division.
defm : BWWriteResPair<WriteFSqrt,  [BWPort0], 15>; // Floating point square root.
defm : BWWriteResPair<WriteFRcp,   [BWPort0], 5>; // Floating point reciprocal estimate.
defm : BWWriteResPair<WriteFRsqrt, [BWPort0], 5>; // Floating point reciprocal square root estimate.
defm : BWWriteResPair<WriteFMA,    [BWPort01], 5>; // Fused Multiply Add.
defm : BWWriteResPair<WriteFShuffle,  [BWPort5],  1>; // Floating point vector shuffles.
defm : BWWriteResPair<WriteFVarShuffle,  [BWPort5],  1>; // Floating point vector variable shuffles.
defm : BWWriteResPair<WriteFBlend,  [BWPort015],  1>; // Floating point vector blends.
defm : BWWriteResPair<WriteFVarBlend,  [BWPort5], 2, [2]>; // Fp vector variable blends.

// FMA Scheduling helper class.
// class FMASC { X86FoldableSchedWrite Sched = WriteFAdd; }

// Vector integer operations.
def  : WriteRes<WriteVecLoad,        [BWPort23]> { let Latency = 5; }
def  : WriteRes<WriteVecStore,       [BWPort237, BWPort4]>;
def  : WriteRes<WriteVecMove,        [BWPort015]>;

defm : BWWriteResPair<WriteVecALU,   [BWPort15],  1>; // Vector integer ALU op, no logicals.
defm : BWWriteResPair<WriteVecShift, [BWPort0],  1>; // Vector integer shifts.
defm : BWWriteResPair<WriteVecIMul,  [BWPort0],   5>; // Vector integer multiply.
defm : BWWriteResPair<WritePMULLD,   [BWPort0], 10, [2], 2, 5>; // PMULLD
defm : BWWriteResPair<WriteShuffle,  [BWPort5],  1>; // Vector shuffles.
defm : BWWriteResPair<WriteVarShuffle, [BWPort5],  1>; // Vector variable shuffles.
defm : BWWriteResPair<WriteBlend,  [BWPort15],  1>; // Vector blends.
defm : BWWriteResPair<WriteVarBlend,  [BWPort5], 2, [2]>; // Vector variable blends.
defm : BWWriteResPair<WriteMPSAD,  [BWPort0, BWPort5], 6, [1, 2]>; // Vector MPSAD.

// Vector bitwise operations.
// These are often used on both floating point and integer vectors.
defm : BWWriteResPair<WriteVecLogic, [BWPort015], 1>; // Vector and/or/xor.

// Conversion between integer and float.
defm : BWWriteResPair<WriteCvtF2I, [BWPort1], 3>; // Float -> Integer.
defm : BWWriteResPair<WriteCvtI2F, [BWPort1], 4>; // Integer -> Float.
defm : BWWriteResPair<WriteCvtF2F, [BWPort1], 3>; // Float -> Float size conversion.

// Strings instructions.

// Packed Compare Implicit Length Strings, Return Mask
def : WriteRes<WritePCmpIStrM, [BWPort0]> {
  let Latency = 11;
  let NumMicroOps = 3;
  let ResourceCycles = [3];
}
def : WriteRes<WritePCmpIStrMLd, [BWPort0, BWPort23]> {
  let Latency = 16;
  let NumMicroOps = 4;
  let ResourceCycles = [3,1];
}

// Packed Compare Explicit Length Strings, Return Mask
def : WriteRes<WritePCmpEStrM, [BWPort0, BWPort5, BWPort015, BWPort0156]> {
  let Latency = 19;
  let NumMicroOps = 9;
  let ResourceCycles = [4,3,1,1];
}
def : WriteRes<WritePCmpEStrMLd, [BWPort0, BWPort5, BWPort23, BWPort015, BWPort0156]> {
  let Latency = 24;
  let NumMicroOps = 10;
  let ResourceCycles = [4,3,1,1,1];
}

// Packed Compare Implicit Length Strings, Return Index
def : WriteRes<WritePCmpIStrI, [BWPort0]> {
  let Latency = 11;
  let NumMicroOps = 3;
  let ResourceCycles = [3];
}
def : WriteRes<WritePCmpIStrILd, [BWPort0, BWPort23]> {
  let Latency = 16;
  let NumMicroOps = 4;
  let ResourceCycles = [3,1];
}

// Packed Compare Explicit Length Strings, Return Index
def : WriteRes<WritePCmpEStrI, [BWPort0, BWPort5, BWPort0156]> {
  let Latency = 18;
  let NumMicroOps = 8;
  let ResourceCycles = [4,3,1];
}
def : WriteRes<WritePCmpEStrILd, [BWPort0, BWPort5, BWPort23, BWPort0156]> {
  let Latency = 23;
  let NumMicroOps = 9;
  let ResourceCycles = [4,3,1,1];
}

// MOVMSK Instructions.
def : WriteRes<WriteFMOVMSK, [BWPort0]> { let Latency = 3; }
def : WriteRes<WriteVecMOVMSK, [BWPort0]> { let Latency = 3; }
def : WriteRes<WriteMMXMOVMSK, [BWPort0]> { let Latency = 1; }

// AES instructions.
def : WriteRes<WriteAESDecEnc, [BWPort5]> { // Decryption, encryption.
  let Latency = 7;
  let NumMicroOps = 1;
  let ResourceCycles = [1];
}
def : WriteRes<WriteAESDecEncLd, [BWPort5, BWPort23]> {
  let Latency = 12;
  let NumMicroOps = 2;
  let ResourceCycles = [1,1];
}

def : WriteRes<WriteAESIMC, [BWPort5]> { // InvMixColumn.
  let Latency = 14;
  let NumMicroOps = 2;
  let ResourceCycles = [2];
}
def : WriteRes<WriteAESIMCLd, [BWPort5, BWPort23]> {
  let Latency = 19;
  let NumMicroOps = 3;
  let ResourceCycles = [2,1];
}

def : WriteRes<WriteAESKeyGen, [BWPort0, BWPort5, BWPort015]> { // Key Generation.
  let Latency = 29;
  let NumMicroOps = 11;
  let ResourceCycles = [2,7,2];
}
def : WriteRes<WriteAESKeyGenLd, [BWPort0, BWPort5, BWPort23, BWPort015]> {
  let Latency = 33;
  let NumMicroOps = 11;
  let ResourceCycles = [2,7,1,1];
}

// Carry-less multiplication instructions.
defm : BWWriteResPair<WriteCLMul,  [BWPort0], 5>;

// Catch-all for expensive system instructions.
def : WriteRes<WriteSystem,     [BWPort0156]> { let Latency = 100; } // def WriteSystem : SchedWrite;

// AVX2.
defm : BWWriteResPair<WriteFShuffle256,  [BWPort5],  3>; // Fp 256-bit width vector shuffles.
defm : BWWriteResPair<WriteFVarShuffle256,  [BWPort5],  3>; // Fp 256-bit width vector variable shuffles.
defm : BWWriteResPair<WriteShuffle256,  [BWPort5],  3>;  // 256-bit width vector shuffles.
defm : BWWriteResPair<WriteVarShuffle256,  [BWPort5],  3>;  // 256-bit width vector variable shuffles.
defm : BWWriteResPair<WriteVarVecShift,  [BWPort0, BWPort5], 2, [2, 1]>; // Variable vector shifts.

// Old microcoded instructions that nobody use.
def : WriteRes<WriteMicrocoded, [BWPort0156]> { let Latency = 100; } // def WriteMicrocoded : SchedWrite;

// Fence instructions.
def : WriteRes<WriteFence,  [BWPort23, BWPort4]>;

// Nop, not very useful expect it provides a model for nops!
def : WriteRes<WriteNop, []>;

////////////////////////////////////////////////////////////////////////////////
// Horizontal add/sub  instructions.
////////////////////////////////////////////////////////////////////////////////

defm : BWWriteResPair<WriteFHAdd,   [BWPort1], 3>;
defm : BWWriteResPair<WritePHAdd,  [BWPort15], 1>;

// Remaining instrs.

def BWWriteResGroup1 : SchedWriteRes<[BWPort0]> {
  let Latency = 1;
  let NumMicroOps = 1;
  let ResourceCycles = [1];
}
def: InstRW<[BWWriteResGroup1], (instregex "MMX_MOVD64from64rr",
                                           "MMX_MOVD64grr",
                                           "MMX_PSLLDri",
                                           "MMX_PSLLDrr",
                                           "MMX_PSLLQri",
                                           "MMX_PSLLQrr",
                                           "MMX_PSLLWri",
                                           "MMX_PSLLWrr",
                                           "MMX_PSRADri",
                                           "MMX_PSRADrr",
                                           "MMX_PSRAWri",
                                           "MMX_PSRAWrr",
                                           "MMX_PSRLDri",
                                           "MMX_PSRLDrr",
                                           "MMX_PSRLQri",
                                           "MMX_PSRLQrr",
                                           "MMX_PSRLWri",
                                           "MMX_PSRLWrr",
                                           "(V?)MOVPDI2DIrr",
                                           "(V?)MOVPQIto64rr",
                                           "(V?)PSLLD(Y?)ri",
                                           "(V?)PSLLQ(Y?)ri",
                                           "VPSLLVQ(Y?)rr",
                                           "(V?)PSLLW(Y?)ri",
                                           "(V?)PSRAD(Y?)ri",
                                           "(V?)PSRAW(Y?)ri",
                                           "(V?)PSRLD(Y?)ri",
                                           "(V?)PSRLQ(Y?)ri",
                                           "VPSRLVQ(Y?)rr",
                                           "(V?)PSRLW(Y?)ri",
                                           "VTESTPD(Y?)rr",
                                           "VTESTPS(Y?)rr")>;

def BWWriteResGroup2 : SchedWriteRes<[BWPort1]> {
  let Latency = 1;
  let NumMicroOps = 1;
  let ResourceCycles = [1];
}
def: InstRW<[BWWriteResGroup2], (instregex "COMP_FST0r",
                                           "COM_FST0r",
                                           "UCOM_FPr",
                                           "UCOM_Fr")>;

def BWWriteResGroup3 : SchedWriteRes<[BWPort5]> {
  let Latency = 1;
  let NumMicroOps = 1;
  let ResourceCycles = [1];
}
def: InstRW<[BWWriteResGroup3], (instregex "MMX_MOVD64rr",
                                           "MMX_MOVD64to64rr",
                                           "MMX_MOVQ2DQrr",
                                           "MMX_PALIGNRrri",
                                           "MMX_PSHUFWri",
                                           "MMX_PUNPCKHBWirr",
                                           "MMX_PUNPCKHDQirr",
                                           "MMX_PUNPCKHWDirr",
                                           "MMX_PUNPCKLBWirr",
                                           "MMX_PUNPCKLDQirr",
                                           "MMX_PUNPCKLWDirr",
                                           "(V?)ANDNPD(Y?)rr",
                                           "(V?)ANDNPS(Y?)rr",
                                           "(V?)ANDPD(Y?)rr",
                                           "(V?)ANDPS(Y?)rr",
                                           "VBROADCASTSSrr",
                                           "(V?)INSERTPSrr",
                                           "(V?)MOV64toPQIrr",
                                           "(V?)MOVAPD(Y?)rr",
                                           "(V?)MOVAPS(Y?)rr",
                                           "(V?)MOVDDUP(Y?)rr",
                                           "(V?)MOVDI2PDIrr",
                                           "(V?)MOVHLPSrr",
                                           "(V?)MOVLHPSrr",
                                           "(V?)MOVSDrr",
                                           "(V?)MOVSHDUP(Y?)rr",
                                           "(V?)MOVSLDUP(Y?)rr",
                                           "(V?)MOVSSrr",
                                           "(V?)MOVUPD(Y?)rr",
                                           "(V?)MOVUPS(Y?)rr",
                                           "(V?)ORPD(Y?)rr",
                                           "(V?)ORPS(Y?)rr",
                                           "(V?)PALIGNR(Y?)rri",
                                           "(V?)PBLENDW(Y?)rri",
                                           "VPBROADCASTDrr",
                                           "VPBROADCASTQrr",
                                           "VPERMILPD(Y?)ri",
                                           "VPERMILPS(Y?)ri",
                                           "(V?)PMOVSXBDrr",
                                           "(V?)PMOVSXBQrr",
                                           "(V?)PMOVSXBWrr",
                                           "(V?)PMOVSXDQrr",
                                           "(V?)PMOVSXWDrr",
                                           "(V?)PMOVSXWQrr",
                                           "(V?)PMOVZXBDrr",
                                           "(V?)PMOVZXBQrr",
                                           "(V?)PMOVZXBWrr",
                                           "(V?)PMOVZXDQrr",
                                           "(V?)PMOVZXWDrr",
                                           "(V?)PMOVZXWQrr",
                                           "(V?)PSHUFD(Y?)ri",
                                           "(V?)PSHUFHW(Y?)ri",
                                           "(V?)PSHUFLW(Y?)ri",
                                           "(V?)PSLLDQ(Y?)ri",
                                           "(V?)PSRLDQ(Y?)ri",
                                           "(V?)PUNPCKHBW(Y?)rr",
                                           "(V?)PUNPCKHDQ(Y?)rr",
                                           "(V?)PUNPCKHQDQ(Y?)rr",
                                           "(V?)PUNPCKHWD(Y?)rr",
                                           "(V?)PUNPCKLBW(Y?)rr",
                                           "(V?)PUNPCKLDQ(Y?)rr",
                                           "(V?)PUNPCKLQDQ(Y?)rr",
                                           "(V?)PUNPCKLWD(Y?)rr",
                                           "(V?)SHUFPD(Y?)rri",
                                           "(V?)SHUFPS(Y?)rri",
                                           "(V?)UNPCKHPD(Y?)rr",
                                           "(V?)UNPCKHPS(Y?)rr",
                                           "(V?)UNPCKLPD(Y?)rr",
                                           "(V?)UNPCKLPS(Y?)rr",
                                           "(V?)XORPD(Y?)rr",
                                           "(V?)XORPS(Y?)rr")>;

def BWWriteResGroup4 : SchedWriteRes<[BWPort6]> {
  let Latency = 1;
  let NumMicroOps = 1;
  let ResourceCycles = [1];
}
def: InstRW<[BWWriteResGroup4], (instregex "JMP(16|32|64)r")>;

def BWWriteResGroup5 : SchedWriteRes<[BWPort01]> {
  let Latency = 1;
  let NumMicroOps = 1;
  let ResourceCycles = [1];
}
def: InstRW<[BWWriteResGroup5], (instregex "FINCSTP",
                                           "FNOP")>;

def BWWriteResGroup6 : SchedWriteRes<[BWPort06]> {
  let Latency = 1;
  let NumMicroOps = 1;
  let ResourceCycles = [1];
}
def: InstRW<[BWWriteResGroup6], (instrs CDQ, CQO)>;
def: InstRW<[BWWriteResGroup6], (instregex "ADC(16|32|64)ri",
                                           "ADC(16|32|64)i",
                                           "ADC(8|16|32|64)rr",
                                           "ADCX(32|64)rr",
                                           "ADOX(32|64)rr",
                                           "BT(16|32|64)ri8",
                                           "BT(16|32|64)rr",
                                           "BTC(16|32|64)ri8",
                                           "BTC(16|32|64)rr",
                                           "BTR(16|32|64)ri8",
                                           "BTR(16|32|64)rr",
                                           "BTS(16|32|64)ri8",
                                           "BTS(16|32|64)rr",
<<<<<<< HEAD
                                           "J(A|AE|B|BE|E|G|GE|L|LE|NE|NO|NP|NS|O|P|S)_1",
                                           "J(A|AE|B|BE|E|G|GE|L|LE|NE|NO|NP|NS|O|P|S)_4",
                                           "JMP_1",
                                           "JMP_4",
                                           "RORX(32|64)ri",
                                           "SAR(8|16|32|64)r1",
                                           "SAR(8|16|32|64)ri",
                                           "SARX(32|64)rr",
=======
>>>>>>> bc4f19b6
                                           "SBB(16|32|64)ri",
                                           "SBB(16|32|64)i",
                                           "SBB(8|16|32|64)rr")>;

def BWWriteResGroup7 : SchedWriteRes<[BWPort15]> {
  let Latency = 1;
  let NumMicroOps = 1;
  let ResourceCycles = [1];
}
def: InstRW<[BWWriteResGroup7], (instregex "ANDN(32|64)rr",
                                           "BLSI(32|64)rr",
                                           "BLSMSK(32|64)rr",
                                           "BLSR(32|64)rr",
                                           "LEA(16|32|64)(_32)?r",
                                           "MMX_PABSBrr",
                                           "MMX_PABSDrr",
                                           "MMX_PABSWrr",
                                           "MMX_PADDBirr",
                                           "MMX_PADDDirr",
                                           "MMX_PADDQirr",
                                           "MMX_PADDSBirr",
                                           "MMX_PADDSWirr",
                                           "MMX_PADDUSBirr",
                                           "MMX_PADDUSWirr",
                                           "MMX_PADDWirr",
                                           "MMX_PAVGBirr",
                                           "MMX_PAVGWirr",
                                           "MMX_PCMPEQBirr",
                                           "MMX_PCMPEQDirr",
                                           "MMX_PCMPEQWirr",
                                           "MMX_PCMPGTBirr",
                                           "MMX_PCMPGTDirr",
                                           "MMX_PCMPGTWirr",
                                           "MMX_PMAXSWirr",
                                           "MMX_PMAXUBirr",
                                           "MMX_PMINSWirr",
                                           "MMX_PMINUBirr",
                                           "MMX_PSIGNBrr",
                                           "MMX_PSIGNDrr",
                                           "MMX_PSIGNWrr",
                                           "MMX_PSUBBirr",
                                           "MMX_PSUBDirr",
                                           "MMX_PSUBQirr",
                                           "MMX_PSUBSBirr",
                                           "MMX_PSUBSWirr",
                                           "MMX_PSUBUSBirr",
                                           "MMX_PSUBUSWirr",
                                           "MMX_PSUBWirr",
                                           "(V?)PABSB(Y?)rr",
                                           "(V?)PABSD(Y?)rr",
                                           "(V?)PABSW(Y?)rr",
                                           "(V?)PADDB(Y?)rr",
                                           "(V?)PADDD(Y?)rr",
                                           "(V?)PADDQ(Y?)rr",
                                           "(V?)PADDSB(Y?)rr",
                                           "(V?)PADDSW(Y?)rr",
                                           "(V?)PADDUSB(Y?)rr",
                                           "(V?)PADDUSW(Y?)rr",
                                           "(V?)PADDW(Y?)rr",
                                           "(V?)PAVGB(Y?)rr",
                                           "(V?)PAVGW(Y?)rr",
                                           "(V?)PCMPEQB(Y?)rr",
                                           "(V?)PCMPEQD(Y?)rr",
                                           "(V?)PCMPEQQ(Y?)rr",
                                           "(V?)PCMPEQW(Y?)rr",
                                           "(V?)PCMPGTB(Y?)rr",
                                           "(V?)PCMPGTD(Y?)rr",
                                           "(V?)PCMPGTW(Y?)rr",
                                           "(V?)PMAXSB(Y?)rr",
                                           "(V?)PMAXSD(Y?)rr",
                                           "(V?)PMAXSW(Y?)rr",
                                           "(V?)PMAXUB(Y?)rr",
                                           "(V?)PMAXUD(Y?)rr",
                                           "(V?)PMAXUW(Y?)rr",
                                           "(V?)PMINSB(Y?)rr",
                                           "(V?)PMINSD(Y?)rr",
                                           "(V?)PMINSW(Y?)rr",
                                           "(V?)PMINUB(Y?)rr",
                                           "(V?)PMINUD(Y?)rr",
                                           "(V?)PMINUW(Y?)rr",
                                           "(V?)PSIGNB(Y?)rr",
                                           "(V?)PSIGND(Y?)rr",
                                           "(V?)PSIGNW(Y?)rr",
                                           "(V?)PSUBB(Y?)rr",
                                           "(V?)PSUBD(Y?)rr",
                                           "(V?)PSUBQ(Y?)rr",
                                           "(V?)PSUBSB(Y?)rr",
                                           "(V?)PSUBSW(Y?)rr",
                                           "(V?)PSUBUSB(Y?)rr",
                                           "(V?)PSUBUSW(Y?)rr",
                                           "(V?)PSUBW(Y?)rr")>;

def BWWriteResGroup8 : SchedWriteRes<[BWPort015]> {
  let Latency = 1;
  let NumMicroOps = 1;
  let ResourceCycles = [1];
}
def: InstRW<[BWWriteResGroup8], (instregex "MMX_MOVQ64rr",
                                           "MMX_PANDNirr",
                                           "MMX_PANDirr",
                                           "MMX_PORirr",
                                           "MMX_PXORirr",
                                           "(V?)BLENDPD(Y?)rri",
                                           "(V?)BLENDPS(Y?)rri",
                                           "(V?)MOVDQA(Y?)rr",
                                           "(V?)MOVDQU(Y?)rr",
                                           "(V?)MOVPQI2QIrr",
                                           "VMOVZPQILo2PQIrr",
                                           "(V?)PANDN(Y?)rr",
                                           "(V?)PAND(Y?)rr",
                                           "VPBLENDD(Y?)rri",
                                           "(V?)POR(Y?)rr",
                                           "(V?)PXOR(Y?)rr")>;

def BWWriteResGroup9 : SchedWriteRes<[BWPort0156]> {
  let Latency = 1;
  let NumMicroOps = 1;
  let ResourceCycles = [1];
}
<<<<<<< HEAD
def: InstRW<[BWWriteResGroup9], (instrs CBW, CWDE, CDQE)>;
def: InstRW<[BWWriteResGroup9], (instregex "CLC",
                                           "CMC",
                                           "LAHF",
=======
def: InstRW<[BWWriteResGroup9], (instregex "LAHF", // TODO: This doesnt match Agner's data
>>>>>>> bc4f19b6
                                           "NOOP",
                                           "SAHF",
                                           "SGDT64m",
                                           "SIDT64m",
                                           "SLDT64m",
                                           "SMSW16m",
                                           "STRm",
                                           "SYSCALL",
                                           "XCHG(16|32|64)rr")>; // FIXME: This isn't 1 uop, probably should match XCHG8rr.

def BWWriteResGroup10 : SchedWriteRes<[BWPort4,BWPort237]> {
  let Latency = 1;
  let NumMicroOps = 2;
  let ResourceCycles = [1,1];
}
def: InstRW<[BWWriteResGroup10], (instregex "FBSTPm",
                                            "MMX_MOVD64from64rm",
                                            "MMX_MOVD64mr",
                                            "MMX_MOVNTQmr",
                                            "MMX_MOVQ64mr",
                                            "MOVNTI_64mr",
                                            "MOVNTImr",
                                            "ST_FP32m",
                                            "ST_FP64m",
                                            "ST_FP80m",
                                            "VEXTRACTF128mr",
                                            "VEXTRACTI128mr",
                                            "(V?)MOVAPD(Y?)mr",
                                            "(V?)MOVAPS(Y?)mr",
                                            "(V?)MOVDQA(Y?)mr",
                                            "(V?)MOVDQU(Y?)mr",
                                            "(V?)MOVHPDmr",
                                            "(V?)MOVHPSmr",
                                            "(V?)MOVLPDmr",
                                            "(V?)MOVLPSmr",
                                            "(V?)MOVNTDQ(V?)mr",
                                            "(V?)MOVNTPD(V?)mr",
                                            "(V?)MOVNTPS(V?)mr",
                                            "(V?)MOVPDI2DImr",
                                            "(V?)MOVPQI2QImr",
                                            "(V?)MOVPQIto64mr",
                                            "(V?)MOVSDmr",
                                            "(V?)MOVSSmr",
                                            "(V?)MOVUPD(Y?)mr",
                                            "(V?)MOVUPS(Y?)mr")>;

def BWWriteResGroup11 : SchedWriteRes<[BWPort5]> {
  let Latency = 2;
  let NumMicroOps = 2;
  let ResourceCycles = [2];
}
def: InstRW<[BWWriteResGroup11], (instregex "BLENDVPDrr0",
                                            "BLENDVPSrr0",
                                            "MMX_PINSRWrr",
                                            "PBLENDVBrr0",
                                            "VBLENDVPD(Y?)rr",
                                            "VBLENDVPS(Y?)rr",
                                            "VPBLENDVB(Y?)rr",
                                            "(V?)PINSRBrr",
                                            "(V?)PINSRDrr",
                                            "(V?)PINSRQrr",
                                            "(V?)PINSRWrr")>;

def BWWriteResGroup12 : SchedWriteRes<[BWPort01]> {
  let Latency = 2;
  let NumMicroOps = 2;
  let ResourceCycles = [2];
}
def: InstRW<[BWWriteResGroup12], (instregex "FDECSTP")>;

def BWWriteResGroup13 : SchedWriteRes<[BWPort06]> {
  let Latency = 2;
  let NumMicroOps = 2;
  let ResourceCycles = [2];
}
def: InstRW<[BWWriteResGroup13], (instregex "ROL(8|16|32|64)r1",
                                            "ROL(8|16|32|64)ri",
                                            "ROR(8|16|32|64)r1",
                                            "ROR(8|16|32|64)ri")>;

def BWWriteResGroup14 : SchedWriteRes<[BWPort0156]> {
  let Latency = 2;
  let NumMicroOps = 2;
  let ResourceCycles = [2];
}
def: InstRW<[BWWriteResGroup14], (instregex "LFENCE",
                                            "MFENCE",
                                            "WAIT",
                                            "XGETBV")>;

def BWWriteResGroup15 : SchedWriteRes<[BWPort0,BWPort5]> {
  let Latency = 2;
  let NumMicroOps = 2;
  let ResourceCycles = [1,1];
}
def: InstRW<[BWWriteResGroup15], (instregex "MMX_PEXTRWrr",
                                            "VCVTPH2PS(Y?)rr",
                                            "(V?)CVTPS2PDrr",
                                            "(V?)CVTSS2SDrr",
                                            "(V?)EXTRACTPSrr",
                                            "(V?)PEXTRBrr",
                                            "(V?)PEXTRDrr",
                                            "(V?)PEXTRQrr",
                                            "(V?)PEXTRWrr",
                                            "(V?)PSLLDrr",
                                            "(V?)PSLLQrr",
                                            "(V?)PSLLWrr",
                                            "(V?)PSRADrr",
                                            "(V?)PSRAWrr",
                                            "(V?)PSRLDrr",
                                            "(V?)PSRLQrr",
                                            "(V?)PSRLWrr",
                                            "(V?)PTESTrr")>;

def BWWriteResGroup16 : SchedWriteRes<[BWPort6,BWPort0156]> {
  let Latency = 2;
  let NumMicroOps = 2;
  let ResourceCycles = [1,1];
}
def: InstRW<[BWWriteResGroup16], (instregex "CLFLUSH")>;

def BWWriteResGroup17 : SchedWriteRes<[BWPort01,BWPort015]> {
  let Latency = 2;
  let NumMicroOps = 2;
  let ResourceCycles = [1,1];
}
def: InstRW<[BWWriteResGroup17], (instregex "MMX_MOVDQ2Qrr")>;

def BWWriteResGroup18 : SchedWriteRes<[BWPort237,BWPort0156]> {
  let Latency = 2;
  let NumMicroOps = 2;
  let ResourceCycles = [1,1];
}
def: InstRW<[BWWriteResGroup18], (instregex "SFENCE")>;

def BWWriteResGroup19 : SchedWriteRes<[BWPort06,BWPort15]> {
  let Latency = 2;
  let NumMicroOps = 2;
  let ResourceCycles = [1,1];
}
def: InstRW<[BWWriteResGroup19], (instrs BSWAP64r)>;

def BWWriteResGroup19_1 : SchedWriteRes<[BWPort15]> {
  let Latency = 1;
  let NumMicroOps = 1;
  let ResourceCycles = [1];
}
def: InstRW<[BWWriteResGroup19_1], (instrs BSWAP32r)>;

def BWWriteResGroup20 : SchedWriteRes<[BWPort06,BWPort0156]> {
  let Latency = 2;
  let NumMicroOps = 2;
  let ResourceCycles = [1,1];
}
def: InstRW<[BWWriteResGroup20], (instrs CWD)>;
def: InstRW<[BWWriteResGroup20], (instrs JCXZ, JECXZ, JRCXZ)>;
def: InstRW<[BWWriteResGroup20], (instregex "ADC8i8",
                                            "ADC8ri",
                                            "CMOV(A|BE)(16|32|64)rr",
                                            "SBB8i8",
                                            "SBB8ri",
                                            "SET(A|BE)r")>;

def BWWriteResGroup21 : SchedWriteRes<[BWPort4,BWPort5,BWPort237]> {
  let Latency = 2;
  let NumMicroOps = 3;
  let ResourceCycles = [1,1,1];
}
def: InstRW<[BWWriteResGroup21], (instregex "(V?)EXTRACTPSmr",
                                            "(V?)PEXTRBmr",
                                            "(V?)PEXTRDmr",
                                            "(V?)PEXTRQmr",
                                            "(V?)PEXTRWmr",
                                            "(V?)STMXCSR")>;

def BWWriteResGroup22 : SchedWriteRes<[BWPort4,BWPort6,BWPort237]> {
  let Latency = 2;
  let NumMicroOps = 3;
  let ResourceCycles = [1,1,1];
}
def: InstRW<[BWWriteResGroup22], (instregex "FNSTCW16m")>;

def BWWriteResGroup24 : SchedWriteRes<[BWPort4,BWPort237,BWPort15]> {
  let Latency = 2;
  let NumMicroOps = 3;
  let ResourceCycles = [1,1,1];
}
def: InstRW<[BWWriteResGroup24], (instregex "MOVBE(16|32|64)mr")>;

def BWWriteResGroup25 : SchedWriteRes<[BWPort4,BWPort237,BWPort0156]> {
  let Latency = 2;
  let NumMicroOps = 3;
  let ResourceCycles = [1,1,1];
}
def: InstRW<[BWWriteResGroup25], (instrs PUSH16r, PUSH32r, PUSH64r)>;
def: InstRW<[BWWriteResGroup25], (instregex "PUSH(16|32|64)rmr",
                                            "PUSH64i8",
                                            "STOSB",
                                            "STOSL",
                                            "STOSQ",
                                            "STOSW")>;

def BWWriteResGroup27 : SchedWriteRes<[BWPort1]> {
  let Latency = 3;
  let NumMicroOps = 1;
  let ResourceCycles = [1];
}
def: InstRW<[BWWriteResGroup27], (instregex "ADD_FPrST0",
                                            "ADD_FST0r",
                                            "ADD_FrST0",
                                            "MMX_CVTPI2PSirr",
                                            "PDEP(32|64)rr",
                                            "PEXT(32|64)rr",
                                            "SHLD(16|32|64)rri8",
                                            "SHRD(16|32|64)rri8",
                                            "SUBR_FPrST0",
                                            "SUBR_FST0r",
                                            "SUBR_FrST0",
                                            "SUB_FPrST0",
                                            "SUB_FST0r",
                                            "SUB_FrST0",
                                            "(V?)CVTDQ2PS(Y?)rr",
                                            "(V?)CVTPS2DQ(Y?)rr",
                                            "(V?)CVTTPS2DQ(Y?)rr")>;

def BWWriteResGroup27_16 : SchedWriteRes<[BWPort1, BWPort0156]> {
  let Latency = 3; // FIXME: I think this should be 4.
  let NumMicroOps = 2;
  let ResourceCycles = [1,1];
}
def: InstRW<[BWWriteResGroup27_16], (instrs IMUL16rri, IMUL16rri8)>;

def BWWriteResGroup28 : SchedWriteRes<[BWPort5]> {
  let Latency = 3;
  let NumMicroOps = 1;
  let ResourceCycles = [1];
}
def: InstRW<[BWWriteResGroup28], (instregex "VBROADCASTSDYrr",
                                            "VBROADCASTSSYrr",
                                            "VEXTRACTF128rr",
                                            "VEXTRACTI128rr",
                                            "VINSERTF128rr",
                                            "VINSERTI128rr",
                                            "VPBROADCASTB(Y?)rr",
                                            "VPBROADCASTDYrr",
                                            "VPBROADCASTQYrr",
                                            "VPBROADCASTW(Y?)rr",
                                            "VPERM2F128rr",
                                            "VPERM2I128rr",
                                            "VPERMPDYri",
                                            "VPERMQYri",
                                            "VPMOVSXBDYrr",
                                            "VPMOVSXBQYrr",
                                            "VPMOVSXBWYrr",
                                            "VPMOVSXDQYrr",
                                            "VPMOVSXWDYrr",
                                            "VPMOVSXWQYrr",
                                            "VPMOVZXBDYrr",
                                            "VPMOVZXBQYrr",
                                            "VPMOVZXBWYrr",
                                            "VPMOVZXDQYrr",
                                            "VPMOVZXWDYrr",
                                            "VPMOVZXWQYrr")>;

def BWWriteResGroup29 : SchedWriteRes<[BWPort01]> {
  let Latency = 3;
  let NumMicroOps = 1;
  let ResourceCycles = [1];
}
def: InstRW<[BWWriteResGroup29], (instregex "(V?)MULPD(Y?)rr",
                                            "(V?)MULPS(Y?)rr",
                                            "(V?)MULSDrr",
                                            "(V?)MULSSrr")>;

def BWWriteResGroup30 : SchedWriteRes<[BWPort0156]> {
  let Latency = 3;
  let NumMicroOps = 3;
  let ResourceCycles = [3];
}
def: InstRW<[BWWriteResGroup30], (instregex "XADD(8|16|32|64)rr",
                                            "XCHG8rr")>;

def BWWriteResGroup31 : SchedWriteRes<[BWPort0,BWPort5]> {
  let Latency = 3;
  let NumMicroOps = 3;
  let ResourceCycles = [2,1];
}
def: InstRW<[BWWriteResGroup31], (instregex "VPSLLVD(Y?)rr",
                                            "VPSRAVD(Y?)rr",
                                            "VPSRLVD(Y?)rr")>;

def BWWriteResGroup32 : SchedWriteRes<[BWPort5,BWPort15]> {
  let Latency = 3;
  let NumMicroOps = 3;
  let ResourceCycles = [2,1];
}
def: InstRW<[BWWriteResGroup32], (instregex "MMX_PHADDDrr",
                                            "MMX_PHADDSWrr",
                                            "MMX_PHADDWrr",
                                            "MMX_PHSUBDrr",
                                            "MMX_PHSUBSWrr",
                                            "MMX_PHSUBWrr",
                                            "(V?)PHADDD(Y?)rr",
                                            "(V?)PHADDSW(Y?)rr",
                                            "(V?)PHADDW(Y?)rr",
                                            "(V?)PHSUBD(Y?)rr",
                                            "(V?)PHSUBSW(Y?)rr",
                                            "(V?)PHSUBW(Y?)rr")>;

def BWWriteResGroup33 : SchedWriteRes<[BWPort5,BWPort0156]> {
  let Latency = 3;
  let NumMicroOps = 3;
  let ResourceCycles = [2,1];
}
def: InstRW<[BWWriteResGroup33], (instregex "MMX_PACKSSDWirr",
                                            "MMX_PACKSSWBirr",
                                            "MMX_PACKUSWBirr")>;

def BWWriteResGroup34 : SchedWriteRes<[BWPort6,BWPort0156]> {
  let Latency = 3;
  let NumMicroOps = 3;
  let ResourceCycles = [1,2];
}
def: InstRW<[BWWriteResGroup34], (instregex "CLD")>;

def BWWriteResGroup35 : SchedWriteRes<[BWPort06,BWPort0156]> {
  let Latency = 3;
  let NumMicroOps = 3;
  let ResourceCycles = [1,2];
}
def: InstRW<[BWWriteResGroup35], (instregex "RCL(8|16|32|64)r1",
                                            "RCL(8|16|32|64)ri",
                                            "RCR(8|16|32|64)r1",
                                            "RCR(8|16|32|64)ri")>;

def BWWriteResGroup36 : SchedWriteRes<[BWPort06,BWPort0156]> {
  let Latency = 3;
  let NumMicroOps = 3;
  let ResourceCycles = [2,1];
}
def: InstRW<[BWWriteResGroup36], (instregex "ROL(8|16|32|64)rCL",
                                            "ROR(8|16|32|64)rCL",
                                            "SAR(8|16|32|64)rCL",
                                            "SHL(8|16|32|64)rCL",
                                            "SHR(8|16|32|64)rCL")>;

def BWWriteResGroup37 : SchedWriteRes<[BWPort4,BWPort6,BWPort237,BWPort0156]> {
  let Latency = 3;
  let NumMicroOps = 4;
  let ResourceCycles = [1,1,1,1];
}
def: InstRW<[BWWriteResGroup37], (instregex "CALL(16|32|64)r")>;

def BWWriteResGroup38 : SchedWriteRes<[BWPort4,BWPort237,BWPort06,BWPort0156]> {
  let Latency = 3;
  let NumMicroOps = 4;
  let ResourceCycles = [1,1,1,1];
}
def: InstRW<[BWWriteResGroup38], (instregex "CALL64pcrel32",
                                            "SET(A|BE)m")>;

def BWWriteResGroup39 : SchedWriteRes<[BWPort0,BWPort1]> {
  let Latency = 4;
  let NumMicroOps = 2;
  let ResourceCycles = [1,1];
}
def: InstRW<[BWWriteResGroup39], (instregex "(V?)CVTSD2SI64rr",
                                            "(V?)CVTSD2SIrr",
                                            "(V?)CVTSS2SI64rr",
                                            "(V?)CVTSS2SIrr",
                                            "(V?)CVTTSD2SI64rr",
                                            "(V?)CVTTSD2SIrr",
                                            "(V?)CVTTSS2SI64rr",
                                            "(V?)CVTTSS2SIrr")>;

def BWWriteResGroup40 : SchedWriteRes<[BWPort0,BWPort5]> {
  let Latency = 4;
  let NumMicroOps = 2;
  let ResourceCycles = [1,1];
}
def: InstRW<[BWWriteResGroup40], (instregex "VCVTPS2PDYrr",
                                            "VPSLLDYrr",
                                            "VPSLLQYrr",
                                            "VPSLLWYrr",
                                            "VPSRADYrr",
                                            "VPSRAWYrr",
                                            "VPSRLDYrr",
                                            "VPSRLQYrr",
                                            "VPSRLWYrr",
                                            "VPTESTYrr")>;

def BWWriteResGroup41 : SchedWriteRes<[BWPort0,BWPort0156]> {
  let Latency = 4;
  let NumMicroOps = 2;
  let ResourceCycles = [1,1];
}
def: InstRW<[BWWriteResGroup41], (instregex "FNSTSW16r")>;

def BWWriteResGroup42 : SchedWriteRes<[BWPort1,BWPort5]> {
  let Latency = 4;
  let NumMicroOps = 2;
  let ResourceCycles = [1,1];
}
def: InstRW<[BWWriteResGroup42], (instrs IMUL64r, MUL64r, MULX64rr)>;
def: InstRW<[BWWriteResGroup42], (instregex "MMX_CVTPD2PIirr",
                                            "MMX_CVTPI2PDirr",
                                            "MMX_CVTPS2PIirr",
                                            "MMX_CVTTPD2PIirr",
                                            "MMX_CVTTPS2PIirr",
                                            "(V?)CVTDQ2PDrr",
                                            "(V?)CVTPD2DQrr",
                                            "(V?)CVTPD2PSrr",
                                            "VCVTPS2PHrr",
                                            "(V?)CVTSD2SSrr",
                                            "(V?)CVTSI642SDrr",
                                            "(V?)CVTSI2SDrr",
                                            "(V?)CVTSI2SSrr",
                                            "(V?)CVTTPD2DQrr")>;

def BWWriteResGroup42_16 : SchedWriteRes<[BWPort1,BWPort06,BWPort0156]> {
  let Latency = 4;
  let NumMicroOps = 4;
}
def: InstRW<[BWWriteResGroup42_16], (instrs IMUL16r, MUL16r)>;

def BWWriteResGroup43 : SchedWriteRes<[BWPort0,BWPort4,BWPort237]> {
  let Latency = 4;
  let NumMicroOps = 3;
  let ResourceCycles = [1,1,1];
}
def: InstRW<[BWWriteResGroup43], (instregex "FNSTSWm")>;

def BWWriteResGroup44 : SchedWriteRes<[BWPort1,BWPort4,BWPort237]> {
  let Latency = 4;
  let NumMicroOps = 3;
  let ResourceCycles = [1,1,1];
}
def: InstRW<[BWWriteResGroup44], (instregex "ISTT_FP16m",
                                            "ISTT_FP32m",
                                            "ISTT_FP64m",
                                            "IST_F16m",
                                            "IST_F32m",
                                            "IST_FP16m",
                                            "IST_FP32m",
                                            "IST_FP64m",
                                            "VCVTPS2PH(Y?)mr")>;

def BWWriteResGroup45 : SchedWriteRes<[BWPort0156]> {
  let Latency = 4;
  let NumMicroOps = 4;
  let ResourceCycles = [4];
}
def: InstRW<[BWWriteResGroup45], (instregex "FNCLEX")>;

def BWWriteResGroup46 : SchedWriteRes<[BWPort015,BWPort0156]> {
  let Latency = 4;
  let NumMicroOps = 4;
  let ResourceCycles = [1,3];
}
def: InstRW<[BWWriteResGroup46], (instregex "VZEROUPPER")>;

def BWWriteResGroup47 : SchedWriteRes<[BWPort0]> {
  let Latency = 5;
  let NumMicroOps = 1;
  let ResourceCycles = [1];
}
def: InstRW<[BWWriteResGroup47], (instregex "MMX_PMADDUBSWrr",
                                            "MMX_PMADDWDirr",
                                            "MMX_PMULHRSWrr",
                                            "MMX_PMULHUWirr",
                                            "MMX_PMULHWirr",
                                            "MMX_PMULLWirr",
                                            "MMX_PMULUDQirr",
                                            "MMX_PSADBWirr",
                                            "MUL_FPrST0",
                                            "MUL_FST0r",
                                            "MUL_FrST0",
                                            "(V?)PCMPGTQ(Y?)rr",
                                            "(V?)PHMINPOSUWrr",
                                            "(V?)PMADDUBSW(Y?)rr",
                                            "(V?)PMADDWD(Y?)rr",
                                            "(V?)PMULDQ(Y?)rr",
                                            "(V?)PMULHRSW(Y?)rr",
                                            "(V?)PMULHUW(Y?)rr",
                                            "(V?)PMULHW(Y?)rr",
                                            "(V?)PMULLW(Y?)rr",
                                            "(V?)PMULUDQ(Y?)rr",
                                            "(V?)PSADBW(Y?)rr",
                                            "(V?)RCPPSr",
                                            "(V?)RCPSSr",
                                            "(V?)RSQRTPSr",
                                            "(V?)RSQRTSSr")>;

def BWWriteResGroup48 : SchedWriteRes<[BWPort01]> {
  let Latency = 5;
  let NumMicroOps = 1;
  let ResourceCycles = [1];
}
def: InstRW<[BWWriteResGroup48],
            (instregex "VF(N)?M(ADD|SUB|ADDSUB|SUBADD)(132|213|231)P(D|S)(Y)?r",
                       "VF(N)?M(ADD|SUB)(132|213|231)S(D|S)r")>;

def BWWriteResGroup49 : SchedWriteRes<[BWPort23]> {
  let Latency = 5;
  let NumMicroOps = 1;
  let ResourceCycles = [1];
}
def: InstRW<[BWWriteResGroup49], (instregex "MMX_MOVD64rm",
                                            "MMX_MOVD64to64rm",
                                            "MMX_MOVQ64rm",
                                            "MOV(16|32|64)rm",
                                            "MOVSX(16|32|64)rm16",
                                            "MOVSX(16|32|64)rm32",
                                            "MOVSX(16|32|64)rm8",
                                            "MOVZX(16|32|64)rm16",
                                            "MOVZX(16|32|64)rm8",
                                            "PREFETCHNTA",
                                            "PREFETCHT0",
                                            "PREFETCHT1",
                                            "PREFETCHT2",
                                            "VBROADCASTSSrm",
                                            "(V?)LDDQUrm",
                                            "(V?)MOV64toPQIrm",
                                            "(V?)MOVAPDrm",
                                            "(V?)MOVAPSrm",
                                            "(V?)MOVDDUPrm",
                                            "(V?)MOVDI2PDIrm",
                                            "(V?)MOVDQArm",
                                            "(V?)MOVDQUrm",
                                            "(V?)MOVNTDQArm",
                                            "(V?)MOVQI2PQIrm",
                                            "(V?)MOVSDrm",
                                            "(V?)MOVSHDUPrm",
                                            "(V?)MOVSLDUPrm",
                                            "(V?)MOVSSrm",
                                            "(V?)MOVUPDrm",
                                            "(V?)MOVUPSrm",
                                            "VPBROADCASTDrm",
                                            "VPBROADCASTQrm")>;

def BWWriteResGroup50 : SchedWriteRes<[BWPort1,BWPort5]> {
  let Latency = 5;
  let NumMicroOps = 3;
  let ResourceCycles = [1,2];
}
def: InstRW<[BWWriteResGroup50], (instregex "(V?)CVTSI642SSrr",
                                            "(V?)HADDPD(Y?)rr",
                                            "(V?)HADDPS(Y?)rr",
                                            "(V?)HSUBPD(Y?)rr",
                                            "(V?)HSUBPS(Y?)rr")>;

def BWWriteResGroup51 : SchedWriteRes<[BWPort1,BWPort6,BWPort06]> {
  let Latency = 5;
  let NumMicroOps = 3;
  let ResourceCycles = [1,1,1];
}
def: InstRW<[BWWriteResGroup51], (instregex "STR(16|32|64)r")>;

def BWWriteResGroup52 : SchedWriteRes<[BWPort1,BWPort06,BWPort0156]> {
  let Latency = 4;
  let NumMicroOps = 3;
  let ResourceCycles = [1,1,1];
}
def: InstRW<[BWWriteResGroup52], (instrs IMUL32r, MUL32r, MULX32rr)>;

def BWWriteResGroup53 : SchedWriteRes<[BWPort0,BWPort4,BWPort237,BWPort15]> {
  let Latency = 5;
  let NumMicroOps = 4;
  let ResourceCycles = [1,1,1,1];
}
def: InstRW<[BWWriteResGroup53], (instregex "VMASKMOVPD(Y?)mr",
                                            "VMASKMOVPS(Y?)mr",
                                            "VPMASKMOVD(Y?)mr",
                                            "VPMASKMOVQ(Y?)mr")>;

def BWWriteResGroup54 : SchedWriteRes<[BWPort6,BWPort0156]> {
  let Latency = 5;
  let NumMicroOps = 5;
  let ResourceCycles = [1,4];
}
def: InstRW<[BWWriteResGroup54], (instregex "PAUSE")>;

def BWWriteResGroup55 : SchedWriteRes<[BWPort06,BWPort0156]> {
  let Latency = 5;
  let NumMicroOps = 5;
  let ResourceCycles = [1,4];
}
def: InstRW<[BWWriteResGroup55], (instregex "XSETBV")>;

def BWWriteResGroup56 : SchedWriteRes<[BWPort06,BWPort0156]> {
  let Latency = 5;
  let NumMicroOps = 5;
  let ResourceCycles = [2,3];
}
def: InstRW<[BWWriteResGroup56], (instregex "CMPXCHG(8|16|32|64)rr")>;

def BWWriteResGroup57 : SchedWriteRes<[BWPort4,BWPort237,BWPort0156]> {
  let Latency = 5;
  let NumMicroOps = 6;
  let ResourceCycles = [1,1,4];
}
def: InstRW<[BWWriteResGroup57], (instregex "PUSHF16", "PUSHF64")>;

def BWWriteResGroup58 : SchedWriteRes<[BWPort23]> {
  let Latency = 6;
  let NumMicroOps = 1;
  let ResourceCycles = [1];
}
def: InstRW<[BWWriteResGroup58], (instregex "LD_F32m",
                                            "LD_F64m",
                                            "LD_F80m",
                                            "VBROADCASTF128",
                                            "VBROADCASTI128",
                                            "VBROADCASTSDYrm",
                                            "VBROADCASTSSYrm",
                                            "VLDDQUYrm",
                                            "VMOVAPDYrm",
                                            "VMOVAPSYrm",
                                            "VMOVDDUPYrm",
                                            "VMOVDQAYrm",
                                            "VMOVDQUYrm",
                                            "VMOVNTDQAYrm",
                                            "VMOVSHDUPYrm",
                                            "VMOVSLDUPYrm",
                                            "VMOVUPDYrm",
                                            "VMOVUPSYrm",
                                            "VPBROADCASTDYrm",
                                            "VPBROADCASTQYrm",
                                            "(V?)ROUNDPD(Y?)r",
                                            "(V?)ROUNDPS(Y?)r",
                                            "(V?)ROUNDSDr",
                                            "(V?)ROUNDSSr")>;

def BWWriteResGroup59 : SchedWriteRes<[BWPort0,BWPort23]> {
  let Latency = 6;
  let NumMicroOps = 2;
  let ResourceCycles = [1,1];
}
def: InstRW<[BWWriteResGroup59], (instregex "MMX_PSLLDrm",
                                            "MMX_PSLLQrm",
                                            "MMX_PSLLWrm",
                                            "MMX_PSRADrm",
                                            "MMX_PSRAWrm",
                                            "MMX_PSRLDrm",
                                            "MMX_PSRLQrm",
                                            "MMX_PSRLWrm",
                                            "VCVTPH2PS(Y?)rm",
                                            "(V?)CVTPS2PDrm",
                                            "(V?)CVTSS2SDrm",
                                            "VPSLLVQrm",
                                            "VPSRLVQrm",
                                            "VTESTPDrm",
                                            "VTESTPSrm")>;

def BWWriteResGroup60 : SchedWriteRes<[BWPort1,BWPort5]> {
  let Latency = 6;
  let NumMicroOps = 2;
  let ResourceCycles = [1,1];
}
def: InstRW<[BWWriteResGroup60], (instregex "VCVTDQ2PDYrr",
                                            "VCVTPD2DQYrr",
                                            "VCVTPD2PSYrr",
                                            "VCVTPS2PHYrr",
                                            "VCVTTPD2DQYrr")>;

def BWWriteResGroup61 : SchedWriteRes<[BWPort5,BWPort23]> {
  let Latency = 6;
  let NumMicroOps = 2;
  let ResourceCycles = [1,1];
}
def: InstRW<[BWWriteResGroup61], (instregex "MMX_PALIGNRrmi",
                                            "MMX_PINSRWrm",
                                            "MMX_PSHUFBrm",
                                            "MMX_PSHUFWmi",
                                            "MMX_PUNPCKHBWirm",
                                            "MMX_PUNPCKHDQirm",
                                            "MMX_PUNPCKHWDirm",
                                            "MMX_PUNPCKLBWirm",
                                            "MMX_PUNPCKLDQirm",
                                            "MMX_PUNPCKLWDirm",
                                            "(V?)ANDNPDrm",
                                            "(V?)ANDNPSrm",
                                            "(V?)ANDPDrm",
                                            "(V?)ANDPSrm",
                                            "(V?)INSERTPSrm",
                                            "(V?)MOVHPDrm",
                                            "(V?)MOVHPSrm",
                                            "(V?)MOVLPDrm",
                                            "(V?)MOVLPSrm",
                                            "(V?)ORPDrm",
                                            "(V?)ORPSrm",
                                            "(V?)PACKSSDWrm",
                                            "(V?)PACKSSWBrm",
                                            "(V?)PACKUSDWrm",
                                            "(V?)PACKUSWBrm",
                                            "(V?)PALIGNRrmi",
                                            "(V?)PBLENDWrmi",
                                            "VPERMILPDmi",
                                            "VPERMILPDrm",
                                            "VPERMILPSmi",
                                            "VPERMILPSrm",
                                            "(V?)PINSRBrm",
                                            "(V?)PINSRDrm",
                                            "(V?)PINSRQrm",
                                            "(V?)PINSRWrm",
                                            "(V?)PMOVSXBDrm",
                                            "(V?)PMOVSXBQrm",
                                            "(V?)PMOVSXBWrm",
                                            "(V?)PMOVSXDQrm",
                                            "(V?)PMOVSXWDrm",
                                            "(V?)PMOVSXWQrm",
                                            "(V?)PMOVZXBDrm",
                                            "(V?)PMOVZXBQrm",
                                            "(V?)PMOVZXBWrm",
                                            "(V?)PMOVZXDQrm",
                                            "(V?)PMOVZXWDrm",
                                            "(V?)PMOVZXWQrm",
                                            "(V?)PSHUFBrm",
                                            "(V?)PSHUFDmi",
                                            "(V?)PSHUFHWmi",
                                            "(V?)PSHUFLWmi",
                                            "(V?)PUNPCKHBWrm",
                                            "(V?)PUNPCKHDQrm",
                                            "(V?)PUNPCKHQDQrm",
                                            "(V?)PUNPCKHWDrm",
                                            "(V?)PUNPCKLBWrm",
                                            "(V?)PUNPCKLDQrm",
                                            "(V?)PUNPCKLQDQrm",
                                            "(V?)PUNPCKLWDrm",
                                            "(V?)SHUFPDrmi",
                                            "(V?)SHUFPSrmi",
                                            "(V?)UNPCKHPDrm",
                                            "(V?)UNPCKHPSrm",
                                            "(V?)UNPCKLPDrm",
                                            "(V?)UNPCKLPSrm",
                                            "(V?)XORPDrm",
                                            "(V?)XORPSrm")>;

def BWWriteResGroup62 : SchedWriteRes<[BWPort6,BWPort23]> {
  let Latency = 6;
  let NumMicroOps = 2;
  let ResourceCycles = [1,1];
}
def: InstRW<[BWWriteResGroup62], (instregex "FARJMP64",
                                            "JMP(16|32|64)m")>;

def BWWriteResGroup63 : SchedWriteRes<[BWPort23,BWPort06]> {
  let Latency = 6;
  let NumMicroOps = 2;
  let ResourceCycles = [1,1];
}
def: InstRW<[BWWriteResGroup63], (instregex "BT(16|32|64)mi8")>;
def: InstRW<[BWWriteResGroup63, ReadAfterLd], (instrs ADC8rm, ADC16rm, ADC32rm, ADC64rm,
                                                      ADCX32rm, ADCX64rm,
                                                      ADOX32rm, ADOX64rm,
                                                      SBB8rm, SBB16rm, SBB32rm, SBB64rm)>;

def BWWriteResGroup64 : SchedWriteRes<[BWPort23,BWPort15]> {
  let Latency = 6;
  let NumMicroOps = 2;
  let ResourceCycles = [1,1];
}
def: InstRW<[BWWriteResGroup64], (instregex "ANDN(32|64)rm",
                                            "BLSI(32|64)rm",
                                            "BLSMSK(32|64)rm",
                                            "BLSR(32|64)rm",
                                            "MMX_PABSBrm",
                                            "MMX_PABSDrm",
                                            "MMX_PABSWrm",
                                            "MMX_PADDBirm",
                                            "MMX_PADDDirm",
                                            "MMX_PADDQirm",
                                            "MMX_PADDSBirm",
                                            "MMX_PADDSWirm",
                                            "MMX_PADDUSBirm",
                                            "MMX_PADDUSWirm",
                                            "MMX_PADDWirm",
                                            "MMX_PAVGBirm",
                                            "MMX_PAVGWirm",
                                            "MMX_PCMPEQBirm",
                                            "MMX_PCMPEQDirm",
                                            "MMX_PCMPEQWirm",
                                            "MMX_PCMPGTBirm",
                                            "MMX_PCMPGTDirm",
                                            "MMX_PCMPGTWirm",
                                            "MMX_PMAXSWirm",
                                            "MMX_PMAXUBirm",
                                            "MMX_PMINSWirm",
                                            "MMX_PMINUBirm",
                                            "MMX_PSIGNBrm",
                                            "MMX_PSIGNDrm",
                                            "MMX_PSIGNWrm",
                                            "MMX_PSUBBirm",
                                            "MMX_PSUBDirm",
                                            "MMX_PSUBQirm",
                                            "MMX_PSUBSBirm",
                                            "MMX_PSUBSWirm",
                                            "MMX_PSUBUSBirm",
                                            "MMX_PSUBUSWirm",
                                            "MMX_PSUBWirm",
                                            "MOVBE(16|32|64)rm",
                                            "(V?)PABSBrm",
                                            "(V?)PABSDrm",
                                            "(V?)PABSWrm",
                                            "(V?)PADDBrm",
                                            "(V?)PADDDrm",
                                            "(V?)PADDQrm",
                                            "(V?)PADDSBrm",
                                            "(V?)PADDSWrm",
                                            "(V?)PADDUSBrm",
                                            "(V?)PADDUSWrm",
                                            "(V?)PADDWrm",
                                            "(V?)PAVGBrm",
                                            "(V?)PAVGWrm",
                                            "(V?)PCMPEQBrm",
                                            "(V?)PCMPEQDrm",
                                            "(V?)PCMPEQQrm",
                                            "(V?)PCMPEQWrm",
                                            "(V?)PCMPGTBrm",
                                            "(V?)PCMPGTDrm",
                                            "(V?)PCMPGTWrm",
                                            "(V?)PMAXSBrm",
                                            "(V?)PMAXSDrm",
                                            "(V?)PMAXSWrm",
                                            "(V?)PMAXUBrm",
                                            "(V?)PMAXUDrm",
                                            "(V?)PMAXUWrm",
                                            "(V?)PMINSBrm",
                                            "(V?)PMINSDrm",
                                            "(V?)PMINSWrm",
                                            "(V?)PMINUBrm",
                                            "(V?)PMINUDrm",
                                            "(V?)PMINUWrm",
                                            "(V?)PSIGNBrm",
                                            "(V?)PSIGNDrm",
                                            "(V?)PSIGNWrm",
                                            "(V?)PSUBBrm",
                                            "(V?)PSUBDrm",
                                            "(V?)PSUBQrm",
                                            "(V?)PSUBSBrm",
                                            "(V?)PSUBSWrm",
                                            "(V?)PSUBUSBrm",
                                            "(V?)PSUBUSWrm",
                                            "(V?)PSUBWrm")>;

def BWWriteResGroup65 : SchedWriteRes<[BWPort23,BWPort015]> {
  let Latency = 6;
  let NumMicroOps = 2;
  let ResourceCycles = [1,1];
}
def: InstRW<[BWWriteResGroup65], (instregex "MMX_PANDNirm",
                                            "MMX_PANDirm",
                                            "MMX_PORirm",
                                            "MMX_PXORirm",
                                            "(V?)BLENDPDrmi",
                                            "(V?)BLENDPSrmi",
                                            "VINSERTF128rm",
                                            "VINSERTI128rm",
                                            "(V?)PANDNrm",
                                            "(V?)PANDrm",
                                            "VPBLENDDrmi",
                                            "(V?)PORrm",
                                            "(V?)PXORrm")>;

def BWWriteResGroup66 : SchedWriteRes<[BWPort23,BWPort0156]> {
  let Latency = 6;
  let NumMicroOps = 2;
  let ResourceCycles = [1,1];
}
def: InstRW<[BWWriteResGroup66], (instrs POP16r, POP32r, POP64r)>;
def: InstRW<[BWWriteResGroup66], (instregex "POP(16|32|64)rmr")>;

def BWWriteResGroup67 : SchedWriteRes<[BWPort1,BWPort06,BWPort0156]> {
  let Latency = 6;
  let NumMicroOps = 4;
  let ResourceCycles = [1,1,2];
}
def: InstRW<[BWWriteResGroup67], (instregex "SHLD(16|32|64)rrCL",
                                            "SHRD(16|32|64)rrCL")>;

def BWWriteResGroup68 : SchedWriteRes<[BWPort1,BWPort6,BWPort06,BWPort0156]> {
  let Latency = 6;
  let NumMicroOps = 4;
  let ResourceCycles = [1,1,1,1];
}
def: InstRW<[BWWriteResGroup68], (instregex "SLDT(16|32|64)r")>;

def BWWriteResGroup69 : SchedWriteRes<[BWPort4,BWPort23,BWPort237,BWPort06]> {
  let Latency = 6;
  let NumMicroOps = 4;
  let ResourceCycles = [1,1,1,1];
}
def: InstRW<[BWWriteResGroup69], (instregex "BTC(16|32|64)mi8",
                                            "BTR(16|32|64)mi8",
                                            "BTS(16|32|64)mi8",
                                            "SAR(8|16|32|64)m1",
                                            "SAR(8|16|32|64)mi",
                                            "SHL(8|16|32|64)m1",
                                            "SHL(8|16|32|64)mi",
                                            "SHR(8|16|32|64)m1",
                                            "SHR(8|16|32|64)mi")>;

def BWWriteResGroup70 : SchedWriteRes<[BWPort4,BWPort23,BWPort237,BWPort0156]> {
  let Latency = 6;
  let NumMicroOps = 4;
  let ResourceCycles = [1,1,1,1];
}
def: InstRW<[BWWriteResGroup70], (instregex "POP(16|32|64)rmm",
                                            "PUSH(16|32|64)rmm")>;

def BWWriteResGroup71 : SchedWriteRes<[BWPort6,BWPort0156]> {
  let Latency = 6;
  let NumMicroOps = 6;
  let ResourceCycles = [1,5];
}
def: InstRW<[BWWriteResGroup71], (instregex "STD")>;

def BWWriteResGroup73 : SchedWriteRes<[BWPort0,BWPort23]> {
  let Latency = 7;
  let NumMicroOps = 2;
  let ResourceCycles = [1,1];
}
def: InstRW<[BWWriteResGroup73], (instregex "VPSLLDYrm",
                                            "VPSLLQYrm",
                                            "VPSLLVQYrm",
                                            "VPSLLWYrm",
                                            "VPSRADYrm",
                                            "VPSRAWYrm",
                                            "VPSRLDYrm",
                                            "VPSRLQYrm",
                                            "VPSRLVQYrm",
                                            "VPSRLWYrm",
                                            "VTESTPDYrm",
                                            "VTESTPSYrm")>;

def BWWriteResGroup74 : SchedWriteRes<[BWPort1,BWPort23]> {
  let Latency = 7;
  let NumMicroOps = 2;
  let ResourceCycles = [1,1];
}
def: InstRW<[BWWriteResGroup74], (instregex "FCOM32m",
                                            "FCOM64m",
                                            "FCOMP32m",
                                            "FCOMP64m")>;

def BWWriteResGroup75 : SchedWriteRes<[BWPort5,BWPort23]> {
  let Latency = 7;
  let NumMicroOps = 2;
  let ResourceCycles = [1,1];
}
def: InstRW<[BWWriteResGroup75], (instregex "VANDNPDYrm",
                                            "VANDNPSYrm",
                                            "VANDPDYrm",
                                            "VANDPSYrm",
                                            "VORPDYrm",
                                            "VORPSYrm",
                                            "VPACKSSDWYrm",
                                            "VPACKSSWBYrm",
                                            "VPACKUSDWYrm",
                                            "VPACKUSWBYrm",
                                            "VPALIGNRYrmi",
                                            "VPBLENDWYrmi",
                                            "VPERMILPDYmi",
                                            "VPERMILPDYrm",
                                            "VPERMILPSYmi",
                                            "VPERMILPSYrm",
                                            "VPSHUFBYrm",
                                            "VPSHUFDYmi",
                                            "VPSHUFHWYmi",
                                            "VPSHUFLWYmi",
                                            "VPUNPCKHBWYrm",
                                            "VPUNPCKHDQYrm",
                                            "VPUNPCKHQDQYrm",
                                            "VPUNPCKHWDYrm",
                                            "VPUNPCKLBWYrm",
                                            "VPUNPCKLDQYrm",
                                            "VPUNPCKLQDQYrm",
                                            "VPUNPCKLWDYrm",
                                            "VSHUFPDYrmi",
                                            "VSHUFPSYrmi",
                                            "VUNPCKHPDYrm",
                                            "VUNPCKHPSYrm",
                                            "VUNPCKLPDYrm",
                                            "VUNPCKLPSYrm",
                                            "VXORPDYrm",
                                            "VXORPSYrm")>;

def BWWriteResGroup76 : SchedWriteRes<[BWPort23,BWPort15]> {
  let Latency = 7;
  let NumMicroOps = 2;
  let ResourceCycles = [1,1];
}
def: InstRW<[BWWriteResGroup76], (instregex "VPABSBYrm",
                                            "VPABSDYrm",
                                            "VPABSWYrm",
                                            "VPADDBYrm",
                                            "VPADDDYrm",
                                            "VPADDQYrm",
                                            "VPADDSBYrm",
                                            "VPADDSWYrm",
                                            "VPADDUSBYrm",
                                            "VPADDUSWYrm",
                                            "VPADDWYrm",
                                            "VPAVGBYrm",
                                            "VPAVGWYrm",
                                            "VPCMPEQBYrm",
                                            "VPCMPEQDYrm",
                                            "VPCMPEQQYrm",
                                            "VPCMPEQWYrm",
                                            "VPCMPGTBYrm",
                                            "VPCMPGTDYrm",
                                            "VPCMPGTWYrm",
                                            "VPMAXSBYrm",
                                            "VPMAXSDYrm",
                                            "VPMAXSWYrm",
                                            "VPMAXUBYrm",
                                            "VPMAXUDYrm",
                                            "VPMAXUWYrm",
                                            "VPMINSBYrm",
                                            "VPMINSDYrm",
                                            "VPMINSWYrm",
                                            "VPMINUBYrm",
                                            "VPMINUDYrm",
                                            "VPMINUWYrm",
                                            "VPSIGNBYrm",
                                            "VPSIGNDYrm",
                                            "VPSIGNWYrm",
                                            "VPSUBBYrm",
                                            "VPSUBDYrm",
                                            "VPSUBQYrm",
                                            "VPSUBSBYrm",
                                            "VPSUBSWYrm",
                                            "VPSUBUSBYrm",
                                            "VPSUBUSWYrm",
                                            "VPSUBWYrm")>;

def BWWriteResGroup77 : SchedWriteRes<[BWPort23,BWPort015]> {
  let Latency = 7;
  let NumMicroOps = 2;
  let ResourceCycles = [1,1];
}
def: InstRW<[BWWriteResGroup77], (instregex "VBLENDPDYrmi",
                                            "VBLENDPSYrmi",
                                            "VPANDNYrm",
                                            "VPANDYrm",
                                            "VPBLENDDYrmi",
                                            "VPORYrm",
                                            "VPXORYrm")>;

def BWWriteResGroup78 : SchedWriteRes<[BWPort0,BWPort5]> {
  let Latency = 7;
  let NumMicroOps = 3;
  let ResourceCycles = [1,2];
}
def: InstRW<[BWWriteResGroup78], (instregex "(V?)MPSADBW(Y?)rri")>;

def BWWriteResGroup79 : SchedWriteRes<[BWPort5,BWPort23]> {
  let Latency = 7;
  let NumMicroOps = 3;
  let ResourceCycles = [2,1];
}
def: InstRW<[BWWriteResGroup79], (instregex "BLENDVPDrm0",
                                            "BLENDVPSrm0",
                                            "MMX_PACKSSDWirm",
                                            "MMX_PACKSSWBirm",
                                            "MMX_PACKUSWBirm",
                                            "PBLENDVBrm0",
                                            "VBLENDVPDrm",
                                            "VBLENDVPSrm",
                                            "VMASKMOVPDrm",
                                            "VMASKMOVPSrm",
                                            "VPBLENDVBrm",
                                            "VPMASKMOVDrm",
                                            "VPMASKMOVQrm")>;

def BWWriteResGroup80 : SchedWriteRes<[BWPort23,BWPort0156]> {
  let Latency = 7;
  let NumMicroOps = 3;
  let ResourceCycles = [1,2];
}
def: InstRW<[BWWriteResGroup80], (instrs LEAVE, LEAVE64,
                                         SCASB, SCASL, SCASQ, SCASW)>;

def BWWriteResGroup81 : SchedWriteRes<[BWPort0,BWPort5,BWPort23]> {
  let Latency = 7;
  let NumMicroOps = 3;
  let ResourceCycles = [1,1,1];
}
def: InstRW<[BWWriteResGroup81], (instregex "PSLLDrm",
                                            "PSLLQrm",
                                            "PSLLWrm",
                                            "PSRADrm",
                                            "PSRAWrm",
                                            "PSRLDrm",
                                            "PSRLQrm",
                                            "PSRLWrm",
                                            "PTESTrm",
                                            "VPSLLDrm",
                                            "VPSLLQrm",
                                            "VPSLLWrm",
                                            "VPSRADrm",
                                            "VPSRAWrm",
                                            "VPSRLDrm",
                                            "VPSRLQrm",
                                            "VPSRLWrm",
                                            "VPTESTrm")>;

def BWWriteResGroup82 : SchedWriteRes<[BWPort0,BWPort01,BWPort23]> {
  let Latency = 7;
  let NumMicroOps = 3;
  let ResourceCycles = [1,1,1];
}
def: InstRW<[BWWriteResGroup82], (instregex "FLDCW16m")>;

def BWWriteResGroup83 : SchedWriteRes<[BWPort0,BWPort23,BWPort0156]> {
  let Latency = 7;
  let NumMicroOps = 3;
  let ResourceCycles = [1,1,1];
}
def: InstRW<[BWWriteResGroup83], (instregex "(V?)LDMXCSR")>;

def BWWriteResGroup84 : SchedWriteRes<[BWPort6,BWPort23,BWPort0156]> {
  let Latency = 7;
  let NumMicroOps = 3;
  let ResourceCycles = [1,1,1];
}
def: InstRW<[BWWriteResGroup84], (instregex "LRETQ",
                                            "RETQ")>;

def BWWriteResGroup86 : SchedWriteRes<[BWPort23,BWPort06,BWPort0156]> {
  let Latency = 7;
  let NumMicroOps = 3;
  let ResourceCycles = [1,1,1];
}
def: InstRW<[BWWriteResGroup86], (instregex "CMOV(A|BE)(16|32|64)rm")>;

def BWWriteResGroup87 : SchedWriteRes<[BWPort4,BWPort23,BWPort237,BWPort06]> {
  let Latency = 7;
  let NumMicroOps = 5;
  let ResourceCycles = [1,1,1,2];
}
def: InstRW<[BWWriteResGroup87], (instregex "ROL(8|16|32|64)m1",
                                            "ROL(8|16|32|64)mi",
                                            "ROR(8|16|32|64)m1",
                                            "ROR(8|16|32|64)mi")>;

def BWWriteResGroup88 : SchedWriteRes<[BWPort4,BWPort23,BWPort237,BWPort0156]> {
  let Latency = 7;
  let NumMicroOps = 5;
  let ResourceCycles = [1,1,1,2];
}
def: InstRW<[BWWriteResGroup88], (instregex "XADD(8|16|32|64)rm")>;

def BWWriteResGroup89 : SchedWriteRes<[BWPort4,BWPort6,BWPort23,BWPort237,BWPort0156]> {
  let Latency = 7;
  let NumMicroOps = 5;
  let ResourceCycles = [1,1,1,1,1];
}
def: InstRW<[BWWriteResGroup89], (instregex "CALL(16|32|64)m",
                                            "FARCALL64")>;

def BWWriteResGroup90 : SchedWriteRes<[BWPort6,BWPort06,BWPort15,BWPort0156]> {
  let Latency = 7;
  let NumMicroOps = 7;
  let ResourceCycles = [2,2,1,2];
}
def: InstRW<[BWWriteResGroup90], (instrs LOOP)>;

def BWWriteResGroup91 : SchedWriteRes<[BWPort1,BWPort23]> {
  let Latency = 8;
  let NumMicroOps = 2;
  let ResourceCycles = [1,1];
}
def: InstRW<[BWWriteResGroup91], (instrs IMUL8m, MUL8m)>;
def: InstRW<[BWWriteResGroup91], (instregex "MMX_CVTPI2PSirm",
                                            "MMX_CVTPS2PIirm",
                                            "MMX_CVTTPS2PIirm",
                                            "PDEP(32|64)rm",
                                            "PEXT(32|64)rm",
                                            "(V?)ADDPDrm",
                                            "(V?)ADDPSrm",
                                            "(V?)ADDSDrm",
                                            "(V?)ADDSSrm",
                                            "(V?)ADDSUBPDrm",
                                            "(V?)ADDSUBPSrm",
                                            "(V?)CVTDQ2PSrm",
                                            "(V?)CVTPS2DQrm",
                                            "(V?)CVTTPS2DQrm",
                                            "(V?)SUBPDrm",
                                            "(V?)SUBPSrm",
                                            "(V?)SUBSDrm",
                                            "(V?)SUBSSrm")>;

def BWWriteResGroup91_16 : SchedWriteRes<[BWPort1, BWPort0156, BWPort23]> {
  let Latency = 8; // FIXME: I think this should be 9
  let NumMicroOps = 3;
  let ResourceCycles = [1,1,1];
}
def: InstRW<[BWWriteResGroup91_16], (instrs IMUL16rm, IMUL16rmi, IMUL16rmi8)>; // TODO: Is IMUL16rm really 3 uops?

def BWWriteResGroup91_16_2 : SchedWriteRes<[BWPort1, BWPort0156, BWPort23]> {
  let Latency = 8;
  let NumMicroOps = 5;
}
def: InstRW<[BWWriteResGroup91_16_2], (instrs IMUL16m, MUL16m)>;

def BWWriteResGroup92 : SchedWriteRes<[BWPort5,BWPort23]> {
  let Latency = 8;
  let NumMicroOps = 2;
  let ResourceCycles = [1,1];
}
def: InstRW<[BWWriteResGroup92], (instregex "VPMOVSXBDYrm",
                                            "VPMOVSXBQYrm",
                                            "VPMOVSXBWYrm",
                                            "VPMOVSXDQYrm",
                                            "VPMOVSXWDYrm",
                                            "VPMOVSXWQYrm",
                                            "VPMOVZXWDYrm")>;

def BWWriteResGroup93 : SchedWriteRes<[BWPort01,BWPort23]> {
  let Latency = 8;
  let NumMicroOps = 2;
  let ResourceCycles = [1,1];
}
def: InstRW<[BWWriteResGroup93], (instregex "(V?)MULPDrm",
                                            "(V?)MULPSrm",
                                            "(V?)MULSDrm",
                                            "(V?)MULSSrm")>;

def BWWriteResGroup94 : SchedWriteRes<[BWPort5,BWPort23]> {
  let Latency = 8;
  let NumMicroOps = 3;
  let ResourceCycles = [2,1];
}
def: InstRW<[BWWriteResGroup94], (instregex "VBLENDVPDYrm",
                                            "VBLENDVPSYrm",
                                            "VMASKMOVPDYrm",
                                            "VMASKMOVPSYrm",
                                            "VPBLENDVBYrm",
                                            "VPMASKMOVDYrm",
                                            "VPMASKMOVQYrm")>;

def BWWriteResGroup95 : SchedWriteRes<[BWPort0,BWPort5,BWPort23]> {
  let Latency = 8;
  let NumMicroOps = 4;
  let ResourceCycles = [2,1,1];
}
def: InstRW<[BWWriteResGroup95], (instregex "VPSLLVDrm",
                                            "VPSRAVDrm",
                                            "VPSRLVDrm")>;

def BWWriteResGroup96 : SchedWriteRes<[BWPort5,BWPort23,BWPort15]> {
  let Latency = 8;
  let NumMicroOps = 4;
  let ResourceCycles = [2,1,1];
}
def: InstRW<[BWWriteResGroup96], (instregex "MMX_PHADDDrm",
                                            "MMX_PHADDSWrm",
                                            "MMX_PHADDWrm",
                                            "MMX_PHSUBDrm",
                                            "MMX_PHSUBSWrm",
                                            "MMX_PHSUBWrm",
                                            "(V?)PHADDDrm",
                                            "(V?)PHADDSWrm",
                                            "(V?)PHADDWrm",
                                            "(V?)PHSUBDrm",
                                            "(V?)PHSUBSWrm",
                                            "(V?)PHSUBWrm")>;

def BWWriteResGroup97 : SchedWriteRes<[BWPort23,BWPort237,BWPort06,BWPort0156]> {
  let Latency = 8;
  let NumMicroOps = 5;
  let ResourceCycles = [1,1,1,2];
}
def: InstRW<[BWWriteResGroup97], (instregex "RCL(8|16|32|64)m1",
                                            "RCL(8|16|32|64)mi",
                                            "RCR(8|16|32|64)m1",
                                            "RCR(8|16|32|64)mi")>;

def BWWriteResGroup98 : SchedWriteRes<[BWPort23,BWPort237,BWPort06,BWPort0156]> {
  let Latency = 8;
  let NumMicroOps = 5;
  let ResourceCycles = [1,1,2,1];
}
def: InstRW<[BWWriteResGroup98], (instregex "ROR(8|16|32|64)mCL")>;

def BWWriteResGroup99 : SchedWriteRes<[BWPort4,BWPort23,BWPort237,BWPort0156]> {
  let Latency = 8;
  let NumMicroOps = 6;
  let ResourceCycles = [1,1,1,3];
}
def: InstRW<[BWWriteResGroup99], (instregex "XCHG(8|16|32|64)rm")>;

def BWWriteResGroup100 : SchedWriteRes<[BWPort4,BWPort23,BWPort237,BWPort06,BWPort0156]> {
  let Latency = 8;
  let NumMicroOps = 6;
  let ResourceCycles = [1,1,1,2,1];
}
def: InstRW<[BWWriteResGroup100], (instregex "ADC(8|16|32|64)mi",
                                             "CMPXCHG(8|16|32|64)rm",
                                             "ROL(8|16|32|64)mCL",
                                             "SAR(8|16|32|64)mCL",
                                             "SBB(8|16|32|64)mi",
                                             "SHL(8|16|32|64)mCL",
                                             "SHR(8|16|32|64)mCL")>;
def: InstRW<[BWWriteResGroup100, ReadAfterLd], (instrs ADC8mr, ADC16mr, ADC32mr, ADC64mr,
                                                       SBB8mr, SBB16mr, SBB32mr, SBB64mr)>;

def BWWriteResGroup101 : SchedWriteRes<[BWPort1,BWPort23]> {
  let Latency = 9;
  let NumMicroOps = 2;
  let ResourceCycles = [1,1];
}
def: InstRW<[BWWriteResGroup101], (instregex "ADD_F32m",
                                             "ADD_F64m",
                                             "ILD_F16m",
                                             "ILD_F32m",
                                             "ILD_F64m",
                                             "SUBR_F32m",
                                             "SUBR_F64m",
                                             "SUB_F32m",
                                             "SUB_F64m",
                                             "VADDPDYrm",
                                             "VADDPSYrm",
                                             "VADDSUBPDYrm",
                                             "VADDSUBPSYrm",
                                             "VCMPPDYrmi",
                                             "VCMPPSYrmi",
                                             "VCVTDQ2PSYrm",
                                             "VCVTPS2DQYrm",
                                             "VCVTTPS2DQYrm",
                                             "VMAX(C?)PDYrm",
                                             "VMAX(C?)PSYrm",
                                             "VMIN(C?)PDYrm",
                                             "VMIN(C?)PSYrm",
                                             "VSUBPDYrm",
                                             "VSUBPSYrm")>;

def BWWriteResGroup102 : SchedWriteRes<[BWPort5,BWPort23]> {
  let Latency = 9;
  let NumMicroOps = 2;
  let ResourceCycles = [1,1];
}
def: InstRW<[BWWriteResGroup102], (instregex "VPERM2F128rm",
                                             "VPERM2I128rm",
                                             "VPERMDYrm",
                                             "VPERMPDYmi",
                                             "VPERMPSYrm",
                                             "VPERMQYmi",
                                             "VPMOVZXBDYrm",
                                             "VPMOVZXBQYrm",
                                             "VPMOVZXBWYrm",
                                             "VPMOVZXDQYrm",
                                             "VPMOVZXWQYrm")>;

def BWWriteResGroup103 : SchedWriteRes<[BWPort01,BWPort23]> {
  let Latency = 9;
  let NumMicroOps = 2;
  let ResourceCycles = [1,1];
}
def: InstRW<[BWWriteResGroup103], (instregex "VMULPDYrm",
                                             "VMULPSYrm")>;

def BWWriteResGroup104 : SchedWriteRes<[BWPort0,BWPort1,BWPort5]> {
  let Latency = 9;
  let NumMicroOps = 3;
  let ResourceCycles = [1,1,1];
}
def: InstRW<[BWWriteResGroup104], (instregex "(V?)DPPDrri")>;

def BWWriteResGroup105 : SchedWriteRes<[BWPort0,BWPort1,BWPort23]> {
  let Latency = 9;
  let NumMicroOps = 3;
  let ResourceCycles = [1,1,1];
}
def: InstRW<[BWWriteResGroup105], (instregex "(V?)CVTSD2SI64rm",
                                             "(V?)CVTSD2SIrm",
                                             "(V?)CVTSS2SI64rm",
                                             "(V?)CVTSS2SIrm",
                                             "(V?)CVTTSD2SI64rm",
                                             "(V?)CVTTSD2SIrm",
                                             "VCVTTSS2SI64rm",
                                             "(V?)CVTTSS2SIrm")>;

def BWWriteResGroup106 : SchedWriteRes<[BWPort0,BWPort5,BWPort23]> {
  let Latency = 9;
  let NumMicroOps = 3;
  let ResourceCycles = [1,1,1];
}
def: InstRW<[BWWriteResGroup106], (instregex "VCVTPS2PDYrm")>;

def BWWriteResGroup107 : SchedWriteRes<[BWPort1,BWPort5,BWPort23]> {
  let Latency = 9;
  let NumMicroOps = 3;
  let ResourceCycles = [1,1,1];
}
def: InstRW<[BWWriteResGroup107], (instrs IMUL64m, MUL64m, MULX64rm)>;
def: InstRW<[BWWriteResGroup107], (instregex "CVTPD2DQrm",
                                             "CVTPD2PSrm",
                                             "CVTTPD2DQrm",
                                             "MMX_CVTPD2PIirm",
                                             "MMX_CVTPI2PDirm",
                                             "MMX_CVTTPD2PIirm",
                                             "(V?)CVTDQ2PDrm",
                                             "(V?)CVTSD2SSrm")>;

def BWWriteResGroup108 : SchedWriteRes<[BWPort5,BWPort23,BWPort015]> {
  let Latency = 9;
  let NumMicroOps = 3;
  let ResourceCycles = [1,1,1];
}
def: InstRW<[BWWriteResGroup108], (instregex "VPBROADCASTB(Y?)rm",
                                             "VPBROADCASTW(Y?)rm")>;

def BWWriteResGroup109 : SchedWriteRes<[BWPort0,BWPort5,BWPort23]> {
  let Latency = 9;
  let NumMicroOps = 4;
  let ResourceCycles = [2,1,1];
}
def: InstRW<[BWWriteResGroup109], (instregex "VPSLLVDYrm",
                                             "VPSRAVDYrm",
                                             "VPSRLVDYrm")>;

def BWWriteResGroup110 : SchedWriteRes<[BWPort5,BWPort23,BWPort15]> {
  let Latency = 9;
  let NumMicroOps = 4;
  let ResourceCycles = [2,1,1];
}
def: InstRW<[BWWriteResGroup110], (instregex "VPHADDDYrm",
                                             "VPHADDSWYrm",
                                             "VPHADDWYrm",
                                             "VPHSUBDYrm",
                                             "VPHSUBSWYrm",
                                             "VPHSUBWYrm")>;

def BWWriteResGroup111 : SchedWriteRes<[BWPort1,BWPort23,BWPort237,BWPort0156]> {
  let Latency = 9;
  let NumMicroOps = 4;
  let ResourceCycles = [1,1,1,1];
}
def: InstRW<[BWWriteResGroup111], (instregex "SHLD(16|32|64)mri8",
                                             "SHRD(16|32|64)mri8")>;

def BWWriteResGroup112 : SchedWriteRes<[BWPort23,BWPort06,BWPort0156]> {
  let Latency = 9;
  let NumMicroOps = 5;
  let ResourceCycles = [1,1,3];
}
def: InstRW<[BWWriteResGroup112], (instregex "RDRAND(16|32|64)r")>;

def BWWriteResGroup113 : SchedWriteRes<[BWPort1,BWPort6,BWPort23,BWPort0156]> {
  let Latency = 9;
  let NumMicroOps = 5;
  let ResourceCycles = [1,2,1,1];
}
def: InstRW<[BWWriteResGroup113], (instregex "LAR(16|32|64)rm",
                                             "LSL(16|32|64)rm")>;

def BWWriteResGroup115 : SchedWriteRes<[BWPort0,BWPort23]> {
  let Latency = 10;
  let NumMicroOps = 2;
  let ResourceCycles = [1,1];
}
def: InstRW<[BWWriteResGroup115], (instregex "MMX_PMADDUBSWrm",
                                             "MMX_PMADDWDirm",
                                             "MMX_PMULHRSWrm",
                                             "MMX_PMULHUWirm",
                                             "MMX_PMULHWirm",
                                             "MMX_PMULLWirm",
                                             "MMX_PMULUDQirm",
                                             "MMX_PSADBWirm",
                                             "(V?)PCMPGTQrm",
                                             "(V?)PHMINPOSUWrm",
                                             "(V?)PMADDUBSWrm",
                                             "(V?)PMADDWDrm",
                                             "(V?)PMULDQrm",
                                             "(V?)PMULHRSWrm",
                                             "(V?)PMULHUWrm",
                                             "(V?)PMULHWrm",
                                             "(V?)PMULLWrm",
                                             "(V?)PMULUDQrm",
                                             "(V?)PSADBWrm",
                                             "(V?)RCPPSm",
                                             "(V?)RCPSSm",
                                             "(V?)RSQRTPSm",
                                             "(V?)RSQRTSSm")>;

def BWWriteResGroup116 : SchedWriteRes<[BWPort01,BWPort23]> {
  let Latency = 10;
  let NumMicroOps = 2;
  let ResourceCycles = [1,1];
}
def: InstRW<[BWWriteResGroup116],
            (instregex "VF(N)?M(ADD|SUB|ADDSUB|SUBADD)(132|213|231)P(D|S)m",
                       "VF(N)?M(ADD|SUB)(132|213|231)S(D|S)m")>;

def BWWriteResGroup117 : SchedWriteRes<[BWPort1,BWPort23]> {
  let Latency = 10;
  let NumMicroOps = 3;
  let ResourceCycles = [2,1];
}
def: InstRW<[BWWriteResGroup117], (instregex "FICOM16m",
                                             "FICOM32m",
                                             "FICOMP16m",
                                             "FICOMP32m")>;

def BWWriteResGroup118 : SchedWriteRes<[BWPort0,BWPort5,BWPort23]> {
  let Latency = 10;
  let NumMicroOps = 3;
  let ResourceCycles = [1,1,1];
}
def: InstRW<[BWWriteResGroup118], (instregex "VPTESTYrm")>;

def BWWriteResGroup119 : SchedWriteRes<[BWPort1,BWPort5,BWPort23]> {
  let Latency = 10;
  let NumMicroOps = 4;
  let ResourceCycles = [1,2,1];
}
def: InstRW<[BWWriteResGroup119], (instregex "(V?)HADDPDrm",
                                             "(V?)HADDPSrm",
                                             "(V?)HSUBPDrm",
                                             "(V?)HSUBPSrm")>;

def BWWriteResGroup120 : SchedWriteRes<[BWPort0,BWPort1,BWPort5,BWPort23]> {
  let Latency = 10;
  let NumMicroOps = 4;
  let ResourceCycles = [1,1,1,1];
}
def: InstRW<[BWWriteResGroup120], (instregex "CVTTSS2SI64rm")>;

def BWWriteResGroup121 : SchedWriteRes<[BWPort1,BWPort23,BWPort06,BWPort0156]> {
  let Latency = 9;
  let NumMicroOps = 4;
  let ResourceCycles = [1,1,1,1];
}
def: InstRW<[BWWriteResGroup121], (instrs IMUL32m, MUL32m, MULX32rm)>;

def BWWriteResGroup122 : SchedWriteRes<[BWPort0,BWFPDivider]> {
  let Latency = 11;
  let NumMicroOps = 1;
  let ResourceCycles = [1,5];
}
def: InstRW<[BWWriteResGroup122], (instregex "(V?)DIVPSrr")>;

def BWWriteResGroup122_1 : SchedWriteRes<[BWPort0,BWFPDivider]> {
  let Latency = 11;
  let NumMicroOps = 1;
  let ResourceCycles = [1,3]; // Really 2.5 cycle throughput
}
def: InstRW<[BWWriteResGroup122_1], (instregex "(V?)DIVSSrr")>;

def BWWriteResGroup123 : SchedWriteRes<[BWPort0,BWPort23]> {
  let Latency = 11;
  let NumMicroOps = 2;
  let ResourceCycles = [1,1];
}
def: InstRW<[BWWriteResGroup123], (instregex "MUL_F32m",
                                             "MUL_F64m",
                                             "VPCMPGTQYrm",
                                             "VPMADDUBSWYrm",
                                             "VPMADDWDYrm",
                                             "VPMULDQYrm",
                                             "VPMULHRSWYrm",
                                             "VPMULHUWYrm",
                                             "VPMULHWYrm",
                                             "VPMULLWYrm",
                                             "VPMULUDQYrm",
                                             "VPSADBWYrm")>;

def BWWriteResGroup124 : SchedWriteRes<[BWPort01,BWPort23]> {
  let Latency = 11;
  let NumMicroOps = 2;
  let ResourceCycles = [1,1];
}
def: InstRW<[BWWriteResGroup124],
            (instregex "VF(N)?M(ADD|SUB|ADDSUB|SUBADD)(132|213|231)P(D|S)Ym")>;

def BWWriteResGroup126 : SchedWriteRes<[BWPort0,BWPort015]> {
  let Latency = 11;
  let NumMicroOps = 3;
  let ResourceCycles = [2,1];
}
def: InstRW<[BWWriteResGroup126], (instregex "VRCPPSYr",
                                             "VRSQRTPSYr")>;

def BWWriteResGroup127 : SchedWriteRes<[BWPort1,BWPort23]> {
  let Latency = 11;
  let NumMicroOps = 3;
  let ResourceCycles = [2,1];
}
def: InstRW<[BWWriteResGroup127], (instregex "(V?)ROUNDPDm",
                                             "(V?)ROUNDPSm",
                                             "(V?)ROUNDSDm",
                                             "(V?)ROUNDSSm")>;

def BWWriteResGroup128 : SchedWriteRes<[BWPort1,BWPort5,BWPort23]> {
  let Latency = 11;
  let NumMicroOps = 3;
  let ResourceCycles = [1,1,1];
}
def: InstRW<[BWWriteResGroup128], (instregex "VCVTDQ2PDYrm")>;

def BWWriteResGroup129 : SchedWriteRes<[BWPort1,BWPort5,BWPort23]> {
  let Latency = 11;
  let NumMicroOps = 4;
  let ResourceCycles = [1,2,1];
}
def: InstRW<[BWWriteResGroup129], (instregex "VHADDPDYrm",
                                             "VHADDPSYrm",
                                             "VHSUBPDYrm",
                                             "VHSUBPSYrm")>;

def BWWriteResGroup130 : SchedWriteRes<[BWPort1,BWPort23,BWPort237,BWPort06,BWPort0156]> {
  let Latency = 11;
  let NumMicroOps = 6;
  let ResourceCycles = [1,1,1,1,2];
}
def: InstRW<[BWWriteResGroup130], (instregex "SHLD(16|32|64)mrCL",
                                             "SHRD(16|32|64)mrCL")>;

def BWWriteResGroup131 : SchedWriteRes<[BWPort1,BWPort06,BWPort0156]> {
  let Latency = 11;
  let NumMicroOps = 7;
  let ResourceCycles = [2,2,3];
}
def: InstRW<[BWWriteResGroup131], (instregex "RCL(16|32|64)rCL",
                                             "RCR(16|32|64)rCL")>;

def BWWriteResGroup132 : SchedWriteRes<[BWPort1,BWPort06,BWPort15,BWPort0156]> {
  let Latency = 11;
  let NumMicroOps = 9;
  let ResourceCycles = [1,4,1,3];
}
def: InstRW<[BWWriteResGroup132], (instregex "RCL8rCL")>;

def BWWriteResGroup133 : SchedWriteRes<[BWPort06,BWPort0156]> {
  let Latency = 11;
  let NumMicroOps = 11;
  let ResourceCycles = [2,9];
}
def: InstRW<[BWWriteResGroup133], (instrs LOOPE)>;
def: InstRW<[BWWriteResGroup133], (instrs LOOPNE)>;

def BWWriteResGroup135 : SchedWriteRes<[BWPort1,BWPort23]> {
  let Latency = 12;
  let NumMicroOps = 3;
  let ResourceCycles = [2,1];
}
def: InstRW<[BWWriteResGroup135], (instregex "ADD_FI16m",
                                             "ADD_FI32m",
                                             "SUBR_FI16m",
                                             "SUBR_FI32m",
                                             "SUB_FI16m",
                                             "SUB_FI32m",
                                             "VROUNDPDYm",
                                             "VROUNDPSYm")>;

def BWWriteResGroup136 : SchedWriteRes<[BWPort0,BWPort5,BWPort23]> {
  let Latency = 12;
  let NumMicroOps = 4;
  let ResourceCycles = [1,2,1];
}
def: InstRW<[BWWriteResGroup136], (instregex "(V?)MPSADBWrmi")>;

def BWWriteResGroup137 : SchedWriteRes<[BWPort0,BWFPDivider]> {
  let Latency = 11;
  let NumMicroOps = 1;
  let ResourceCycles = [1,7];
}
def: InstRW<[BWWriteResGroup137], (instregex "(V?)SQRTPSr")>;

def BWWriteResGroup137_1 : SchedWriteRes<[BWPort0,BWFPDivider]> {
  let Latency = 11;
  let NumMicroOps = 1;
  let ResourceCycles = [1,4];
}
def: InstRW<[BWWriteResGroup137_1], (instregex "(V?)SQRTSSr")>;

def BWWriteResGroup138 : SchedWriteRes<[BWPort0,BWPort5,BWPort23]> {
  let Latency = 13;
  let NumMicroOps = 4;
  let ResourceCycles = [1,2,1,7];
}
def: InstRW<[BWWriteResGroup138], (instregex "VMPSADBWYrmi")>;

def BWWriteResGroup139 : SchedWriteRes<[BWPort0,BWFPDivider]> {
  let Latency = 14;
  let NumMicroOps = 1;
  let ResourceCycles = [1,8];
}
def: InstRW<[BWWriteResGroup139], (instregex "(V?)DIVPDrr")>;

def BWWriteResGroup139_1 : SchedWriteRes<[BWPort0,BWFPDivider]> {
  let Latency = 14;
  let NumMicroOps = 1;
  let ResourceCycles = [1,4];
}
def: InstRW<[BWWriteResGroup139_1], (instregex "(V?)DIVSDrr")>;

def BWWriteResGroup141 : SchedWriteRes<[BWPort0,BWPort1,BWPort23]> {
  let Latency = 14;
  let NumMicroOps = 3;
  let ResourceCycles = [1,1,1];
}
def: InstRW<[BWWriteResGroup141], (instregex "MUL_FI16m",
                                             "MUL_FI32m")>;

def BWWriteResGroup142 : SchedWriteRes<[BWPort0,BWPort1,BWPort5]> {
  let Latency = 14;
  let NumMicroOps = 4;
  let ResourceCycles = [2,1,1];
}
def: InstRW<[BWWriteResGroup142], (instregex "(V?)DPPS(Y?)rri")>;

def BWWriteResGroup143 : SchedWriteRes<[BWPort0,BWPort1,BWPort5,BWPort23]> {
  let Latency = 14;
  let NumMicroOps = 4;
  let ResourceCycles = [1,1,1,1];
}
def: InstRW<[BWWriteResGroup143], (instregex "(V?)DPPDrmi")>;

def BWWriteResGroup144 : SchedWriteRes<[BWPort1,BWPort6,BWPort23,BWPort0156]> {
  let Latency = 14;
  let NumMicroOps = 8;
  let ResourceCycles = [2,2,1,3];
}
def: InstRW<[BWWriteResGroup144], (instregex "LAR(16|32|64)rr")>;

def BWWriteResGroup145 : SchedWriteRes<[BWPort1,BWPort06,BWPort15,BWPort0156]> {
  let Latency = 14;
  let NumMicroOps = 10;
  let ResourceCycles = [2,3,1,4];
}
def: InstRW<[BWWriteResGroup145], (instregex "RCR8rCL")>;

def BWWriteResGroup146 : SchedWriteRes<[BWPort0,BWPort1,BWPort6,BWPort0156]> {
  let Latency = 14;
  let NumMicroOps = 12;
  let ResourceCycles = [2,1,4,5];
}
def: InstRW<[BWWriteResGroup146], (instregex "XCH_F")>;

def BWWriteResGroup147 : SchedWriteRes<[BWPort0]> {
  let Latency = 15;
  let NumMicroOps = 1;
  let ResourceCycles = [1];
}
def: InstRW<[BWWriteResGroup147], (instregex "DIVR_FPrST0",
                                             "DIVR_FST0r",
                                             "DIVR_FrST0")>;

def BWWriteResGroup149 : SchedWriteRes<[BWPort1,BWPort23,BWPort237,BWPort06,BWPort15,BWPort0156]> {
  let Latency = 15;
  let NumMicroOps = 10;
  let ResourceCycles = [1,1,1,4,1,2];
}
def: InstRW<[BWWriteResGroup149], (instregex "RCL(8|16|32|64)mCL")>;

def BWWriteResGroup150 : SchedWriteRes<[BWPort0,BWPort23,BWFPDivider]> {
  let Latency = 16;
  let NumMicroOps = 2;
  let ResourceCycles = [1,1,5];
}
def: InstRW<[BWWriteResGroup150], (instregex "(V?)DIVPSrm",
                                             "(V?)DIVSSrm")>;

def BWWriteResGroup151 : SchedWriteRes<[BWPort0,BWPort23]> {
  let Latency = 16;
  let NumMicroOps = 3;
  let ResourceCycles = [2,1];
}
def: InstRW<[BWWriteResGroup151], (instregex "VPMULLDYrm")>;

def BWWriteResGroup153 : SchedWriteRes<[BWPort4,BWPort23,BWPort237,BWPort06,BWPort15,BWPort0156]> {
  let Latency = 16;
  let NumMicroOps = 14;
  let ResourceCycles = [1,1,1,4,2,5];
}
def: InstRW<[BWWriteResGroup153], (instregex "CMPXCHG8B")>;

def BWWriteResGroup154 : SchedWriteRes<[BWPort5]> {
  let Latency = 16;
  let NumMicroOps = 16;
  let ResourceCycles = [16];
}
def: InstRW<[BWWriteResGroup154], (instrs VZEROALL)>;

def BWWriteResGroup155 : SchedWriteRes<[BWPort0,BWPort015,BWFPDivider]> {
  let Latency = 17;
  let NumMicroOps = 3;
  let ResourceCycles = [2,1,10];
}
def: InstRW<[BWWriteResGroup155], (instregex "VDIVPSYrr")>;

def BWWriteResGroup156 : SchedWriteRes<[BWPort0,BWPort23,BWPort015]> {
  let Latency = 17;
  let NumMicroOps = 4;
  let ResourceCycles = [2,1,1];
}
def: InstRW<[BWWriteResGroup156], (instregex "VRCPPSYm",
                                             "VRSQRTPSYm")>;

def BWWriteResGroup157 : SchedWriteRes<[BWPort0,BWPort23,BWFPDivider]> {
  let Latency = 16;
  let NumMicroOps = 2;
  let ResourceCycles = [1,1,7];
}
def: InstRW<[BWWriteResGroup157], (instregex "(V?)SQRTPSm",
                                             "(V?)SQRTSSm")>;

def BWWriteResGroup159 : SchedWriteRes<[BWPort5,BWPort6,BWPort06,BWPort0156]> {
  let Latency = 18;
  let NumMicroOps = 8;
  let ResourceCycles = [1,1,1,5];
}
def: InstRW<[BWWriteResGroup159], (instrs CPUID)>;
def: InstRW<[BWWriteResGroup159], (instrs RDTSC)>;

def BWWriteResGroup160 : SchedWriteRes<[BWPort1,BWPort23,BWPort237,BWPort06,BWPort15,BWPort0156]> {
  let Latency = 18;
  let NumMicroOps = 11;
  let ResourceCycles = [2,1,1,3,1,3];
}
def: InstRW<[BWWriteResGroup160], (instregex "RCR(8|16|32|64)mCL")>;

def BWWriteResGroup161 : SchedWriteRes<[BWPort0,BWPort23,BWFPDivider]> {
  let Latency = 19;
  let NumMicroOps = 2;
  let ResourceCycles = [1,1,8];
}
def: InstRW<[BWWriteResGroup161], (instregex "(V?)DIVPDrm",
                                             "(V?)DIVSDrm")>;

def BWWriteResGroup163 : SchedWriteRes<[BWPort0,BWPort1,BWPort5,BWPort23]> {
  let Latency = 19;
  let NumMicroOps = 5;
  let ResourceCycles = [2,1,1,1];
}
def: InstRW<[BWWriteResGroup163], (instregex "(V?)DPPSrmi")>;

def BWWriteResGroup165 : SchedWriteRes<[BWPort0]> {
  let Latency = 20;
  let NumMicroOps = 1;
  let ResourceCycles = [1];
}
def: InstRW<[BWWriteResGroup165], (instregex "DIV_FPrST0",
                                             "DIV_FST0r",
                                             "DIV_FrST0")>;

def BWWriteResGroup166 : SchedWriteRes<[BWPort0,BWPort1,BWPort5,BWPort23]> {
  let Latency = 20;
  let NumMicroOps = 5;
  let ResourceCycles = [2,1,1,1];
}
def: InstRW<[BWWriteResGroup166], (instregex "VDPPSYrmi")>;

def BWWriteResGroup167 : SchedWriteRes<[BWPort4,BWPort5,BWPort6,BWPort23,BWPort237,BWPort06,BWPort0156]> {
  let Latency = 20;
  let NumMicroOps = 8;
  let ResourceCycles = [1,1,1,1,1,1,2];
}
def: InstRW<[BWWriteResGroup167], (instregex "INSB",
                                             "INSL",
                                             "INSW")>;

def BWWriteResGroup168 : SchedWriteRes<[BWPort0,BWFPDivider]> {
  let Latency = 16;
  let NumMicroOps = 1;
  let ResourceCycles = [1,14];
}
def: InstRW<[BWWriteResGroup168], (instregex "(V?)SQRTPDr")>;

def BWWriteResGroup168_1 : SchedWriteRes<[BWPort0,BWFPDivider]> {
  let Latency = 16;
  let NumMicroOps = 1;
  let ResourceCycles = [1,8];
}
def: InstRW<[BWWriteResGroup168_1], (instregex "(V?)SQRTSDr")>;

def BWWriteResGroup169 : SchedWriteRes<[BWPort0,BWPort23]> {
  let Latency = 21;
  let NumMicroOps = 2;
  let ResourceCycles = [1,1];
}
def: InstRW<[BWWriteResGroup169], (instregex "DIV_F32m",
                                             "DIV_F64m")>;

def BWWriteResGroup170 : SchedWriteRes<[BWPort0,BWPort015,BWFPDivider]> {
  let Latency = 21;
  let NumMicroOps = 3;
  let ResourceCycles = [2,1,14];
}
def: InstRW<[BWWriteResGroup170], (instregex "VSQRTPSYr")>;

def BWWriteResGroup171 : SchedWriteRes<[BWPort0,BWPort4,BWPort5,BWPort23,BWPort237,BWPort06,BWPort0156]> {
  let Latency = 21;
  let NumMicroOps = 19;
  let ResourceCycles = [2,1,4,1,1,4,6];
}
def: InstRW<[BWWriteResGroup171], (instregex "CMPXCHG16B")>;

def BWWriteResGroup172 : SchedWriteRes<[BWPort6,BWPort23,BWPort0156]> {
  let Latency = 22;
  let NumMicroOps = 18;
  let ResourceCycles = [1,1,16];
}
def: InstRW<[BWWriteResGroup172], (instregex "POPF64")>;

def BWWriteResGroup173 : SchedWriteRes<[BWPort0,BWPort015,BWFPDivider]> {
  let Latency = 23;
  let NumMicroOps = 3;
  let ResourceCycles = [2,1,16];
}
def: InstRW<[BWWriteResGroup173], (instregex "VDIVPDYrr")>;

def BWWriteResGroup174 : SchedWriteRes<[BWPort0,BWPort23,BWPort015,BWFPDivider]> {
  let Latency = 23;
  let NumMicroOps = 4;
  let ResourceCycles = [2,1,1,10];
}
def: InstRW<[BWWriteResGroup174], (instregex "VDIVPSYrm")>;

def BWWriteResGroup176 : SchedWriteRes<[BWPort6,BWPort23,BWPort0156]> {
  let Latency = 23;
  let NumMicroOps = 19;
  let ResourceCycles = [3,1,15];
}
def: InstRW<[BWWriteResGroup176], (instregex "XRSTOR(64)?")>;

def BWWriteResGroup177 : SchedWriteRes<[BWPort0,BWPort1,BWPort23]> {
  let Latency = 24;
  let NumMicroOps = 3;
  let ResourceCycles = [1,1,1];
}
def: InstRW<[BWWriteResGroup177], (instregex "DIV_FI16m",
                                             "DIV_FI32m")>;

def BWWriteResGroup179 : SchedWriteRes<[BWPort0,BWPort23,BWFPDivider]> {
  let Latency = 21;
  let NumMicroOps = 2;
  let ResourceCycles = [1,1,14];
}
def: InstRW<[BWWriteResGroup179], (instregex "(V?)SQRTPDm",
                                             "(V?)SQRTSDm")>;

def BWWriteResGroup180 : SchedWriteRes<[BWPort0,BWPort23]> {
  let Latency = 26;
  let NumMicroOps = 2;
  let ResourceCycles = [1,1];
}
def: InstRW<[BWWriteResGroup180], (instregex "DIVR_F32m",
                                             "DIVR_F64m")>;

def BWWriteResGroup181 : SchedWriteRes<[BWPort0,BWPort23,BWPort015,BWFPDivider]> {
  let Latency = 27;
  let NumMicroOps = 4;
  let ResourceCycles = [2,1,1,14];
}
def: InstRW<[BWWriteResGroup181], (instregex "VSQRTPSYm")>;

def BWWriteResGroup182 : SchedWriteRes<[BWPort0,BWPort1,BWPort23]> {
  let Latency = 29;
  let NumMicroOps = 3;
  let ResourceCycles = [1,1,1];
}
def: InstRW<[BWWriteResGroup182], (instregex "DIVR_FI16m",
                                             "DIVR_FI32m")>;

def BWWriteResGroup183 : SchedWriteRes<[BWPort0,BWPort23,BWPort015,BWFPDivider]> {
  let Latency = 29;
  let NumMicroOps = 4;
  let ResourceCycles = [2,1,1,16];
}
def: InstRW<[BWWriteResGroup183], (instregex "VDIVPDYrm")>;

def BWWriteResGroup183_1 : SchedWriteRes<[BWPort4, BWPort5, BWPort23, BWPort0156]> {
  let Latency = 22;
  let NumMicroOps = 7;
  let ResourceCycles = [1,3,2,1];
}
def: InstRW<[BWWriteResGroup183_1], (instrs VGATHERQPDrm)>;

def BWWriteResGroup183_2 : SchedWriteRes<[BWPort4, BWPort5, BWPort23, BWPort0156]> {
  let Latency = 23;
  let NumMicroOps = 9;
  let ResourceCycles = [1,3,4,1];
}
def: InstRW<[BWWriteResGroup183_2], (instrs VGATHERQPDYrm)>;

def BWWriteResGroup183_3 : SchedWriteRes<[BWPort4, BWPort5, BWPort23, BWPort0156]> {
  let Latency = 24;
  let NumMicroOps = 9;
  let ResourceCycles = [1,5,2,1];
}
def: InstRW<[BWWriteResGroup183_3], (instrs VGATHERQPSYrm)>;

def BWWriteResGroup183_4 : SchedWriteRes<[BWPort4, BWPort5, BWPort23, BWPort0156]> {
  let Latency = 25;
  let NumMicroOps = 7;
  let ResourceCycles = [1,3,2,1];
}
def: InstRW<[BWWriteResGroup183_4], (instrs VGATHERDPDrm,
                                            VGATHERDPSrm)>;

def BWWriteResGroup183_5 : SchedWriteRes<[BWPort4, BWPort5, BWPort23, BWPort0156]> {
  let Latency = 26;
  let NumMicroOps = 9;
  let ResourceCycles = [1,5,2,1];
}
def: InstRW<[BWWriteResGroup183_5], (instrs VGATHERDPDYrm)>;

def BWWriteResGroup183_6 : SchedWriteRes<[BWPort4, BWPort5, BWPort23, BWPort0156]> {
  let Latency = 26;
  let NumMicroOps = 14;
  let ResourceCycles = [1,4,8,1];
}
def: InstRW<[BWWriteResGroup183_6], (instrs VGATHERDPSYrm)>;

def BWWriteResGroup183_7 : SchedWriteRes<[BWPort4, BWPort5, BWPort23, BWPort0156]> {
  let Latency = 27;
  let NumMicroOps = 9;
  let ResourceCycles = [1,5,2,1];
}
def: InstRW<[BWWriteResGroup183_7], (instrs VGATHERQPSrm)>;

def BWWriteResGroup185 : SchedWriteRes<[BWPort4,BWPort6,BWPort23,BWPort237,BWPort0156]> {
  let Latency = 29;
  let NumMicroOps = 27;
  let ResourceCycles = [1,5,1,1,19];
}
def: InstRW<[BWWriteResGroup185], (instregex "XSAVE64")>;

def BWWriteResGroup186 : SchedWriteRes<[BWPort4,BWPort6,BWPort23,BWPort237,BWPort0156]> {
  let Latency = 30;
  let NumMicroOps = 28;
  let ResourceCycles = [1,6,1,1,19];
}
def: InstRW<[BWWriteResGroup186], (instregex "^XSAVE$", "XSAVEC", "XSAVES", "XSAVEOPT")>;

def BWWriteResGroup187 : SchedWriteRes<[BWPort01,BWPort15,BWPort015,BWPort0156]> {
  let Latency = 31;
  let NumMicroOps = 31;
  let ResourceCycles = [8,1,21,1];
}
def: InstRW<[BWWriteResGroup187], (instregex "MMX_EMMS")>;

def BWWriteResGroup189 : SchedWriteRes<[BWPort0,BWPort015,BWFPDivider]> {
  let Latency = 29;
  let NumMicroOps = 3;
  let ResourceCycles = [2,1,28];
}
def: InstRW<[BWWriteResGroup189], (instregex "VSQRTPDYr")>;

def BWWriteResGroup190 : SchedWriteRes<[BWPort0,BWPort1,BWPort5,BWPort23,BWPort0156]> {
  let Latency = 34;
  let NumMicroOps = 8;
  let ResourceCycles = [2,2,2,1,1];
}
def: InstRW<[BWWriteResGroup190], (instregex "DIV(8|16|32|64)m")>;

def BWWriteResGroup191 : SchedWriteRes<[BWPort5,BWPort6,BWPort23,BWPort06,BWPort0156]> {
  let Latency = 34;
  let NumMicroOps = 23;
  let ResourceCycles = [1,5,3,4,10];
}
def: InstRW<[BWWriteResGroup191], (instregex "IN(8|16|32)ri",
                                             "IN(8|16|32)rr")>;

def BWWriteResGroup193 : SchedWriteRes<[BWPort0,BWPort1,BWPort5,BWPort23,BWPort0156]> {
  let Latency = 35;
  let NumMicroOps = 8;
  let ResourceCycles = [2,2,2,1,1];
}
def: InstRW<[BWWriteResGroup193], (instregex "IDIV(8|16|32|64)m")>;

def BWWriteResGroup194 : SchedWriteRes<[BWPort5,BWPort6,BWPort23,BWPort237,BWPort06,BWPort0156]> {
  let Latency = 35;
  let NumMicroOps = 23;
  let ResourceCycles = [1,5,2,1,4,10];
}
def: InstRW<[BWWriteResGroup194], (instregex "OUT(8|16|32)ir",
                                             "OUT(8|16|32)rr")>;

def BWWriteResGroup195 : SchedWriteRes<[BWPort0,BWPort23,BWPort015,BWFPDivider]> {
  let Latency = 35;
  let NumMicroOps = 4;
  let ResourceCycles = [2,1,1,28];
}
def: InstRW<[BWWriteResGroup195], (instregex "VSQRTPDYm")>;

def BWWriteResGroup196 : SchedWriteRes<[BWPort5,BWPort0156]> {
  let Latency = 42;
  let NumMicroOps = 22;
  let ResourceCycles = [2,20];
}
def: InstRW<[BWWriteResGroup196], (instrs RDTSCP)>;

def BWWriteResGroup197 : SchedWriteRes<[BWPort0,BWPort01,BWPort23,BWPort05,BWPort06,BWPort015,BWPort0156]> {
  let Latency = 60;
  let NumMicroOps = 64;
  let ResourceCycles = [2,2,8,1,10,2,39];
}
def: InstRW<[BWWriteResGroup197], (instregex "FLDENVm")>;

def BWWriteResGroup198 : SchedWriteRes<[BWPort0,BWPort6,BWPort23,BWPort05,BWPort06,BWPort15,BWPort0156]> {
  let Latency = 63;
  let NumMicroOps = 88;
  let ResourceCycles = [4,4,31,1,2,1,45];
}
def: InstRW<[BWWriteResGroup198], (instrs FXRSTOR64)>;

def BWWriteResGroup199 : SchedWriteRes<[BWPort0,BWPort6,BWPort23,BWPort05,BWPort06,BWPort15,BWPort0156]> {
  let Latency = 63;
  let NumMicroOps = 90;
  let ResourceCycles = [4,2,33,1,2,1,47];
}
def: InstRW<[BWWriteResGroup199], (instrs FXRSTOR)>;

def BWWriteResGroup200 : SchedWriteRes<[BWPort5,BWPort01,BWPort0156]> {
  let Latency = 75;
  let NumMicroOps = 15;
  let ResourceCycles = [6,3,6];
}
def: InstRW<[BWWriteResGroup200], (instregex "FNINIT")>;

def BWWriteResGroup201 : SchedWriteRes<[BWPort0,BWPort1,BWPort5,BWPort6,BWPort01,BWPort0156]> {
  let Latency = 80;
  let NumMicroOps = 32;
  let ResourceCycles = [7,7,3,3,1,11];
}
def: InstRW<[BWWriteResGroup201], (instregex "DIV(16|32|64)r")>;

def BWWriteResGroup202 : SchedWriteRes<[BWPort0,BWPort1,BWPort4,BWPort5,BWPort6,BWPort237,BWPort06,BWPort0156]> {
  let Latency = 115;
  let NumMicroOps = 100;
  let ResourceCycles = [9,9,11,8,1,11,21,30];
}
def: InstRW<[BWWriteResGroup202], (instregex "FSTENVm")>;

} // SchedModel
<|MERGE_RESOLUTION|>--- conflicted
+++ resolved
@@ -185,6 +185,7 @@
 defm : BWWriteResPair<WriteBlend,  [BWPort15],  1>; // Vector blends.
 defm : BWWriteResPair<WriteVarBlend,  [BWPort5], 2, [2]>; // Vector variable blends.
 defm : BWWriteResPair<WriteMPSAD,  [BWPort0, BWPort5], 6, [1, 2]>; // Vector MPSAD.
+defm : BWWriteResPair<WritePSADBW,  [BWPort0],   5>; // Vector PSADBW.
 
 // Vector bitwise operations.
 // These are often used on both floating point and integer vectors.
@@ -474,17 +475,6 @@
                                            "BTR(16|32|64)rr",
                                            "BTS(16|32|64)ri8",
                                            "BTS(16|32|64)rr",
-<<<<<<< HEAD
-                                           "J(A|AE|B|BE|E|G|GE|L|LE|NE|NO|NP|NS|O|P|S)_1",
-                                           "J(A|AE|B|BE|E|G|GE|L|LE|NE|NO|NP|NS|O|P|S)_4",
-                                           "JMP_1",
-                                           "JMP_4",
-                                           "RORX(32|64)ri",
-                                           "SAR(8|16|32|64)r1",
-                                           "SAR(8|16|32|64)ri",
-                                           "SARX(32|64)rr",
-=======
->>>>>>> bc4f19b6
                                            "SBB(16|32|64)ri",
                                            "SBB(16|32|64)i",
                                            "SBB(8|16|32|64)rr")>;
@@ -604,16 +594,9 @@
   let NumMicroOps = 1;
   let ResourceCycles = [1];
 }
-<<<<<<< HEAD
-def: InstRW<[BWWriteResGroup9], (instrs CBW, CWDE, CDQE)>;
-def: InstRW<[BWWriteResGroup9], (instregex "CLC",
-                                           "CMC",
-                                           "LAHF",
-=======
 def: InstRW<[BWWriteResGroup9], (instregex "LAHF", // TODO: This doesnt match Agner's data
->>>>>>> bc4f19b6
                                            "NOOP",
-                                           "SAHF",
+                                           "SAHF", // TODO: This doesn't match Agner's data
                                            "SGDT64m",
                                            "SIDT64m",
                                            "SLDT64m",
@@ -1085,7 +1068,6 @@
                                             "MMX_PMULHWirr",
                                             "MMX_PMULLWirr",
                                             "MMX_PMULUDQirr",
-                                            "MMX_PSADBWirr",
                                             "MUL_FPrST0",
                                             "MUL_FST0r",
                                             "MUL_FrST0",
@@ -1099,7 +1081,6 @@
                                             "(V?)PMULHW(Y?)rr",
                                             "(V?)PMULLW(Y?)rr",
                                             "(V?)PMULUDQ(Y?)rr",
-                                            "(V?)PSADBW(Y?)rr",
                                             "(V?)RCPPSr",
                                             "(V?)RCPSSr",
                                             "(V?)RSQRTPSr",
@@ -1122,7 +1103,6 @@
 def: InstRW<[BWWriteResGroup49], (instregex "MMX_MOVD64rm",
                                             "MMX_MOVD64to64rm",
                                             "MMX_MOVQ64rm",
-                                            "MOV(16|32|64)rm",
                                             "MOVSX(16|32|64)rm16",
                                             "MOVSX(16|32|64)rm32",
                                             "MOVSX(16|32|64)rm8",
