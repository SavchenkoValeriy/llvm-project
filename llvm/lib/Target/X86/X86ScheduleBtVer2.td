//=- X86ScheduleBtVer2.td - X86 BtVer2 (Jaguar) Scheduling ---*- tablegen -*-=//
//
//                     The LLVM Compiler Infrastructure
//
// This file is distributed under the University of Illinois Open Source
// License. See LICENSE.TXT for details.
//
//===----------------------------------------------------------------------===//
//
// This file defines the machine model for AMD btver2 (Jaguar) to support
// instruction scheduling and other instruction cost heuristics. Based off AMD Software
// Optimization Guide for AMD Family 16h Processors & Instruction Latency appendix.
//
//===----------------------------------------------------------------------===//

def BtVer2Model : SchedMachineModel {
  // All x86 instructions are modeled as a single micro-op, and btver2 can
  // decode 2 instructions per cycle.
  let IssueWidth = 2;
  let MicroOpBufferSize = 64; // Retire Control Unit
  let LoadLatency = 5; // FPU latency (worse case cf Integer 3 cycle latency)
  let HighLatency = 25;
  let MispredictPenalty = 14; // Minimum branch misdirection penalty
  let PostRAScheduler = 1;

  // FIXME: SSE4/AVX is unimplemented. This flag is set to allow
  // the scheduler to assign a default model to unrecognized opcodes.
  let CompleteModel = 0;
}

let SchedModel = BtVer2Model in {

// Jaguar can issue up to 6 micro-ops in one cycle
def JALU0 : ProcResource<1>; // Integer Pipe0: integer ALU0 (also handle FP->INT jam)
def JALU1 : ProcResource<1>; // Integer Pipe1: integer ALU1/MUL/DIV
def JLAGU : ProcResource<1>; // Integer Pipe2: LAGU
def JSAGU : ProcResource<1>; // Integer Pipe3: SAGU (also handles 3-operand LEA)
def JFPU0 : ProcResource<1>; // Vector/FPU Pipe0: VALU0/VIMUL/FPA
def JFPU1 : ProcResource<1>; // Vector/FPU Pipe1: VALU1/STC/FPM

// The Integer PRF for Jaguar is 64 entries, and it holds the architectural and
// speculative version of the 64-bit integer registers.
// Reference: www.realworldtech.com/jaguar/4/
def IntegerPRF : RegisterFile<64, [GR8, GR16, GR32, GR64, CCR]>;

// The Jaguar FP Retire Queue renames SIMD and FP uOps onto a pool of 72 SSE
// registers. Operations on 256-bit data types are cracked into two COPs.
// Reference: www.realworldtech.com/jaguar/4/
def FpuPRF: RegisterFile<72, [VR64, VR128, VR256], [1, 1, 2]>;

// The retire control unit (RCU) can track up to 64 macro-ops in-flight. It can
// retire up to two macro-ops per cycle.
// Reference: "Software Optimization Guide for AMD Family 16h Processors"
def RCU : RetireControlUnit<64, 2>;

// Integer Pipe Scheduler
def JALU01 : ProcResGroup<[JALU0, JALU1]> {
  let BufferSize=20;
}

// AGU Pipe Scheduler
def JLSAGU : ProcResGroup<[JLAGU, JSAGU]> {
  let BufferSize=12;
}

// Fpu Pipe Scheduler
def JFPU01 : ProcResGroup<[JFPU0, JFPU1]> {
  let BufferSize=18;
}

// Functional units
def JDiv    : ProcResource<1>; // integer division
def JMul    : ProcResource<1>; // integer multiplication
def JVALU0  : ProcResource<1>; // vector integer
def JVALU1  : ProcResource<1>; // vector integer
def JVIMUL  : ProcResource<1>; // vector integer multiplication
def JSTC    : ProcResource<1>; // vector store/convert
def JFPM    : ProcResource<1>; // FP multiplication
def JFPA    : ProcResource<1>; // FP addition

// Functional unit groups
def JFPX  : ProcResGroup<[JFPA, JFPM]>;
def JVALU : ProcResGroup<[JVALU0, JVALU1]>;

// Integer loads are 3 cycles, so ReadAfterLd registers needn't be available until 3
// cycles after the memory operand.
def : ReadAdvance<ReadAfterLd, 3>;

// Many SchedWrites are defined in pairs with and without a folded load.
// Instructions with folded loads are usually micro-fused, so they only appear
// as two micro-ops when dispatched by the schedulers.
// This multiclass defines the resource usage for variants with and without
// folded loads.
multiclass JWriteResIntPair<X86FoldableSchedWrite SchedRW,
                            list<ProcResourceKind> ExePorts,
                            int Lat, list<int> Res = [], int UOps = 1> {
  // Register variant is using a single cycle on ExePort.
  def : WriteRes<SchedRW, ExePorts> {
    let Latency = Lat;
    let ResourceCycles = Res;
    let NumMicroOps = UOps;
  }

  // Memory variant also uses a cycle on JLAGU and adds 3 cycles to the
  // latency.
  def : WriteRes<SchedRW.Folded, !listconcat([JLAGU], ExePorts)> {
    let Latency = !add(Lat, 3);
    let ResourceCycles = !if(!empty(Res), [], !listconcat([1], Res));
    let NumMicroOps = UOps;
  }
}

multiclass JWriteResFpuPair<X86FoldableSchedWrite SchedRW,
                            list<ProcResourceKind> ExePorts,
                            int Lat, list<int> Res = [], int UOps = 1> {
  // Register variant is using a single cycle on ExePort.
  def : WriteRes<SchedRW, ExePorts> {
    let Latency = Lat;
    let ResourceCycles = Res;
    let NumMicroOps = UOps;
  }

  // Memory variant also uses a cycle on JLAGU and adds 5 cycles to the
  // latency.
  def : WriteRes<SchedRW.Folded, !listconcat([JLAGU], ExePorts)> {
    let Latency = !add(Lat, 5);
    let ResourceCycles = !if(!empty(Res), [], !listconcat([1], Res));
    let NumMicroOps = UOps;
  }
}

multiclass JWriteResYMMPair<X86FoldableSchedWrite SchedRW,
                            list<ProcResourceKind> ExePorts,
                            int Lat, list<int> Res = [2], int UOps = 2> {
  // Register variant is using a single cycle on ExePort.
  def : WriteRes<SchedRW, ExePorts> {
    let Latency = Lat;
    let ResourceCycles = Res;
    let NumMicroOps = UOps;
  }

  // Memory variant also uses 2 cycles on JLAGU and adds 5 cycles to the
  // latency.
  def : WriteRes<SchedRW.Folded, !listconcat([JLAGU], ExePorts)> {
    let Latency = !add(Lat, 5);
    let ResourceCycles = !listconcat([2], Res);
    let NumMicroOps = UOps;
  }
}

// A folded store needs a cycle on the SAGU for the store data.
def : WriteRes<WriteRMW, [JSAGU]>;

////////////////////////////////////////////////////////////////////////////////
// Arithmetic.
////////////////////////////////////////////////////////////////////////////////

defm : JWriteResIntPair<WriteALU,    [JALU01], 1>;
defm : JWriteResIntPair<WriteIMul,   [JALU1, JMul], 3, [1, 1], 2>; // i8/i16/i32 multiplication
defm : JWriteResIntPair<WriteIMul64, [JALU1, JMul], 6, [1, 4], 2>; // i64 multiplication
defm : X86WriteRes<WriteIMulH,       [JALU1], 6, [4], 1>;

defm : JWriteResIntPair<WriteDiv8,   [JALU1, JDiv], 12, [1, 12], 1>;
defm : JWriteResIntPair<WriteDiv16,  [JALU1, JDiv], 17, [1, 17], 2>;
defm : JWriteResIntPair<WriteDiv32,  [JALU1, JDiv], 25, [1, 25], 2>;
defm : JWriteResIntPair<WriteDiv64,  [JALU1, JDiv], 41, [1, 41], 2>;
defm : JWriteResIntPair<WriteIDiv8,  [JALU1, JDiv], 12, [1, 12], 1>;
defm : JWriteResIntPair<WriteIDiv16, [JALU1, JDiv], 17, [1, 17], 2>;
defm : JWriteResIntPair<WriteIDiv32, [JALU1, JDiv], 25, [1, 25], 2>;
defm : JWriteResIntPair<WriteIDiv64, [JALU1, JDiv], 41, [1, 41], 2>;

defm : JWriteResIntPair<WriteCRC32,  [JALU01], 3, [4], 3>;

defm : JWriteResIntPair<WriteCMOV,  [JALU01], 1>; // Conditional move.
def  : WriteRes<WriteSETCC, [JALU01]>; // Setcc.
def  : WriteRes<WriteSETCCStore, [JALU01,JSAGU]>;

// This is for simple LEAs with one or two input operands.
// FIXME: SAGU 3-operand LEA
def : WriteRes<WriteLEA, [JALU01]>;

// Bit counts.
defm : JWriteResIntPair<WriteBitScan, [JALU01], 5, [4], 8>;
defm : JWriteResIntPair<WritePOPCNT,  [JALU01], 1>;
defm : JWriteResIntPair<WriteLZCNT,   [JALU01], 1>;
defm : JWriteResIntPair<WriteTZCNT,   [JALU01], 2, [2]>;

// BMI1 BEXTR, BMI2 BZHI
defm : JWriteResIntPair<WriteBEXTR, [JALU01], 1>;
defm : JWriteResIntPair<WriteBZHI, [JALU01], 1>; // NOTE: Doesn't exist on Jaguar.

////////////////////////////////////////////////////////////////////////////////
// Integer shifts and rotates.
////////////////////////////////////////////////////////////////////////////////

defm : JWriteResIntPair<WriteShift, [JALU01], 1>;

def JWriteSHLDrri : SchedWriteRes<[JALU01]> {
  let Latency = 3;
  let ResourceCycles = [6];
  let NumMicroOps = 6;
}
def: InstRW<[JWriteSHLDrri], (instrs SHLD16rri8, SHLD32rri8, SHLD64rri8,
                                     SHRD16rri8, SHRD32rri8, SHRD64rri8)>;

def JWriteSHLDrrCL : SchedWriteRes<[JALU01]> {
  let Latency = 4;
  let ResourceCycles = [8];
  let NumMicroOps = 7;
}
def: InstRW<[JWriteSHLDrrCL], (instrs SHLD16rrCL, SHLD32rrCL, SHLD64rrCL,
                                      SHRD16rrCL, SHRD32rrCL, SHRD64rrCL)>;

def JWriteSHLDm : SchedWriteRes<[JLAGU, JALU01]> {
  let Latency = 9;
  let ResourceCycles = [1, 22];
  let NumMicroOps = 8;
}
def: InstRW<[JWriteSHLDm],(instrs SHLD16mri8, SHLD32mri8, SHLD64mri8,
                                  SHLD16mrCL, SHLD32mrCL, SHLD64mrCL,
                                  SHRD16mri8, SHRD32mri8, SHRD64mri8,
                                  SHRD16mrCL, SHRD32mrCL, SHRD64mrCL)>;

////////////////////////////////////////////////////////////////////////////////
// Loads, stores, and moves, not folded with other operations.
////////////////////////////////////////////////////////////////////////////////

def : WriteRes<WriteLoad,  [JLAGU]> { let Latency = 5; }
def : WriteRes<WriteStore, [JSAGU]>;
def : WriteRes<WriteMove,  [JALU01]>;

// Load/store MXCSR.
// FIXME: These are copy and pasted from WriteLoad/Store.
def : WriteRes<WriteLDMXCSR, [JLAGU]> { let Latency = 5; }
def : WriteRes<WriteSTMXCSR, [JSAGU]>;

// Treat misc copies as a move.
def : InstRW<[WriteMove], (instrs COPY)>;

////////////////////////////////////////////////////////////////////////////////
// Idioms that clear a register, like xorps %xmm0, %xmm0.
// These can often bypass execution ports completely.
////////////////////////////////////////////////////////////////////////////////

def : WriteRes<WriteZero,  []>;

////////////////////////////////////////////////////////////////////////////////
// Branches don't produce values, so they have no latency, but they still
// consume resources. Indirect branches can fold loads.
////////////////////////////////////////////////////////////////////////////////

defm : JWriteResIntPair<WriteJump,  [JALU01], 1>;

////////////////////////////////////////////////////////////////////////////////
// Special case scheduling classes.
////////////////////////////////////////////////////////////////////////////////

def : WriteRes<WriteSystem,     [JALU01]> { let Latency = 100; }
def : WriteRes<WriteMicrocoded, [JALU01]> { let Latency = 100; }
def : WriteRes<WriteFence,  [JSAGU]>;

// Nops don't have dependencies, so there's no actual latency, but we set this
// to '1' to tell the scheduler that the nop uses an ALU slot for a cycle.
def : WriteRes<WriteNop, [JALU01]> { let Latency = 1; }

////////////////////////////////////////////////////////////////////////////////
// Floating point. This covers both scalar and vector operations.
////////////////////////////////////////////////////////////////////////////////

defm : X86WriteRes<WriteFLoad,         [JLAGU, JFPU01, JFPX], 5, [1, 1, 1], 1>;
defm : X86WriteRes<WriteFMaskedLoad,   [JLAGU, JFPU01, JFPX], 6, [1, 1, 2], 1>;
defm : X86WriteRes<WriteFMaskedLoadY,  [JLAGU, JFPU01, JFPX], 6, [2, 2, 4], 2>;

defm : X86WriteRes<WriteFStore,        [JSAGU, JFPU1,  JSTC], 1, [1, 1, 1], 1>;
defm : X86WriteRes<WriteFMaskedStore,  [JSAGU, JFPU01, JFPX], 6, [1, 1, 4], 1>;
defm : X86WriteRes<WriteFMaskedStoreY, [JSAGU, JFPU01, JFPX], 6, [2, 2, 4], 2>;

<<<<<<< HEAD
def  : WriteRes<WriteFMove,               [JFPU01, JFPX]>;
def  : WriteRes<WriteEMMS,                [JFPU01, JFPX]> { let Latency = 2; }
=======
defm : X86WriteRes<WriteFMove,         [JFPU01, JFPX], 1, [1, 1], 1>;
defm : X86WriteRes<WriteFMoveX,        [JFPU01, JFPX], 1, [1, 1], 1>;
defm : X86WriteRes<WriteFMoveY,        [JFPU01, JFPX], 1, [2, 2], 2>;

defm : X86WriteRes<WriteEMMS,          [JFPU01, JFPX], 2, [1, 1], 1>;
>>>>>>> deba150c

defm : JWriteResFpuPair<WriteFAdd,         [JFPU0, JFPA],  3>;
defm : JWriteResFpuPair<WriteFAddX,        [JFPU0, JFPA],  3>;
defm : JWriteResYMMPair<WriteFAddY,        [JFPU0, JFPA],  3, [2,2], 2>;
defm : JWriteResFpuPair<WriteFAdd64,       [JFPU0, JFPA],  3>;
defm : JWriteResFpuPair<WriteFAdd64X,      [JFPU0, JFPA],  3>;
defm : JWriteResYMMPair<WriteFAdd64Y,      [JFPU0, JFPA],  3, [2,2], 2>;
defm : JWriteResFpuPair<WriteFCmp,         [JFPU0, JFPA],  2>;
defm : JWriteResFpuPair<WriteFCmpX,        [JFPU0, JFPA],  2>;
defm : JWriteResYMMPair<WriteFCmpY,        [JFPU0, JFPA],  2, [2,2], 2>;
defm : JWriteResFpuPair<WriteFCmp64,       [JFPU0, JFPA],  2>;
defm : JWriteResFpuPair<WriteFCmp64X,      [JFPU0, JFPA],  2>;
defm : JWriteResYMMPair<WriteFCmp64Y,      [JFPU0, JFPA],  2, [2,2], 2>;
defm : JWriteResFpuPair<WriteFCom,  [JFPU0, JFPA, JALU0],  3>;
defm : JWriteResFpuPair<WriteFMul,         [JFPU1, JFPM],  2>;
defm : JWriteResFpuPair<WriteFMulX,        [JFPU1, JFPM],  2>;
defm : JWriteResYMMPair<WriteFMulY,        [JFPU1, JFPM],  2, [2,2], 2>;
defm : JWriteResFpuPair<WriteFMul64,       [JFPU1, JFPM],  4, [1,2]>;
defm : JWriteResFpuPair<WriteFMul64X,      [JFPU1, JFPM],  4, [1,2]>;
defm : JWriteResYMMPair<WriteFMul64Y,      [JFPU1, JFPM],  4, [2,4], 2>;
defm : JWriteResFpuPair<WriteFMA,          [JFPU1, JFPM],  2>; // NOTE: Doesn't exist on Jaguar.
defm : JWriteResFpuPair<WriteFMAX,         [JFPU1, JFPM],  2>; // NOTE: Doesn't exist on Jaguar.
defm : JWriteResFpuPair<WriteFMAY,         [JFPU1, JFPM],  2>; // NOTE: Doesn't exist on Jaguar.
defm : JWriteResFpuPair<WriteDPPD,   [JFPU1, JFPM, JFPA],  9, [1, 3, 3],  3>;
defm : JWriteResFpuPair<WriteDPPS,   [JFPU1, JFPM, JFPA], 11, [1, 3, 3],  5>;
defm : JWriteResYMMPair<WriteDPPSY,  [JFPU1, JFPM, JFPA], 12, [2, 6, 6], 10>;
defm : JWriteResFpuPair<WriteFRcp,         [JFPU1, JFPM],  2>;
defm : JWriteResFpuPair<WriteFRcpX,        [JFPU1, JFPM],  2>;
defm : JWriteResYMMPair<WriteFRcpY,        [JFPU1, JFPM],  2, [2,2], 2>;
defm : JWriteResFpuPair<WriteFRsqrt,       [JFPU1, JFPM],  2>;
defm : JWriteResFpuPair<WriteFRsqrtX,      [JFPU1, JFPM],  2>;
defm : JWriteResYMMPair<WriteFRsqrtY,      [JFPU1, JFPM],  2, [2,2], 2>;
defm : JWriteResFpuPair<WriteFDiv,         [JFPU1, JFPM], 19, [1, 19]>;
defm : JWriteResFpuPair<WriteFDivX,        [JFPU1, JFPM], 19, [1, 19]>;
defm : JWriteResYMMPair<WriteFDivY,        [JFPU1, JFPM], 38, [2, 38], 2>;
defm : JWriteResYMMPair<WriteFDivZ,        [JFPU1, JFPM], 38, [2, 38], 2>;
defm : JWriteResFpuPair<WriteFDiv64,       [JFPU1, JFPM], 19, [1, 19]>;
defm : JWriteResFpuPair<WriteFDiv64X,      [JFPU1, JFPM], 19, [1, 19]>;
defm : JWriteResYMMPair<WriteFDiv64Y,      [JFPU1, JFPM], 38, [2, 38], 2>;
defm : JWriteResYMMPair<WriteFDiv64Z,      [JFPU1, JFPM], 38, [2, 38], 2>;
defm : JWriteResFpuPair<WriteFSqrt,        [JFPU1, JFPM], 21, [1, 21]>;
defm : JWriteResFpuPair<WriteFSqrtX,       [JFPU1, JFPM], 21, [1, 21]>;
defm : JWriteResYMMPair<WriteFSqrtY,       [JFPU1, JFPM], 42, [2, 42], 2>;
defm : JWriteResYMMPair<WriteFSqrtZ,       [JFPU1, JFPM], 42, [2, 42], 2>;
defm : JWriteResFpuPair<WriteFSqrt64,      [JFPU1, JFPM], 27, [1, 27]>;
defm : JWriteResFpuPair<WriteFSqrt64X,     [JFPU1, JFPM], 27, [1, 27]>;
defm : JWriteResYMMPair<WriteFSqrt64Y,     [JFPU1, JFPM], 54, [2, 54], 2>;
defm : JWriteResYMMPair<WriteFSqrt64Z,     [JFPU1, JFPM], 54, [2, 54], 2>;
defm : JWriteResFpuPair<WriteFSqrt80,      [JFPU1, JFPM], 35, [1, 35]>;
defm : JWriteResFpuPair<WriteFSign,        [JFPU1, JFPM],  2>;
defm : JWriteResFpuPair<WriteFRnd,         [JFPU1, JSTC],  3>;
defm : JWriteResYMMPair<WriteFRndY,        [JFPU1, JSTC],  3, [2,2], 2>;
defm : JWriteResFpuPair<WriteFLogic,      [JFPU01, JFPX],  1>;
defm : JWriteResYMMPair<WriteFLogicY,     [JFPU01, JFPX],  1, [2, 2], 2>;
defm : JWriteResFpuPair<WriteFTest,       [JFPU0, JFPA, JALU0], 3>;
defm : JWriteResYMMPair<WriteFTestY ,     [JFPU01, JFPX, JFPA, JALU0], 4, [2, 2, 2, 1], 3>;
defm : JWriteResFpuPair<WriteFShuffle,    [JFPU01, JFPX],  1>;
defm : JWriteResYMMPair<WriteFShuffleY,   [JFPU01, JFPX],  1, [2, 2], 2>;
defm : JWriteResFpuPair<WriteFVarShuffle, [JFPU01, JFPX],  2, [1, 4], 3>;
defm : JWriteResYMMPair<WriteFVarShuffleY,[JFPU01, JFPX],  3, [2, 6], 6>;
defm : JWriteResFpuPair<WriteFBlend,      [JFPU01, JFPX],  1>;
defm : JWriteResYMMPair<WriteFBlendY,     [JFPU01, JFPX],  1, [2, 2], 2>;
defm : JWriteResFpuPair<WriteFVarBlend,   [JFPU01, JFPX],  2, [1, 4], 3>;
defm : JWriteResYMMPair<WriteFVarBlendY,  [JFPU01, JFPX],  3, [2, 6], 6>;
defm : JWriteResFpuPair<WriteFShuffle256, [JFPU01, JFPX],  1>;
defm : JWriteResFpuPair<WriteFVarShuffle256, [JFPU01, JFPX],  1>; // NOTE: Doesn't exist on Jaguar.

////////////////////////////////////////////////////////////////////////////////
// Conversions.
////////////////////////////////////////////////////////////////////////////////

defm : JWriteResFpuPair<WriteCvtF2I,       [JFPU1, JSTC], 3>; // Float -> Integer.
defm : JWriteResFpuPair<WriteCvtI2F,       [JFPU1, JSTC], 3>; // Integer -> Float.
defm : JWriteResFpuPair<WriteCvtF2F,       [JFPU1, JSTC], 3>; // Float -> Float size conversion.
def  : WriteRes<WriteCvtF2FSt, [JFPU1, JSTC, JSAGU]> { let Latency = 4; }

def JWriteCVTF2F : SchedWriteRes<[JFPU1, JSTC]> {
  let Latency = 7;
  let ResourceCycles = [1, 2];
  let NumMicroOps = 2;
}
def : InstRW<[JWriteCVTF2F], (instregex "(V)?CVTS(D|S)2S(D|S)rr")>;

def JWriteCVTF2FLd : SchedWriteRes<[JLAGU, JFPU1, JSTC]> {
  let Latency = 12;
  let ResourceCycles = [1, 1, 2];
  let NumMicroOps = 2;
}
def : InstRW<[JWriteCVTF2FLd], (instregex "(V)?CVTS(D|S)2S(D|S)rm")>;

def JWriteCVTF2SI : SchedWriteRes<[JFPU1, JSTC, JFPA, JALU0]> {
  let Latency = 7;
  let NumMicroOps = 2;
}
def : InstRW<[JWriteCVTF2SI], (instregex "(V)?CVT(T?)S(D|S)2SI(64)?rr")>;

def JWriteCVTF2SILd : SchedWriteRes<[JLAGU, JFPU1, JSTC, JFPA, JALU0]> {
  let Latency = 12;
  let NumMicroOps = 2;
}
def : InstRW<[JWriteCVTF2SILd], (instregex "(V)?CVT(T?)S(D|S)2SI(64)?rm")>;

// FIXME: f+3 ST, LD+STC latency
def JWriteCVTSI2F : SchedWriteRes<[JFPU1, JSTC]> {
  let Latency = 9;
  let NumMicroOps = 2;
}
def : InstRW<[JWriteCVTSI2F], (instregex "(V)?CVTSI(64)?2S(D|S)rr")>;

def JWriteCVTSI2FLd : SchedWriteRes<[JLAGU, JFPU1, JSTC]> {
  let Latency = 14;
  let NumMicroOps = 2;
}
def : InstRW<[JWriteCVTSI2FLd], (instregex "(V)?CVTSI(64)?2S(D|S)rm")>;

////////////////////////////////////////////////////////////////////////////////
// Vector integer operations.
////////////////////////////////////////////////////////////////////////////////

defm : X86WriteRes<WriteVecLoad,          [JLAGU, JFPU01, JVALU], 5, [1, 1, 1], 1>;
defm : X86WriteRes<WriteVecMaskedLoad,    [JLAGU, JFPU01, JVALU], 6, [1, 1, 2], 1>;
defm : X86WriteRes<WriteVecMaskedLoadY,   [JLAGU, JFPU01, JVALU], 6, [2, 2, 4], 2>;

defm : X86WriteRes<WriteVecStore,         [JSAGU, JFPU1,   JSTC], 1, [1, 1, 1], 1>;
defm : X86WriteRes<WriteVecMaskedStore,   [JSAGU, JFPU01, JVALU], 6, [1, 1, 4], 1>;
defm : X86WriteRes<WriteVecMaskedStoreY,  [JSAGU, JFPU01, JVALU], 6, [2, 2, 4], 2>;

<<<<<<< HEAD
def  : WriteRes<WriteVecMove,             [JFPU01, JVALU]>;
=======
defm : X86WriteRes<WriteVecMove,          [JFPU01, JVALU], 1, [1, 1], 1>;
defm : X86WriteRes<WriteVecMoveX,         [JFPU01, JVALU], 1, [1, 1], 1>;
defm : X86WriteRes<WriteVecMoveY,         [JFPU01, JVALU], 1, [2, 2], 2>;
>>>>>>> deba150c

defm : JWriteResFpuPair<WriteVecALU,      [JFPU01, JVALU], 1>;
defm : JWriteResFpuPair<WriteVecALUX,     [JFPU01, JVALU], 1>;
defm : JWriteResFpuPair<WriteVecALUY,     [JFPU01, JVALU], 1>;
defm : JWriteResFpuPair<WriteVecShift,    [JFPU01, JVALU], 1>;
defm : JWriteResFpuPair<WriteVecShiftX,   [JFPU01, JVALU], 1>;
defm : JWriteResFpuPair<WriteVecShiftY,   [JFPU01, JVALU], 1>;
defm : JWriteResFpuPair<WriteVecShiftImm, [JFPU01, JVALU], 1>;
defm : JWriteResFpuPair<WriteVecShiftImmX,[JFPU01, JVALU], 1>;
defm : JWriteResFpuPair<WriteVecShiftImmY,[JFPU01, JVALU], 1>;
defm : JWriteResFpuPair<WriteVecIMul,     [JFPU0, JVIMUL], 2>;
defm : JWriteResFpuPair<WriteVecIMulX,    [JFPU0, JVIMUL], 2>;
defm : JWriteResFpuPair<WriteVecIMulY,    [JFPU0, JVIMUL], 2>;
defm : JWriteResFpuPair<WritePMULLD,      [JFPU0, JFPU01, JVIMUL, JVALU], 4, [2, 1, 2, 1], 3>;
defm : JWriteResFpuPair<WritePMULLDY,     [JFPU0, JFPU01, JVIMUL, JVALU], 4, [2, 1, 2, 1], 3>;
defm : JWriteResFpuPair<WriteMPSAD,       [JFPU0, JVIMUL], 3, [1, 2]>;
defm : JWriteResFpuPair<WriteMPSADY,      [JFPU0, JVIMUL], 3, [1, 2]>;
defm : JWriteResFpuPair<WritePSADBW,      [JFPU01, JVALU], 2>;
defm : JWriteResFpuPair<WritePSADBWX,     [JFPU01, JVALU], 2>;
defm : JWriteResFpuPair<WritePSADBWY,     [JFPU01, JVALU], 2>;
defm : JWriteResFpuPair<WritePHMINPOS,    [JFPU0,  JVALU], 2>;
defm : JWriteResFpuPair<WriteShuffle,     [JFPU01, JVALU], 1>;
defm : JWriteResFpuPair<WriteShuffleX,    [JFPU01, JVALU], 1>;
defm : JWriteResFpuPair<WriteShuffleY,    [JFPU01, JVALU], 1>;
defm : JWriteResFpuPair<WriteVarShuffle,  [JFPU01, JVALU], 2, [1, 4], 3>;
defm : JWriteResFpuPair<WriteVarShuffleX, [JFPU01, JVALU], 2, [1, 4], 3>;
defm : JWriteResFpuPair<WriteVarShuffleY, [JFPU01, JVALU], 2, [1, 4], 3>;
defm : JWriteResFpuPair<WriteBlend,       [JFPU01, JVALU], 1>;
defm : JWriteResFpuPair<WriteBlendY,      [JFPU01, JVALU], 1>;
defm : JWriteResFpuPair<WriteVarBlend,    [JFPU01, JVALU], 2, [1, 4], 3>;
defm : JWriteResFpuPair<WriteVarBlendY,   [JFPU01, JVALU], 2, [1, 4], 3>;
defm : JWriteResFpuPair<WriteVecLogic,    [JFPU01, JVALU], 1>;
defm : JWriteResFpuPair<WriteVecLogicX,   [JFPU01, JVALU], 1>;
defm : JWriteResFpuPair<WriteVecLogicY,   [JFPU01, JVALU], 1>; // NOTE: Doesn't exist on Jaguar.
defm : JWriteResFpuPair<WriteVecTest,     [JFPU0, JFPA, JALU0], 3>;
defm : JWriteResYMMPair<WriteVecTestY ,   [JFPU01, JFPX, JFPA, JALU0], 4, [2, 2, 2, 1], 3>;
defm : JWriteResFpuPair<WriteShuffle256,  [JFPU01, JVALU], 1>;
defm : JWriteResFpuPair<WriteVarShuffle256, [JFPU01, JVALU], 1>; // NOTE: Doesn't exist on Jaguar.
defm : JWriteResFpuPair<WriteVarVecShift, [JFPU01, JVALU], 1>; // NOTE: Doesn't exist on Jaguar.
defm : JWriteResFpuPair<WriteVarVecShiftY,[JFPU01, JVALU], 1>; // NOTE: Doesn't exist on Jaguar.

////////////////////////////////////////////////////////////////////////////////
// Vector insert/extract operations.
////////////////////////////////////////////////////////////////////////////////

defm : JWriteResFpuPair<WriteVecInsert,   [JFPU01, JVALU], 1>;
def  : WriteRes<WriteVecExtract,     [JFPU0, JFPA, JALU0]> { let Latency = 3; }
def  : WriteRes<WriteVecExtractSt,   [JFPU1, JSTC, JSAGU]> { let Latency = 3; }

////////////////////////////////////////////////////////////////////////////////
// SSE42 String instructions.
////////////////////////////////////////////////////////////////////////////////

defm : JWriteResFpuPair<WritePCmpIStrI, [JFPU1, JVALU1, JFPA, JALU0], 7, [1, 2, 1, 1], 3>;
defm : JWriteResFpuPair<WritePCmpIStrM, [JFPU1, JVALU1, JFPA, JALU0], 8, [1, 2, 1, 1], 3>;
defm : JWriteResFpuPair<WritePCmpEStrI, [JFPU1, JSAGU, JLAGU, JVALU, JVALU1, JFPA, JALU0], 14, [1, 2, 2, 6, 4, 1, 1], 9>;
defm : JWriteResFpuPair<WritePCmpEStrM, [JFPU1, JSAGU, JLAGU, JVALU, JVALU1, JFPA, JALU0], 14, [1, 2, 2, 6, 4, 1, 1], 9>;

////////////////////////////////////////////////////////////////////////////////
// MOVMSK Instructions.
////////////////////////////////////////////////////////////////////////////////

def : WriteRes<WriteFMOVMSK,    [JFPU0, JFPA, JALU0]> { let Latency = 3; }
def : WriteRes<WriteVecMOVMSK,  [JFPU0, JFPA, JALU0]> { let Latency = 3; }
def : WriteRes<WriteVecMOVMSKY, [JFPU0, JFPA, JALU0]> { let Latency = 3; }
def : WriteRes<WriteMMXMOVMSK,  [JFPU0, JFPA, JALU0]> { let Latency = 3; }

////////////////////////////////////////////////////////////////////////////////
// AES Instructions.
////////////////////////////////////////////////////////////////////////////////

defm : JWriteResFpuPair<WriteAESIMC,      [JFPU0, JVIMUL], 2>;
defm : JWriteResFpuPair<WriteAESKeyGen,   [JFPU0, JVIMUL], 2>;
defm : JWriteResFpuPair<WriteAESDecEnc,   [JFPU0, JVIMUL], 3, [1, 1], 2>;

////////////////////////////////////////////////////////////////////////////////
// Horizontal add/sub  instructions.
////////////////////////////////////////////////////////////////////////////////

defm : JWriteResFpuPair<WriteFHAdd,         [JFPU0, JFPA], 3>;
defm : JWriteResYMMPair<WriteFHAddY,        [JFPU0, JFPA], 3, [2,2], 2>;
defm : JWriteResFpuPair<WritePHAdd,       [JFPU01, JVALU], 1>;
defm : JWriteResFpuPair<WritePHAddX,      [JFPU01, JVALU], 1>;
defm : JWriteResFpuPair<WritePHAddY,      [JFPU01, JVALU], 1>;

////////////////////////////////////////////////////////////////////////////////
// Carry-less multiplication instructions.
////////////////////////////////////////////////////////////////////////////////

defm : JWriteResFpuPair<WriteCLMul,       [JFPU0, JVIMUL], 2>;

////////////////////////////////////////////////////////////////////////////////
// SSE4A instructions.
////////////////////////////////////////////////////////////////////////////////

def JWriteINSERTQ: SchedWriteRes<[JFPU01, JVALU]> {
  let Latency = 2;
  let ResourceCycles = [1, 4];
}
def : InstRW<[JWriteINSERTQ], (instrs INSERTQ, INSERTQI)>;

////////////////////////////////////////////////////////////////////////////////
// F16C instructions.
////////////////////////////////////////////////////////////////////////////////

def JWriteCVTPS2PHY: SchedWriteRes<[JFPU1, JSTC, JFPX]> {
  let Latency = 6;
  let ResourceCycles = [2, 2, 2];
  let NumMicroOps = 3;
}
def : InstRW<[JWriteCVTPS2PHY], (instrs VCVTPS2PHYrr)>;

def JWriteCVTPS2PHYSt: SchedWriteRes<[JFPU1, JSTC, JFPX, JSAGU]> {
  let Latency = 7;
  let ResourceCycles = [2, 2, 2, 1];
  let NumMicroOps = 3;
}
def : InstRW<[JWriteCVTPS2PHYSt], (instrs VCVTPS2PHYmr)>;

def JWriteCVTPH2PSY: SchedWriteRes<[JFPU1, JSTC]> {
  let Latency = 3;
  let ResourceCycles = [2, 2];
  let NumMicroOps = 2;
}
def : InstRW<[JWriteCVTPH2PSY], (instrs VCVTPH2PSYrr)>;

def JWriteCVTPH2PSYLd: SchedWriteRes<[JLAGU, JFPU1, JSTC]> {
  let Latency = 8;
  let ResourceCycles = [1, 2, 2];
  let NumMicroOps = 2;
}
def : InstRW<[JWriteCVTPH2PSYLd], (instrs VCVTPH2PSYrm)>;

////////////////////////////////////////////////////////////////////////////////
// AVX instructions.
////////////////////////////////////////////////////////////////////////////////

def JWriteVCVTY: SchedWriteRes<[JFPU1, JSTC]> {
  let Latency = 3;
  let ResourceCycles = [2, 2];
  let NumMicroOps = 2;
}
def : InstRW<[JWriteVCVTY], (instrs VCVTDQ2PDYrr, VCVTDQ2PSYrr,
                                    VCVTPS2DQYrr, VCVTTPS2DQYrr)>;

def JWriteVCVTYLd: SchedWriteRes<[JLAGU, JFPU1, JSTC]> {
  let Latency = 8;
  let ResourceCycles = [2, 2, 2];
  let NumMicroOps = 2;
}
def : InstRW<[JWriteVCVTYLd, ReadAfterLd], (instrs VCVTDQ2PDYrm, VCVTDQ2PSYrm,
                                                   VCVTPS2DQYrm, VCVTTPS2DQYrm)>;

def JWriteVMOVNTDQSt: SchedWriteRes<[JFPU1, JSTC, JSAGU]> {
  let Latency = 2;
}
def : InstRW<[JWriteVMOVNTDQSt], (instrs MOVNTDQmr, VMOVNTDQmr)>;

def JWriteMOVNTSt: SchedWriteRes<[JFPU1, JSTC, JSAGU]> {
  let Latency = 3;
}
def : InstRW<[JWriteMOVNTSt], (instrs MOVNTPDmr, MOVNTPSmr, MOVNTSD, MOVNTSS, VMOVNTPDmr, VMOVNTPSmr)>;

def JWriteVMOVNTPYSt: SchedWriteRes<[JFPU1, JSTC, JSAGU]> {
  let Latency = 3;
  let ResourceCycles = [2, 2, 2];
}
def : InstRW<[JWriteVMOVNTPYSt], (instrs VMOVNTDQYmr, VMOVNTPDYmr, VMOVNTPSYmr)>;

def JWriteVCVTPDY: SchedWriteRes<[JFPU1, JSTC, JFPX]> {
  let Latency = 6;
  let ResourceCycles = [2, 2, 4];
  let NumMicroOps = 3;
}
def : InstRW<[JWriteVCVTPDY], (instrs VCVTPD2DQYrr, VCVTTPD2DQYrr, VCVTPD2PSYrr)>;

def JWriteVCVTPDYLd: SchedWriteRes<[JLAGU, JFPU1, JSTC, JFPX]> {
  let Latency = 11;
  let ResourceCycles = [2, 2, 2, 4];
  let NumMicroOps = 3;
}
def : InstRW<[JWriteVCVTPDYLd, ReadAfterLd], (instrs VCVTPD2DQYrm, VCVTTPD2DQYrm, VCVTPD2PSYrm)>;

def JWriteVBROADCASTYLd: SchedWriteRes<[JLAGU, JFPU01, JFPX]> {
  let Latency = 6;
  let ResourceCycles = [1, 2, 4];
  let NumMicroOps = 2;
}
def : InstRW<[JWriteVBROADCASTYLd, ReadAfterLd], (instrs VBROADCASTSDYrm,
                                                         VBROADCASTSSYrm)>;

def JWriteJVZEROALL: SchedWriteRes<[]> {
  let Latency = 90;
  let NumMicroOps = 73;
}
def : InstRW<[JWriteJVZEROALL], (instrs VZEROALL)>;

def JWriteJVZEROUPPER: SchedWriteRes<[]> {
  let Latency = 46;
  let NumMicroOps = 37;
}
def : InstRW<[JWriteJVZEROUPPER], (instrs VZEROUPPER)>;
} // SchedModel
<|MERGE_RESOLUTION|>--- conflicted
+++ resolved
@@ -268,23 +268,22 @@
 ////////////////////////////////////////////////////////////////////////////////
 
 defm : X86WriteRes<WriteFLoad,         [JLAGU, JFPU01, JFPX], 5, [1, 1, 1], 1>;
+defm : X86WriteRes<WriteFLoadX,        [JLAGU, JFPU01, JFPX], 5, [1, 1, 1], 1>;
+defm : X86WriteRes<WriteFLoadY,        [JLAGU, JFPU01, JFPX], 5, [1, 1, 1], 1>;
 defm : X86WriteRes<WriteFMaskedLoad,   [JLAGU, JFPU01, JFPX], 6, [1, 1, 2], 1>;
 defm : X86WriteRes<WriteFMaskedLoadY,  [JLAGU, JFPU01, JFPX], 6, [2, 2, 4], 2>;
 
 defm : X86WriteRes<WriteFStore,        [JSAGU, JFPU1,  JSTC], 1, [1, 1, 1], 1>;
+defm : X86WriteRes<WriteFStoreX,       [JSAGU, JFPU1,  JSTC], 1, [1, 1, 1], 1>;
+defm : X86WriteRes<WriteFStoreY,       [JSAGU, JFPU1,  JSTC], 1, [1, 1, 1], 1>;
 defm : X86WriteRes<WriteFMaskedStore,  [JSAGU, JFPU01, JFPX], 6, [1, 1, 4], 1>;
 defm : X86WriteRes<WriteFMaskedStoreY, [JSAGU, JFPU01, JFPX], 6, [2, 2, 4], 2>;
 
-<<<<<<< HEAD
-def  : WriteRes<WriteFMove,               [JFPU01, JFPX]>;
-def  : WriteRes<WriteEMMS,                [JFPU01, JFPX]> { let Latency = 2; }
-=======
 defm : X86WriteRes<WriteFMove,         [JFPU01, JFPX], 1, [1, 1], 1>;
 defm : X86WriteRes<WriteFMoveX,        [JFPU01, JFPX], 1, [1, 1], 1>;
 defm : X86WriteRes<WriteFMoveY,        [JFPU01, JFPX], 1, [2, 2], 2>;
 
 defm : X86WriteRes<WriteEMMS,          [JFPU01, JFPX], 2, [1, 1], 1>;
->>>>>>> deba150c
 
 defm : JWriteResFpuPair<WriteFAdd,         [JFPU0, JFPA],  3>;
 defm : JWriteResFpuPair<WriteFAddX,        [JFPU0, JFPA],  3>;
@@ -405,20 +404,20 @@
 ////////////////////////////////////////////////////////////////////////////////
 
 defm : X86WriteRes<WriteVecLoad,          [JLAGU, JFPU01, JVALU], 5, [1, 1, 1], 1>;
+defm : X86WriteRes<WriteVecLoadX,         [JLAGU, JFPU01, JVALU], 5, [1, 1, 1], 1>;
+defm : X86WriteRes<WriteVecLoadY,         [JLAGU, JFPU01, JVALU], 5, [1, 1, 1], 1>;
 defm : X86WriteRes<WriteVecMaskedLoad,    [JLAGU, JFPU01, JVALU], 6, [1, 1, 2], 1>;
 defm : X86WriteRes<WriteVecMaskedLoadY,   [JLAGU, JFPU01, JVALU], 6, [2, 2, 4], 2>;
 
 defm : X86WriteRes<WriteVecStore,         [JSAGU, JFPU1,   JSTC], 1, [1, 1, 1], 1>;
+defm : X86WriteRes<WriteVecStoreX,        [JSAGU, JFPU1,   JSTC], 1, [1, 1, 1], 1>;
+defm : X86WriteRes<WriteVecStoreY,        [JSAGU, JFPU1,   JSTC], 1, [1, 1, 1], 1>;
 defm : X86WriteRes<WriteVecMaskedStore,   [JSAGU, JFPU01, JVALU], 6, [1, 1, 4], 1>;
 defm : X86WriteRes<WriteVecMaskedStoreY,  [JSAGU, JFPU01, JVALU], 6, [2, 2, 4], 2>;
 
-<<<<<<< HEAD
-def  : WriteRes<WriteVecMove,             [JFPU01, JVALU]>;
-=======
 defm : X86WriteRes<WriteVecMove,          [JFPU01, JVALU], 1, [1, 1], 1>;
 defm : X86WriteRes<WriteVecMoveX,         [JFPU01, JVALU], 1, [1, 1], 1>;
 defm : X86WriteRes<WriteVecMoveY,         [JFPU01, JVALU], 1, [2, 2], 2>;
->>>>>>> deba150c
 
 defm : JWriteResFpuPair<WriteVecALU,      [JFPU01, JVALU], 1>;
 defm : JWriteResFpuPair<WriteVecALUX,     [JFPU01, JVALU], 1>;
