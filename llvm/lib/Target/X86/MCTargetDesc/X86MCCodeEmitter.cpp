--- conflicted
+++ resolved
@@ -743,15 +743,10 @@
     //  src1(ModR/M), MemAddr
     //  src1(ModR/M), src2(VEX_4V), MemAddr
     //  src1(ModR/M), MemAddr, imm8
-    //  src1(ModR/M), MemAddr, src2(VEX_I8IMM)
+    //  src1(ModR/M), MemAddr, src2(Imm[7:4])
     //
     //  FMA4:
-<<<<<<< HEAD
-    //  dst(ModR/M.reg), src1(VEX_4V), src2(ModR/M), src3(VEX_I8IMM)
-    //  dst(ModR/M.reg), src1(VEX_4V), src2(VEX_I8IMM), src3(ModR/M),
-=======
     //  dst(ModR/M.reg), src1(VEX_4V), src2(ModR/M), src3(Imm[7:4])
->>>>>>> 5f8419da
     unsigned RegEnc = getX86RegEncoding(MI, CurOp++);
     VEX_R = ~(RegEnc >> 3) & 1;
     EVEX_R2 = ~(RegEnc >> 4) & 1;
@@ -826,17 +821,12 @@
   }
   case X86II::MRMSrcReg: {
     // MRMSrcReg instructions forms:
-    //  dst(ModR/M), src1(VEX_4V), src2(ModR/M), src3(VEX_I8IMM)
+    //  dst(ModR/M), src1(VEX_4V), src2(ModR/M), src3(Imm[7:4])
     //  dst(ModR/M), src1(ModR/M)
     //  dst(ModR/M), src1(ModR/M), imm8
     //
     //  FMA4:
-<<<<<<< HEAD
-    //  dst(ModR/M.reg), src1(VEX_4V), src2(ModR/M), src3(VEX_I8IMM)
-    //  dst(ModR/M.reg), src1(VEX_4V), src2(VEX_I8IMM), src3(ModR/M),
-=======
     //  dst(ModR/M.reg), src1(VEX_4V), src2(Imm[7:4]), src3(ModR/M),
->>>>>>> 5f8419da
     unsigned RegEnc = getX86RegEncoding(MI, CurOp++);
     VEX_R = ~(RegEnc >> 3) & 1;
     EVEX_R2 = ~(RegEnc >> 4) & 1;
@@ -850,12 +840,6 @@
       EVEX_V2 = ~(VRegEnc >> 4) & 1;
     }
 
-<<<<<<< HEAD
-    if (HasMemOp4) // Skip second register source (encoded in I8IMM)
-      CurOp++;
-
-=======
->>>>>>> 5f8419da
     RegEnc = getX86RegEncoding(MI, CurOp++);
     VEX_B = ~(RegEnc >> 3) & 1;
     VEX_X = ~(RegEnc >> 4) & 1;
@@ -1190,14 +1174,7 @@
 
   // It uses the VEX.VVVV field?
   bool HasVEX_4V = TSFlags & X86II::VEX_4V;
-<<<<<<< HEAD
-  bool HasVEX_4VOp3 = TSFlags & X86II::VEX_4VOp3;
-  bool HasMemOp4 = TSFlags & X86II::MemOp4;
-  bool HasVEX_I8IMM = TSFlags & X86II::VEX_I8IMM;
-  assert((!HasMemOp4 || HasVEX_I8IMM) && "MemOp4 should imply VEX_I8IMM");
-=======
   bool HasVEX_I8Reg = (TSFlags & X86II::ImmMask) == X86II::Imm8Reg;
->>>>>>> 5f8419da
 
   // It uses the EVEX.aaa field?
   bool HasEVEX_K = TSFlags & X86II::EVEX_K;
@@ -1373,22 +1350,10 @@
     if (HasVEX_4V) // Skip 1st src (which is encoded in VEX_VVVV)
       ++SrcRegNum;
 
-<<<<<<< HEAD
-    if (HasMemOp4) // Capture 2nd src (which is encoded in I8IMM)
-      I8RegNum = getX86RegEncoding(MI, SrcRegNum++);
-
-    EmitRegModRMByte(MI.getOperand(SrcRegNum),
-                     GetX86RegNum(MI.getOperand(CurOp)), CurByte, OS);
-    CurOp = SrcRegNum + 1;
-    if (HasVEX_4VOp3)
-      ++CurOp;
-    if (!HasMemOp4 && HasVEX_I8IMM)
-=======
     EmitRegModRMByte(MI.getOperand(SrcRegNum),
                      GetX86RegNum(MI.getOperand(CurOp)), CurByte, OS);
     CurOp = SrcRegNum + 1;
     if (HasVEX_I8Reg)
->>>>>>> 5f8419da
       I8RegNum = getX86RegEncoding(MI, CurOp++);
     // do not count the rounding control operand
     if (HasEVEX_RC)
@@ -1430,24 +1395,12 @@
     if (HasVEX_4V)
       ++FirstMemOp;  // Skip the register source (which is encoded in VEX_VVVV).
 
-<<<<<<< HEAD
-    if (HasMemOp4) // Capture second register source (encoded in I8IMM)
-      I8RegNum = getX86RegEncoding(MI, FirstMemOp++);
-
-=======
->>>>>>> 5f8419da
     EmitByte(BaseOpcode, CurByte, OS);
 
     emitMemModRMByte(MI, FirstMemOp, GetX86RegNum(MI.getOperand(CurOp)),
                      TSFlags, Rex, CurByte, OS, Fixups, STI);
     CurOp = FirstMemOp + X86::AddrNumOperands;
-<<<<<<< HEAD
-    if (HasVEX_4VOp3)
-      ++CurOp;
-    if (!HasMemOp4 && HasVEX_I8IMM)
-=======
     if (HasVEX_I8Reg)
->>>>>>> 5f8419da
       I8RegNum = getX86RegEncoding(MI, CurOp++);
     break;
   }
@@ -1538,7 +1491,7 @@
     break;
   }
 
-  if (HasVEX_I8IMM) {
+  if (HasVEX_I8Reg) {
     // The last source register of a 4 operand instruction in AVX is encoded
     // in bits[7:4] of a immediate byte.
     assert(I8RegNum < 16 && "Register encoding out of range");
