--- conflicted
+++ resolved
@@ -838,11 +838,22 @@
     { TTI::SK_Alternate, MVT::v16i16, 1 }, // vpblendw
     { TTI::SK_Alternate, MVT::v32i8,  1 }, // vpblendvb
 
+    { TTI::SK_PermuteSingleSrc, MVT::v4f64,  1 }, // vpermpd
+    { TTI::SK_PermuteSingleSrc, MVT::v8f32,  1 }, // vpermps
     { TTI::SK_PermuteSingleSrc, MVT::v4i64,  1 }, // vpermq
     { TTI::SK_PermuteSingleSrc, MVT::v8i32,  1 }, // vpermd
-    { TTI::SK_PermuteSingleSrc, MVT::v16i16, 4 }, // vperm2i128 + 2 * vpshufb
+    { TTI::SK_PermuteSingleSrc, MVT::v16i16, 4 }, // vperm2i128 + 2*vpshufb
                                                   // + vpblendvb
-    { TTI::SK_PermuteSingleSrc, MVT::v32i8,  4 }  // vperm2i128 + 2 * vpshufb
+    { TTI::SK_PermuteSingleSrc, MVT::v32i8,  4 }, // vperm2i128 + 2*vpshufb
+                                                  // + vpblendvb
+
+    { TTI::SK_PermuteTwoSrc,    MVT::v4f64,  3 }, // 2*vpermpd + vblendpd
+    { TTI::SK_PermuteTwoSrc,    MVT::v8f32,  3 }, // 2*vpermps + vblendps
+    { TTI::SK_PermuteTwoSrc,    MVT::v4i64,  3 }, // 2*vpermq + vpblendd
+    { TTI::SK_PermuteTwoSrc,    MVT::v8i32,  3 }, // 2*vpermd + vpblendd
+    { TTI::SK_PermuteTwoSrc,    MVT::v16i16, 7 }, // 2*vperm2i128 + 4*vpshufb
+                                                  // + vpblendvb
+    { TTI::SK_PermuteTwoSrc,    MVT::v32i8,  7 }, // 2*vperm2i128 + 4*vpshufb
                                                   // + vpblendvb
   };
 
@@ -872,7 +883,25 @@
     { TTI::SK_Alternate, MVT::v8i32,  1 }, // vblendps
     { TTI::SK_Alternate, MVT::v8f32,  1 }, // vblendps
     { TTI::SK_Alternate, MVT::v16i16, 3 }, // vpand + vpandn + vpor
-    { TTI::SK_Alternate, MVT::v32i8,  3 }  // vpand + vpandn + vpor
+    { TTI::SK_Alternate, MVT::v32i8,  3 }, // vpand + vpandn + vpor
+
+    { TTI::SK_PermuteSingleSrc, MVT::v4f64,  3 }, // 2*vperm2f128 + vshufpd
+    { TTI::SK_PermuteSingleSrc, MVT::v4i64,  3 }, // 2*vperm2f128 + vshufpd
+    { TTI::SK_PermuteSingleSrc, MVT::v8f32,  4 }, // 2*vperm2f128 + 2*vshufps
+    { TTI::SK_PermuteSingleSrc, MVT::v8i32,  4 }, // 2*vperm2f128 + 2*vshufps
+    { TTI::SK_PermuteSingleSrc, MVT::v16i16, 8 }, // vextractf128 + 4*pshufb
+                                                  // + 2*por + vinsertf128
+    { TTI::SK_PermuteSingleSrc, MVT::v32i8,  8 }, // vextractf128 + 4*pshufb
+                                                  // + 2*por + vinsertf128
+
+    { TTI::SK_PermuteTwoSrc,    MVT::v4f64,   4 }, // 2*vperm2f128 + 2*vshufpd
+    { TTI::SK_PermuteTwoSrc,    MVT::v8f32,   4 }, // 2*vperm2f128 + 2*vshufps
+    { TTI::SK_PermuteTwoSrc,    MVT::v4i64,   4 }, // 2*vperm2f128 + 2*vshufpd
+    { TTI::SK_PermuteTwoSrc,    MVT::v8i32,   4 }, // 2*vperm2f128 + 2*vshufps
+    { TTI::SK_PermuteTwoSrc,    MVT::v16i16, 15 }, // 2*vextractf128 + 8*pshufb
+                                                   // + 4*por + vinsertf128
+    { TTI::SK_PermuteTwoSrc,    MVT::v32i8,  15 }, // 2*vextractf128 + 8*pshufb
+                                                   // + 4*por + vinsertf128
   };
 
   if (ST->hasAVX())
@@ -899,11 +928,14 @@
     { TTI::SK_Reverse,   MVT::v8i16,  1 }, // pshufb
     { TTI::SK_Reverse,   MVT::v16i8,  1 }, // pshufb
 
-    { TTI::SK_Alternate, MVT::v8i16,  3 }, // pshufb + pshufb + por
-    { TTI::SK_Alternate, MVT::v16i8,  3 }, // pshufb + pshufb + por
+    { TTI::SK_Alternate, MVT::v8i16,  3 }, // 2*pshufb + por
+    { TTI::SK_Alternate, MVT::v16i8,  3 }, // 2*pshufb + por
 
     { TTI::SK_PermuteSingleSrc, MVT::v8i16, 1 }, // pshufb
-    { TTI::SK_PermuteSingleSrc, MVT::v16i8, 1 }  // pshufb
+    { TTI::SK_PermuteSingleSrc, MVT::v16i8, 1 }, // pshufb
+
+    { TTI::SK_PermuteTwoSrc,    MVT::v8i16, 3 }, // 2*pshufb + por
+    { TTI::SK_PermuteTwoSrc,    MVT::v16i8, 3 }, // 2*pshufb + por
   };
 
   if (ST->hasSSSE3())
@@ -914,13 +946,13 @@
     { TTI::SK_Broadcast, MVT::v2f64,  1 }, // shufpd
     { TTI::SK_Broadcast, MVT::v2i64,  1 }, // pshufd
     { TTI::SK_Broadcast, MVT::v4i32,  1 }, // pshufd
-    { TTI::SK_Broadcast, MVT::v8i16,  2 }, // pshuflw  + pshufd
+    { TTI::SK_Broadcast, MVT::v8i16,  2 }, // pshuflw + pshufd
     { TTI::SK_Broadcast, MVT::v16i8,  3 }, // unpck + pshuflw + pshufd
 
     { TTI::SK_Reverse,   MVT::v2f64,  1 }, // shufpd
     { TTI::SK_Reverse,   MVT::v2i64,  1 }, // pshufd
     { TTI::SK_Reverse,   MVT::v4i32,  1 }, // pshufd
-    { TTI::SK_Reverse,   MVT::v8i16,  3 }, // pshuflw + pshufhw  + pshufd
+    { TTI::SK_Reverse,   MVT::v8i16,  3 }, // pshuflw + pshufhw + pshufd
     { TTI::SK_Reverse,   MVT::v16i8,  9 }, // 2*pshuflw + 2*pshufhw
                                            // + 2*pshufd + 2*unpck + packus
 
@@ -930,10 +962,6 @@
     { TTI::SK_Alternate, MVT::v8i16,  3 }, // pand + pandn + por
     { TTI::SK_Alternate, MVT::v16i8,  3 }, // pand + pandn + por
 
-<<<<<<< HEAD
-    { TTI::SK_PermuteSingleSrc, MVT::v2i64, 1 }, // pshufd
-    { TTI::SK_PermuteSingleSrc, MVT::v4i32, 1 }  // pshufd
-=======
     { TTI::SK_PermuteSingleSrc, MVT::v2f64,  1 }, // shufpd
     { TTI::SK_PermuteSingleSrc, MVT::v2i64,  1 }, // pshufd
     { TTI::SK_PermuteSingleSrc, MVT::v4i32,  1 }, // pshufd
@@ -947,7 +975,6 @@
     { TTI::SK_PermuteTwoSrc,    MVT::v4i32,  2 }, // 2*{unpck,movsd,pshufd}
     { TTI::SK_PermuteTwoSrc,    MVT::v8i16,  8 }, // blend+permute
     { TTI::SK_PermuteTwoSrc,    MVT::v16i8, 13 }, // blend+permute
->>>>>>> 7426c97b
   };
 
   if (ST->hasSSE2())
@@ -955,9 +982,11 @@
       return LT.first * Entry->Cost;
 
   static const CostTblEntry SSE1ShuffleTbl[] = {
-    { TTI::SK_Broadcast, MVT::v4f32,  1 }, // shufps
-    { TTI::SK_Reverse,   MVT::v4f32,  1 }, // shufps
-    { TTI::SK_Alternate, MVT::v4f32,  2 }  // 2*shufps
+    { TTI::SK_Broadcast,        MVT::v4f32, 1 }, // shufps
+    { TTI::SK_Reverse,          MVT::v4f32, 1 }, // shufps
+    { TTI::SK_Alternate,        MVT::v4f32, 2 }, // 2*shufps
+    { TTI::SK_PermuteSingleSrc, MVT::v4f32, 1 }, // shufps
+    { TTI::SK_PermuteTwoSrc,    MVT::v4f32, 2 }, // 2*shufps
   };
 
   if (ST->hasSSE1())
