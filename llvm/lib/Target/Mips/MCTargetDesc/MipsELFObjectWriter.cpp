--- conflicted
+++ resolved
@@ -7,8 +7,11 @@
 //
 //===----------------------------------------------------------------------===//
 
+#include <algorithm>
+#include <list>
 #include "MCTargetDesc/MipsBaseInfo.h"
 #include "MCTargetDesc/MipsFixupKinds.h"
+#include "MCTargetDesc/MipsMCExpr.h"
 #include "MCTargetDesc/MipsMCTargetDesc.h"
 #include "llvm/ADT/STLExtras.h"
 #include "llvm/MC/MCAssembler.h"
@@ -17,31 +20,27 @@
 #include "llvm/MC/MCSection.h"
 #include "llvm/MC/MCSymbolELF.h"
 #include "llvm/MC/MCValue.h"
+#include "llvm/Support/Debug.h"
 #include "llvm/Support/ErrorHandling.h"
 
+#define DEBUG_TYPE "mips-elf-object-writer"
+
 using namespace llvm;
 
 namespace {
-// A helper structure based on ELFRelocationEntry, used for sorting entries in
-// the relocation table.
+/// Holds additional information needed by the relocation ordering algorithm.
 struct MipsRelocationEntry {
-  MipsRelocationEntry(const ELFRelocationEntry &R)
-      : R(R), SortOffset(R.Offset), HasMatchingHi(false) {}
-  const ELFRelocationEntry R;
-  // SortOffset equals R.Offset except for the *HI16 relocations, for which it
-  // will be set based on the R.Offset of the matching *LO16 relocation.
-  int64_t SortOffset;
-  // True when this is a *LO16 relocation chosen as a match for a *HI16
-  // relocation.
-  bool HasMatchingHi;
+  const ELFRelocationEntry R; ///< The relocation.
+  bool Matched;               ///< Is this relocation part of a match.
+
+  MipsRelocationEntry(const ELFRelocationEntry &R) : R(R), Matched(false) {}
+
+  void print(raw_ostream &Out) const {
+    R.print(Out);
+    Out << ", Matched=" << Matched;
+  }
 };
 
-<<<<<<< HEAD
-  class MipsELFObjectWriter : public MCELFObjectTargetWriter {
-  public:
-    MipsELFObjectWriter(bool _is64Bit, uint8_t OSABI,
-                        bool _isN64, bool IsLittleEndian);
-=======
 #ifndef NDEBUG
 raw_ostream &operator<<(raw_ostream &OS, const MipsRelocationEntry &RHS) {
   RHS.print(OS);
@@ -53,18 +52,157 @@
 public:
   MipsELFObjectWriter(bool _is64Bit, uint8_t OSABI, bool _isN64,
                       bool IsLittleEndian);
->>>>>>> 3bf8061f
-
-    ~MipsELFObjectWriter() override;
-
-    unsigned getRelocType(MCContext &Ctx, const MCValue &Target,
-                          const MCFixup &Fixup, bool IsPCRel) const override;
-    bool needsRelocateWithSymbol(const MCSymbol &Sym,
-                                 unsigned Type) const override;
-    virtual void sortRelocs(const MCAssembler &Asm,
-                            std::vector<ELFRelocationEntry> &Relocs) override;
-  };
-}
+
+  ~MipsELFObjectWriter() override;
+
+  unsigned getRelocType(MCContext &Ctx, const MCValue &Target,
+                        const MCFixup &Fixup, bool IsPCRel) const override;
+  bool needsRelocateWithSymbol(const MCSymbol &Sym,
+                               unsigned Type) const override;
+  virtual void sortRelocs(const MCAssembler &Asm,
+                          std::vector<ELFRelocationEntry> &Relocs) override;
+};
+
+/// Copy elements in the range [First, Last) to d1 when the predicate is true or
+/// d2 when the predicate is false. This is essentially both std::copy_if and
+/// std::remove_copy_if combined into a single pass.
+template <class InputIt, class OutputIt1, class OutputIt2, class UnaryPredicate>
+std::pair<OutputIt1, OutputIt2> copy_if_else(InputIt First, InputIt Last,
+                                             OutputIt1 d1, OutputIt2 d2,
+                                             UnaryPredicate Predicate) {
+  for (InputIt I = First; I != Last; ++I) {
+    if (Predicate(*I)) {
+      *d1 = *I;
+      d1++;
+    } else {
+      *d2 = *I;
+      d2++;
+    }
+  }
+
+  return std::make_pair(d1, d2);
+}
+
+/// The possible results of the Predicate function used by find_best.
+enum FindBestPredicateResult {
+  FindBest_NoMatch = 0,  ///< The current element is not a match.
+  FindBest_Match,        ///< The current element is a match but better ones are
+                         ///  possible.
+  FindBest_PerfectMatch, ///< The current element is an unbeatable match.
+};
+
+/// Find the best match in the range [First, Last).
+///
+/// An element matches when Predicate(X) returns FindBest_Match or
+/// FindBest_PerfectMatch. A value of FindBest_PerfectMatch also terminates
+/// the search. BetterThan(A, B) is a comparator that returns true when A is a
+/// better match than B. The return value is the position of the best match.
+///
+/// This is similar to std::find_if but finds the best of multiple possible
+/// matches.
+template <class InputIt, class UnaryPredicate, class Comparator>
+InputIt find_best(InputIt First, InputIt Last, UnaryPredicate Predicate,
+                  Comparator BetterThan) {
+  InputIt Best = Last;
+
+  for (InputIt I = First; I != Last; ++I) {
+    unsigned Matched = Predicate(*I);
+    if (Matched != FindBest_NoMatch) {
+      DEBUG(dbgs() << std::distance(First, I) << " is a match (";
+            I->print(dbgs()); dbgs() << ")\n");
+      if (Best == Last || BetterThan(*I, *Best)) {
+        DEBUG(dbgs() << ".. and it beats the last one\n");
+        Best = I;
+      }
+    }
+    if (Matched == FindBest_PerfectMatch) {
+      DEBUG(dbgs() << ".. and it is unbeatable\n");
+      break;
+    }
+  }
+
+  return Best;
+}
+
+/// Determine the low relocation that matches the given relocation.
+/// If the relocation does not need a low relocation then the return value
+/// is ELF::R_MIPS_NONE.
+///
+/// The relocations that need a matching low part are
+/// R_(MIPS|MICROMIPS|MIPS16)_HI16 for all symbols and
+/// R_(MIPS|MICROMIPS|MIPS16)_GOT16 for local symbols only.
+static unsigned getMatchingLoType(const ELFRelocationEntry &Reloc) {
+  unsigned Type = Reloc.Type;
+  if (Type == ELF::R_MIPS_HI16)
+    return ELF::R_MIPS_LO16;
+  if (Type == ELF::R_MICROMIPS_HI16)
+    return ELF::R_MICROMIPS_LO16;
+  if (Type == ELF::R_MIPS16_HI16)
+    return ELF::R_MIPS16_LO16;
+
+  if (Reloc.OriginalSymbol->getBinding() != ELF::STB_LOCAL)
+    return ELF::R_MIPS_NONE;
+
+  if (Type == ELF::R_MIPS_GOT16)
+    return ELF::R_MIPS_LO16;
+  if (Type == ELF::R_MICROMIPS_GOT16)
+    return ELF::R_MICROMIPS_LO16;
+  if (Type == ELF::R_MIPS16_GOT16)
+    return ELF::R_MIPS16_LO16;
+
+  return ELF::R_MIPS_NONE;
+}
+
+/// Determine whether a relocation (X) matches the one given in R.
+///
+/// A relocation matches if:
+/// - It's type matches that of a corresponding low part. This is provided in
+///   MatchingType for efficiency.
+/// - It's based on the same symbol.
+/// - It's offset of greater or equal to that of the one given in R.
+///   It should be noted that this rule assumes the programmer does not use
+///   offsets that exceed the alignment of the symbol. The carry-bit will be
+///   incorrect if this is not true.
+///
+/// A matching relocation is unbeatable if:
+/// - It is not already involved in a match.
+/// - It's offset is exactly that of the one given in R.
+static bool isMatchingReloc(const MipsRelocationEntry &X,
+                            const ELFRelocationEntry &R,
+                            unsigned MatchingType) {
+  if (X.R.Type == MatchingType && X.R.OriginalSymbol == R.OriginalSymbol) {
+    if (!X.Matched &&
+        X.R.OriginalAddend == R.OriginalAddend)
+      return FindBest_PerfectMatch;
+    else if (X.R.OriginalAddend >= R.OriginalAddend)
+      return FindBest_Match;
+  }
+  return FindBest_NoMatch;
+}
+
+/// Determine whether Candidate or PreviousBest is the better match.
+/// The return value is true if Candidate is the better match.
+///
+/// A matching relocation is a better match if:
+/// - It has a smaller addend.
+/// - It is not already involved in a match.
+static bool compareMatchingRelocs(const MipsRelocationEntry &Candidate,
+                                  const MipsRelocationEntry &PreviousBest) {
+  if (Candidate.R.OriginalAddend != PreviousBest.R.OriginalAddend)
+    return Candidate.R.OriginalAddend < PreviousBest.R.OriginalAddend;
+  return PreviousBest.Matched && !Candidate.Matched;
+}
+
+#ifndef NDEBUG
+/// Print all the relocations.
+template <class Container>
+static void dumpRelocs(const char *Prefix, const Container &Relocs) {
+  for (const auto &R : Relocs)
+    dbgs() << Prefix << R << "\n";
+}
+#endif
+
+} // end anonymous namespace
 
 MipsELFObjectWriter::MipsELFObjectWriter(bool _is64Bit, uint8_t OSABI,
                                          bool _isN64, bool IsLittleEndian)
@@ -230,177 +368,110 @@
   llvm_unreachable("invalid fixup kind!");
 }
 
-// Sort entries by SortOffset in descending order.
-// When there are more *HI16 relocs paired with one *LO16 reloc, the 2nd rule
-// sorts them in ascending order of R.Offset.
-static int cmpRelMips(const MipsRelocationEntry *AP,
-                      const MipsRelocationEntry *BP) {
-  const MipsRelocationEntry &A = *AP;
-  const MipsRelocationEntry &B = *BP;
-  if (A.SortOffset != B.SortOffset)
-    return B.SortOffset - A.SortOffset;
-  if (A.R.Offset != B.R.Offset)
-    return A.R.Offset - B.R.Offset;
-  if (B.R.Type != A.R.Type)
-    return B.R.Type - A.R.Type;
-  //llvm_unreachable("ELFRelocs might be unstable!");
-  return 0;
-}
-
-// For the given Reloc.Type, return the matching relocation type, as in the
-// table below.
-static unsigned getMatchingLoType(const MCAssembler &Asm,
-                                  const ELFRelocationEntry &Reloc) {
-  unsigned Type = Reloc.Type;
-  if (Type == ELF::R_MIPS_HI16)
-    return ELF::R_MIPS_LO16;
-  if (Type == ELF::R_MICROMIPS_HI16)
-    return ELF::R_MICROMIPS_LO16;
-  if (Type == ELF::R_MIPS16_HI16)
-    return ELF::R_MIPS16_LO16;
-
-  if (Reloc.Symbol->getBinding() != ELF::STB_LOCAL)
-    return ELF::R_MIPS_NONE;
-
-  if (Type == ELF::R_MIPS_GOT16)
-    return ELF::R_MIPS_LO16;
-  if (Type == ELF::R_MICROMIPS_GOT16)
-    return ELF::R_MICROMIPS_LO16;
-  if (Type == ELF::R_MIPS16_GOT16)
-    return ELF::R_MIPS16_LO16;
-
-  return ELF::R_MIPS_NONE;
-}
-
-// Return true if First needs a matching *LO16, its matching *LO16 type equals
-// Second's type and both relocations are against the same symbol.
-static bool areMatchingHiAndLo(const MCAssembler &Asm,
-                               const ELFRelocationEntry &First,
-                               const ELFRelocationEntry &Second) {
-  return getMatchingLoType(Asm, First) != ELF::R_MIPS_NONE &&
-         getMatchingLoType(Asm, First) == Second.Type &&
-         First.Symbol && First.Symbol == Second.Symbol;
-}
-
-// Return true if MipsRelocs[Index] is a *LO16 preceded by a matching *HI16.
-static bool
-isPrecededByMatchingHi(const MCAssembler &Asm, uint32_t Index,
-                       std::vector<MipsRelocationEntry> &MipsRelocs) {
-  return Index < MipsRelocs.size() - 1 &&
-         areMatchingHiAndLo(Asm, MipsRelocs[Index + 1].R, MipsRelocs[Index].R);
-}
-
-// Return true if MipsRelocs[Index] is a *LO16 not preceded by a matching *HI16
-// and not chosen by a *HI16 as a match.
-static bool isFreeLo(const MCAssembler &Asm, uint32_t Index,
-                     std::vector<MipsRelocationEntry> &MipsRelocs) {
-  return Index < MipsRelocs.size() && !MipsRelocs[Index].HasMatchingHi &&
-         !isPrecededByMatchingHi(Asm, Index, MipsRelocs);
-}
-
-// Lo is chosen as a match for Hi, set their fields accordingly.
-// Mips instructions have fixed length of at least two bytes (two for
-// micromips/mips16, four for mips32/64), so we can set HI's SortOffset to
-// matching LO's Offset minus one to simplify the sorting function.
-static void setMatch(MipsRelocationEntry &Hi, MipsRelocationEntry &Lo) {
-  Lo.HasMatchingHi = true;
-  Hi.SortOffset = Lo.R.Offset - 1;
-}
-
-// We sort relocation table entries by offset, except for one additional rule
-// required by MIPS ABI: every *HI16 relocation must be immediately followed by
-// the corresponding *LO16 relocation. We also support a GNU extension that
-// allows more *HI16s paired with one *LO16.
-//
-// *HI16 relocations and their matching *LO16 are:
-//
-// +---------------------------------------------+-------------------+
-// |               *HI16                         |  matching *LO16   |
-// |---------------------------------------------+-------------------|
-// |  R_MIPS_HI16, local R_MIPS_GOT16            |    R_MIPS_LO16    |
-// |  R_MICROMIPS_HI16, local R_MICROMIPS_GOT16  | R_MICROMIPS_LO16  |
-// |  R_MIPS16_HI16, local R_MIPS16_GOT16        |  R_MIPS16_LO16    |
-// +---------------------------------------------+-------------------+
-//
-// (local R_*_GOT16 meaning R_*_GOT16 against the local symbol.)
-//
-// To handle *HI16 and *LO16 relocations, the linker needs a combined addend
-// ("AHL") calculated from both *HI16 ("AHI") and *LO16 ("ALO") relocations:
-// AHL = (AHI << 16) + (short)ALO;
-//
-// We are reusing gnu as sorting algorithm so we are emitting the relocation
-// table sorted the same way as gnu as would sort it, for easier comparison of
-// the generated .o files.
-//
-// The logic is:
-// search the table (starting from the highest offset and going back to zero)
-// for all *HI16 relocations that don't have a matching *LO16.
-// For every such HI, find a matching LO with highest offset that isn't already
-// matched with another HI. If there are no free LOs, match it with the first
-// found (starting from lowest offset).
-// When there are more HIs matched with one LO, sort them in descending order by
-// offset.
-//
-// In other words, when searching for a matching LO:
-// - don't look for a 'better' match for the HIs that are already followed by a
-//   matching LO;
-// - prefer LOs without a pair;
-// - prefer LOs with higher offset;
-
-static int cmpRel(const ELFRelocationEntry *AP, const ELFRelocationEntry *BP) {
-  const ELFRelocationEntry &A = *AP;
-  const ELFRelocationEntry &B = *BP;
-  if (A.Offset < B.Offset)
-    return 1;
-  if (A.Offset > B.Offset)
-    return -1;
-  assert(B.Type != A.Type && "We don't have a total order");
-  return A.Type - B.Type;
-}
-
+/// Sort relocation table entries by offset except where another order is
+/// required by the MIPS ABI.
+///
+/// MIPS has a few relocations that have an AHL component in the expression used
+/// to evaluate them. This AHL component is an addend with the same number of
+/// bits as a symbol value but not all of our ABI's are able to supply a
+/// sufficiently sized addend in a single relocation.
+///
+/// The O32 ABI for example, uses REL relocations which store the addend in the
+/// section data. All the relocations with AHL components affect 16-bit fields
+/// so the addend for a single relocation is limited to 16-bit. This ABI
+/// resolves the limitation by linking relocations (e.g. R_MIPS_HI16 and
+/// R_MIPS_LO16) and distributing the addend between the linked relocations. The
+/// ABI mandates that such relocations must be next to each other in a
+/// particular order (e.g. R_MIPS_HI16 must be immediately followed by a
+/// matching R_MIPS_LO16) but the rule is less strict in practice.
+///
+/// The de facto standard is lenient in the following ways:
+/// - 'Immediately following' does not refer to the next relocation entry but
+///   the next matching relocation.
+/// - There may be multiple high parts relocations for one low part relocation.
+/// - There may be multiple low part relocations for one high part relocation.
+/// - The AHL addend in each part does not have to be exactly equal as long as
+///   the difference does not affect the carry bit from bit 15 into 16. This is
+///   to allow, for example, the use of %lo(foo) and %lo(foo+4) when loading
+///   both halves of a long long.
+///
+/// See getMatchingLoType() for a description of which high part relocations
+/// match which low part relocations. One particular thing to note is that
+/// R_MIPS_GOT16 and similar only have AHL addends if they refer to local
+/// symbols.
+///
+/// It should also be noted that this function is not affected by whether
+/// the symbol was kept or rewritten into a section-relative equivalent. We
+/// always match using the expressions from the source.
 void MipsELFObjectWriter::sortRelocs(const MCAssembler &Asm,
                                      std::vector<ELFRelocationEntry> &Relocs) {
   if (Relocs.size() < 2)
     return;
 
-  // Sorts entries by Offset in descending order.
-  array_pod_sort(Relocs.begin(), Relocs.end(), cmpRel);
-
-  // Init MipsRelocs from Relocs.
-  std::vector<MipsRelocationEntry> MipsRelocs;
-  for (unsigned I = 0, E = Relocs.size(); I != E; ++I)
-    MipsRelocs.push_back(MipsRelocationEntry(Relocs[I]));
-
-  // Find a matching LO for all HIs that need it.
-  for (int32_t I = 0, E = MipsRelocs.size(); I != E; ++I) {
-    if (getMatchingLoType(Asm, MipsRelocs[I].R) == ELF::R_MIPS_NONE ||
-        (I > 0 && isPrecededByMatchingHi(Asm, I - 1, MipsRelocs)))
-      continue;
-
-    int32_t MatchedLoIndex = -1;
-
-    // Search the list in the ascending order of Offset.
-    for (int32_t J = MipsRelocs.size() - 1, N = -1; J != N; --J) {
-      // check for a match
-      if (areMatchingHiAndLo(Asm, MipsRelocs[I].R, MipsRelocs[J].R) &&
-          (MatchedLoIndex == -1 || // first match
-           // or we already have a match,
-           // but this one is with higher offset and it's free
-           (MatchedLoIndex > J && isFreeLo(Asm, J, MipsRelocs))))
-        MatchedLoIndex = J;
-    }
-
-    if (MatchedLoIndex != -1)
-      // We have a match.
-      setMatch(MipsRelocs[I], MipsRelocs[MatchedLoIndex]);
-  }
-
-  // SortOffsets are calculated, call the sorting function.
-  array_pod_sort(MipsRelocs.begin(), MipsRelocs.end(), cmpRelMips);
-
-  // Copy sorted MipsRelocs back to Relocs.
-  for (unsigned I = 0, E = MipsRelocs.size(); I != E; ++I)
-    Relocs[I] = MipsRelocs[I].R;
+  // Sort relocations by the address they are applied to.
+  std::sort(Relocs.begin(), Relocs.end(),
+            [](const ELFRelocationEntry &A, const ELFRelocationEntry &B) {
+              return A.Offset < B.Offset;
+            });
+
+  std::list<MipsRelocationEntry> Sorted;
+  std::list<ELFRelocationEntry> Remainder;
+
+  DEBUG(dumpRelocs("R: ", Relocs));
+
+  // Separate the movable relocations (AHL relocations using the high bits) from
+  // the immobile relocations (everything else). This does not preserve high/low
+  // matches that already existed in the input.
+  copy_if_else(Relocs.begin(), Relocs.end(), std::back_inserter(Remainder),
+               std::back_inserter(Sorted), [](const ELFRelocationEntry &Reloc) {
+                 return getMatchingLoType(Reloc) != ELF::R_MIPS_NONE;
+               });
+
+  for (auto &R : Remainder) {
+    DEBUG(dbgs() << "Matching: " << R << "\n");
+
+    unsigned MatchingType = getMatchingLoType(R);
+    assert(MatchingType != ELF::R_MIPS_NONE &&
+           "Wrong list for reloc that doesn't need a match");
+
+    // Find the best matching relocation for the current high part.
+    // See isMatchingReloc for a description of a matching relocation and
+    // compareMatchingRelocs for a description of what 'best' means.
+    auto InsertionPoint =
+        find_best(Sorted.begin(), Sorted.end(),
+                  [&R, &MatchingType](const MipsRelocationEntry &X) {
+                    return isMatchingReloc(X, R, MatchingType);
+                  },
+                  compareMatchingRelocs);
+
+    // If we matched then insert the high part in front of the match and mark
+    // both relocations as being involved in a match. We only mark the high
+    // part for cosmetic reasons in the debug output.
+    //
+    // If we failed to find a match then the high part is orphaned. This is not
+    // permitted since the relocation cannot be evaluated without knowing the
+    // carry-in. We can sometimes handle this using a matching low part that is
+    // already used in a match but we already cover that case in
+    // isMatchingReloc and compareMatchingRelocs. For the remaining cases we
+    // should insert the high part at the end of the list. This will cause the
+    // linker to fail but the alternative is to cause the linker to bind the
+    // high part to a semi-matching low part and silently calculate the wrong
+    // value. Unfortunately we have no means to warn the user that we did this
+    // so leave it up to the linker to complain about it.
+    if (InsertionPoint != Sorted.end())
+      InsertionPoint->Matched = true;
+    Sorted.insert(InsertionPoint, R)->Matched = true;
+  }
+
+  DEBUG(dumpRelocs("S: ", Sorted));
+
+  assert(Relocs.size() == Sorted.size() && "Some relocs were not consumed");
+
+  // Overwrite the original vector with the sorted elements. The caller expects
+  // them in reverse order.
+  unsigned CopyTo = 0;
+  for (const auto &R : reverse(Sorted))
+    Relocs[CopyTo++] = R.R;
 }
 
 bool MipsELFObjectWriter::needsRelocateWithSymbol(const MCSymbol &Sym,
