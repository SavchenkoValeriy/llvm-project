//===- HexagonMachineScheduler.cpp - MI Scheduler for Hexagon -------------===//
//
//                     The LLVM Compiler Infrastructure
//
// This file is distributed under the University of Illinois Open Source
// License. See LICENSE.TXT for details.
//
//===----------------------------------------------------------------------===//
//
// MachineScheduler schedules machine instructions after phi elimination. It
// preserves LiveIntervals so it can be invoked before register allocation.
//
//===----------------------------------------------------------------------===//

#include "HexagonMachineScheduler.h"
#include "HexagonInstrInfo.h"
#include "HexagonSubtarget.h"
#include "llvm/ADT/SmallVector.h"
#include "llvm/CodeGen/DFAPacketizer.h"
#include "llvm/CodeGen/MachineBasicBlock.h"
#include "llvm/CodeGen/MachineFunction.h"
#include "llvm/CodeGen/MachineInstr.h"
#include "llvm/CodeGen/MachineLoopInfo.h"
#include "llvm/CodeGen/RegisterPressure.h"
#include "llvm/CodeGen/ScheduleDAG.h"
#include "llvm/CodeGen/ScheduleHazardRecognizer.h"
#include "llvm/CodeGen/TargetInstrInfo.h"
#include "llvm/CodeGen/TargetOpcodes.h"
#include "llvm/CodeGen/TargetRegisterInfo.h"
#include "llvm/CodeGen/TargetSchedule.h"
#include "llvm/CodeGen/TargetSubtargetInfo.h"
#include "llvm/IR/Function.h"
#include "llvm/Support/CommandLine.h"
#include "llvm/Support/Debug.h"
#include "llvm/Support/raw_ostream.h"
#include <algorithm>
#include <cassert>
#include <iomanip>
#include <limits>
#include <memory>
#include <sstream>

using namespace llvm;

#define DEBUG_TYPE "machine-scheduler"

static cl::opt<bool> IgnoreBBRegPressure("ignore-bb-reg-pressure",
    cl::Hidden, cl::ZeroOrMore, cl::init(false));

<<<<<<< HEAD
static cl::opt<unsigned> SchedDebugVerboseLevel("misched-verbose-level",
    cl::Hidden, cl::ZeroOrMore, cl::init(1));

static cl::opt<bool> TopUseShorterTie("top-use-shorter-tie",
    cl::Hidden, cl::ZeroOrMore, cl::init(false));

static cl::opt<bool> BotUseShorterTie("bot-use-shorter-tie",
    cl::Hidden, cl::ZeroOrMore, cl::init(false));

static cl::opt<bool> DisableTCTie("disable-tc-tie",
    cl::Hidden, cl::ZeroOrMore, cl::init(false));

=======
static cl::opt<bool> UseNewerCandidate("use-newer-candidate",
    cl::Hidden, cl::ZeroOrMore, cl::init(true));

static cl::opt<unsigned> SchedDebugVerboseLevel("misched-verbose-level",
    cl::Hidden, cl::ZeroOrMore, cl::init(1));

>>>>>>> 3b24ed7f
// Check if the scheduler should penalize instructions that are available to
// early due to a zero-latency dependence.
static cl::opt<bool> CheckEarlyAvail("check-early-avail", cl::Hidden,
    cl::ZeroOrMore, cl::init(true));

/// Save the last formed packet
void VLIWResourceModel::savePacket() {
  OldPacket = Packet;
}

/// Check if scheduling of this SU is possible
/// in the current packet.
/// It is _not_ precise (statefull), it is more like
/// another heuristic. Many corner cases are figured
/// empirically.
bool VLIWResourceModel::isResourceAvailable(SUnit *SU) {
  if (!SU || !SU->getInstr())
    return false;

  // First see if the pipeline could receive this instruction
  // in the current cycle.
  switch (SU->getInstr()->getOpcode()) {
  default:
    if (!ResourcesModel->canReserveResources(*SU->getInstr()))
      return false;
  case TargetOpcode::EXTRACT_SUBREG:
  case TargetOpcode::INSERT_SUBREG:
  case TargetOpcode::SUBREG_TO_REG:
  case TargetOpcode::REG_SEQUENCE:
  case TargetOpcode::IMPLICIT_DEF:
  case TargetOpcode::COPY:
  case TargetOpcode::INLINEASM:
    break;
  }

  MachineFunction &MF = *SU->getInstr()->getParent()->getParent();
  auto &QII = *MF.getSubtarget<HexagonSubtarget>().getInstrInfo();

  // Now see if there are no other dependencies to instructions already
  // in the packet.
  for (unsigned i = 0, e = Packet.size(); i != e; ++i) {
    if (Packet[i]->Succs.size() == 0)
      continue;

    // Enable .cur formation.
    if (QII.mayBeCurLoad(*Packet[i]->getInstr()))
      continue;

    for (SUnit::const_succ_iterator I = Packet[i]->Succs.begin(),
         E = Packet[i]->Succs.end(); I != E; ++I) {
      // Since we do not add pseudos to packets, might as well
      // ignore order dependencies.
      if (I->isCtrl())
        continue;

      if (I->getSUnit() == SU)
        return false;
    }
  }
  return true;
}

/// Keep track of available resources.
bool VLIWResourceModel::reserveResources(SUnit *SU) {
  bool startNewCycle = false;
  // Artificially reset state.
  if (!SU) {
    ResourcesModel->clearResources();
    savePacket();
    Packet.clear();
    TotalPackets++;
    return false;
  }
  // If this SU does not fit in the packet
  // start a new one.
  if (!isResourceAvailable(SU)) {
    ResourcesModel->clearResources();
    savePacket();
    Packet.clear();
    TotalPackets++;
    startNewCycle = true;
  }

  switch (SU->getInstr()->getOpcode()) {
  default:
    ResourcesModel->reserveResources(*SU->getInstr());
    break;
  case TargetOpcode::EXTRACT_SUBREG:
  case TargetOpcode::INSERT_SUBREG:
  case TargetOpcode::SUBREG_TO_REG:
  case TargetOpcode::REG_SEQUENCE:
  case TargetOpcode::IMPLICIT_DEF:
  case TargetOpcode::KILL:
  case TargetOpcode::CFI_INSTRUCTION:
  case TargetOpcode::EH_LABEL:
  case TargetOpcode::COPY:
  case TargetOpcode::INLINEASM:
    break;
  }
  Packet.push_back(SU);

#ifndef NDEBUG
  DEBUG(dbgs() << "Packet[" << TotalPackets << "]:\n");
  for (unsigned i = 0, e = Packet.size(); i != e; ++i) {
    DEBUG(dbgs() << "\t[" << i << "] SU(");
    DEBUG(dbgs() << Packet[i]->NodeNum << ")\t");
    DEBUG(Packet[i]->getInstr()->dump());
  }
#endif

  // If packet is now full, reset the state so in the next cycle
  // we start fresh.
  if (Packet.size() >= SchedModel->getIssueWidth()) {
    ResourcesModel->clearResources();
    savePacket();
    Packet.clear();
    TotalPackets++;
    startNewCycle = true;
  }

  return startNewCycle;
}

/// schedule - Called back from MachineScheduler::runOnMachineFunction
/// after setting up the current scheduling region. [RegionBegin, RegionEnd)
/// only includes instructions that have DAG nodes, not scheduling boundaries.
void VLIWMachineScheduler::schedule() {
  DEBUG(dbgs() << "********** MI Converging Scheduling VLIW "
               << printMBBReference(*BB) << " " << BB->getName() << " in_func "
               << BB->getParent()->getName() << " at loop depth "
               << MLI->getLoopDepth(BB) << " \n");

  buildDAGWithRegPressure();

<<<<<<< HEAD
=======
  Topo.InitDAGTopologicalSorting();

  // Postprocess the DAG to add platform-specific artificial dependencies.
  postprocessDAG();

>>>>>>> 3b24ed7f
  SmallVector<SUnit*, 8> TopRoots, BotRoots;
  findRootsAndBiasEdges(TopRoots, BotRoots);

  // Initialize the strategy before modifying the DAG.
  SchedImpl->initialize(this);

  DEBUG(unsigned maxH = 0;
        for (unsigned su = 0, e = SUnits.size(); su != e; ++su)
          if (SUnits[su].getHeight() > maxH)
            maxH = SUnits[su].getHeight();
        dbgs() << "Max Height " << maxH << "\n";);
  DEBUG(unsigned maxD = 0;
        for (unsigned su = 0, e = SUnits.size(); su != e; ++su)
          if (SUnits[su].getDepth() > maxD)
            maxD = SUnits[su].getDepth();
        dbgs() << "Max Depth " << maxD << "\n";);
  DEBUG(for (unsigned su = 0, e = SUnits.size(); su != e; ++su)
          SUnits[su].dumpAll(this));

  initQueues(TopRoots, BotRoots);

  bool IsTopNode = false;
  while (true) {
    DEBUG(dbgs() << "** VLIWMachineScheduler::schedule picking next node\n");
    SUnit *SU = SchedImpl->pickNode(IsTopNode);
    if (!SU) break;

    if (!checkSchedLimit())
      break;

    scheduleMI(SU, IsTopNode);

    updateQueues(SU, IsTopNode);

    // Notify the scheduling strategy after updating the DAG.
    SchedImpl->schedNode(SU, IsTopNode);
  }
  assert(CurrentTop == CurrentBottom && "Nonempty unscheduled zone.");

  placeDebugValues();

  DEBUG({
    dbgs() << "*** Final schedule for "
           << printMBBReference(*begin()->getParent()) << " ***\n";
    dumpSchedule();
    dbgs() << '\n';
  });
}

void ConvergingVLIWScheduler::initialize(ScheduleDAGMI *dag) {
  DAG = static_cast<VLIWMachineScheduler*>(dag);
  SchedModel = DAG->getSchedModel();

  Top.init(DAG, SchedModel);
  Bot.init(DAG, SchedModel);

  // Initialize the HazardRecognizers. If itineraries don't exist, are empty, or
  // are disabled, then these HazardRecs will be disabled.
  const InstrItineraryData *Itin = DAG->getSchedModel()->getInstrItineraries();
  const TargetSubtargetInfo &STI = DAG->MF.getSubtarget();
  const TargetInstrInfo *TII = STI.getInstrInfo();
  delete Top.HazardRec;
  delete Bot.HazardRec;
  Top.HazardRec = TII->CreateTargetMIHazardRecognizer(Itin, DAG);
  Bot.HazardRec = TII->CreateTargetMIHazardRecognizer(Itin, DAG);

  delete Top.ResourceModel;
  delete Bot.ResourceModel;
  Top.ResourceModel = new VLIWResourceModel(STI, DAG->getSchedModel());
  Bot.ResourceModel = new VLIWResourceModel(STI, DAG->getSchedModel());

  assert((!ForceTopDown || !ForceBottomUp) &&
         "-misched-topdown incompatible with -misched-bottomup");
}

void ConvergingVLIWScheduler::releaseTopNode(SUnit *SU) {
  if (SU->isScheduled)
    return;

  for (const SDep &PI : SU->Preds) {
    unsigned PredReadyCycle = PI.getSUnit()->TopReadyCycle;
    unsigned MinLatency = PI.getLatency();
#ifndef NDEBUG
    Top.MaxMinLatency = std::max(MinLatency, Top.MaxMinLatency);
#endif
    if (SU->TopReadyCycle < PredReadyCycle + MinLatency)
      SU->TopReadyCycle = PredReadyCycle + MinLatency;
  }
  Top.releaseNode(SU, SU->TopReadyCycle);
}

void ConvergingVLIWScheduler::releaseBottomNode(SUnit *SU) {
  if (SU->isScheduled)
    return;

  assert(SU->getInstr() && "Scheduled SUnit must have instr");

  for (SUnit::succ_iterator I = SU->Succs.begin(), E = SU->Succs.end();
       I != E; ++I) {
    unsigned SuccReadyCycle = I->getSUnit()->BotReadyCycle;
    unsigned MinLatency = I->getLatency();
#ifndef NDEBUG
    Bot.MaxMinLatency = std::max(MinLatency, Bot.MaxMinLatency);
#endif
    if (SU->BotReadyCycle < SuccReadyCycle + MinLatency)
      SU->BotReadyCycle = SuccReadyCycle + MinLatency;
  }
  Bot.releaseNode(SU, SU->BotReadyCycle);
}

/// Does this SU have a hazard within the current instruction group.
///
/// The scheduler supports two modes of hazard recognition. The first is the
/// ScheduleHazardRecognizer API. It is a fully general hazard recognizer that
/// supports highly complicated in-order reservation tables
/// (ScoreboardHazardRecognizer) and arbitrary target-specific logic.
///
/// The second is a streamlined mechanism that checks for hazards based on
/// simple counters that the scheduler itself maintains. It explicitly checks
/// for instruction dispatch limitations, including the number of micro-ops that
/// can dispatch per cycle.
///
/// TODO: Also check whether the SU must start a new group.
bool ConvergingVLIWScheduler::VLIWSchedBoundary::checkHazard(SUnit *SU) {
  if (HazardRec->isEnabled())
    return HazardRec->getHazardType(SU) != ScheduleHazardRecognizer::NoHazard;

  unsigned uops = SchedModel->getNumMicroOps(SU->getInstr());
  if (IssueCount + uops > SchedModel->getIssueWidth())
    return true;

  return false;
}

void ConvergingVLIWScheduler::VLIWSchedBoundary::releaseNode(SUnit *SU,
                                                     unsigned ReadyCycle) {
  if (ReadyCycle < MinReadyCycle)
    MinReadyCycle = ReadyCycle;

  // Check for interlocks first. For the purpose of other heuristics, an
  // instruction that cannot issue appears as if it's not in the ReadyQueue.
  if (ReadyCycle > CurrCycle || checkHazard(SU))

    Pending.push(SU);
  else
    Available.push(SU);
}

/// Move the boundary of scheduled code by one cycle.
void ConvergingVLIWScheduler::VLIWSchedBoundary::bumpCycle() {
  unsigned Width = SchedModel->getIssueWidth();
  IssueCount = (IssueCount <= Width) ? 0 : IssueCount - Width;

  assert(MinReadyCycle < std::numeric_limits<unsigned>::max() &&
         "MinReadyCycle uninitialized");
  unsigned NextCycle = std::max(CurrCycle + 1, MinReadyCycle);

  if (!HazardRec->isEnabled()) {
    // Bypass HazardRec virtual calls.
    CurrCycle = NextCycle;
  } else {
    // Bypass getHazardType calls in case of long latency.
    for (; CurrCycle != NextCycle; ++CurrCycle) {
      if (isTop())
        HazardRec->AdvanceCycle();
      else
        HazardRec->RecedeCycle();
    }
  }
  CheckPending = true;

  DEBUG(dbgs() << "*** Next cycle " << Available.getName() << " cycle "
               << CurrCycle << '\n');
}

/// Move the boundary of scheduled code by one SUnit.
void ConvergingVLIWScheduler::VLIWSchedBoundary::bumpNode(SUnit *SU) {
  bool startNewCycle = false;

  // Update the reservation table.
  if (HazardRec->isEnabled()) {
    if (!isTop() && SU->isCall) {
      // Calls are scheduled with their preceding instructions. For bottom-up
      // scheduling, clear the pipeline state before emitting.
      HazardRec->Reset();
    }
    HazardRec->EmitInstruction(SU);
  }

  // Update DFA model.
  startNewCycle = ResourceModel->reserveResources(SU);

  // Check the instruction group dispatch limit.
  // TODO: Check if this SU must end a dispatch group.
  IssueCount += SchedModel->getNumMicroOps(SU->getInstr());
  if (startNewCycle) {
    DEBUG(dbgs() << "*** Max instrs at cycle " << CurrCycle << '\n');
    bumpCycle();
  }
  else
    DEBUG(dbgs() << "*** IssueCount " << IssueCount
          << " at cycle " << CurrCycle << '\n');
}

/// Release pending ready nodes in to the available queue. This makes them
/// visible to heuristics.
void ConvergingVLIWScheduler::VLIWSchedBoundary::releasePending() {
  // If the available queue is empty, it is safe to reset MinReadyCycle.
  if (Available.empty())
    MinReadyCycle = std::numeric_limits<unsigned>::max();

  // Check to see if any of the pending instructions are ready to issue.  If
  // so, add them to the available queue.
  for (unsigned i = 0, e = Pending.size(); i != e; ++i) {
    SUnit *SU = *(Pending.begin()+i);
    unsigned ReadyCycle = isTop() ? SU->TopReadyCycle : SU->BotReadyCycle;

    if (ReadyCycle < MinReadyCycle)
      MinReadyCycle = ReadyCycle;

    if (ReadyCycle > CurrCycle)
      continue;

    if (checkHazard(SU))
      continue;

    Available.push(SU);
    Pending.remove(Pending.begin()+i);
    --i; --e;
  }
  CheckPending = false;
}

/// Remove SU from the ready set for this boundary.
void ConvergingVLIWScheduler::VLIWSchedBoundary::removeReady(SUnit *SU) {
  if (Available.isInQueue(SU))
    Available.remove(Available.find(SU));
  else {
    assert(Pending.isInQueue(SU) && "bad ready count");
    Pending.remove(Pending.find(SU));
  }
}

/// If this queue only has one ready candidate, return it. As a side effect,
/// advance the cycle until at least one node is ready. If multiple instructions
/// are ready, return NULL.
SUnit *ConvergingVLIWScheduler::VLIWSchedBoundary::pickOnlyChoice() {
  if (CheckPending)
    releasePending();

  for (unsigned i = 0; Available.empty(); ++i) {
    assert(i <= (HazardRec->getMaxLookAhead() + MaxMinLatency) &&
           "permanent hazard"); (void)i;
    ResourceModel->reserveResources(nullptr);
    bumpCycle();
    releasePending();
  }
  if (Available.size() == 1)
    return *Available.begin();
  return nullptr;
}

#ifndef NDEBUG
void ConvergingVLIWScheduler::traceCandidate(const char *Label,
      const ReadyQueue &Q, SUnit *SU, int Cost, PressureChange P) {
  dbgs() << Label << " " << Q.getName() << " ";
  if (P.isValid())
    dbgs() << DAG->TRI->getRegPressureSetName(P.getPSet()) << ":"
           << P.getUnitInc() << " ";
  else
    dbgs() << "     ";
  dbgs() << "cost(" << Cost << ")\t";
  SU->dump(DAG);
}

// Very detailed queue dump, to be used with higher verbosity levels.
void ConvergingVLIWScheduler::readyQueueVerboseDump(
      const RegPressureTracker &RPTracker, SchedCandidate &Candidate,
      ReadyQueue &Q) {
  RegPressureTracker &TempTracker = const_cast<RegPressureTracker &>(RPTracker);

  dbgs() << ">>> " << Q.getName() << "\n";
  for (ReadyQueue::iterator I = Q.begin(), E = Q.end(); I != E; ++I) {
    RegPressureDelta RPDelta;
    TempTracker.getMaxPressureDelta((*I)->getInstr(), RPDelta,
                                    DAG->getRegionCriticalPSets(),
                                    DAG->getRegPressure().MaxSetPressure);
    std::stringstream dbgstr;
    dbgstr << "SU(" << std::setw(3) << (*I)->NodeNum << ")";
    dbgs() << dbgstr.str();
    SchedulingCost(Q, *I, Candidate, RPDelta, true);
    dbgs() << "\t";
    (*I)->getInstr()->dump();
  }
  dbgs() << "\n";
}
#endif

/// isSingleUnscheduledPred - If SU2 is the only unscheduled predecessor
/// of SU, return true (we may have duplicates)
static inline bool isSingleUnscheduledPred(SUnit *SU, SUnit *SU2) {
  if (SU->NumPredsLeft == 0)
    return false;

  for (auto &Pred : SU->Preds) {
    // We found an available, but not scheduled, predecessor.
    if (!Pred.getSUnit()->isScheduled && (Pred.getSUnit() != SU2))
      return false;
  }

  return true;
}

/// isSingleUnscheduledSucc - If SU2 is the only unscheduled successor
/// of SU, return true (we may have duplicates)
static inline bool isSingleUnscheduledSucc(SUnit *SU, SUnit *SU2) {
  if (SU->NumSuccsLeft == 0)
    return false;

  for (auto &Succ : SU->Succs) {
    // We found an available, but not scheduled, successor.
    if (!Succ.getSUnit()->isScheduled && (Succ.getSUnit() != SU2))
      return false;
  }
  return true;
}

<<<<<<< HEAD
=======
/// Check if the instruction changes the register pressure of a register in the
/// high pressure set. The function returns a negative value if the pressure
/// decreases and a positive value is the pressure increases. If the instruction
/// doesn't use a high pressure register or doesn't change the register
/// pressure, then return 0.
int ConvergingVLIWScheduler::pressureChange(const SUnit *SU, bool isBotUp) {
  PressureDiff &PD = DAG->getPressureDiff(SU);
  for (auto &P : PD) {
    if (!P.isValid())
      continue;
    // The pressure differences are computed bottom-up, so the comparision for
    // an increase is positive in the bottom direction, but negative in the
    //  top-down direction.
    if (HighPressureSets[P.getPSet()])
      return (isBotUp ? P.getUnitInc() : -P.getUnitInc());
  }
  return 0;
}

>>>>>>> 3b24ed7f
// Constants used to denote relative importance of
// heuristic components for cost computation.
static const unsigned PriorityOne = 200;
static const unsigned PriorityTwo = 50;
static const unsigned PriorityThree = 75;
static const unsigned ScaleTwo = 10;
static const unsigned FactorOne = 2;

/// Single point to compute overall scheduling cost.
/// TODO: More heuristics will be used soon.
int ConvergingVLIWScheduler::SchedulingCost(ReadyQueue &Q, SUnit *SU,
                                            SchedCandidate &Candidate,
                                            RegPressureDelta &Delta,
                                            bool verbose) {
  // Initial trivial priority.
  int ResCount = 1;

  // Do not waste time on a node that is already scheduled.
  if (!SU || SU->isScheduled)
    return ResCount;

  MachineInstr &Instr = *SU->getInstr();

  DEBUG(if (verbose) dbgs() << ((Q.getID() == TopQID) ? "(top|" : "(bot|"));
  // Forced priority is high.
  if (SU->isScheduleHigh) {
    ResCount += PriorityOne;
    DEBUG(dbgs() << "H|");
  }

  // Critical path first.
  if (Q.getID() == TopQID) {
    if (Top.isLatencyBound(SU)) {
      DEBUG(if (verbose) dbgs() << "LB|");
      ResCount += (SU->getHeight() * ScaleTwo);
    }

    DEBUG(if (verbose) {
      std::stringstream dbgstr;
      dbgstr << "h" << std::setw(3) << SU->getHeight() << "|";
      dbgs() << dbgstr.str();
    });

    // If resources are available for it, multiply the
    // chance of scheduling.
<<<<<<< HEAD
    if (Top.ResourceModel->isResourceAvailable(SU)) {
      ResCount <<= FactorOne;
      ResCount += PriorityThree;
=======
    if (Top.ResourceModel->isResourceAvailable(SU, true)) {
      IsAvailableAmt = (PriorityTwo + PriorityThree);
      ResCount += IsAvailableAmt;
>>>>>>> 3b24ed7f
      DEBUG(if (verbose) dbgs() << "A|");
    } else
      DEBUG(if (verbose) dbgs() << " |");
  } else {
    if (Bot.isLatencyBound(SU)) {
      DEBUG(if (verbose) dbgs() << "LB|");
      ResCount += (SU->getDepth() * ScaleTwo);
    }

    DEBUG(if (verbose) {
      std::stringstream dbgstr;
      dbgstr << "d" << std::setw(3) << SU->getDepth() << "|";
      dbgs() << dbgstr.str();
    });

    // If resources are available for it, multiply the
    // chance of scheduling.
<<<<<<< HEAD
    if (Bot.ResourceModel->isResourceAvailable(SU)) {
      ResCount <<= FactorOne;
      ResCount += PriorityThree;
=======
    if (Bot.ResourceModel->isResourceAvailable(SU, false)) {
      IsAvailableAmt = (PriorityTwo + PriorityThree);
      ResCount += IsAvailableAmt;
>>>>>>> 3b24ed7f
      DEBUG(if (verbose) dbgs() << "A|");
    } else
      DEBUG(if (verbose) dbgs() << " |");
  }

  unsigned NumNodesBlocking = 0;
  if (Q.getID() == TopQID) {
    // How many SUs does it block from scheduling?
    // Look at all of the successors of this node.
    // Count the number of nodes that
    // this node is the sole unscheduled node for.
    if (Top.isLatencyBound(SU))
      for (const SDep &SI : SU->Succs)
        if (isSingleUnscheduledPred(SI.getSUnit(), SU))
          ++NumNodesBlocking;
  } else {
    // How many unscheduled predecessors block this node?
    if (Bot.isLatencyBound(SU))
      for (const SDep &PI : SU->Preds)
        if (isSingleUnscheduledSucc(PI.getSUnit(), SU))
          ++NumNodesBlocking;
  }
  ResCount += (NumNodesBlocking * ScaleTwo);

  DEBUG(if (verbose) {
    std::stringstream dbgstr;
    dbgstr << "blk " << std::setw(2) << NumNodesBlocking << ")|";
    dbgs() << dbgstr.str();
  });

  // Factor in reg pressure as a heuristic.
  if (!IgnoreBBRegPressure) {
    // Decrease priority by the amount that register pressure exceeds the limit.
    ResCount -= (Delta.Excess.getUnitInc()*PriorityOne);
    // Decrease priority if register pressure exceeds the limit.
    ResCount -= (Delta.CriticalMax.getUnitInc()*PriorityOne);
    // Decrease priority slightly if register pressure would increase over the
    // current maximum.
    ResCount -= (Delta.CurrentMax.getUnitInc()*PriorityTwo);
    DEBUG(if (verbose) {
        dbgs() << "RP " << Delta.Excess.getUnitInc() << "/"
               << Delta.CriticalMax.getUnitInc() <<"/"
               << Delta.CurrentMax.getUnitInc() << ")|";
    });
  }

  // Give a little extra priority to a .cur instruction if there is a resource
  // available for it.
  auto &QST = DAG->MF.getSubtarget<HexagonSubtarget>();
  auto &QII = *QST.getInstrInfo();
  if (SU->isInstr() && QII.mayBeCurLoad(*SU->getInstr())) {
    if (Q.getID() == TopQID && Top.ResourceModel->isResourceAvailable(SU)) {
      ResCount += PriorityTwo;
      DEBUG(if (verbose) dbgs() << "C|");
    } else if (Q.getID() == BotQID &&
               Bot.ResourceModel->isResourceAvailable(SU)) {
      ResCount += PriorityTwo;
      DEBUG(if (verbose) dbgs() << "C|");
    }
  }

  // Give preference to a zero latency instruction if the dependent
  // instruction is in the current packet.
  if (Q.getID() == TopQID) {
    for (const SDep &PI : SU->Preds) {
      if (!PI.getSUnit()->getInstr()->isPseudo() && PI.isAssignedRegDep() &&
          PI.getLatency() == 0 &&
          Top.ResourceModel->isInPacket(PI.getSUnit())) {
        ResCount += PriorityThree;
        DEBUG(if (verbose) dbgs() << "Z|");
      }
    }
  } else {
    for (const SDep &SI : SU->Succs) {
      if (!SI.getSUnit()->getInstr()->isPseudo() && SI.isAssignedRegDep() &&
          SI.getLatency() == 0 &&
          Bot.ResourceModel->isInPacket(SI.getSUnit())) {
        ResCount += PriorityThree;
        DEBUG(if (verbose) dbgs() << "Z|");
      }
    }
  }

  // Give less preference to an instruction that will cause a stall with
  // an instruction in the previous packet.
  if (QII.isHVXVec(Instr)) {
    // Check for stalls in the previous packet.
    if (Q.getID() == TopQID) {
      for (auto J : Top.ResourceModel->OldPacket)
        if (QII.producesStall(*J->getInstr(), Instr))
          ResCount -= PriorityOne;
    } else {
      for (auto J : Bot.ResourceModel->OldPacket)
        if (QII.producesStall(Instr, *J->getInstr()))
          ResCount -= PriorityOne;
    }
  }

  // If the instruction has a non-zero latency dependence with an instruction in
  // the current packet, then it should not be scheduled yet. The case occurs
  // when the dependent instruction is scheduled in a new packet, so the
  // scheduler updates the current cycle and pending instructions become
  // available.
  if (CheckEarlyAvail) {
    if (Q.getID() == TopQID) {
      for (const auto &PI : SU->Preds) {
        if (PI.getLatency() > 0 &&
            Top.ResourceModel->isInPacket(PI.getSUnit())) {
          ResCount -= PriorityOne;
          DEBUG(if (verbose) dbgs() << "D|");
        }
      }
    } else {
      for (const auto &SI : SU->Succs) {
        if (SI.getLatency() > 0 &&
            Bot.ResourceModel->isInPacket(SI.getSUnit())) {
          ResCount -= PriorityOne;
          DEBUG(if (verbose) dbgs() << "D|");
        }
      }
    }
  }

  DEBUG(if (verbose) {
    std::stringstream dbgstr;
    dbgstr << "Total " << std::setw(4) << ResCount << ")";
    dbgs() << dbgstr.str();
  });

  return ResCount;
}

/// Pick the best candidate from the top queue.
///
/// TODO: getMaxPressureDelta results can be mostly cached for each SUnit during
/// DAG building. To adjust for the current scheduling location we need to
/// maintain the number of vreg uses remaining to be top-scheduled.
ConvergingVLIWScheduler::CandResult ConvergingVLIWScheduler::
pickNodeFromQueue(VLIWSchedBoundary &Zone, const RegPressureTracker &RPTracker,
                  SchedCandidate &Candidate) {
  ReadyQueue &Q = Zone.Available;
  DEBUG(if (SchedDebugVerboseLevel > 1)
        readyQueueVerboseDump(RPTracker, Candidate, Q);
        else Q.dump(););

  // getMaxPressureDelta temporarily modifies the tracker.
  RegPressureTracker &TempTracker = const_cast<RegPressureTracker&>(RPTracker);

  // BestSU remains NULL if no top candidates beat the best existing candidate.
  CandResult FoundCandidate = NoCand;
  for (ReadyQueue::iterator I = Q.begin(), E = Q.end(); I != E; ++I) {
    RegPressureDelta RPDelta;
    TempTracker.getMaxPressureDelta((*I)->getInstr(), RPDelta,
                                    DAG->getRegionCriticalPSets(),
                                    DAG->getRegPressure().MaxSetPressure);

    int CurrentCost = SchedulingCost(Q, *I, Candidate, RPDelta, false);

    // Initialize the candidate if needed.
    if (!Candidate.SU) {
      DEBUG(traceCandidate("DCAND", Q, *I, CurrentCost));
      Candidate.SU = *I;
      Candidate.RPDelta = RPDelta;
      Candidate.SCost = CurrentCost;
      FoundCandidate = NodeOrder;
      continue;
    }

<<<<<<< HEAD
=======
    // Choose node order for negative cost candidates. There is no good
    // candidate in this case.
    if (CurrentCost < 0 && Candidate.SCost < 0) {
      if ((Q.getID() == TopQID && (*I)->NodeNum < Candidate.SU->NodeNum)
          || (Q.getID() == BotQID && (*I)->NodeNum > Candidate.SU->NodeNum)) {
        DEBUG(traceCandidate("NCAND", Q, *I, CurrentCost));
        Candidate.SU = *I;
        Candidate.RPDelta = RPDelta;
        Candidate.SCost = CurrentCost;
        FoundCandidate = NodeOrder;
      }
      continue;
    }

>>>>>>> 3b24ed7f
    // Best cost.
    if (CurrentCost > Candidate.SCost) {
      DEBUG(traceCandidate("CCAND", Q, *I, CurrentCost));
      Candidate.SU = *I;
      Candidate.RPDelta = RPDelta;
      Candidate.SCost = CurrentCost;
      FoundCandidate = BestCost;
      continue;
    }

    // Choose an instruction that does not depend on an artificial edge.
    unsigned CurrWeak = getWeakLeft(*I, (Q.getID() == TopQID));
    unsigned CandWeak = getWeakLeft(Candidate.SU, (Q.getID() == TopQID));
    if (CurrWeak != CandWeak) {
      if (CurrWeak < CandWeak) {
        DEBUG(traceCandidate("WCAND", Q, *I, CurrentCost));
        Candidate.SU = *I;
        Candidate.RPDelta = RPDelta;
        Candidate.SCost = CurrentCost;
        FoundCandidate = Weak;
      }
      continue;
    }

    if (CurrentCost == Candidate.SCost && Zone.isLatencyBound(*I)) {
      unsigned CurrSize, CandSize;
      if (Q.getID() == TopQID) {
        CurrSize = (*I)->Succs.size();
        CandSize = Candidate.SU->Succs.size();
      } else {
        CurrSize = (*I)->Preds.size();
        CandSize = Candidate.SU->Preds.size();
      }
      if (CurrSize > CandSize) {
        DEBUG(traceCandidate("SPCAND", Q, *I, CurrentCost));
        Candidate.SU = *I;
        Candidate.RPDelta = RPDelta;
        Candidate.SCost = CurrentCost;
        FoundCandidate = BestCost;
      }
      // Keep the old candidate if it's a better candidate. That is, don't use
      // the subsequent tie breaker.
      if (CurrSize != CandSize)
        continue;
    }

<<<<<<< HEAD
=======
    // Tie breaker.
    // To avoid scheduling indeterminism, we need a tie breaker
    // for the case when cost is identical for two nodes.
    if (UseNewerCandidate && CurrentCost == Candidate.SCost) {
      if ((Q.getID() == TopQID && (*I)->NodeNum < Candidate.SU->NodeNum)
          || (Q.getID() == BotQID && (*I)->NodeNum > Candidate.SU->NodeNum)) {
        DEBUG(traceCandidate("TCAND", Q, *I, CurrentCost));
        Candidate.SU = *I;
        Candidate.RPDelta = RPDelta;
        Candidate.SCost = CurrentCost;
        FoundCandidate = NodeOrder;
        continue;
      }
    }

>>>>>>> 3b24ed7f
    // Fall through to original instruction order.
    // Only consider node order if Candidate was chosen from this Q.
    if (FoundCandidate == NoCand)
      continue;
  }
  return FoundCandidate;
}

/// Pick the best candidate node from either the top or bottom queue.
SUnit *ConvergingVLIWScheduler::pickNodeBidrectional(bool &IsTopNode) {
  // Schedule as far as possible in the direction of no choice. This is most
  // efficient, but also provides the best heuristics for CriticalPSets.
  if (SUnit *SU = Bot.pickOnlyChoice()) {
    DEBUG(dbgs() << "Picked only Bottom\n");
    IsTopNode = false;
    return SU;
  }
  if (SUnit *SU = Top.pickOnlyChoice()) {
    DEBUG(dbgs() << "Picked only Top\n");
    IsTopNode = true;
    return SU;
  }
  SchedCandidate BotCand;
  // Prefer bottom scheduling when heuristics are silent.
  CandResult BotResult = pickNodeFromQueue(Bot,
                                           DAG->getBotRPTracker(), BotCand);
  assert(BotResult != NoCand && "failed to find the first candidate");

  // If either Q has a single candidate that provides the least increase in
  // Excess pressure, we can immediately schedule from that Q.
  //
  // RegionCriticalPSets summarizes the pressure within the scheduled region and
  // affects picking from either Q. If scheduling in one direction must
  // increase pressure for one of the excess PSets, then schedule in that
  // direction first to provide more freedom in the other direction.
  if (BotResult == SingleExcess || BotResult == SingleCritical) {
    DEBUG(dbgs() << "Prefered Bottom Node\n");
    IsTopNode = false;
    return BotCand.SU;
  }
  // Check if the top Q has a better candidate.
  SchedCandidate TopCand;
  CandResult TopResult = pickNodeFromQueue(Top,
                                           DAG->getTopRPTracker(), TopCand);
  assert(TopResult != NoCand && "failed to find the first candidate");

  if (TopResult == SingleExcess || TopResult == SingleCritical) {
    DEBUG(dbgs() << "Prefered Top Node\n");
    IsTopNode = true;
    return TopCand.SU;
  }
  // If either Q has a single candidate that minimizes pressure above the
  // original region's pressure pick it.
  if (BotResult == SingleMax) {
    DEBUG(dbgs() << "Prefered Bottom Node SingleMax\n");
    IsTopNode = false;
    return BotCand.SU;
  }
  if (TopResult == SingleMax) {
    DEBUG(dbgs() << "Prefered Top Node SingleMax\n");
    IsTopNode = true;
    return TopCand.SU;
  }
  if (TopCand.SCost > BotCand.SCost) {
    DEBUG(dbgs() << "Prefered Top Node Cost\n");
    IsTopNode = true;
    return TopCand.SU;
  }
  // Otherwise prefer the bottom candidate in node order.
  DEBUG(dbgs() << "Prefered Bottom in Node order\n");
  IsTopNode = false;
  return BotCand.SU;
}

/// Pick the best node to balance the schedule. Implements MachineSchedStrategy.
SUnit *ConvergingVLIWScheduler::pickNode(bool &IsTopNode) {
  if (DAG->top() == DAG->bottom()) {
    assert(Top.Available.empty() && Top.Pending.empty() &&
           Bot.Available.empty() && Bot.Pending.empty() && "ReadyQ garbage");
    return nullptr;
  }
  SUnit *SU;
  if (ForceTopDown) {
    SU = Top.pickOnlyChoice();
    if (!SU) {
      SchedCandidate TopCand;
      CandResult TopResult =
        pickNodeFromQueue(Top, DAG->getTopRPTracker(), TopCand);
      assert(TopResult != NoCand && "failed to find the first candidate");
      (void)TopResult;
      SU = TopCand.SU;
    }
    IsTopNode = true;
  } else if (ForceBottomUp) {
    SU = Bot.pickOnlyChoice();
    if (!SU) {
      SchedCandidate BotCand;
      CandResult BotResult =
        pickNodeFromQueue(Bot, DAG->getBotRPTracker(), BotCand);
      assert(BotResult != NoCand && "failed to find the first candidate");
      (void)BotResult;
      SU = BotCand.SU;
    }
    IsTopNode = false;
  } else {
    SU = pickNodeBidrectional(IsTopNode);
  }
  if (SU->isTopReady())
    Top.removeReady(SU);
  if (SU->isBottomReady())
    Bot.removeReady(SU);

  DEBUG(dbgs() << "*** " << (IsTopNode ? "Top" : "Bottom")
        << " Scheduling instruction in cycle "
        << (IsTopNode ? Top.CurrCycle : Bot.CurrCycle) << " (" <<
        reportPackets() << ")\n";
        SU->dump(DAG));
  return SU;
}

/// Update the scheduler's state after scheduling a node. This is the same node
/// that was just returned by pickNode(). However, VLIWMachineScheduler needs
/// to update it's state based on the current cycle before MachineSchedStrategy
/// does.
void ConvergingVLIWScheduler::schedNode(SUnit *SU, bool IsTopNode) {
  if (IsTopNode) {
    SU->TopReadyCycle = Top.CurrCycle;
    Top.bumpNode(SU);
  } else {
    SU->BotReadyCycle = Bot.CurrCycle;
    Bot.bumpNode(SU);
  }
}<|MERGE_RESOLUTION|>--- conflicted
+++ resolved
@@ -21,6 +21,7 @@
 #include "llvm/CodeGen/MachineFunction.h"
 #include "llvm/CodeGen/MachineInstr.h"
 #include "llvm/CodeGen/MachineLoopInfo.h"
+#include "llvm/CodeGen/RegisterClassInfo.h"
 #include "llvm/CodeGen/RegisterPressure.h"
 #include "llvm/CodeGen/ScheduleDAG.h"
 #include "llvm/CodeGen/ScheduleHazardRecognizer.h"
@@ -47,35 +48,46 @@
 static cl::opt<bool> IgnoreBBRegPressure("ignore-bb-reg-pressure",
     cl::Hidden, cl::ZeroOrMore, cl::init(false));
 
-<<<<<<< HEAD
+static cl::opt<bool> UseNewerCandidate("use-newer-candidate",
+    cl::Hidden, cl::ZeroOrMore, cl::init(true));
+
 static cl::opt<unsigned> SchedDebugVerboseLevel("misched-verbose-level",
     cl::Hidden, cl::ZeroOrMore, cl::init(1));
 
-static cl::opt<bool> TopUseShorterTie("top-use-shorter-tie",
-    cl::Hidden, cl::ZeroOrMore, cl::init(false));
-
-static cl::opt<bool> BotUseShorterTie("bot-use-shorter-tie",
-    cl::Hidden, cl::ZeroOrMore, cl::init(false));
-
-static cl::opt<bool> DisableTCTie("disable-tc-tie",
-    cl::Hidden, cl::ZeroOrMore, cl::init(false));
-
-=======
-static cl::opt<bool> UseNewerCandidate("use-newer-candidate",
-    cl::Hidden, cl::ZeroOrMore, cl::init(true));
-
-static cl::opt<unsigned> SchedDebugVerboseLevel("misched-verbose-level",
-    cl::Hidden, cl::ZeroOrMore, cl::init(1));
-
->>>>>>> 3b24ed7f
 // Check if the scheduler should penalize instructions that are available to
 // early due to a zero-latency dependence.
 static cl::opt<bool> CheckEarlyAvail("check-early-avail", cl::Hidden,
     cl::ZeroOrMore, cl::init(true));
 
-/// Save the last formed packet
-void VLIWResourceModel::savePacket() {
-  OldPacket = Packet;
+// This value is used to determine if a register class is a high pressure set.
+// We compute the maximum number of registers needed and divided by the total
+// available. Then, we compare the result to this value.
+static cl::opt<float> RPThreshold("hexagon-reg-pressure", cl::Hidden,
+    cl::init(0.75f), cl::desc("High register pressure threhold."));
+
+/// Return true if there is a dependence between SUd and SUu.
+static bool hasDependence(const SUnit *SUd, const SUnit *SUu,
+                          const HexagonInstrInfo &QII) {
+  if (SUd->Succs.size() == 0)
+    return false;
+
+  // Enable .cur formation.
+  if (QII.mayBeCurLoad(*SUd->getInstr()))
+    return false;
+
+  if (QII.canExecuteInBundle(*SUd->getInstr(), *SUu->getInstr()))
+    return false;
+
+  for (const auto &S : SUd->Succs) {
+    // Since we do not add pseudos to packets, might as well
+    // ignore order dependencies.
+    if (S.isCtrl())
+      continue;
+
+    if (S.getSUnit() == SUu && S.getLatency() > 0)
+      return true;
+  }
+  return false;
 }
 
 /// Check if scheduling of this SU is possible
@@ -83,7 +95,7 @@
 /// It is _not_ precise (statefull), it is more like
 /// another heuristic. Many corner cases are figured
 /// empirically.
-bool VLIWResourceModel::isResourceAvailable(SUnit *SU) {
+bool VLIWResourceModel::isResourceAvailable(SUnit *SU, bool IsTop) {
   if (!SU || !SU->getInstr())
     return false;
 
@@ -103,49 +115,39 @@
     break;
   }
 
-  MachineFunction &MF = *SU->getInstr()->getParent()->getParent();
-  auto &QII = *MF.getSubtarget<HexagonSubtarget>().getInstrInfo();
+  MachineBasicBlock *MBB = SU->getInstr()->getParent();
+  auto &QST = MBB->getParent()->getSubtarget<HexagonSubtarget>();
+  const auto &QII = *QST.getInstrInfo();
 
   // Now see if there are no other dependencies to instructions already
   // in the packet.
-  for (unsigned i = 0, e = Packet.size(); i != e; ++i) {
-    if (Packet[i]->Succs.size() == 0)
-      continue;
-
-    // Enable .cur formation.
-    if (QII.mayBeCurLoad(*Packet[i]->getInstr()))
-      continue;
-
-    for (SUnit::const_succ_iterator I = Packet[i]->Succs.begin(),
-         E = Packet[i]->Succs.end(); I != E; ++I) {
-      // Since we do not add pseudos to packets, might as well
-      // ignore order dependencies.
-      if (I->isCtrl())
-        continue;
-
-      if (I->getSUnit() == SU)
+  if (IsTop) {
+    for (unsigned i = 0, e = Packet.size(); i != e; ++i)
+      if (hasDependence(Packet[i], SU, QII))
         return false;
-    }
+  } else {
+    for (unsigned i = 0, e = Packet.size(); i != e; ++i)
+      if (hasDependence(SU, Packet[i], QII))
+        return false;
   }
   return true;
 }
 
 /// Keep track of available resources.
-bool VLIWResourceModel::reserveResources(SUnit *SU) {
+bool VLIWResourceModel::reserveResources(SUnit *SU, bool IsTop) {
   bool startNewCycle = false;
   // Artificially reset state.
   if (!SU) {
     ResourcesModel->clearResources();
-    savePacket();
     Packet.clear();
     TotalPackets++;
     return false;
   }
-  // If this SU does not fit in the packet
+  // If this SU does not fit in the packet or the packet is now full
   // start a new one.
-  if (!isResourceAvailable(SU)) {
+  if (!isResourceAvailable(SU, IsTop) ||
+      Packet.size() >= SchedModel->getIssueWidth()) {
     ResourcesModel->clearResources();
-    savePacket();
     Packet.clear();
     TotalPackets++;
     startNewCycle = true;
@@ -178,16 +180,6 @@
   }
 #endif
 
-  // If packet is now full, reset the state so in the next cycle
-  // we start fresh.
-  if (Packet.size() >= SchedModel->getIssueWidth()) {
-    ResourcesModel->clearResources();
-    savePacket();
-    Packet.clear();
-    TotalPackets++;
-    startNewCycle = true;
-  }
-
   return startNewCycle;
 }
 
@@ -202,14 +194,11 @@
 
   buildDAGWithRegPressure();
 
-<<<<<<< HEAD
-=======
   Topo.InitDAGTopologicalSorting();
 
   // Postprocess the DAG to add platform-specific artificial dependencies.
   postprocessDAG();
 
->>>>>>> 3b24ed7f
   SmallVector<SUnit*, 8> TopRoots, BotRoots;
   findRootsAndBiasEdges(TopRoots, BotRoots);
 
@@ -242,10 +231,10 @@
 
     scheduleMI(SU, IsTopNode);
 
-    updateQueues(SU, IsTopNode);
-
     // Notify the scheduling strategy after updating the DAG.
     SchedImpl->schedNode(SU, IsTopNode);
+
+    updateQueues(SU, IsTopNode);
   }
   assert(CurrentTop == CurrentBottom && "Nonempty unscheduled zone.");
 
@@ -280,6 +269,15 @@
   delete Bot.ResourceModel;
   Top.ResourceModel = new VLIWResourceModel(STI, DAG->getSchedModel());
   Bot.ResourceModel = new VLIWResourceModel(STI, DAG->getSchedModel());
+
+  const std::vector<unsigned> &MaxPressure =
+    DAG->getRegPressure().MaxSetPressure;
+  HighPressureSets.assign(MaxPressure.size(), 0);
+  for (unsigned i = 0, e = MaxPressure.size(); i < e; ++i) {
+    unsigned Limit = DAG->getRegClassInfo()->getRegPressureSetLimit(i);
+    HighPressureSets[i] =
+      ((float) MaxPressure[i] > ((float) Limit * RPThreshold));
+  }
 
   assert((!ForceTopDown || !ForceBottomUp) &&
          "-misched-topdown incompatible with -misched-bottomup");
@@ -400,7 +398,7 @@
   }
 
   // Update DFA model.
-  startNewCycle = ResourceModel->reserveResources(SU);
+  startNewCycle = ResourceModel->reserveResources(SU, isTop());
 
   // Check the instruction group dispatch limit.
   // TODO: Check if this SU must end a dispatch group.
@@ -453,6 +451,10 @@
   }
 }
 
+static unsigned getWeakLeft(const SUnit *SU, bool IsTop) {
+  return (IsTop) ? SU->WeakPredsLeft : SU->WeakSuccsLeft;
+}
+
 /// If this queue only has one ready candidate, return it. As a side effect,
 /// advance the cycle until at least one node is ready. If multiple instructions
 /// are ready, return NULL.
@@ -460,10 +462,18 @@
   if (CheckPending)
     releasePending();
 
-  for (unsigned i = 0; Available.empty(); ++i) {
+  auto AdvanceCycle = [this]() {
+    if (Available.empty())
+      return true;
+    if (Available.size() == 1 && Pending.size() > 0)
+      return !ResourceModel->isResourceAvailable(*Available.begin(), isTop()) ||
+        getWeakLeft(*Available.begin(), isTop()) != 0;
+    return false;
+  };
+  for (unsigned i = 0; AdvanceCycle(); ++i) {
     assert(i <= (HazardRec->getMaxLookAhead() + MaxMinLatency) &&
            "permanent hazard"); (void)i;
-    ResourceModel->reserveResources(nullptr);
+    ResourceModel->reserveResources(nullptr, isTop());
     bumpCycle();
     releasePending();
   }
@@ -537,8 +547,6 @@
   return true;
 }
 
-<<<<<<< HEAD
-=======
 /// Check if the instruction changes the register pressure of a register in the
 /// high pressure set. The function returns a negative value if the pressure
 /// decreases and a positive value is the pressure increases. If the instruction
@@ -558,14 +566,12 @@
   return 0;
 }
 
->>>>>>> 3b24ed7f
 // Constants used to denote relative importance of
 // heuristic components for cost computation.
 static const unsigned PriorityOne = 200;
 static const unsigned PriorityTwo = 50;
 static const unsigned PriorityThree = 75;
 static const unsigned ScaleTwo = 10;
-static const unsigned FactorOne = 2;
 
 /// Single point to compute overall scheduling cost.
 /// TODO: More heuristics will be used soon.
@@ -580,8 +586,6 @@
   if (!SU || SU->isScheduled)
     return ResCount;
 
-  MachineInstr &Instr = *SU->getInstr();
-
   DEBUG(if (verbose) dbgs() << ((Q.getID() == TopQID) ? "(top|" : "(bot|"));
   // Forced priority is high.
   if (SU->isScheduleHigh) {
@@ -589,6 +593,7 @@
     DEBUG(dbgs() << "H|");
   }
 
+  unsigned IsAvailableAmt = 0;
   // Critical path first.
   if (Q.getID() == TopQID) {
     if (Top.isLatencyBound(SU)) {
@@ -604,15 +609,9 @@
 
     // If resources are available for it, multiply the
     // chance of scheduling.
-<<<<<<< HEAD
-    if (Top.ResourceModel->isResourceAvailable(SU)) {
-      ResCount <<= FactorOne;
-      ResCount += PriorityThree;
-=======
     if (Top.ResourceModel->isResourceAvailable(SU, true)) {
       IsAvailableAmt = (PriorityTwo + PriorityThree);
       ResCount += IsAvailableAmt;
->>>>>>> 3b24ed7f
       DEBUG(if (verbose) dbgs() << "A|");
     } else
       DEBUG(if (verbose) dbgs() << " |");
@@ -630,15 +629,9 @@
 
     // If resources are available for it, multiply the
     // chance of scheduling.
-<<<<<<< HEAD
-    if (Bot.ResourceModel->isResourceAvailable(SU)) {
-      ResCount <<= FactorOne;
-      ResCount += PriorityThree;
-=======
     if (Bot.ResourceModel->isResourceAvailable(SU, false)) {
       IsAvailableAmt = (PriorityTwo + PriorityThree);
       ResCount += IsAvailableAmt;
->>>>>>> 3b24ed7f
       DEBUG(if (verbose) dbgs() << "A|");
     } else
       DEBUG(if (verbose) dbgs() << " |");
@@ -678,6 +671,13 @@
     // Decrease priority slightly if register pressure would increase over the
     // current maximum.
     ResCount -= (Delta.CurrentMax.getUnitInc()*PriorityTwo);
+    // If there are register pressure issues, then we remove the value added for
+    // the instruction being available. The rationale is that we really don't
+    // want to schedule an instruction that causes a spill.
+    if (IsAvailableAmt && pressureChange(SU, Q.getID() != TopQID) > 0 &&
+        (Delta.Excess.getUnitInc() || Delta.CriticalMax.getUnitInc() ||
+         Delta.CurrentMax.getUnitInc()))
+      ResCount -= IsAvailableAmt;
     DEBUG(if (verbose) {
         dbgs() << "RP " << Delta.Excess.getUnitInc() << "/"
                << Delta.CriticalMax.getUnitInc() <<"/"
@@ -690,11 +690,12 @@
   auto &QST = DAG->MF.getSubtarget<HexagonSubtarget>();
   auto &QII = *QST.getInstrInfo();
   if (SU->isInstr() && QII.mayBeCurLoad(*SU->getInstr())) {
-    if (Q.getID() == TopQID && Top.ResourceModel->isResourceAvailable(SU)) {
+    if (Q.getID() == TopQID &&
+        Top.ResourceModel->isResourceAvailable(SU, true)) {
       ResCount += PriorityTwo;
       DEBUG(if (verbose) dbgs() << "C|");
     } else if (Q.getID() == BotQID &&
-               Bot.ResourceModel->isResourceAvailable(SU)) {
+               Bot.ResourceModel->isResourceAvailable(SU, false)) {
       ResCount += PriorityTwo;
       DEBUG(if (verbose) dbgs() << "C|");
     }
@@ -702,7 +703,7 @@
 
   // Give preference to a zero latency instruction if the dependent
   // instruction is in the current packet.
-  if (Q.getID() == TopQID) {
+  if (Q.getID() == TopQID && getWeakLeft(SU, true) == 0) {
     for (const SDep &PI : SU->Preds) {
       if (!PI.getSUnit()->getInstr()->isPseudo() && PI.isAssignedRegDep() &&
           PI.getLatency() == 0 &&
@@ -711,7 +712,7 @@
         DEBUG(if (verbose) dbgs() << "Z|");
       }
     }
-  } else {
+  } else if (Q.getID() == BotQID && getWeakLeft(SU, false) == 0) {
     for (const SDep &SI : SU->Succs) {
       if (!SI.getSUnit()->getInstr()->isPseudo() && SI.isAssignedRegDep() &&
           SI.getLatency() == 0 &&
@@ -719,21 +720,6 @@
         ResCount += PriorityThree;
         DEBUG(if (verbose) dbgs() << "Z|");
       }
-    }
-  }
-
-  // Give less preference to an instruction that will cause a stall with
-  // an instruction in the previous packet.
-  if (QII.isHVXVec(Instr)) {
-    // Check for stalls in the previous packet.
-    if (Q.getID() == TopQID) {
-      for (auto J : Top.ResourceModel->OldPacket)
-        if (QII.producesStall(*J->getInstr(), Instr))
-          ResCount -= PriorityOne;
-    } else {
-      for (auto J : Bot.ResourceModel->OldPacket)
-        if (QII.producesStall(Instr, *J->getInstr()))
-          ResCount -= PriorityOne;
     }
   }
 
@@ -807,8 +793,6 @@
       continue;
     }
 
-<<<<<<< HEAD
-=======
     // Choose node order for negative cost candidates. There is no good
     // candidate in this case.
     if (CurrentCost < 0 && Candidate.SCost < 0) {
@@ -823,7 +807,6 @@
       continue;
     }
 
->>>>>>> 3b24ed7f
     // Best cost.
     if (CurrentCost > Candidate.SCost) {
       DEBUG(traceCandidate("CCAND", Q, *I, CurrentCost));
@@ -870,8 +853,6 @@
         continue;
     }
 
-<<<<<<< HEAD
-=======
     // Tie breaker.
     // To avoid scheduling indeterminism, we need a tie breaker
     // for the case when cost is identical for two nodes.
@@ -887,7 +868,6 @@
       }
     }
 
->>>>>>> 3b24ed7f
     // Fall through to original instruction order.
     // Only consider node order if Candidate was chosen from this Q.
     if (FoundCandidate == NoCand)
@@ -1014,10 +994,10 @@
 /// does.
 void ConvergingVLIWScheduler::schedNode(SUnit *SU, bool IsTopNode) {
   if (IsTopNode) {
+    Top.bumpNode(SU);
     SU->TopReadyCycle = Top.CurrCycle;
-    Top.bumpNode(SU);
   } else {
+    Bot.bumpNode(SU);
     SU->BotReadyCycle = Bot.CurrCycle;
-    Bot.bumpNode(SU);
   }
 }