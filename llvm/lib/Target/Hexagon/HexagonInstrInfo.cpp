--- conflicted
+++ resolved
@@ -11,8 +11,8 @@
 //
 //===----------------------------------------------------------------------===//
 
+#include "HexagonHazardRecognizer.h"
 #include "HexagonInstrInfo.h"
-#include "Hexagon.h"
 #include "HexagonRegisterInfo.h"
 #include "HexagonSubtarget.h"
 #include "llvm/ADT/STLExtras.h"
@@ -23,6 +23,7 @@
 #include "llvm/CodeGen/MachineMemOperand.h"
 #include "llvm/CodeGen/MachineRegisterInfo.h"
 #include "llvm/CodeGen/PseudoSourceValue.h"
+#include "llvm/CodeGen/ScheduleDAG.h"
 #include "llvm/MC/MCAsmInfo.h"
 #include "llvm/Support/CommandLine.h"
 #include "llvm/Support/Debug.h"
@@ -39,8 +40,6 @@
 #include "HexagonGenInstrInfo.inc"
 #include "HexagonGenDFAPacketizer.inc"
 
-using namespace llvm;
-
 cl::opt<bool> ScheduleInlineAsm("hexagon-sched-inline-asm", cl::Hidden,
   cl::init(false), cl::desc("Do not consider inline-asm a scheduling/"
                             "packetization boundary."));
@@ -66,6 +65,10 @@
 
 static cl::opt<bool> BranchRelaxAsmLarge("branch-relax-asm-large",
   cl::init(true), cl::Hidden, cl::ZeroOrMore, cl::desc("branch relax asm"));
+
+static cl::opt<bool> UseDFAHazardRec("dfa-hazard-rec",
+  cl::init(true), cl::Hidden, cl::ZeroOrMore,
+  cl::desc("Use the DFA based hazard recognizer."));
 
 ///
 /// Constants for Hexagon instructions.
@@ -657,6 +660,85 @@
   return 2;
 }
 
+/// Analyze the loop code to find the loop induction variable and compare used
+/// to compute the number of iterations. Currently, we analyze loop that are
+/// controlled using hardware loops.  In this case, the induction variable
+/// instruction is null.  For all other cases, this function returns true, which
+/// means we're unable to analyze it.
+bool HexagonInstrInfo::analyzeLoop(MachineLoop &L,
+                                   MachineInstr *&IndVarInst,
+                                   MachineInstr *&CmpInst) const {
+
+  MachineBasicBlock *LoopEnd = L.getBottomBlock();
+  MachineBasicBlock::iterator I = LoopEnd->getFirstTerminator();
+  // We really "analyze" only hardware loops right now.
+  if (I != LoopEnd->end() && isEndLoopN(I->getOpcode())) {
+    IndVarInst = nullptr;
+    CmpInst = &*I;
+    return false;
+  }
+  return true;
+}
+
+/// Generate code to reduce the loop iteration by one and check if the loop is
+/// finished. Return the value/register of the new loop count. this function
+/// assumes the nth iteration is peeled first.
+unsigned HexagonInstrInfo::reduceLoopCount(MachineBasicBlock &MBB,
+      MachineInstr *IndVar, MachineInstr *Cmp,
+      SmallVectorImpl<MachineOperand> &Cond,
+      SmallVectorImpl<MachineInstr *> &PrevInsts,
+      unsigned Iter, unsigned MaxIter) const {
+  // We expect a hardware loop currently. This means that IndVar is set
+  // to null, and the compare is the ENDLOOP instruction.
+  assert((!IndVar) && isEndLoopN(Cmp->getOpcode())
+                   && "Expecting a hardware loop");
+  MachineFunction *MF = MBB.getParent();
+  DebugLoc DL = Cmp->getDebugLoc();
+  SmallPtrSet<MachineBasicBlock *, 8> VisitedBBs;
+  MachineInstr *Loop = findLoopInstr(&MBB, Cmp->getOpcode(), VisitedBBs);
+  if (!Loop)
+    return 0;
+  // If the loop trip count is a compile-time value, then just change the
+  // value.
+  if (Loop->getOpcode() == Hexagon::J2_loop0i ||
+      Loop->getOpcode() == Hexagon::J2_loop1i) {
+    int64_t Offset = Loop->getOperand(1).getImm();
+    if (Offset <= 1)
+      Loop->eraseFromParent();
+    else
+      Loop->getOperand(1).setImm(Offset - 1);
+    return Offset - 1;
+  }
+  // The loop trip count is a run-time value. We generate code to subtract
+  // one from the trip count, and update the loop instruction.
+  assert(Loop->getOpcode() == Hexagon::J2_loop0r && "Unexpected instruction");
+  unsigned LoopCount = Loop->getOperand(1).getReg();
+  // Check if we're done with the loop.
+  unsigned LoopEnd = createVR(MF, MVT::i1);
+  MachineInstr *NewCmp = BuildMI(&MBB, DL, get(Hexagon::C2_cmpgtui), LoopEnd).
+    addReg(LoopCount).addImm(1);
+  unsigned NewLoopCount = createVR(MF, MVT::i32);
+  MachineInstr *NewAdd = BuildMI(&MBB, DL, get(Hexagon::A2_addi), NewLoopCount).
+    addReg(LoopCount).addImm(-1);
+  // Update the previously generated instructions with the new loop counter.
+  for (SmallVectorImpl<MachineInstr *>::iterator I = PrevInsts.begin(),
+         E = PrevInsts.end(); I != E; ++I)
+    (*I)->substituteRegister(LoopCount, NewLoopCount, 0, getRegisterInfo());
+  PrevInsts.clear();
+  PrevInsts.push_back(NewCmp);
+  PrevInsts.push_back(NewAdd);
+  // Insert the new loop instruction if this is the last time the loop is
+  // decremented.
+  if (Iter == MaxIter)
+    BuildMI(&MBB, DL, get(Hexagon::J2_loop0r)).
+      addMBB(Loop->getOperand(0).getMBB()).addReg(NewLoopCount);
+  // Delete the old loop instruction.
+  if (Iter == 0)
+    Loop->eraseFromParent();
+  Cond.push_back(MachineOperand::CreateImm(Hexagon::J2_jumpf));
+  Cond.push_back(NewCmp->getOperand(0));
+  return NewLoopCount;
+}
 
 bool HexagonInstrInfo::isProfitableToIfCvt(MachineBasicBlock &MBB,
       unsigned NumCycles, unsigned ExtraPredCycles,
@@ -1438,6 +1520,10 @@
 ScheduleHazardRecognizer*
 HexagonInstrInfo::CreateTargetPostRAHazardRecognizer(
       const InstrItineraryData *II, const ScheduleDAG *DAG) const {
+  if (UseDFAHazardRec) {
+    auto &HST = DAG->MF.getSubtarget<HexagonSubtarget>();
+    return new HexagonHazardRecognizer(II, this, HST);
+  }
   return TargetInstrInfo::CreateTargetPostRAHazardRecognizer(II, DAG);
 }
 
@@ -1590,9 +1676,6 @@
 }
 
 
-<<<<<<< HEAD
-unsigned HexagonInstrInfo::createVR(MachineFunction* MF, MVT VT) const {
-=======
 /// If the instruction is an increment of a constant value, return the amount.
 bool HexagonInstrInfo::getIncrementValue(const MachineInstr *MI,
       int &Value) const {
@@ -1610,7 +1693,6 @@
 
 
 unsigned HexagonInstrInfo::createVR(MachineFunction *MF, MVT VT) const {
->>>>>>> 749035b7
   MachineRegisterInfo &MRI = MF->getRegInfo();
   const TargetRegisterClass *TRC;
   if (VT == MVT::i1) {
@@ -2868,8 +2950,6 @@
 }
 
 
-<<<<<<< HEAD
-=======
 /// \brief Get the base register and byte offset of a load/store instr.
 bool HexagonInstrInfo::getMemOpBaseRegImmOfs(MachineInstr &LdSt,
       unsigned &BaseReg, int64_t &Offset, const TargetRegisterInfo *TRI)
@@ -2882,7 +2962,6 @@
 }
 
 
->>>>>>> 749035b7
 /// \brief Can these instructions execute at the same time in a bundle.
 bool HexagonInstrInfo::canExecuteInBundle(const MachineInstr &First,
       const MachineInstr &Second) const {
