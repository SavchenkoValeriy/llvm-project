//===- HexagonInstrInfo.h - Hexagon Instruction Information -----*- C++ -*-===//
//
//                     The LLVM Compiler Infrastructure
//
// This file is distributed under the University of Illinois Open Source
// License. See LICENSE.TXT for details.
//
//===----------------------------------------------------------------------===//
//
// This file contains the Hexagon implementation of the TargetInstrInfo class.
//
//===----------------------------------------------------------------------===//

#ifndef LLVM_LIB_TARGET_HEXAGON_HEXAGONINSTRINFO_H
#define LLVM_LIB_TARGET_HEXAGON_HEXAGONINSTRINFO_H

#include "HexagonRegisterInfo.h"
#include "MCTargetDesc/HexagonBaseInfo.h"
#include "llvm/CodeGen/MachineBranchProbabilityInfo.h"
#include "llvm/Target/TargetFrameLowering.h"
#include "llvm/Target/TargetInstrInfo.h"

#define GET_INSTRINFO_HEADER
#include "HexagonGenInstrInfo.inc"

namespace llvm {

struct EVT;
class HexagonSubtarget;

class HexagonInstrInfo : public HexagonGenInstrInfo {
  virtual void anchor();
  const HexagonRegisterInfo RI;

public:
  explicit HexagonInstrInfo(HexagonSubtarget &ST);

  /// TargetInstrInfo overrides.
  ///

  /// If the specified machine instruction is a direct
  /// load from a stack slot, return the virtual or physical register number of
  /// the destination along with the FrameIndex of the loaded stack slot.  If
  /// not, return 0.  This predicate must return 0 if the instruction has
  /// any side effects other than loading from the stack slot.
  unsigned isLoadFromStackSlot(const MachineInstr &MI,
                               int &FrameIndex) const override;

  /// If the specified machine instruction is a direct
  /// store to a stack slot, return the virtual or physical register number of
  /// the source reg along with the FrameIndex of the loaded stack slot.  If
  /// not, return 0.  This predicate must return 0 if the instruction has
  /// any side effects other than storing to the stack slot.
  unsigned isStoreToStackSlot(const MachineInstr &MI,
                              int &FrameIndex) const override;

  /// Analyze the branching code at the end of MBB, returning
  /// true if it cannot be understood (e.g. it's a switch dispatch or isn't
  /// implemented for a target).  Upon success, this returns false and returns
  /// with the following information in various cases:
  ///
  /// 1. If this block ends with no branches (it just falls through to its succ)
  ///    just return false, leaving TBB/FBB null.
  /// 2. If this block ends with only an unconditional branch, it sets TBB to be
  ///    the destination block.
  /// 3. If this block ends with a conditional branch and it falls through to a
  ///    successor block, it sets TBB to be the branch destination block and a
  ///    list of operands that evaluate the condition. These operands can be
  ///    passed to other TargetInstrInfo methods to create new branches.
  /// 4. If this block ends with a conditional branch followed by an
  ///    unconditional branch, it returns the 'true' destination in TBB, the
  ///    'false' destination in FBB, and a list of operands that evaluate the
  ///    condition.  These operands can be passed to other TargetInstrInfo
  ///    methods to create new branches.
  ///
  /// Note that RemoveBranch and InsertBranch must be implemented to support
  /// cases where this method returns success.
  ///
  /// If AllowModify is true, then this routine is allowed to modify the basic
  /// block (e.g. delete instructions after the unconditional branch).
  ///
  bool analyzeBranch(MachineBasicBlock &MBB, MachineBasicBlock *&TBB,
                     MachineBasicBlock *&FBB,
                     SmallVectorImpl<MachineOperand> &Cond,
                     bool AllowModify) const override;

  /// Remove the branching code at the end of the specific MBB.
  /// This is only invoked in cases where AnalyzeBranch returns success. It
  /// returns the number of instructions that were removed.
  unsigned RemoveBranch(MachineBasicBlock &MBB) const override;

  /// Insert branch code into the end of the specified MachineBasicBlock.
  /// The operands to this method are the same as those
  /// returned by AnalyzeBranch.  This is only invoked in cases where
  /// AnalyzeBranch returns success. It returns the number of instructions
  /// inserted.
  ///
  /// It is also invoked by tail merging to add unconditional branches in
  /// cases where AnalyzeBranch doesn't apply because there was no original
  /// branch to analyze.  At least this much must be implemented, else tail
  /// merging needs to be disabled.
  unsigned InsertBranch(MachineBasicBlock &MBB, MachineBasicBlock *TBB,
                        MachineBasicBlock *FBB, ArrayRef<MachineOperand> Cond,
                        const DebugLoc &DL) const override;

  /// Return true if it's profitable to predicate
  /// instructions with accumulated instruction latency of "NumCycles"
  /// of the specified basic block, where the probability of the instructions
  /// being executed is given by Probability, and Confidence is a measure
  /// of our confidence that it will be properly predicted.
  bool isProfitableToIfCvt(MachineBasicBlock &MBB, unsigned NumCycles,
                           unsigned ExtraPredCycles,
                           BranchProbability Probability) const override;

  /// Second variant of isProfitableToIfCvt. This one
  /// checks for the case where two basic blocks from true and false path
  /// of a if-then-else (diamond) are predicated on mutally exclusive
  /// predicates, where the probability of the true path being taken is given
  /// by Probability, and Confidence is a measure of our confidence that it
  /// will be properly predicted.
  bool isProfitableToIfCvt(MachineBasicBlock &TMBB,
                           unsigned NumTCycles, unsigned ExtraTCycles,
                           MachineBasicBlock &FMBB,
                           unsigned NumFCycles, unsigned ExtraFCycles,
                           BranchProbability Probability) const override;

  /// Return true if it's profitable for if-converter to duplicate instructions
  /// of specified accumulated instruction latencies in the specified MBB to
  /// enable if-conversion.
  /// The probability of the instructions being executed is given by
  /// Probability, and Confidence is a measure of our confidence that it
  /// will be properly predicted.
  bool isProfitableToDupForIfCvt(MachineBasicBlock &MBB, unsigned NumCycles,
                                 BranchProbability Probability) const override;

  /// Emit instructions to copy a pair of physical registers.
  ///
  /// This function should support copies within any legal register class as
  /// well as any cross-class copies created during instruction selection.
  ///
  /// The source and destination registers may overlap, which may require a
  /// careful implementation when multiple copy instructions are required for
  /// large registers. See for example the ARM target.
  void copyPhysReg(MachineBasicBlock &MBB, MachineBasicBlock::iterator I,
                   const DebugLoc &DL, unsigned DestReg, unsigned SrcReg,
                   bool KillSrc) const override;

  /// Store the specified register of the given register class to the specified
  /// stack frame index. The store instruction is to be added to the given
  /// machine basic block before the specified machine instruction. If isKill
  /// is true, the register operand is the last use and must be marked kill.
  void storeRegToStackSlot(MachineBasicBlock &MBB,
                           MachineBasicBlock::iterator MBBI,
                           unsigned SrcReg, bool isKill, int FrameIndex,
                           const TargetRegisterClass *RC,
                           const TargetRegisterInfo *TRI) const override;

  /// Load the specified register of the given register class from the specified
  /// stack frame index. The load instruction is to be added to the given
  /// machine basic block before the specified machine instruction.
  void loadRegFromStackSlot(MachineBasicBlock &MBB,
                            MachineBasicBlock::iterator MBBI,
                            unsigned DestReg, int FrameIndex,
                            const TargetRegisterClass *RC,
                            const TargetRegisterInfo *TRI) const override;

  /// This function is called for all pseudo instructions
  /// that remain after register allocation. Many pseudo instructions are
  /// created to help register allocation. This is the place to convert them
  /// into real instructions. The target can edit MI in place, or it can insert
  /// new instructions and erase MI. The function should return true if
  /// anything was changed.
  bool expandPostRAPseudo(MachineInstr &MI) const override;

  /// Reverses the branch condition of the specified condition list,
  /// returning false on success and true if it cannot be reversed.
  bool ReverseBranchCondition(SmallVectorImpl<MachineOperand> &Cond)
        const override;

  /// Insert a noop into the instruction stream at the specified point.
  void insertNoop(MachineBasicBlock &MBB,
                  MachineBasicBlock::iterator MI) const override;

  /// Returns true if the instruction is already predicated.
  bool isPredicated(const MachineInstr &MI) const override;

  /// Return true for post-incremented instructions.
  bool isPostIncrement(const MachineInstr *MI) const override;

  /// Convert the instruction into a predicated instruction.
  /// It returns true if the operation was successful.
  bool PredicateInstruction(MachineInstr &MI,
                            ArrayRef<MachineOperand> Cond) const override;

  /// Returns true if the first specified predicate
  /// subsumes the second, e.g. GE subsumes GT.
  bool SubsumesPredicate(ArrayRef<MachineOperand> Pred1,
                         ArrayRef<MachineOperand> Pred2) const override;

  /// If the specified instruction defines any predicate
  /// or condition code register(s) used for predication, returns true as well
  /// as the definition predicate(s) by reference.
  bool DefinesPredicate(MachineInstr &MI,
                        std::vector<MachineOperand> &Pred) const override;

  /// Return true if the specified instruction can be predicated.
  /// By default, this returns true for every instruction with a
  /// PredicateOperand.
  bool isPredicable(MachineInstr &MI) const override;

  /// Test if the given instruction should be considered a scheduling boundary.
  /// This primarily includes labels and terminators.
  bool isSchedulingBoundary(const MachineInstr &MI,
                            const MachineBasicBlock *MBB,
                            const MachineFunction &MF) const override;

  /// Measure the specified inline asm to determine an approximation of its
  /// length.
  unsigned getInlineAsmLength(const char *Str,
                              const MCAsmInfo &MAI) const override;

  /// Allocate and return a hazard recognizer to use for this target when
  /// scheduling the machine instructions after register allocation.
  ScheduleHazardRecognizer*
  CreateTargetPostRAHazardRecognizer(const InstrItineraryData*,
                                     const ScheduleDAG *DAG) const override;

  /// For a comparison instruction, return the source registers
  /// in SrcReg and SrcReg2 if having two register operands, and the value it
  /// compares against in CmpValue. Return true if the comparison instruction
  /// can be analyzed.
  bool analyzeCompare(const MachineInstr &MI, unsigned &SrcReg,
                      unsigned &SrcReg2, int &Mask, int &Value) const override;

  /// Compute the instruction latency of a given instruction.
  /// If the instruction has higher cost when predicated, it's returned via
  /// PredCost.
  unsigned getInstrLatency(const InstrItineraryData *ItinData,
                           const MachineInstr &MI,
                           unsigned *PredCost = 0) const override;

  /// Create machine specific model for scheduling.
  DFAPacketizer *
  CreateTargetScheduleState(const TargetSubtargetInfo &STI) const override;

  // Sometimes, it is possible for the target
  // to tell, even without aliasing information, that two MIs access different
  // memory addresses. This function returns true if two MIs access different
  // memory addresses and false otherwise.
  bool
  areMemAccessesTriviallyDisjoint(MachineInstr &MIa, MachineInstr &MIb,
                                  AliasAnalysis *AA = nullptr) const override;

  /// HexagonInstrInfo specifics.
  ///

  const HexagonRegisterInfo &getRegisterInfo() const { return RI; }

  unsigned createVR(MachineFunction* MF, MVT VT) const;

  bool isAbsoluteSet(const MachineInstr &MI) const;
  bool isAccumulator(const MachineInstr &MI) const;
  bool isComplex(const MachineInstr &MI) const;
  bool isCompoundBranchInstr(const MachineInstr &MI) const;
  bool isCondInst(const MachineInstr &MI) const;
  bool isConditionalALU32 (const MachineInstr &MI) const;
  bool isConditionalLoad(const MachineInstr &MI) const;
  bool isConditionalStore(const MachineInstr &MI) const;
  bool isConditionalTransfer(const MachineInstr &MI) const;
  bool isConstExtended(const MachineInstr &MI) const;
  bool isDeallocRet(const MachineInstr &MI) const;
  bool isDependent(const MachineInstr &ProdMI,
                   const MachineInstr &ConsMI) const;
  bool isDotCurInst(const MachineInstr &MI) const;
  bool isDotNewInst(const MachineInstr &MI) const;
  bool isDuplexPair(const MachineInstr &MIa, const MachineInstr &MIb) const;
  bool isEarlySourceInstr(const MachineInstr &MI) const;
  bool isEndLoopN(unsigned Opcode) const;
  bool isExpr(unsigned OpType) const;
  bool isExtendable(const MachineInstr &MI) const;
  bool isExtended(const MachineInstr &MI) const;
  bool isFloat(const MachineInstr &MI) const;
  bool isHVXMemWithAIndirect(const MachineInstr &I,
                             const MachineInstr &J) const;
  bool isIndirectCall(const MachineInstr &MI) const;
  bool isIndirectL4Return(const MachineInstr &MI) const;
  bool isJumpR(const MachineInstr &MI) const;
  bool isJumpWithinBranchRange(const MachineInstr &MI, unsigned offset) const;
  bool isLateInstrFeedsEarlyInstr(const MachineInstr &LRMI,
                                  const MachineInstr &ESMI) const;
  bool isLateResultInstr(const MachineInstr &MI) const;
  bool isLateSourceInstr(const MachineInstr &MI) const;
  bool isLoopN(const MachineInstr &MI) const;
  bool isMemOp(const MachineInstr &MI) const;
  bool isNewValue(const MachineInstr &MI) const;
  bool isNewValue(unsigned Opcode) const;
  bool isNewValueInst(const MachineInstr &MI) const;
  bool isNewValueJump(const MachineInstr &MI) const;
  bool isNewValueJump(unsigned Opcode) const;
  bool isNewValueStore(const MachineInstr &MI) const;
  bool isNewValueStore(unsigned Opcode) const;
<<<<<<< HEAD
  bool isOperandExtended(const MachineInstr *MI, unsigned OperandNum) const;
  bool isPostIncrement(const MachineInstr* MI) const;
=======
  bool isOperandExtended(const MachineInstr &MI, unsigned OperandNum) const;
>>>>>>> 749035b7
  bool isPredicatedNew(const MachineInstr &MI) const;
  bool isPredicatedNew(unsigned Opcode) const;
  bool isPredicatedTrue(const MachineInstr &MI) const;
  bool isPredicatedTrue(unsigned Opcode) const;
  bool isPredicated(unsigned Opcode) const;
  bool isPredicateLate(unsigned Opcode) const;
  bool isPredictedTaken(unsigned Opcode) const;
  bool isSaveCalleeSavedRegsCall(const MachineInstr &MI) const;
  bool isSignExtendingLoad(const MachineInstr &MI) const;
  bool isSolo(const MachineInstr &MI) const;
  bool isSpillPredRegOp(const MachineInstr &MI) const;
  bool isTailCall(const MachineInstr &MI) const;
  bool isTC1(const MachineInstr &MI) const;
  bool isTC2(const MachineInstr &MI) const;
  bool isTC2Early(const MachineInstr &MI) const;
  bool isTC4x(const MachineInstr &MI) const;
  bool isToBeScheduledASAP(const MachineInstr &MI1,
                           const MachineInstr &MI2) const;
  bool isV60VectorInstruction(const MachineInstr &MI) const;
  bool isValidAutoIncImm(const EVT VT, const int Offset) const;
  bool isValidOffset(unsigned Opcode, int Offset, bool Extend = true) const;
  bool isVecAcc(const MachineInstr &MI) const;
  bool isVecALU(const MachineInstr &MI) const;
  bool isVecUsableNextPacket(const MachineInstr &ProdMI,
                             const MachineInstr &ConsMI) const;
  bool isZeroExtendingLoad(const MachineInstr &MI) const;

  bool addLatencyToSchedule(const MachineInstr &MI1,
                            const MachineInstr &MI2) const;
  bool canExecuteInBundle(const MachineInstr &First,
                          const MachineInstr &Second) const;
  bool hasEHLabel(const MachineBasicBlock *B) const;
  bool hasNonExtEquivalent(const MachineInstr &MI) const;
  bool hasPseudoInstrPair(const MachineInstr &MI) const;
  bool hasUncondBranch(const MachineBasicBlock *B) const;
  bool mayBeCurLoad(const MachineInstr &MI) const;
  bool mayBeNewStore(const MachineInstr &MI) const;
  bool producesStall(const MachineInstr &ProdMI,
                     const MachineInstr &ConsMI) const;
  bool producesStall(const MachineInstr &MI,
                     MachineBasicBlock::const_instr_iterator MII) const;
  bool predCanBeUsedAsDotNew(const MachineInstr &MI, unsigned PredReg) const;
  bool PredOpcodeHasJMP_c(unsigned Opcode) const;
  bool predOpcodeHasNot(ArrayRef<MachineOperand> Cond) const;


  short getAbsoluteForm(const MachineInstr &MI) const;
  unsigned getAddrMode(const MachineInstr &MI) const;
  unsigned getBaseAndOffset(const MachineInstr &MI, int &Offset,
                            unsigned &AccessSize) const;
  bool getBaseAndOffsetPosition(const MachineInstr *MI, unsigned &BasePos,
                                unsigned &OffsetPos) const;
  short getBaseWithLongOffset(short Opcode) const;
  short getBaseWithLongOffset(const MachineInstr &MI) const;
  short getBaseWithRegOffset(const MachineInstr &MI) const;
  SmallVector<MachineInstr*,2> getBranchingInstrs(MachineBasicBlock& MBB) const;
  unsigned getCExtOpNum(const MachineInstr &MI) const;
  HexagonII::CompoundGroup
  getCompoundCandidateGroup(const MachineInstr &MI) const;
  unsigned getCompoundOpcode(const MachineInstr &GA,
                             const MachineInstr &GB) const;
  int getCondOpcode(int Opc, bool sense) const;
  int getDotCurOp(const MachineInstr &MI) const;
  int getDotNewOp(const MachineInstr &MI) const;
  int getDotNewPredJumpOp(const MachineInstr &MI,
                          const MachineBranchProbabilityInfo *MBPI) const;
  int getDotNewPredOp(const MachineInstr &MI,
                      const MachineBranchProbabilityInfo *MBPI) const;
  int getDotOldOp(const int opc) const;
  HexagonII::SubInstructionGroup getDuplexCandidateGroup(const MachineInstr &MI)
                                                         const;
  short getEquivalentHWInstr(const MachineInstr &MI) const;
  MachineInstr *getFirstNonDbgInst(MachineBasicBlock *BB) const;
  unsigned getInstrTimingClassLatency(const InstrItineraryData *ItinData,
                                      const MachineInstr &MI) const;
  bool getInvertedPredSense(SmallVectorImpl<MachineOperand> &Cond) const;
  unsigned getInvertedPredicatedOpcode(const int Opc) const;
  int getMaxValue(const MachineInstr &MI) const;
  unsigned getMemAccessSize(const MachineInstr &MI) const;
  int getMinValue(const MachineInstr &MI) const;
  short getNonExtOpcode(const MachineInstr &MI) const;
  bool getPredReg(ArrayRef<MachineOperand> Cond, unsigned &PredReg,
                  unsigned &PredRegPos, unsigned &PredRegFlags) const;
  short getPseudoInstrPair(const MachineInstr &MI) const;
  short getRegForm(const MachineInstr &MI) const;
  unsigned getSize(const MachineInstr &MI) const;
  uint64_t getType(const MachineInstr &MI) const;
  unsigned getUnits(const MachineInstr &MI) const;
  unsigned getValidSubTargets(const unsigned Opcode) const;


  /// getInstrTimingClassLatency - Compute the instruction latency of a given
  /// instruction using Timing Class information, if available.
  unsigned nonDbgBBSize(const MachineBasicBlock *BB) const;
  unsigned nonDbgBundleSize(MachineBasicBlock::const_iterator BundleHead) const;


  void immediateExtend(MachineInstr &MI) const;
  bool invertAndChangeJumpTarget(MachineInstr &MI,
                                 MachineBasicBlock* NewTarget) const;
  void genAllInsnTimingClasses(MachineFunction &MF) const;
  bool reversePredSense(MachineInstr &MI) const;
  unsigned reversePrediction(unsigned Opcode) const;
  bool validateBranchCond(const ArrayRef<MachineOperand> &Cond) const;
  short xformRegToImmOffset(const MachineInstr &MI) const;
};

}

#endif<|MERGE_RESOLUTION|>--- conflicted
+++ resolved
@@ -103,6 +103,22 @@
                         MachineBasicBlock *FBB, ArrayRef<MachineOperand> Cond,
                         const DebugLoc &DL) const override;
 
+  /// Analyze the loop code, return true if it cannot be understood. Upon
+  /// success, this function returns false and returns information about the
+  /// induction variable and compare instruction used at the end.
+  bool analyzeLoop(MachineLoop &L, MachineInstr *&IndVarInst,
+                   MachineInstr *&CmpInst) const override;
+
+  /// Generate code to reduce the loop iteration by one and check if the loop is
+  /// finished.  Return the value/register of the the new loop count.  We need
+  /// this function when peeling off one or more iterations of a loop. This
+  /// function assumes the nth iteration is peeled first.
+  unsigned reduceLoopCount(MachineBasicBlock &MBB,
+                           MachineInstr *IndVar, MachineInstr *Cmp,
+                           SmallVectorImpl<MachineOperand> &Cond,
+                           SmallVectorImpl<MachineInstr *> &PrevInsts,
+                           unsigned Iter, unsigned MaxIter) const override;
+
   /// Return true if it's profitable to predicate
   /// instructions with accumulated instruction latency of "NumCycles"
   /// of the specified basic block, where the probability of the instructions
@@ -172,6 +188,11 @@
   /// anything was changed.
   bool expandPostRAPseudo(MachineInstr &MI) const override;
 
+  /// \brief Get the base register and byte offset of a load/store instr.
+  bool getMemOpBaseRegImmOfs(MachineInstr &LdSt, unsigned &BaseReg,
+                             int64_t &Offset,
+                             const TargetRegisterInfo *TRI) const override;
+
   /// Reverses the branch condition of the specified condition list,
   /// returning false on success and true if it cannot be reversed.
   bool ReverseBranchCondition(SmallVectorImpl<MachineOperand> &Cond)
@@ -250,6 +271,14 @@
   bool
   areMemAccessesTriviallyDisjoint(MachineInstr &MIa, MachineInstr &MIb,
                                   AliasAnalysis *AA = nullptr) const override;
+
+  /// For instructions with a base and offset, return the position of the
+  /// base register and offset operands.
+  bool getBaseAndOffsetPosition(const MachineInstr *MI, unsigned &BasePos,
+                                unsigned &OffsetPos) const override;
+
+  /// If the instruction is an increment of a constant value, return the amount.
+  bool getIncrementValue(const MachineInstr *MI, int &Value) const override;
 
   /// HexagonInstrInfo specifics.
   ///
@@ -299,12 +328,7 @@
   bool isNewValueJump(unsigned Opcode) const;
   bool isNewValueStore(const MachineInstr &MI) const;
   bool isNewValueStore(unsigned Opcode) const;
-<<<<<<< HEAD
-  bool isOperandExtended(const MachineInstr *MI, unsigned OperandNum) const;
-  bool isPostIncrement(const MachineInstr* MI) const;
-=======
   bool isOperandExtended(const MachineInstr &MI, unsigned OperandNum) const;
->>>>>>> 749035b7
   bool isPredicatedNew(const MachineInstr &MI) const;
   bool isPredicatedNew(unsigned Opcode) const;
   bool isPredicatedTrue(const MachineInstr &MI) const;
@@ -355,8 +379,6 @@
   unsigned getAddrMode(const MachineInstr &MI) const;
   unsigned getBaseAndOffset(const MachineInstr &MI, int &Offset,
                             unsigned &AccessSize) const;
-  bool getBaseAndOffsetPosition(const MachineInstr *MI, unsigned &BasePos,
-                                unsigned &OffsetPos) const;
   short getBaseWithLongOffset(short Opcode) const;
   short getBaseWithLongOffset(const MachineInstr &MI) const;
   short getBaseWithRegOffset(const MachineInstr &MI) const;
