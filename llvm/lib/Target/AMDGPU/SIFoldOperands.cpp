--- conflicted
+++ resolved
@@ -25,25 +25,6 @@
 
 namespace {
 
-class SIFoldOperands : public MachineFunctionPass {
-public:
-  static char ID;
-
-public:
-  SIFoldOperands() : MachineFunctionPass(ID) {
-    initializeSIFoldOperandsPass(*PassRegistry::getPassRegistry());
-  }
-
-  bool runOnMachineFunction(MachineFunction &MF) override;
-
-  StringRef getPassName() const override { return "SI Fold Operands"; }
-
-  void getAnalysisUsage(AnalysisUsage &AU) const override {
-    AU.setPreservesCFG();
-    MachineFunctionPass::getAnalysisUsage(AU);
-  }
-};
-
 struct FoldCandidate {
   MachineInstr *UseMI;
   union {
@@ -76,6 +57,36 @@
 
   bool isReg() const {
     return Kind == MachineOperand::MO_Register;
+  }
+};
+
+class SIFoldOperands : public MachineFunctionPass {
+public:
+  static char ID;
+  MachineRegisterInfo *MRI;
+  const SIInstrInfo *TII;
+  const SIRegisterInfo *TRI;
+
+  void foldOperand(MachineOperand &OpToFold,
+                   MachineInstr *UseMI,
+                   unsigned UseOpIdx,
+                   SmallVectorImpl<FoldCandidate> &FoldList,
+                   SmallVectorImpl<MachineInstr *> &CopiesToReplace) const;
+
+  void foldInstOperand(MachineInstr &MI, MachineOperand &OpToFold) const;
+
+public:
+  SIFoldOperands() : MachineFunctionPass(ID) {
+    initializeSIFoldOperandsPass(*PassRegistry::getPassRegistry());
+  }
+
+  bool runOnMachineFunction(MachineFunction &MF) override;
+
+  StringRef getPassName() const override { return "SI Fold Operands"; }
+
+  void getAnalysisUsage(AnalysisUsage &AU) const override {
+    AU.setPreservesCFG();
+    MachineFunctionPass::getAnalysisUsage(AU);
   }
 };
 
@@ -169,7 +180,7 @@
   return false;
 }
 
-static bool isUseMIInFoldList(const std::vector<FoldCandidate> &FoldList,
+static bool isUseMIInFoldList(ArrayRef<FoldCandidate> FoldList,
                               const MachineInstr *MI) {
   for (auto Candidate : FoldList) {
     if (Candidate.UseMI == MI)
@@ -178,7 +189,7 @@
   return false;
 }
 
-static bool tryAddToFoldList(std::vector<FoldCandidate> &FoldList,
+static bool tryAddToFoldList(SmallVectorImpl<FoldCandidate> &FoldList,
                              MachineInstr *MI, unsigned OpNo,
                              MachineOperand *OpToFold,
                              const SIInstrInfo *TII) {
@@ -255,12 +266,12 @@
   //return !MI.hasRegisterImplicitUseOperand(UseMO.getReg());
 }
 
-static void foldOperand(MachineOperand &OpToFold, MachineInstr *UseMI,
-                        unsigned UseOpIdx,
-                        std::vector<FoldCandidate> &FoldList,
-                        SmallVectorImpl<MachineInstr *> &CopiesToReplace,
-                        const SIInstrInfo *TII, const SIRegisterInfo &TRI,
-                        MachineRegisterInfo &MRI) {
+void SIFoldOperands::foldOperand(
+  MachineOperand &OpToFold,
+  MachineInstr *UseMI,
+  unsigned UseOpIdx,
+  SmallVectorImpl<FoldCandidate> &FoldList,
+  SmallVectorImpl<MachineInstr *> &CopiesToReplace) const {
   const MachineOperand &UseOp = UseMI->getOperand(UseOpIdx);
 
   if (!isUseSafeToFold(*UseMI, UseOp))
@@ -292,7 +303,7 @@
     unsigned RegSeqDstSubReg = UseMI->getOperand(UseOpIdx + 1).getImm();
 
     for (MachineRegisterInfo::use_iterator
-           RSUse = MRI.use_begin(RegSeqDstReg), RSE = MRI.use_end();
+           RSUse = MRI->use_begin(RegSeqDstReg), RSE = MRI->use_end();
          RSUse != RSE; ++RSUse) {
 
       MachineInstr *RSUseMI = RSUse->getParent();
@@ -300,7 +311,7 @@
         continue;
 
       foldOperand(OpToFold, RSUseMI, RSUse.getOperandNo(), FoldList,
-                  CopiesToReplace, TII, TRI, MRI);
+                  CopiesToReplace);
     }
 
     return;
@@ -315,8 +326,8 @@
     unsigned DestReg = UseMI->getOperand(0).getReg();
     const TargetRegisterClass *DestRC
       = TargetRegisterInfo::isVirtualRegister(DestReg) ?
-      MRI.getRegClass(DestReg) :
-      TRI.getPhysRegClass(DestReg);
+      MRI->getRegClass(DestReg) :
+      TRI->getPhysRegClass(DestReg);
 
     unsigned MovOp = TII->getMovOpcode(DestRC);
     if (MovOp == AMDGPU::COPY)
@@ -346,7 +357,7 @@
 
   const MCInstrDesc &FoldDesc = OpToFold.getParent()->getDesc();
   const TargetRegisterClass *FoldRC =
-    TRI.getRegClass(FoldDesc.OpInfo[0].RegClass);
+    TRI->getRegClass(FoldDesc.OpInfo[0].RegClass);
 
   APInt Imm(TII->operandBitWidth(FoldDesc.OpInfo[1].OperandType),
             OpToFold.getImm());
@@ -356,8 +367,8 @@
     unsigned UseReg = UseOp.getReg();
     const TargetRegisterClass *UseRC
       = TargetRegisterInfo::isVirtualRegister(UseReg) ?
-      MRI.getRegClass(UseReg) :
-      TRI.getPhysRegClass(UseReg);
+      MRI->getRegClass(UseReg) :
+      TRI->getPhysRegClass(UseReg);
 
     assert(Imm.getBitWidth() == 64);
 
@@ -377,19 +388,50 @@
 }
 
 static bool evalBinaryInstruction(unsigned Opcode, int32_t &Result,
-                                  int32_t LHS, int32_t RHS) {
+                                  uint32_t LHS, uint32_t RHS) {
   switch (Opcode) {
   case AMDGPU::V_AND_B32_e64:
+  case AMDGPU::V_AND_B32_e32:
   case AMDGPU::S_AND_B32:
     Result = LHS & RHS;
     return true;
   case AMDGPU::V_OR_B32_e64:
+  case AMDGPU::V_OR_B32_e32:
   case AMDGPU::S_OR_B32:
     Result = LHS | RHS;
     return true;
   case AMDGPU::V_XOR_B32_e64:
+  case AMDGPU::V_XOR_B32_e32:
   case AMDGPU::S_XOR_B32:
     Result = LHS ^ RHS;
+    return true;
+  case AMDGPU::V_LSHL_B32_e64:
+  case AMDGPU::V_LSHL_B32_e32:
+  case AMDGPU::S_LSHL_B32:
+    // The instruction ignores the high bits for out of bounds shifts.
+    Result = LHS << (RHS & 31);
+    return true;
+  case AMDGPU::V_LSHLREV_B32_e64:
+  case AMDGPU::V_LSHLREV_B32_e32:
+    Result = RHS << (LHS & 31);
+    return true;
+  case AMDGPU::V_LSHR_B32_e64:
+  case AMDGPU::V_LSHR_B32_e32:
+  case AMDGPU::S_LSHR_B32:
+    Result = LHS >> (RHS & 31);
+    return true;
+  case AMDGPU::V_LSHRREV_B32_e64:
+  case AMDGPU::V_LSHRREV_B32_e32:
+    Result = RHS >> (LHS & 31);
+    return true;
+  case AMDGPU::V_ASHR_I32_e64:
+  case AMDGPU::V_ASHR_I32_e32:
+  case AMDGPU::S_ASHR_I32:
+    Result = static_cast<int32_t>(LHS) >> (RHS & 31);
+    return true;
+  case AMDGPU::V_ASHRREV_I32_e64:
+  case AMDGPU::V_ASHRREV_I32_e32:
+    Result = static_cast<int32_t>(RHS) >> (LHS & 31);
     return true;
   default:
     return false;
@@ -418,33 +460,47 @@
   stripExtraCopyOperands(MI);
 }
 
+static MachineOperand *getImmOrMaterializedImm(MachineRegisterInfo &MRI,
+                                               MachineOperand &Op) {
+  if (Op.isReg()) {
+    // If this has a subregister, it obviously is a register source.
+    if (Op.getSubReg() != AMDGPU::NoSubRegister)
+      return &Op;
+
+    MachineInstr *Def = MRI.getVRegDef(Op.getReg());
+    if (Def->isMoveImmediate()) {
+      MachineOperand &ImmSrc = Def->getOperand(1);
+      if (ImmSrc.isImm())
+        return &ImmSrc;
+    }
+  }
+
+  return &Op;
+}
+
 // Try to simplify operations with a constant that may appear after instruction
 // selection.
+// TODO: See if a frame index with a fixed offset can fold.
 static bool tryConstantFoldOp(MachineRegisterInfo &MRI,
                               const SIInstrInfo *TII,
-                              MachineInstr *MI) {
+                              MachineInstr *MI,
+                              MachineOperand *ImmOp) {
   unsigned Opc = MI->getOpcode();
-
   if (Opc == AMDGPU::V_NOT_B32_e64 || Opc == AMDGPU::V_NOT_B32_e32 ||
       Opc == AMDGPU::S_NOT_B32) {
-    MachineOperand &Src0 = MI->getOperand(1);
-    if (Src0.isImm()) {
-      Src0.setImm(~Src0.getImm());
-      mutateCopyOp(*MI, TII->get(getMovOpc(Opc == AMDGPU::S_NOT_B32)));
-      return true;
-    }
-
+    MI->getOperand(1).ChangeToImmediate(~ImmOp->getImm());
+    mutateCopyOp(*MI, TII->get(getMovOpc(Opc == AMDGPU::S_NOT_B32)));
+    return true;
+  }
+
+  int Src1Idx = AMDGPU::getNamedOperandIdx(Opc, AMDGPU::OpName::src1);
+  if (Src1Idx == -1)
     return false;
-  }
-
-  if (!MI->isCommutable())
-    return false;
 
   int Src0Idx = AMDGPU::getNamedOperandIdx(Opc, AMDGPU::OpName::src0);
-  int Src1Idx = AMDGPU::getNamedOperandIdx(Opc, AMDGPU::OpName::src1);
-
-  MachineOperand *Src0 = &MI->getOperand(Src0Idx);
-  MachineOperand *Src1 = &MI->getOperand(Src1Idx);
+  MachineOperand *Src0 = getImmOrMaterializedImm(MRI, MI->getOperand(Src0Idx));
+  MachineOperand *Src1 = getImmOrMaterializedImm(MRI, MI->getOperand(Src1Idx));
+
   if (!Src0->isImm() && !Src1->isImm())
     return false;
 
@@ -459,11 +515,16 @@
     const SIRegisterInfo &TRI = TII->getRegisterInfo();
     bool IsSGPR = TRI.isSGPRReg(MRI, MI->getOperand(0).getReg());
 
-    Src0->setImm(NewImm);
+    // Be careful to change the right operand, src0 may belong to a different
+    // instruction.
+    MI->getOperand(Src0Idx).ChangeToImmediate(NewImm);
     MI->RemoveOperand(Src1Idx);
     mutateCopyOp(*MI, TII->get(getMovOpc(IsSGPR)));
     return true;
   }
+
+  if (!MI->isCommutable())
+    return false;
 
   if (Src0->isImm() && !Src1->isImm()) {
     std::swap(Src0, Src1);
@@ -471,7 +532,9 @@
   }
 
   int32_t Src1Val = static_cast<int32_t>(Src1->getImm());
-  if (Opc == AMDGPU::V_OR_B32_e64 || Opc == AMDGPU::S_OR_B32) {
+  if (Opc == AMDGPU::V_OR_B32_e64 ||
+      Opc == AMDGPU::V_OR_B32_e32 ||
+      Opc == AMDGPU::S_OR_B32) {
     if (Src1Val == 0) {
       // y = or x, 0 => y = copy x
       MI->RemoveOperand(Src1Idx);
@@ -487,6 +550,7 @@
   }
 
   if (MI->getOpcode() == AMDGPU::V_AND_B32_e64 ||
+      MI->getOpcode() == AMDGPU::V_AND_B32_e32 ||
       MI->getOpcode() == AMDGPU::S_AND_B32) {
     if (Src1Val == 0) {
       // y = and x, 0 => y = v_mov_b32 0
@@ -504,19 +568,19 @@
   }
 
   if (MI->getOpcode() == AMDGPU::V_XOR_B32_e64 ||
+      MI->getOpcode() == AMDGPU::V_XOR_B32_e32 ||
       MI->getOpcode() == AMDGPU::S_XOR_B32) {
     if (Src1Val == 0) {
       // y = xor x, 0 => y = copy x
       MI->RemoveOperand(Src1Idx);
       mutateCopyOp(*MI, TII->get(AMDGPU::COPY));
+      return true;
     }
   }
 
   return false;
 }
 
-<<<<<<< HEAD
-=======
 void SIFoldOperands::foldInstOperand(MachineInstr &MI,
                                      MachineOperand &OpToFold) const {
   // We need mutate the operands of new mov instructions to add implicit
@@ -622,19 +686,18 @@
   }
 }
 
->>>>>>> b0124c1e
 bool SIFoldOperands::runOnMachineFunction(MachineFunction &MF) {
   if (skipFunction(*MF.getFunction()))
     return false;
 
   const SISubtarget &ST = MF.getSubtarget<SISubtarget>();
 
-  MachineRegisterInfo &MRI = MF.getRegInfo();
-  const SIInstrInfo *TII = ST.getInstrInfo();
-  const SIRegisterInfo &TRI = TII->getRegisterInfo();
+  MRI = &MF.getRegInfo();
+  TII = ST.getInstrInfo();
+  TRI = &TII->getRegisterInfo();
 
   for (MachineFunction::iterator BI = MF.begin(), BE = MF.end();
-                                                  BI != BE; ++BI) {
+       BI != BE; ++BI) {
 
     MachineBasicBlock &MBB = *BI;
     MachineBasicBlock::iterator I, Next;
@@ -648,8 +711,7 @@
       MachineOperand &OpToFold = MI.getOperand(1);
       bool FoldingImm = OpToFold.isImm() || OpToFold.isFI();
 
-      // FIXME: We could also be folding things like FrameIndexes and
-      // TargetIndexes.
+      // FIXME: We could also be folding things like TargetIndexes.
       if (!FoldingImm && !OpToFold.isReg())
         continue;
 
@@ -668,90 +730,7 @@
           !TargetRegisterInfo::isVirtualRegister(Dst.getReg()))
         continue;
 
-      // We need mutate the operands of new mov instructions to add implicit
-      // uses of EXEC, but adding them invalidates the use_iterator, so defer
-      // this.
-      SmallVector<MachineInstr *, 4> CopiesToReplace;
-
-      std::vector<FoldCandidate> FoldList;
-      if (FoldingImm) {
-        unsigned NumLiteralUses = 0;
-        MachineOperand *NonInlineUse = nullptr;
-        int NonInlineUseOpNo = -1;
-
-        // Try to fold any inline immediate uses, and then only fold other
-        // constants if they have one use.
-        //
-        // The legality of the inline immediate must be checked based on the use
-        // operand, not the defining instruction, because 32-bit instructions
-        // with 32-bit inline immediate sources may be used to materialize
-        // constants used in 16-bit operands.
-        //
-        // e.g. it is unsafe to fold:
-        //  s_mov_b32 s0, 1.0    // materializes 0x3f800000
-        //  v_add_f16 v0, v1, s0 // 1.0 f16 inline immediate sees 0x00003c00
-
-        // Folding immediates with more than one use will increase program size.
-        // FIXME: This will also reduce register usage, which may be better
-        // in some cases. A better heuristic is needed.
-        for (MachineRegisterInfo::use_iterator
-               Use = MRI.use_begin(Dst.getReg()), E = MRI.use_end();
-             Use != E; ++Use) {
-          MachineInstr *UseMI = Use->getParent();
-          unsigned OpNo = Use.getOperandNo();
-
-          if (TII->isInlineConstant(*UseMI, OpNo, OpToFold)) {
-            foldOperand(OpToFold, UseMI, OpNo, FoldList,
-                        CopiesToReplace, TII, TRI, MRI);
-          } else {
-            if (++NumLiteralUses == 1) {
-              NonInlineUse = &*Use;
-              NonInlineUseOpNo = OpNo;
-            }
-          }
-        }
-
-        if (NumLiteralUses == 1) {
-          MachineInstr *UseMI = NonInlineUse->getParent();
-          foldOperand(OpToFold, UseMI, NonInlineUseOpNo, FoldList,
-                      CopiesToReplace, TII, TRI, MRI);
-        }
-      } else {
-        // Folding register.
-        for (MachineRegisterInfo::use_iterator
-               Use = MRI.use_begin(Dst.getReg()), E = MRI.use_end();
-             Use != E; ++Use) {
-          MachineInstr *UseMI = Use->getParent();
-
-          foldOperand(OpToFold, UseMI, Use.getOperandNo(), FoldList,
-                      CopiesToReplace, TII, TRI, MRI);
-        }
-      }
-
-      // Make sure we add EXEC uses to any new v_mov instructions created.
-      for (MachineInstr *Copy : CopiesToReplace)
-        Copy->addImplicitDefUseOperands(MF);
-
-      for (FoldCandidate &Fold : FoldList) {
-        if (updateOperand(Fold, TRI)) {
-          // Clear kill flags.
-          if (Fold.isReg()) {
-            assert(Fold.OpToFold && Fold.OpToFold->isReg());
-            // FIXME: Probably shouldn't bother trying to fold if not an
-            // SGPR. PeepholeOptimizer can eliminate redundant VGPR->VGPR
-            // copies.
-            MRI.clearKillFlags(Fold.OpToFold->getReg());
-          }
-          DEBUG(dbgs() << "Folded source from " << MI << " into OpNo " <<
-                static_cast<int>(Fold.UseOpNo) << " of " << *Fold.UseMI << '\n');
-
-          // Folding the immediate may reveal operations that can be constant
-          // folded or replaced with a copy. This can happen for example after
-          // frame indices are lowered to constants or from splitting 64-bit
-          // constants.
-          tryConstantFoldOp(MRI, TII, Fold.UseMI);
-        }
-      }
+      foldInstOperand(MI, OpToFold);
     }
   }
   return false;
