//===-- AMDGPUISelLowering.cpp - AMDGPU Common DAG lowering functions -----===//
//
//                     The LLVM Compiler Infrastructure
//
// This file is distributed under the University of Illinois Open Source
// License. See LICENSE.TXT for details.
//
//===----------------------------------------------------------------------===//
//
/// \file
/// \brief This is the parent TargetLowering class for hardware code gen
/// targets.
//
//===----------------------------------------------------------------------===//

#include "AMDGPUISelLowering.h"
#include "AMDGPU.h"
#include "AMDGPUCallLowering.h"
#include "AMDGPUFrameLowering.h"
#include "AMDGPUIntrinsicInfo.h"
#include "AMDGPURegisterInfo.h"
#include "AMDGPUSubtarget.h"
#include "AMDGPUTargetMachine.h"
#include "R600MachineFunctionInfo.h"
#include "SIInstrInfo.h"
#include "SIMachineFunctionInfo.h"
#include "llvm/CodeGen/CallingConvLower.h"
#include "llvm/CodeGen/MachineFunction.h"
#include "llvm/CodeGen/MachineRegisterInfo.h"
#include "llvm/CodeGen/SelectionDAG.h"
#include "llvm/CodeGen/TargetLoweringObjectFileImpl.h"
#include "llvm/IR/DataLayout.h"
#include "llvm/IR/DiagnosticInfo.h"
#include "llvm/Support/KnownBits.h"
using namespace llvm;

static bool allocateKernArg(unsigned ValNo, MVT ValVT, MVT LocVT,
                            CCValAssign::LocInfo LocInfo,
                            ISD::ArgFlagsTy ArgFlags, CCState &State) {
  MachineFunction &MF = State.getMachineFunction();
  AMDGPUMachineFunction *MFI = MF.getInfo<AMDGPUMachineFunction>();

  uint64_t Offset = MFI->allocateKernArg(LocVT.getStoreSize(),
                                         ArgFlags.getOrigAlign());
  State.addLoc(CCValAssign::getCustomMem(ValNo, ValVT, Offset, LocVT, LocInfo));
  return true;
}

static bool allocateCCRegs(unsigned ValNo, MVT ValVT, MVT LocVT,
                           CCValAssign::LocInfo LocInfo,
                           ISD::ArgFlagsTy ArgFlags, CCState &State,
                           const TargetRegisterClass *RC,
                           unsigned NumRegs) {
  ArrayRef<MCPhysReg> RegList = makeArrayRef(RC->begin(), NumRegs);
  unsigned RegResult = State.AllocateReg(RegList);
  if (RegResult == AMDGPU::NoRegister)
    return false;

  State.addLoc(CCValAssign::getReg(ValNo, ValVT, RegResult, LocVT, LocInfo));
  return true;
}

static bool allocateSGPRTuple(unsigned ValNo, MVT ValVT, MVT LocVT,
                              CCValAssign::LocInfo LocInfo,
                              ISD::ArgFlagsTy ArgFlags, CCState &State) {
  switch (LocVT.SimpleTy) {
  case MVT::i64:
  case MVT::f64:
  case MVT::v2i32:
  case MVT::v2f32: {
    // Up to SGPR0-SGPR39
    return allocateCCRegs(ValNo, ValVT, LocVT, LocInfo, ArgFlags, State,
                          &AMDGPU::SGPR_64RegClass, 20);
  }
  default:
    return false;
  }
}

// Allocate up to VGPR31.
//
// TODO: Since there are no VGPR alignent requirements would it be better to
// split into individual scalar registers?
static bool allocateVGPRTuple(unsigned ValNo, MVT ValVT, MVT LocVT,
                              CCValAssign::LocInfo LocInfo,
                              ISD::ArgFlagsTy ArgFlags, CCState &State) {
  switch (LocVT.SimpleTy) {
  case MVT::i64:
  case MVT::f64:
  case MVT::v2i32:
  case MVT::v2f32: {
    return allocateCCRegs(ValNo, ValVT, LocVT, LocInfo, ArgFlags, State,
                          &AMDGPU::VReg_64RegClass, 31);
  }
  case MVT::v4i32:
  case MVT::v4f32:
  case MVT::v2i64:
  case MVT::v2f64: {
    return allocateCCRegs(ValNo, ValVT, LocVT, LocInfo, ArgFlags, State,
                          &AMDGPU::VReg_128RegClass, 29);
  }
  case MVT::v8i32:
  case MVT::v8f32: {
    return allocateCCRegs(ValNo, ValVT, LocVT, LocInfo, ArgFlags, State,
                          &AMDGPU::VReg_256RegClass, 25);

  }
  case MVT::v16i32:
  case MVT::v16f32: {
    return allocateCCRegs(ValNo, ValVT, LocVT, LocInfo, ArgFlags, State,
                          &AMDGPU::VReg_512RegClass, 17);

  }
  default:
    return false;
  }
}

#include "AMDGPUGenCallingConv.inc"

// Find a larger type to do a load / store of a vector with.
EVT AMDGPUTargetLowering::getEquivalentMemType(LLVMContext &Ctx, EVT VT) {
  unsigned StoreSize = VT.getStoreSizeInBits();
  if (StoreSize <= 32)
    return EVT::getIntegerVT(Ctx, StoreSize);

  assert(StoreSize % 32 == 0 && "Store size not a multiple of 32");
  return EVT::getVectorVT(Ctx, MVT::i32, StoreSize / 32);
}

<<<<<<< HEAD
bool AMDGPUTargetLowering::isOrEquivalentToAdd(SelectionDAG &DAG, SDValue Op)
{
  assert(Op.getOpcode() == ISD::OR);

  SDValue N0 = Op->getOperand(0);
  SDValue N1 = Op->getOperand(1);
  EVT VT = N0.getValueType();

  if (VT.isInteger() && !VT.isVector()) {
    KnownBits LHSKnown, RHSKnown;
    DAG.computeKnownBits(N0, LHSKnown);

    if (LHSKnown.Zero.getBoolValue()) {
      DAG.computeKnownBits(N1, RHSKnown);

      if (!(~RHSKnown.Zero & ~LHSKnown.Zero))
        return true;
    }
  }

  return false;
=======
unsigned AMDGPUTargetLowering::numBitsUnsigned(SDValue Op, SelectionDAG &DAG) {
  KnownBits Known;
  EVT VT = Op.getValueType();
  DAG.computeKnownBits(Op, Known);

  return VT.getSizeInBits() - Known.countMinLeadingZeros();
}

unsigned AMDGPUTargetLowering::numBitsSigned(SDValue Op, SelectionDAG &DAG) {
  EVT VT = Op.getValueType();

  // In order for this to be a signed 24-bit value, bit 23, must
  // be a sign bit.
  return VT.getSizeInBits() - DAG.ComputeNumSignBits(Op);
>>>>>>> 603c6455
}

AMDGPUTargetLowering::AMDGPUTargetLowering(const TargetMachine &TM,
                                           const AMDGPUSubtarget &STI)
    : TargetLowering(TM), Subtarget(&STI) {
  AMDGPUASI = AMDGPU::getAMDGPUAS(TM);
  // Lower floating point store/load to integer store/load to reduce the number
  // of patterns in tablegen.
  setOperationAction(ISD::LOAD, MVT::f32, Promote);
  AddPromotedToType(ISD::LOAD, MVT::f32, MVT::i32);

  setOperationAction(ISD::LOAD, MVT::v2f32, Promote);
  AddPromotedToType(ISD::LOAD, MVT::v2f32, MVT::v2i32);

  setOperationAction(ISD::LOAD, MVT::v4f32, Promote);
  AddPromotedToType(ISD::LOAD, MVT::v4f32, MVT::v4i32);

  setOperationAction(ISD::LOAD, MVT::v8f32, Promote);
  AddPromotedToType(ISD::LOAD, MVT::v8f32, MVT::v8i32);

  setOperationAction(ISD::LOAD, MVT::v16f32, Promote);
  AddPromotedToType(ISD::LOAD, MVT::v16f32, MVT::v16i32);

  setOperationAction(ISD::LOAD, MVT::i64, Promote);
  AddPromotedToType(ISD::LOAD, MVT::i64, MVT::v2i32);

  setOperationAction(ISD::LOAD, MVT::v2i64, Promote);
  AddPromotedToType(ISD::LOAD, MVT::v2i64, MVT::v4i32);

  setOperationAction(ISD::LOAD, MVT::f64, Promote);
  AddPromotedToType(ISD::LOAD, MVT::f64, MVT::v2i32);

  setOperationAction(ISD::LOAD, MVT::v2f64, Promote);
  AddPromotedToType(ISD::LOAD, MVT::v2f64, MVT::v4i32);

  // There are no 64-bit extloads. These should be done as a 32-bit extload and
  // an extension to 64-bit.
  for (MVT VT : MVT::integer_valuetypes()) {
    setLoadExtAction(ISD::EXTLOAD, MVT::i64, VT, Expand);
    setLoadExtAction(ISD::SEXTLOAD, MVT::i64, VT, Expand);
    setLoadExtAction(ISD::ZEXTLOAD, MVT::i64, VT, Expand);
  }

  for (MVT VT : MVT::integer_valuetypes()) {
    if (VT == MVT::i64)
      continue;

    setLoadExtAction(ISD::SEXTLOAD, VT, MVT::i1, Promote);
    setLoadExtAction(ISD::SEXTLOAD, VT, MVT::i8, Legal);
    setLoadExtAction(ISD::SEXTLOAD, VT, MVT::i16, Legal);
    setLoadExtAction(ISD::SEXTLOAD, VT, MVT::i32, Expand);

    setLoadExtAction(ISD::ZEXTLOAD, VT, MVT::i1, Promote);
    setLoadExtAction(ISD::ZEXTLOAD, VT, MVT::i8, Legal);
    setLoadExtAction(ISD::ZEXTLOAD, VT, MVT::i16, Legal);
    setLoadExtAction(ISD::ZEXTLOAD, VT, MVT::i32, Expand);

    setLoadExtAction(ISD::EXTLOAD, VT, MVT::i1, Promote);
    setLoadExtAction(ISD::EXTLOAD, VT, MVT::i8, Legal);
    setLoadExtAction(ISD::EXTLOAD, VT, MVT::i16, Legal);
    setLoadExtAction(ISD::EXTLOAD, VT, MVT::i32, Expand);
  }

  for (MVT VT : MVT::integer_vector_valuetypes()) {
    setLoadExtAction(ISD::EXTLOAD, VT, MVT::v2i8, Expand);
    setLoadExtAction(ISD::SEXTLOAD, VT, MVT::v2i8, Expand);
    setLoadExtAction(ISD::ZEXTLOAD, VT, MVT::v2i8, Expand);
    setLoadExtAction(ISD::EXTLOAD, VT, MVT::v4i8, Expand);
    setLoadExtAction(ISD::SEXTLOAD, VT, MVT::v4i8, Expand);
    setLoadExtAction(ISD::ZEXTLOAD, VT, MVT::v4i8, Expand);
    setLoadExtAction(ISD::EXTLOAD, VT, MVT::v2i16, Expand);
    setLoadExtAction(ISD::SEXTLOAD, VT, MVT::v2i16, Expand);
    setLoadExtAction(ISD::ZEXTLOAD, VT, MVT::v2i16, Expand);
    setLoadExtAction(ISD::EXTLOAD, VT, MVT::v4i16, Expand);
    setLoadExtAction(ISD::SEXTLOAD, VT, MVT::v4i16, Expand);
    setLoadExtAction(ISD::ZEXTLOAD, VT, MVT::v4i16, Expand);
  }

  setLoadExtAction(ISD::EXTLOAD, MVT::f32, MVT::f16, Expand);
  setLoadExtAction(ISD::EXTLOAD, MVT::v2f32, MVT::v2f16, Expand);
  setLoadExtAction(ISD::EXTLOAD, MVT::v4f32, MVT::v4f16, Expand);
  setLoadExtAction(ISD::EXTLOAD, MVT::v8f32, MVT::v8f16, Expand);

  setLoadExtAction(ISD::EXTLOAD, MVT::f64, MVT::f32, Expand);
  setLoadExtAction(ISD::EXTLOAD, MVT::v2f64, MVT::v2f32, Expand);
  setLoadExtAction(ISD::EXTLOAD, MVT::v4f64, MVT::v4f32, Expand);
  setLoadExtAction(ISD::EXTLOAD, MVT::v8f64, MVT::v8f32, Expand);

  setLoadExtAction(ISD::EXTLOAD, MVT::f64, MVT::f16, Expand);
  setLoadExtAction(ISD::EXTLOAD, MVT::v2f64, MVT::v2f16, Expand);
  setLoadExtAction(ISD::EXTLOAD, MVT::v4f64, MVT::v4f16, Expand);
  setLoadExtAction(ISD::EXTLOAD, MVT::v8f64, MVT::v8f16, Expand);

  setOperationAction(ISD::STORE, MVT::f32, Promote);
  AddPromotedToType(ISD::STORE, MVT::f32, MVT::i32);

  setOperationAction(ISD::STORE, MVT::v2f32, Promote);
  AddPromotedToType(ISD::STORE, MVT::v2f32, MVT::v2i32);

  setOperationAction(ISD::STORE, MVT::v4f32, Promote);
  AddPromotedToType(ISD::STORE, MVT::v4f32, MVT::v4i32);

  setOperationAction(ISD::STORE, MVT::v8f32, Promote);
  AddPromotedToType(ISD::STORE, MVT::v8f32, MVT::v8i32);

  setOperationAction(ISD::STORE, MVT::v16f32, Promote);
  AddPromotedToType(ISD::STORE, MVT::v16f32, MVT::v16i32);

  setOperationAction(ISD::STORE, MVT::i64, Promote);
  AddPromotedToType(ISD::STORE, MVT::i64, MVT::v2i32);

  setOperationAction(ISD::STORE, MVT::v2i64, Promote);
  AddPromotedToType(ISD::STORE, MVT::v2i64, MVT::v4i32);

  setOperationAction(ISD::STORE, MVT::f64, Promote);
  AddPromotedToType(ISD::STORE, MVT::f64, MVT::v2i32);

  setOperationAction(ISD::STORE, MVT::v2f64, Promote);
  AddPromotedToType(ISD::STORE, MVT::v2f64, MVT::v4i32);

  setTruncStoreAction(MVT::i64, MVT::i1, Expand);
  setTruncStoreAction(MVT::i64, MVT::i8, Expand);
  setTruncStoreAction(MVT::i64, MVT::i16, Expand);
  setTruncStoreAction(MVT::i64, MVT::i32, Expand);

  setTruncStoreAction(MVT::v2i64, MVT::v2i1, Expand);
  setTruncStoreAction(MVT::v2i64, MVT::v2i8, Expand);
  setTruncStoreAction(MVT::v2i64, MVT::v2i16, Expand);
  setTruncStoreAction(MVT::v2i64, MVT::v2i32, Expand);

  setTruncStoreAction(MVT::f32, MVT::f16, Expand);
  setTruncStoreAction(MVT::v2f32, MVT::v2f16, Expand);
  setTruncStoreAction(MVT::v4f32, MVT::v4f16, Expand);
  setTruncStoreAction(MVT::v8f32, MVT::v8f16, Expand);

  setTruncStoreAction(MVT::f64, MVT::f16, Expand);
  setTruncStoreAction(MVT::f64, MVT::f32, Expand);

  setTruncStoreAction(MVT::v2f64, MVT::v2f32, Expand);
  setTruncStoreAction(MVT::v2f64, MVT::v2f16, Expand);

  setTruncStoreAction(MVT::v4f64, MVT::v4f32, Expand);
  setTruncStoreAction(MVT::v4f64, MVT::v4f16, Expand);

  setTruncStoreAction(MVT::v8f64, MVT::v8f32, Expand);
  setTruncStoreAction(MVT::v8f64, MVT::v8f16, Expand);


  setOperationAction(ISD::Constant, MVT::i32, Legal);
  setOperationAction(ISD::Constant, MVT::i64, Legal);
  setOperationAction(ISD::ConstantFP, MVT::f32, Legal);
  setOperationAction(ISD::ConstantFP, MVT::f64, Legal);

  setOperationAction(ISD::BR_JT, MVT::Other, Expand);
  setOperationAction(ISD::BRIND, MVT::Other, Expand);

  // This is totally unsupported, just custom lower to produce an error.
  setOperationAction(ISD::DYNAMIC_STACKALLOC, MVT::i32, Custom);

  // Library functions.  These default to Expand, but we have instructions
  // for them.
  setOperationAction(ISD::FCEIL,  MVT::f32, Legal);
  setOperationAction(ISD::FEXP2,  MVT::f32, Legal);
  setOperationAction(ISD::FPOW,   MVT::f32, Legal);
  setOperationAction(ISD::FLOG2,  MVT::f32, Legal);
  setOperationAction(ISD::FABS,   MVT::f32, Legal);
  setOperationAction(ISD::FFLOOR, MVT::f32, Legal);
  setOperationAction(ISD::FRINT,  MVT::f32, Legal);
  setOperationAction(ISD::FTRUNC, MVT::f32, Legal);
  setOperationAction(ISD::FMINNUM, MVT::f32, Legal);
  setOperationAction(ISD::FMAXNUM, MVT::f32, Legal);

  setOperationAction(ISD::FROUND, MVT::f32, Custom);
  setOperationAction(ISD::FROUND, MVT::f64, Custom);

  setOperationAction(ISD::FNEARBYINT, MVT::f32, Custom);
  setOperationAction(ISD::FNEARBYINT, MVT::f64, Custom);

  setOperationAction(ISD::FREM, MVT::f32, Custom);
  setOperationAction(ISD::FREM, MVT::f64, Custom);

  // v_mad_f32 does not support denormals according to some sources.
  if (!Subtarget->hasFP32Denormals())
    setOperationAction(ISD::FMAD, MVT::f32, Legal);

  // Expand to fneg + fadd.
  setOperationAction(ISD::FSUB, MVT::f64, Expand);

  setOperationAction(ISD::CONCAT_VECTORS, MVT::v4i32, Custom);
  setOperationAction(ISD::CONCAT_VECTORS, MVT::v4f32, Custom);
  setOperationAction(ISD::CONCAT_VECTORS, MVT::v8i32, Custom);
  setOperationAction(ISD::CONCAT_VECTORS, MVT::v8f32, Custom);
  setOperationAction(ISD::EXTRACT_SUBVECTOR, MVT::v2f32, Custom);
  setOperationAction(ISD::EXTRACT_SUBVECTOR, MVT::v2i32, Custom);
  setOperationAction(ISD::EXTRACT_SUBVECTOR, MVT::v4f32, Custom);
  setOperationAction(ISD::EXTRACT_SUBVECTOR, MVT::v4i32, Custom);
  setOperationAction(ISD::EXTRACT_SUBVECTOR, MVT::v8f32, Custom);
  setOperationAction(ISD::EXTRACT_SUBVECTOR, MVT::v8i32, Custom);

  if (Subtarget->getGeneration() < AMDGPUSubtarget::SEA_ISLANDS) {
    setOperationAction(ISD::FCEIL, MVT::f64, Custom);
    setOperationAction(ISD::FTRUNC, MVT::f64, Custom);
    setOperationAction(ISD::FRINT, MVT::f64, Custom);
    setOperationAction(ISD::FFLOOR, MVT::f64, Custom);
  }

  if (!Subtarget->hasBFI()) {
    // fcopysign can be done in a single instruction with BFI.
    setOperationAction(ISD::FCOPYSIGN, MVT::f32, Expand);
    setOperationAction(ISD::FCOPYSIGN, MVT::f64, Expand);
  }

  setOperationAction(ISD::FP16_TO_FP, MVT::f64, Expand);
  setOperationAction(ISD::FP_TO_FP16, MVT::f64, Custom);
  setOperationAction(ISD::FP_TO_FP16, MVT::f32, Custom);

  const MVT ScalarIntVTs[] = { MVT::i32, MVT::i64 };
  for (MVT VT : ScalarIntVTs) {
    // These should use [SU]DIVREM, so set them to expand
    setOperationAction(ISD::SDIV, VT, Expand);
    setOperationAction(ISD::UDIV, VT, Expand);
    setOperationAction(ISD::SREM, VT, Expand);
    setOperationAction(ISD::UREM, VT, Expand);

    // GPU does not have divrem function for signed or unsigned.
    setOperationAction(ISD::SDIVREM, VT, Custom);
    setOperationAction(ISD::UDIVREM, VT, Custom);

    // GPU does not have [S|U]MUL_LOHI functions as a single instruction.
    setOperationAction(ISD::SMUL_LOHI, VT, Expand);
    setOperationAction(ISD::UMUL_LOHI, VT, Expand);

    setOperationAction(ISD::BSWAP, VT, Expand);
    setOperationAction(ISD::CTTZ, VT, Expand);
    setOperationAction(ISD::CTLZ, VT, Expand);
  }

  if (!Subtarget->hasBCNT(32))
    setOperationAction(ISD::CTPOP, MVT::i32, Expand);

  if (!Subtarget->hasBCNT(64))
    setOperationAction(ISD::CTPOP, MVT::i64, Expand);

  // The hardware supports 32-bit ROTR, but not ROTL.
  setOperationAction(ISD::ROTL, MVT::i32, Expand);
  setOperationAction(ISD::ROTL, MVT::i64, Expand);
  setOperationAction(ISD::ROTR, MVT::i64, Expand);

  setOperationAction(ISD::MUL, MVT::i64, Expand);
  setOperationAction(ISD::MULHU, MVT::i64, Expand);
  setOperationAction(ISD::MULHS, MVT::i64, Expand);
  setOperationAction(ISD::UDIV, MVT::i32, Expand);
  setOperationAction(ISD::UREM, MVT::i32, Expand);
  setOperationAction(ISD::UINT_TO_FP, MVT::i64, Custom);
  setOperationAction(ISD::SINT_TO_FP, MVT::i64, Custom);
  setOperationAction(ISD::FP_TO_SINT, MVT::i64, Custom);
  setOperationAction(ISD::FP_TO_UINT, MVT::i64, Custom);
  setOperationAction(ISD::SELECT_CC, MVT::i64, Expand);

  setOperationAction(ISD::SMIN, MVT::i32, Legal);
  setOperationAction(ISD::UMIN, MVT::i32, Legal);
  setOperationAction(ISD::SMAX, MVT::i32, Legal);
  setOperationAction(ISD::UMAX, MVT::i32, Legal);

  if (Subtarget->hasFFBH())
    setOperationAction(ISD::CTLZ_ZERO_UNDEF, MVT::i32, Custom);

  if (Subtarget->hasFFBL())
    setOperationAction(ISD::CTTZ_ZERO_UNDEF, MVT::i32, Custom);

  setOperationAction(ISD::CTTZ, MVT::i64, Custom);
  setOperationAction(ISD::CTTZ_ZERO_UNDEF, MVT::i64, Custom);
  setOperationAction(ISD::CTLZ, MVT::i64, Custom);
  setOperationAction(ISD::CTLZ_ZERO_UNDEF, MVT::i64, Custom);

  // We only really have 32-bit BFE instructions (and 16-bit on VI).
  //
  // On SI+ there are 64-bit BFEs, but they are scalar only and there isn't any
  // effort to match them now. We want this to be false for i64 cases when the
  // extraction isn't restricted to the upper or lower half. Ideally we would
  // have some pass reduce 64-bit extracts to 32-bit if possible. Extracts that
  // span the midpoint are probably relatively rare, so don't worry about them
  // for now.
  if (Subtarget->hasBFE())
    setHasExtractBitsInsn(true);

  static const MVT::SimpleValueType VectorIntTypes[] = {
    MVT::v2i32, MVT::v4i32
  };

  for (MVT VT : VectorIntTypes) {
    // Expand the following operations for the current type by default.
    setOperationAction(ISD::ADD,  VT, Expand);
    setOperationAction(ISD::AND,  VT, Expand);
    setOperationAction(ISD::FP_TO_SINT, VT, Expand);
    setOperationAction(ISD::FP_TO_UINT, VT, Expand);
    setOperationAction(ISD::MUL,  VT, Expand);
    setOperationAction(ISD::MULHU, VT, Expand);
    setOperationAction(ISD::MULHS, VT, Expand);
    setOperationAction(ISD::OR,   VT, Expand);
    setOperationAction(ISD::SHL,  VT, Expand);
    setOperationAction(ISD::SRA,  VT, Expand);
    setOperationAction(ISD::SRL,  VT, Expand);
    setOperationAction(ISD::ROTL, VT, Expand);
    setOperationAction(ISD::ROTR, VT, Expand);
    setOperationAction(ISD::SUB,  VT, Expand);
    setOperationAction(ISD::SINT_TO_FP, VT, Expand);
    setOperationAction(ISD::UINT_TO_FP, VT, Expand);
    setOperationAction(ISD::SDIV, VT, Expand);
    setOperationAction(ISD::UDIV, VT, Expand);
    setOperationAction(ISD::SREM, VT, Expand);
    setOperationAction(ISD::UREM, VT, Expand);
    setOperationAction(ISD::SMUL_LOHI, VT, Expand);
    setOperationAction(ISD::UMUL_LOHI, VT, Expand);
    setOperationAction(ISD::SDIVREM, VT, Custom);
    setOperationAction(ISD::UDIVREM, VT, Expand);
    setOperationAction(ISD::ADDC, VT, Expand);
    setOperationAction(ISD::SUBC, VT, Expand);
    setOperationAction(ISD::ADDE, VT, Expand);
    setOperationAction(ISD::SUBE, VT, Expand);
    setOperationAction(ISD::SELECT, VT, Expand);
    setOperationAction(ISD::VSELECT, VT, Expand);
    setOperationAction(ISD::SELECT_CC, VT, Expand);
    setOperationAction(ISD::XOR,  VT, Expand);
    setOperationAction(ISD::BSWAP, VT, Expand);
    setOperationAction(ISD::CTPOP, VT, Expand);
    setOperationAction(ISD::CTTZ, VT, Expand);
    setOperationAction(ISD::CTLZ, VT, Expand);
    setOperationAction(ISD::VECTOR_SHUFFLE, VT, Expand);
    setOperationAction(ISD::SETCC, VT, Expand);
  }

  static const MVT::SimpleValueType FloatVectorTypes[] = {
    MVT::v2f32, MVT::v4f32
  };

  for (MVT VT : FloatVectorTypes) {
    setOperationAction(ISD::FABS, VT, Expand);
    setOperationAction(ISD::FMINNUM, VT, Expand);
    setOperationAction(ISD::FMAXNUM, VT, Expand);
    setOperationAction(ISD::FADD, VT, Expand);
    setOperationAction(ISD::FCEIL, VT, Expand);
    setOperationAction(ISD::FCOS, VT, Expand);
    setOperationAction(ISD::FDIV, VT, Expand);
    setOperationAction(ISD::FEXP2, VT, Expand);
    setOperationAction(ISD::FLOG2, VT, Expand);
    setOperationAction(ISD::FREM, VT, Expand);
    setOperationAction(ISD::FPOW, VT, Expand);
    setOperationAction(ISD::FFLOOR, VT, Expand);
    setOperationAction(ISD::FTRUNC, VT, Expand);
    setOperationAction(ISD::FMUL, VT, Expand);
    setOperationAction(ISD::FMA, VT, Expand);
    setOperationAction(ISD::FRINT, VT, Expand);
    setOperationAction(ISD::FNEARBYINT, VT, Expand);
    setOperationAction(ISD::FSQRT, VT, Expand);
    setOperationAction(ISD::FSIN, VT, Expand);
    setOperationAction(ISD::FSUB, VT, Expand);
    setOperationAction(ISD::FNEG, VT, Expand);
    setOperationAction(ISD::VSELECT, VT, Expand);
    setOperationAction(ISD::SELECT_CC, VT, Expand);
    setOperationAction(ISD::FCOPYSIGN, VT, Expand);
    setOperationAction(ISD::VECTOR_SHUFFLE, VT, Expand);
    setOperationAction(ISD::SETCC, VT, Expand);
  }

  // This causes using an unrolled select operation rather than expansion with
  // bit operations. This is in general better, but the alternative using BFI
  // instructions may be better if the select sources are SGPRs.
  setOperationAction(ISD::SELECT, MVT::v2f32, Promote);
  AddPromotedToType(ISD::SELECT, MVT::v2f32, MVT::v2i32);

  setOperationAction(ISD::SELECT, MVT::v4f32, Promote);
  AddPromotedToType(ISD::SELECT, MVT::v4f32, MVT::v4i32);

  // There are no libcalls of any kind.
  for (int I = 0; I < RTLIB::UNKNOWN_LIBCALL; ++I)
    setLibcallName(static_cast<RTLIB::Libcall>(I), nullptr);

  setBooleanContents(ZeroOrNegativeOneBooleanContent);
  setBooleanVectorContents(ZeroOrNegativeOneBooleanContent);

  setSchedulingPreference(Sched::RegPressure);
  setJumpIsExpensive(true);

  // FIXME: This is only partially true. If we have to do vector compares, any
  // SGPR pair can be a condition register. If we have a uniform condition, we
  // are better off doing SALU operations, where there is only one SCC. For now,
  // we don't have a way of knowing during instruction selection if a condition
  // will be uniform and we always use vector compares. Assume we are using
  // vector compares until that is fixed.
  setHasMultipleConditionRegisters(true);

  // SI at least has hardware support for floating point exceptions, but no way
  // of using or handling them is implemented. They are also optional in OpenCL
  // (Section 7.3)
  setHasFloatingPointExceptions(Subtarget->hasFPExceptions());

  PredictableSelectIsExpensive = false;

  // We want to find all load dependencies for long chains of stores to enable
  // merging into very wide vectors. The problem is with vectors with > 4
  // elements. MergeConsecutiveStores will attempt to merge these because x8/x16
  // vectors are a legal type, even though we have to split the loads
  // usually. When we can more precisely specify load legality per address
  // space, we should be able to make FindBetterChain/MergeConsecutiveStores
  // smarter so that they can figure out what to do in 2 iterations without all
  // N > 4 stores on the same chain.
  GatherAllAliasesMaxDepth = 16;

  // memcpy/memmove/memset are expanded in the IR, so we shouldn't need to worry
  // about these during lowering.
  MaxStoresPerMemcpy  = 0xffffffff;
  MaxStoresPerMemmove = 0xffffffff;
  MaxStoresPerMemset  = 0xffffffff;

  setTargetDAGCombine(ISD::BITCAST);
  setTargetDAGCombine(ISD::SHL);
  setTargetDAGCombine(ISD::SRA);
  setTargetDAGCombine(ISD::SRL);
  setTargetDAGCombine(ISD::MUL);
  setTargetDAGCombine(ISD::MULHU);
  setTargetDAGCombine(ISD::MULHS);
  setTargetDAGCombine(ISD::SELECT);
  setTargetDAGCombine(ISD::SELECT_CC);
  setTargetDAGCombine(ISD::STORE);
  setTargetDAGCombine(ISD::FADD);
  setTargetDAGCombine(ISD::FSUB);
  setTargetDAGCombine(ISD::FNEG);
  setTargetDAGCombine(ISD::FABS);
  setTargetDAGCombine(ISD::AssertZext);
  setTargetDAGCombine(ISD::AssertSext);
}

//===----------------------------------------------------------------------===//
// Target Information
//===----------------------------------------------------------------------===//

LLVM_READNONE
static bool fnegFoldsIntoOp(unsigned Opc) {
  switch (Opc) {
  case ISD::FADD:
  case ISD::FSUB:
  case ISD::FMUL:
  case ISD::FMA:
  case ISD::FMAD:
  case ISD::FMINNUM:
  case ISD::FMAXNUM:
  case ISD::FSIN:
  case ISD::FTRUNC:
  case ISD::FRINT:
  case ISD::FNEARBYINT:
  case AMDGPUISD::RCP:
  case AMDGPUISD::RCP_LEGACY:
  case AMDGPUISD::SIN_HW:
  case AMDGPUISD::FMUL_LEGACY:
  case AMDGPUISD::FMIN_LEGACY:
  case AMDGPUISD::FMAX_LEGACY:
    return true;
  default:
    return false;
  }
}

/// \p returns true if the operation will definitely need to use a 64-bit
/// encoding, and thus will use a VOP3 encoding regardless of the source
/// modifiers.
LLVM_READONLY
static bool opMustUseVOP3Encoding(const SDNode *N, MVT VT) {
  return N->getNumOperands() > 2 || VT == MVT::f64;
}

// Most FP instructions support source modifiers, but this could be refined
// slightly.
LLVM_READONLY
static bool hasSourceMods(const SDNode *N) {
  if (isa<MemSDNode>(N))
    return false;

  switch (N->getOpcode()) {
  case ISD::CopyToReg:
  case ISD::SELECT:
  case ISD::FDIV:
  case ISD::FREM:
  case ISD::INLINEASM:
  case AMDGPUISD::INTERP_P1:
  case AMDGPUISD::INTERP_P2:
  case AMDGPUISD::DIV_SCALE:

  // TODO: Should really be looking at the users of the bitcast. These are
  // problematic because bitcasts are used to legalize all stores to integer
  // types.
  case ISD::BITCAST:
    return false;
  default:
    return true;
  }
}

bool AMDGPUTargetLowering::allUsesHaveSourceMods(const SDNode *N,
                                                 unsigned CostThreshold) {
  // Some users (such as 3-operand FMA/MAD) must use a VOP3 encoding, and thus
  // it is truly free to use a source modifier in all cases. If there are
  // multiple users but for each one will necessitate using VOP3, there will be
  // a code size increase. Try to avoid increasing code size unless we know it
  // will save on the instruction count.
  unsigned NumMayIncreaseSize = 0;
  MVT VT = N->getValueType(0).getScalarType().getSimpleVT();

  // XXX - Should this limit number of uses to check?
  for (const SDNode *U : N->uses()) {
    if (!hasSourceMods(U))
      return false;

    if (!opMustUseVOP3Encoding(U, VT)) {
      if (++NumMayIncreaseSize > CostThreshold)
        return false;
    }
  }

  return true;
}

MVT AMDGPUTargetLowering::getVectorIdxTy(const DataLayout &) const {
  return MVT::i32;
}

bool AMDGPUTargetLowering::isSelectSupported(SelectSupportKind SelType) const {
  return true;
}

// The backend supports 32 and 64 bit floating point immediates.
// FIXME: Why are we reporting vectors of FP immediates as legal?
bool AMDGPUTargetLowering::isFPImmLegal(const APFloat &Imm, EVT VT) const {
  EVT ScalarVT = VT.getScalarType();
  return (ScalarVT == MVT::f32 || ScalarVT == MVT::f64 ||
         (ScalarVT == MVT::f16 && Subtarget->has16BitInsts()));
}

// We don't want to shrink f64 / f32 constants.
bool AMDGPUTargetLowering::ShouldShrinkFPConstant(EVT VT) const {
  EVT ScalarVT = VT.getScalarType();
  return (ScalarVT != MVT::f32 && ScalarVT != MVT::f64);
}

bool AMDGPUTargetLowering::shouldReduceLoadWidth(SDNode *N,
                                                 ISD::LoadExtType,
                                                 EVT NewVT) const {

  unsigned NewSize = NewVT.getStoreSizeInBits();

  // If we are reducing to a 32-bit load, this is always better.
  if (NewSize == 32)
    return true;

  EVT OldVT = N->getValueType(0);
  unsigned OldSize = OldVT.getStoreSizeInBits();

  // Don't produce extloads from sub 32-bit types. SI doesn't have scalar
  // extloads, so doing one requires using a buffer_load. In cases where we
  // still couldn't use a scalar load, using the wider load shouldn't really
  // hurt anything.

  // If the old size already had to be an extload, there's no harm in continuing
  // to reduce the width.
  return (OldSize < 32);
}

bool AMDGPUTargetLowering::isLoadBitCastBeneficial(EVT LoadTy,
                                                   EVT CastTy) const {

  assert(LoadTy.getSizeInBits() == CastTy.getSizeInBits());

  if (LoadTy.getScalarType() == MVT::i32)
    return false;

  unsigned LScalarSize = LoadTy.getScalarSizeInBits();
  unsigned CastScalarSize = CastTy.getScalarSizeInBits();

  return (LScalarSize < CastScalarSize) ||
         (CastScalarSize >= 32);
}

// SI+ has instructions for cttz / ctlz for 32-bit values. This is probably also
// profitable with the expansion for 64-bit since it's generally good to
// speculate things.
// FIXME: These should really have the size as a parameter.
bool AMDGPUTargetLowering::isCheapToSpeculateCttz() const {
  return true;
}

bool AMDGPUTargetLowering::isCheapToSpeculateCtlz() const {
  return true;
}

//===---------------------------------------------------------------------===//
// Target Properties
//===---------------------------------------------------------------------===//

bool AMDGPUTargetLowering::isFAbsFree(EVT VT) const {
  assert(VT.isFloatingPoint());

  // Packed operations do not have a fabs modifier.
  return VT == MVT::f32 || VT == MVT::f64 ||
         (Subtarget->has16BitInsts() && VT == MVT::f16);
}

bool AMDGPUTargetLowering::isFNegFree(EVT VT) const {
  assert(VT.isFloatingPoint());
  return VT == MVT::f32 || VT == MVT::f64 ||
         (Subtarget->has16BitInsts() && VT == MVT::f16) ||
         (Subtarget->hasVOP3PInsts() && VT == MVT::v2f16);
}

bool AMDGPUTargetLowering:: storeOfVectorConstantIsCheap(EVT MemVT,
                                                         unsigned NumElem,
                                                         unsigned AS) const {
  return true;
}

bool AMDGPUTargetLowering::aggressivelyPreferBuildVectorSources(EVT VecVT) const {
  // There are few operations which truly have vector input operands. Any vector
  // operation is going to involve operations on each component, and a
  // build_vector will be a copy per element, so it always makes sense to use a
  // build_vector input in place of the extracted element to avoid a copy into a
  // super register.
  //
  // We should probably only do this if all users are extracts only, but this
  // should be the common case.
  return true;
}

bool AMDGPUTargetLowering::isTruncateFree(EVT Source, EVT Dest) const {
  // Truncate is just accessing a subregister.

  unsigned SrcSize = Source.getSizeInBits();
  unsigned DestSize = Dest.getSizeInBits();

  return DestSize < SrcSize && DestSize % 32 == 0 ;
}

bool AMDGPUTargetLowering::isTruncateFree(Type *Source, Type *Dest) const {
  // Truncate is just accessing a subregister.

  unsigned SrcSize = Source->getScalarSizeInBits();
  unsigned DestSize = Dest->getScalarSizeInBits();

  if (DestSize== 16 && Subtarget->has16BitInsts())
    return SrcSize >= 32;

  return DestSize < SrcSize && DestSize % 32 == 0;
}

bool AMDGPUTargetLowering::isZExtFree(Type *Src, Type *Dest) const {
  unsigned SrcSize = Src->getScalarSizeInBits();
  unsigned DestSize = Dest->getScalarSizeInBits();

  if (SrcSize == 16 && Subtarget->has16BitInsts())
    return DestSize >= 32;

  return SrcSize == 32 && DestSize == 64;
}

bool AMDGPUTargetLowering::isZExtFree(EVT Src, EVT Dest) const {
  // Any register load of a 64-bit value really requires 2 32-bit moves. For all
  // practical purposes, the extra mov 0 to load a 64-bit is free.  As used,
  // this will enable reducing 64-bit operations the 32-bit, which is always
  // good.

  if (Src == MVT::i16)
    return Dest == MVT::i32 ||Dest == MVT::i64 ;

  return Src == MVT::i32 && Dest == MVT::i64;
}

bool AMDGPUTargetLowering::isZExtFree(SDValue Val, EVT VT2) const {
  return isZExtFree(Val.getValueType(), VT2);
}

// v_mad_mix* support a conversion from f16 to f32.
//
// There is only one special case when denormals are enabled we don't currently,
// where this is OK to use.
bool AMDGPUTargetLowering::isFPExtFoldable(unsigned Opcode,
                                           EVT DestVT, EVT SrcVT) const {
  return Opcode == ISD::FMAD && Subtarget->hasMadMixInsts() &&
         DestVT.getScalarType() == MVT::f32 && !Subtarget->hasFP32Denormals() &&
         SrcVT.getScalarType() == MVT::f16;
}

bool AMDGPUTargetLowering::isNarrowingProfitable(EVT SrcVT, EVT DestVT) const {
  // There aren't really 64-bit registers, but pairs of 32-bit ones and only a
  // limited number of native 64-bit operations. Shrinking an operation to fit
  // in a single 32-bit register should always be helpful. As currently used,
  // this is much less general than the name suggests, and is only used in
  // places trying to reduce the sizes of loads. Shrinking loads to < 32-bits is
  // not profitable, and may actually be harmful.
  return SrcVT.getSizeInBits() > 32 && DestVT.getSizeInBits() == 32;
}

//===---------------------------------------------------------------------===//
// TargetLowering Callbacks
//===---------------------------------------------------------------------===//

CCAssignFn *AMDGPUCallLowering::CCAssignFnForCall(CallingConv::ID CC,
                                                  bool IsVarArg) {
  switch (CC) {
  case CallingConv::AMDGPU_KERNEL:
  case CallingConv::SPIR_KERNEL:
    return CC_AMDGPU_Kernel;
  case CallingConv::AMDGPU_VS:
  case CallingConv::AMDGPU_GS:
  case CallingConv::AMDGPU_PS:
  case CallingConv::AMDGPU_CS:
  case CallingConv::AMDGPU_HS:
  case CallingConv::AMDGPU_ES:
  case CallingConv::AMDGPU_LS:
    return CC_AMDGPU;
  case CallingConv::C:
  case CallingConv::Fast:
  case CallingConv::Cold:
    return CC_AMDGPU_Func;
  default:
    report_fatal_error("Unsupported calling convention.");
  }
}

CCAssignFn *AMDGPUCallLowering::CCAssignFnForReturn(CallingConv::ID CC,
                                                    bool IsVarArg) {
  switch (CC) {
  case CallingConv::AMDGPU_KERNEL:
  case CallingConv::SPIR_KERNEL:
    return CC_AMDGPU_Kernel;
  case CallingConv::AMDGPU_VS:
  case CallingConv::AMDGPU_GS:
  case CallingConv::AMDGPU_PS:
  case CallingConv::AMDGPU_CS:
  case CallingConv::AMDGPU_HS:
  case CallingConv::AMDGPU_ES:
  case CallingConv::AMDGPU_LS:
    return RetCC_SI_Shader;
  case CallingConv::C:
  case CallingConv::Fast:
  case CallingConv::Cold:
    return RetCC_AMDGPU_Func;
  default:
    report_fatal_error("Unsupported calling convention.");
  }
}

/// The SelectionDAGBuilder will automatically promote function arguments
/// with illegal types.  However, this does not work for the AMDGPU targets
/// since the function arguments are stored in memory as these illegal types.
/// In order to handle this properly we need to get the original types sizes
/// from the LLVM IR Function and fixup the ISD:InputArg values before
/// passing them to AnalyzeFormalArguments()

/// When the SelectionDAGBuilder computes the Ins, it takes care of splitting
/// input values across multiple registers.  Each item in the Ins array
/// represents a single value that will be stored in registers.  Ins[x].VT is
/// the value type of the value that will be stored in the register, so
/// whatever SDNode we lower the argument to needs to be this type.
///
/// In order to correctly lower the arguments we need to know the size of each
/// argument.  Since Ins[x].VT gives us the size of the register that will
/// hold the value, we need to look at Ins[x].ArgVT to see the 'real' type
/// for the orignal function argument so that we can deduce the correct memory
/// type to use for Ins[x].  In most cases the correct memory type will be
/// Ins[x].ArgVT.  However, this will not always be the case.  If, for example,
/// we have a kernel argument of type v8i8, this argument will be split into
/// 8 parts and each part will be represented by its own item in the Ins array.
/// For each part the Ins[x].ArgVT will be the v8i8, which is the full type of
/// the argument before it was split.  From this, we deduce that the memory type
/// for each individual part is i8.  We pass the memory type as LocVT to the
/// calling convention analysis function and the register type (Ins[x].VT) as
/// the ValVT.
void AMDGPUTargetLowering::analyzeFormalArgumentsCompute(CCState &State,
                             const SmallVectorImpl<ISD::InputArg> &Ins) const {
  for (unsigned i = 0, e = Ins.size(); i != e; ++i) {
    const ISD::InputArg &In = Ins[i];
    EVT MemVT;

    unsigned NumRegs = getNumRegisters(State.getContext(), In.ArgVT);

    if (!Subtarget->isAmdHsaOS() &&
        (In.ArgVT == MVT::i16 || In.ArgVT == MVT::i8 || In.ArgVT == MVT::f16)) {
      // The ABI says the caller will extend these values to 32-bits.
      MemVT = In.ArgVT.isInteger() ? MVT::i32 : MVT::f32;
    } else if (NumRegs == 1) {
      // This argument is not split, so the IR type is the memory type.
      assert(!In.Flags.isSplit());
      if (In.ArgVT.isExtended()) {
        // We have an extended type, like i24, so we should just use the register type
        MemVT = In.VT;
      } else {
        MemVT = In.ArgVT;
      }
    } else if (In.ArgVT.isVector() && In.VT.isVector() &&
               In.ArgVT.getScalarType() == In.VT.getScalarType()) {
      assert(In.ArgVT.getVectorNumElements() > In.VT.getVectorNumElements());
      // We have a vector value which has been split into a vector with
      // the same scalar type, but fewer elements.  This should handle
      // all the floating-point vector types.
      MemVT = In.VT;
    } else if (In.ArgVT.isVector() &&
               In.ArgVT.getVectorNumElements() == NumRegs) {
      // This arg has been split so that each element is stored in a separate
      // register.
      MemVT = In.ArgVT.getScalarType();
    } else if (In.ArgVT.isExtended()) {
      // We have an extended type, like i65.
      MemVT = In.VT;
    } else {
      unsigned MemoryBits = In.ArgVT.getStoreSizeInBits() / NumRegs;
      assert(In.ArgVT.getStoreSizeInBits() % NumRegs == 0);
      if (In.VT.isInteger()) {
        MemVT = EVT::getIntegerVT(State.getContext(), MemoryBits);
      } else if (In.VT.isVector()) {
        assert(!In.VT.getScalarType().isFloatingPoint());
        unsigned NumElements = In.VT.getVectorNumElements();
        assert(MemoryBits % NumElements == 0);
        // This vector type has been split into another vector type with
        // a different elements size.
        EVT ScalarVT = EVT::getIntegerVT(State.getContext(),
                                         MemoryBits / NumElements);
        MemVT = EVT::getVectorVT(State.getContext(), ScalarVT, NumElements);
      } else {
        llvm_unreachable("cannot deduce memory type.");
      }
    }

    // Convert one element vectors to scalar.
    if (MemVT.isVector() && MemVT.getVectorNumElements() == 1)
      MemVT = MemVT.getScalarType();

    if (MemVT.isExtended()) {
      // This should really only happen if we have vec3 arguments
      assert(MemVT.isVector() && MemVT.getVectorNumElements() == 3);
      MemVT = MemVT.getPow2VectorType(State.getContext());
    }

    assert(MemVT.isSimple());
    allocateKernArg(i, In.VT, MemVT.getSimpleVT(), CCValAssign::Full, In.Flags,
                    State);
  }
}

SDValue AMDGPUTargetLowering::LowerReturn(
  SDValue Chain, CallingConv::ID CallConv,
  bool isVarArg,
  const SmallVectorImpl<ISD::OutputArg> &Outs,
  const SmallVectorImpl<SDValue> &OutVals,
  const SDLoc &DL, SelectionDAG &DAG) const {
  // FIXME: Fails for r600 tests
  //assert(!isVarArg && Outs.empty() && OutVals.empty() &&
  // "wave terminate should not have return values");
  return DAG.getNode(AMDGPUISD::ENDPGM, DL, MVT::Other, Chain);
}

//===---------------------------------------------------------------------===//
// Target specific lowering
//===---------------------------------------------------------------------===//

/// Selects the correct CCAssignFn for a given CallingConvention value.
CCAssignFn *AMDGPUTargetLowering::CCAssignFnForCall(CallingConv::ID CC,
                                                    bool IsVarArg) {
  return AMDGPUCallLowering::CCAssignFnForCall(CC, IsVarArg);
}

CCAssignFn *AMDGPUTargetLowering::CCAssignFnForReturn(CallingConv::ID CC,
                                                      bool IsVarArg) {
  return AMDGPUCallLowering::CCAssignFnForReturn(CC, IsVarArg);
}

SDValue AMDGPUTargetLowering::addTokenForArgument(SDValue Chain,
                                                  SelectionDAG &DAG,
                                                  MachineFrameInfo &MFI,
                                                  int ClobberedFI) const {
  SmallVector<SDValue, 8> ArgChains;
  int64_t FirstByte = MFI.getObjectOffset(ClobberedFI);
  int64_t LastByte = FirstByte + MFI.getObjectSize(ClobberedFI) - 1;

  // Include the original chain at the beginning of the list. When this is
  // used by target LowerCall hooks, this helps legalize find the
  // CALLSEQ_BEGIN node.
  ArgChains.push_back(Chain);

  // Add a chain value for each stack argument corresponding
  for (SDNode::use_iterator U = DAG.getEntryNode().getNode()->use_begin(),
                            UE = DAG.getEntryNode().getNode()->use_end();
       U != UE; ++U) {
    if (LoadSDNode *L = dyn_cast<LoadSDNode>(*U)) {
      if (FrameIndexSDNode *FI = dyn_cast<FrameIndexSDNode>(L->getBasePtr())) {
        if (FI->getIndex() < 0) {
          int64_t InFirstByte = MFI.getObjectOffset(FI->getIndex());
          int64_t InLastByte = InFirstByte;
          InLastByte += MFI.getObjectSize(FI->getIndex()) - 1;

          if ((InFirstByte <= FirstByte && FirstByte <= InLastByte) ||
              (FirstByte <= InFirstByte && InFirstByte <= LastByte))
            ArgChains.push_back(SDValue(L, 1));
        }
      }
    }
  }

  // Build a tokenfactor for all the chains.
  return DAG.getNode(ISD::TokenFactor, SDLoc(Chain), MVT::Other, ArgChains);
}

SDValue AMDGPUTargetLowering::lowerUnhandledCall(CallLoweringInfo &CLI,
                                                 SmallVectorImpl<SDValue> &InVals,
                                                 StringRef Reason) const {
  SDValue Callee = CLI.Callee;
  SelectionDAG &DAG = CLI.DAG;

  const Function &Fn = *DAG.getMachineFunction().getFunction();

  StringRef FuncName("<unknown>");

  if (const ExternalSymbolSDNode *G = dyn_cast<ExternalSymbolSDNode>(Callee))
    FuncName = G->getSymbol();
  else if (const GlobalAddressSDNode *G = dyn_cast<GlobalAddressSDNode>(Callee))
    FuncName = G->getGlobal()->getName();

  DiagnosticInfoUnsupported NoCalls(
    Fn, Reason + FuncName, CLI.DL.getDebugLoc());
  DAG.getContext()->diagnose(NoCalls);

  if (!CLI.IsTailCall) {
    for (unsigned I = 0, E = CLI.Ins.size(); I != E; ++I)
      InVals.push_back(DAG.getUNDEF(CLI.Ins[I].VT));
  }

  return DAG.getEntryNode();
}

SDValue AMDGPUTargetLowering::LowerCall(CallLoweringInfo &CLI,
                                        SmallVectorImpl<SDValue> &InVals) const {
  return lowerUnhandledCall(CLI, InVals, "unsupported call to function ");
}

SDValue AMDGPUTargetLowering::LowerDYNAMIC_STACKALLOC(SDValue Op,
                                                      SelectionDAG &DAG) const {
  const Function &Fn = *DAG.getMachineFunction().getFunction();

  DiagnosticInfoUnsupported NoDynamicAlloca(Fn, "unsupported dynamic alloca",
                                            SDLoc(Op).getDebugLoc());
  DAG.getContext()->diagnose(NoDynamicAlloca);
  auto Ops = {DAG.getConstant(0, SDLoc(), Op.getValueType()), Op.getOperand(0)};
  return DAG.getMergeValues(Ops, SDLoc());
}

SDValue AMDGPUTargetLowering::LowerOperation(SDValue Op,
                                             SelectionDAG &DAG) const {
  switch (Op.getOpcode()) {
  default:
    Op->print(errs(), &DAG);
    llvm_unreachable("Custom lowering code for this"
                     "instruction is not implemented yet!");
    break;
  case ISD::SIGN_EXTEND_INREG: return LowerSIGN_EXTEND_INREG(Op, DAG);
  case ISD::CONCAT_VECTORS: return LowerCONCAT_VECTORS(Op, DAG);
  case ISD::EXTRACT_SUBVECTOR: return LowerEXTRACT_SUBVECTOR(Op, DAG);
  case ISD::UDIVREM: return LowerUDIVREM(Op, DAG);
  case ISD::SDIVREM: return LowerSDIVREM(Op, DAG);
  case ISD::FREM: return LowerFREM(Op, DAG);
  case ISD::FCEIL: return LowerFCEIL(Op, DAG);
  case ISD::FTRUNC: return LowerFTRUNC(Op, DAG);
  case ISD::FRINT: return LowerFRINT(Op, DAG);
  case ISD::FNEARBYINT: return LowerFNEARBYINT(Op, DAG);
  case ISD::FROUND: return LowerFROUND(Op, DAG);
  case ISD::FFLOOR: return LowerFFLOOR(Op, DAG);
  case ISD::SINT_TO_FP: return LowerSINT_TO_FP(Op, DAG);
  case ISD::UINT_TO_FP: return LowerUINT_TO_FP(Op, DAG);
  case ISD::FP_TO_FP16: return LowerFP_TO_FP16(Op, DAG);
  case ISD::FP_TO_SINT: return LowerFP_TO_SINT(Op, DAG);
  case ISD::FP_TO_UINT: return LowerFP_TO_UINT(Op, DAG);
  case ISD::CTTZ:
  case ISD::CTTZ_ZERO_UNDEF:
  case ISD::CTLZ:
  case ISD::CTLZ_ZERO_UNDEF:
    return LowerCTLZ_CTTZ(Op, DAG);
  case ISD::DYNAMIC_STACKALLOC: return LowerDYNAMIC_STACKALLOC(Op, DAG);
  }
  return Op;
}

void AMDGPUTargetLowering::ReplaceNodeResults(SDNode *N,
                                              SmallVectorImpl<SDValue> &Results,
                                              SelectionDAG &DAG) const {
  switch (N->getOpcode()) {
  case ISD::SIGN_EXTEND_INREG:
    // Different parts of legalization seem to interpret which type of
    // sign_extend_inreg is the one to check for custom lowering. The extended
    // from type is what really matters, but some places check for custom
    // lowering of the result type. This results in trying to use
    // ReplaceNodeResults to sext_in_reg to an illegal type, so we'll just do
    // nothing here and let the illegal result integer be handled normally.
    return;
  default:
    return;
  }
}

static bool hasDefinedInitializer(const GlobalValue *GV) {
  const GlobalVariable *GVar = dyn_cast<GlobalVariable>(GV);
  if (!GVar || !GVar->hasInitializer())
    return false;

  return !isa<UndefValue>(GVar->getInitializer());
}

SDValue AMDGPUTargetLowering::LowerGlobalAddress(AMDGPUMachineFunction* MFI,
                                                 SDValue Op,
                                                 SelectionDAG &DAG) const {

  const DataLayout &DL = DAG.getDataLayout();
  GlobalAddressSDNode *G = cast<GlobalAddressSDNode>(Op);
  const GlobalValue *GV = G->getGlobal();

  if  (G->getAddressSpace() == AMDGPUASI.LOCAL_ADDRESS) {
    // XXX: What does the value of G->getOffset() mean?
    assert(G->getOffset() == 0 &&
         "Do not know what to do with an non-zero offset");

    // TODO: We could emit code to handle the initialization somewhere.
    if (!hasDefinedInitializer(GV)) {
      unsigned Offset = MFI->allocateLDSGlobal(DL, *GV);
      return DAG.getConstant(Offset, SDLoc(Op), Op.getValueType());
    }
  }

  const Function &Fn = *DAG.getMachineFunction().getFunction();
  DiagnosticInfoUnsupported BadInit(
      Fn, "unsupported initializer for address space", SDLoc(Op).getDebugLoc());
  DAG.getContext()->diagnose(BadInit);
  return SDValue();
}

SDValue AMDGPUTargetLowering::LowerCONCAT_VECTORS(SDValue Op,
                                                  SelectionDAG &DAG) const {
  SmallVector<SDValue, 8> Args;

  for (const SDUse &U : Op->ops())
    DAG.ExtractVectorElements(U.get(), Args);

  return DAG.getBuildVector(Op.getValueType(), SDLoc(Op), Args);
}

SDValue AMDGPUTargetLowering::LowerEXTRACT_SUBVECTOR(SDValue Op,
                                                     SelectionDAG &DAG) const {

  SmallVector<SDValue, 8> Args;
  unsigned Start = cast<ConstantSDNode>(Op.getOperand(1))->getZExtValue();
  EVT VT = Op.getValueType();
  DAG.ExtractVectorElements(Op.getOperand(0), Args, Start,
                            VT.getVectorNumElements());

  return DAG.getBuildVector(Op.getValueType(), SDLoc(Op), Args);
}

/// \brief Generate Min/Max node
SDValue AMDGPUTargetLowering::combineFMinMaxLegacy(const SDLoc &DL, EVT VT,
                                                   SDValue LHS, SDValue RHS,
                                                   SDValue True, SDValue False,
                                                   SDValue CC,
                                                   DAGCombinerInfo &DCI) const {
  if (!(LHS == True && RHS == False) && !(LHS == False && RHS == True))
    return SDValue();

  SelectionDAG &DAG = DCI.DAG;
  ISD::CondCode CCOpcode = cast<CondCodeSDNode>(CC)->get();
  switch (CCOpcode) {
  case ISD::SETOEQ:
  case ISD::SETONE:
  case ISD::SETUNE:
  case ISD::SETNE:
  case ISD::SETUEQ:
  case ISD::SETEQ:
  case ISD::SETFALSE:
  case ISD::SETFALSE2:
  case ISD::SETTRUE:
  case ISD::SETTRUE2:
  case ISD::SETUO:
  case ISD::SETO:
    break;
  case ISD::SETULE:
  case ISD::SETULT: {
    if (LHS == True)
      return DAG.getNode(AMDGPUISD::FMIN_LEGACY, DL, VT, RHS, LHS);
    return DAG.getNode(AMDGPUISD::FMAX_LEGACY, DL, VT, LHS, RHS);
  }
  case ISD::SETOLE:
  case ISD::SETOLT:
  case ISD::SETLE:
  case ISD::SETLT: {
    // Ordered. Assume ordered for undefined.

    // Only do this after legalization to avoid interfering with other combines
    // which might occur.
    if (DCI.getDAGCombineLevel() < AfterLegalizeDAG &&
        !DCI.isCalledByLegalizer())
      return SDValue();

    // We need to permute the operands to get the correct NaN behavior. The
    // selected operand is the second one based on the failing compare with NaN,
    // so permute it based on the compare type the hardware uses.
    if (LHS == True)
      return DAG.getNode(AMDGPUISD::FMIN_LEGACY, DL, VT, LHS, RHS);
    return DAG.getNode(AMDGPUISD::FMAX_LEGACY, DL, VT, RHS, LHS);
  }
  case ISD::SETUGE:
  case ISD::SETUGT: {
    if (LHS == True)
      return DAG.getNode(AMDGPUISD::FMAX_LEGACY, DL, VT, RHS, LHS);
    return DAG.getNode(AMDGPUISD::FMIN_LEGACY, DL, VT, LHS, RHS);
  }
  case ISD::SETGT:
  case ISD::SETGE:
  case ISD::SETOGE:
  case ISD::SETOGT: {
    if (DCI.getDAGCombineLevel() < AfterLegalizeDAG &&
        !DCI.isCalledByLegalizer())
      return SDValue();

    if (LHS == True)
      return DAG.getNode(AMDGPUISD::FMAX_LEGACY, DL, VT, LHS, RHS);
    return DAG.getNode(AMDGPUISD::FMIN_LEGACY, DL, VT, RHS, LHS);
  }
  case ISD::SETCC_INVALID:
    llvm_unreachable("Invalid setcc condcode!");
  }
  return SDValue();
}

std::pair<SDValue, SDValue>
AMDGPUTargetLowering::split64BitValue(SDValue Op, SelectionDAG &DAG) const {
  SDLoc SL(Op);

  SDValue Vec = DAG.getNode(ISD::BITCAST, SL, MVT::v2i32, Op);

  const SDValue Zero = DAG.getConstant(0, SL, MVT::i32);
  const SDValue One = DAG.getConstant(1, SL, MVT::i32);

  SDValue Lo = DAG.getNode(ISD::EXTRACT_VECTOR_ELT, SL, MVT::i32, Vec, Zero);
  SDValue Hi = DAG.getNode(ISD::EXTRACT_VECTOR_ELT, SL, MVT::i32, Vec, One);

  return std::make_pair(Lo, Hi);
}

SDValue AMDGPUTargetLowering::getLoHalf64(SDValue Op, SelectionDAG &DAG) const {
  SDLoc SL(Op);

  SDValue Vec = DAG.getNode(ISD::BITCAST, SL, MVT::v2i32, Op);
  const SDValue Zero = DAG.getConstant(0, SL, MVT::i32);
  return DAG.getNode(ISD::EXTRACT_VECTOR_ELT, SL, MVT::i32, Vec, Zero);
}

SDValue AMDGPUTargetLowering::getHiHalf64(SDValue Op, SelectionDAG &DAG) const {
  SDLoc SL(Op);

  SDValue Vec = DAG.getNode(ISD::BITCAST, SL, MVT::v2i32, Op);
  const SDValue One = DAG.getConstant(1, SL, MVT::i32);
  return DAG.getNode(ISD::EXTRACT_VECTOR_ELT, SL, MVT::i32, Vec, One);
}

SDValue AMDGPUTargetLowering::SplitVectorLoad(const SDValue Op,
                                              SelectionDAG &DAG) const {
  LoadSDNode *Load = cast<LoadSDNode>(Op);
  EVT VT = Op.getValueType();


  // If this is a 2 element vector, we really want to scalarize and not create
  // weird 1 element vectors.
  if (VT.getVectorNumElements() == 2)
    return scalarizeVectorLoad(Load, DAG);

  SDValue BasePtr = Load->getBasePtr();
  EVT PtrVT = BasePtr.getValueType();
  EVT MemVT = Load->getMemoryVT();
  SDLoc SL(Op);

  const MachinePointerInfo &SrcValue = Load->getMemOperand()->getPointerInfo();

  EVT LoVT, HiVT;
  EVT LoMemVT, HiMemVT;
  SDValue Lo, Hi;

  std::tie(LoVT, HiVT) = DAG.GetSplitDestVTs(VT);
  std::tie(LoMemVT, HiMemVT) = DAG.GetSplitDestVTs(MemVT);
  std::tie(Lo, Hi) = DAG.SplitVector(Op, SL, LoVT, HiVT);

  unsigned Size = LoMemVT.getStoreSize();
  unsigned BaseAlign = Load->getAlignment();
  unsigned HiAlign = MinAlign(BaseAlign, Size);

  SDValue LoLoad = DAG.getExtLoad(Load->getExtensionType(), SL, LoVT,
                                  Load->getChain(), BasePtr, SrcValue, LoMemVT,
                                  BaseAlign, Load->getMemOperand()->getFlags());
  SDValue HiPtr = DAG.getNode(ISD::ADD, SL, PtrVT, BasePtr,
                              DAG.getConstant(Size, SL, PtrVT));
  SDValue HiLoad =
      DAG.getExtLoad(Load->getExtensionType(), SL, HiVT, Load->getChain(),
                     HiPtr, SrcValue.getWithOffset(LoMemVT.getStoreSize()),
                     HiMemVT, HiAlign, Load->getMemOperand()->getFlags());

  SDValue Ops[] = {
    DAG.getNode(ISD::CONCAT_VECTORS, SL, VT, LoLoad, HiLoad),
    DAG.getNode(ISD::TokenFactor, SL, MVT::Other,
                LoLoad.getValue(1), HiLoad.getValue(1))
  };

  return DAG.getMergeValues(Ops, SL);
}

SDValue AMDGPUTargetLowering::SplitVectorStore(SDValue Op,
                                               SelectionDAG &DAG) const {
  StoreSDNode *Store = cast<StoreSDNode>(Op);
  SDValue Val = Store->getValue();
  EVT VT = Val.getValueType();

  // If this is a 2 element vector, we really want to scalarize and not create
  // weird 1 element vectors.
  if (VT.getVectorNumElements() == 2)
    return scalarizeVectorStore(Store, DAG);

  EVT MemVT = Store->getMemoryVT();
  SDValue Chain = Store->getChain();
  SDValue BasePtr = Store->getBasePtr();
  SDLoc SL(Op);

  EVT LoVT, HiVT;
  EVT LoMemVT, HiMemVT;
  SDValue Lo, Hi;

  std::tie(LoVT, HiVT) = DAG.GetSplitDestVTs(VT);
  std::tie(LoMemVT, HiMemVT) = DAG.GetSplitDestVTs(MemVT);
  std::tie(Lo, Hi) = DAG.SplitVector(Val, SL, LoVT, HiVT);

  EVT PtrVT = BasePtr.getValueType();
  SDValue HiPtr = DAG.getNode(ISD::ADD, SL, PtrVT, BasePtr,
                              DAG.getConstant(LoMemVT.getStoreSize(), SL,
                                              PtrVT));

  const MachinePointerInfo &SrcValue = Store->getMemOperand()->getPointerInfo();
  unsigned BaseAlign = Store->getAlignment();
  unsigned Size = LoMemVT.getStoreSize();
  unsigned HiAlign = MinAlign(BaseAlign, Size);

  SDValue LoStore =
      DAG.getTruncStore(Chain, SL, Lo, BasePtr, SrcValue, LoMemVT, BaseAlign,
                        Store->getMemOperand()->getFlags());
  SDValue HiStore =
      DAG.getTruncStore(Chain, SL, Hi, HiPtr, SrcValue.getWithOffset(Size),
                        HiMemVT, HiAlign, Store->getMemOperand()->getFlags());

  return DAG.getNode(ISD::TokenFactor, SL, MVT::Other, LoStore, HiStore);
}

// This is a shortcut for integer division because we have fast i32<->f32
// conversions, and fast f32 reciprocal instructions. The fractional part of a
// float is enough to accurately represent up to a 24-bit signed integer.
SDValue AMDGPUTargetLowering::LowerDIVREM24(SDValue Op, SelectionDAG &DAG,
                                            bool Sign) const {
  SDLoc DL(Op);
  EVT VT = Op.getValueType();
  SDValue LHS = Op.getOperand(0);
  SDValue RHS = Op.getOperand(1);
  MVT IntVT = MVT::i32;
  MVT FltVT = MVT::f32;

  unsigned LHSSignBits = DAG.ComputeNumSignBits(LHS);
  if (LHSSignBits < 9)
    return SDValue();

  unsigned RHSSignBits = DAG.ComputeNumSignBits(RHS);
  if (RHSSignBits < 9)
    return SDValue();

  unsigned BitSize = VT.getSizeInBits();
  unsigned SignBits = std::min(LHSSignBits, RHSSignBits);
  unsigned DivBits = BitSize - SignBits;
  if (Sign)
    ++DivBits;

  ISD::NodeType ToFp = Sign ? ISD::SINT_TO_FP : ISD::UINT_TO_FP;
  ISD::NodeType ToInt = Sign ? ISD::FP_TO_SINT : ISD::FP_TO_UINT;

  SDValue jq = DAG.getConstant(1, DL, IntVT);

  if (Sign) {
    // char|short jq = ia ^ ib;
    jq = DAG.getNode(ISD::XOR, DL, VT, LHS, RHS);

    // jq = jq >> (bitsize - 2)
    jq = DAG.getNode(ISD::SRA, DL, VT, jq,
                     DAG.getConstant(BitSize - 2, DL, VT));

    // jq = jq | 0x1
    jq = DAG.getNode(ISD::OR, DL, VT, jq, DAG.getConstant(1, DL, VT));
  }

  // int ia = (int)LHS;
  SDValue ia = LHS;

  // int ib, (int)RHS;
  SDValue ib = RHS;

  // float fa = (float)ia;
  SDValue fa = DAG.getNode(ToFp, DL, FltVT, ia);

  // float fb = (float)ib;
  SDValue fb = DAG.getNode(ToFp, DL, FltVT, ib);

  SDValue fq = DAG.getNode(ISD::FMUL, DL, FltVT,
                           fa, DAG.getNode(AMDGPUISD::RCP, DL, FltVT, fb));

  // fq = trunc(fq);
  fq = DAG.getNode(ISD::FTRUNC, DL, FltVT, fq);

  // float fqneg = -fq;
  SDValue fqneg = DAG.getNode(ISD::FNEG, DL, FltVT, fq);

  // float fr = mad(fqneg, fb, fa);
  unsigned OpCode = Subtarget->hasFP32Denormals() ?
                    (unsigned)AMDGPUISD::FMAD_FTZ :
                    (unsigned)ISD::FMAD;
  SDValue fr = DAG.getNode(OpCode, DL, FltVT, fqneg, fb, fa);

  // int iq = (int)fq;
  SDValue iq = DAG.getNode(ToInt, DL, IntVT, fq);

  // fr = fabs(fr);
  fr = DAG.getNode(ISD::FABS, DL, FltVT, fr);

  // fb = fabs(fb);
  fb = DAG.getNode(ISD::FABS, DL, FltVT, fb);

  EVT SetCCVT = getSetCCResultType(DAG.getDataLayout(), *DAG.getContext(), VT);

  // int cv = fr >= fb;
  SDValue cv = DAG.getSetCC(DL, SetCCVT, fr, fb, ISD::SETOGE);

  // jq = (cv ? jq : 0);
  jq = DAG.getNode(ISD::SELECT, DL, VT, cv, jq, DAG.getConstant(0, DL, VT));

  // dst = iq + jq;
  SDValue Div = DAG.getNode(ISD::ADD, DL, VT, iq, jq);

  // Rem needs compensation, it's easier to recompute it
  SDValue Rem = DAG.getNode(ISD::MUL, DL, VT, Div, RHS);
  Rem = DAG.getNode(ISD::SUB, DL, VT, LHS, Rem);

  // Truncate to number of bits this divide really is.
  if (Sign) {
    SDValue InRegSize
      = DAG.getValueType(EVT::getIntegerVT(*DAG.getContext(), DivBits));
    Div = DAG.getNode(ISD::SIGN_EXTEND_INREG, DL, VT, Div, InRegSize);
    Rem = DAG.getNode(ISD::SIGN_EXTEND_INREG, DL, VT, Rem, InRegSize);
  } else {
    SDValue TruncMask = DAG.getConstant((UINT64_C(1) << DivBits) - 1, DL, VT);
    Div = DAG.getNode(ISD::AND, DL, VT, Div, TruncMask);
    Rem = DAG.getNode(ISD::AND, DL, VT, Rem, TruncMask);
  }

  return DAG.getMergeValues({ Div, Rem }, DL);
}

void AMDGPUTargetLowering::LowerUDIVREM64(SDValue Op,
                                      SelectionDAG &DAG,
                                      SmallVectorImpl<SDValue> &Results) const {
  SDLoc DL(Op);
  EVT VT = Op.getValueType();

  assert(VT == MVT::i64 && "LowerUDIVREM64 expects an i64");

  EVT HalfVT = VT.getHalfSizedIntegerVT(*DAG.getContext());

  SDValue One = DAG.getConstant(1, DL, HalfVT);
  SDValue Zero = DAG.getConstant(0, DL, HalfVT);

  //HiLo split
  SDValue LHS = Op.getOperand(0);
  SDValue LHS_Lo = DAG.getNode(ISD::EXTRACT_ELEMENT, DL, HalfVT, LHS, Zero);
  SDValue LHS_Hi = DAG.getNode(ISD::EXTRACT_ELEMENT, DL, HalfVT, LHS, One);

  SDValue RHS = Op.getOperand(1);
  SDValue RHS_Lo = DAG.getNode(ISD::EXTRACT_ELEMENT, DL, HalfVT, RHS, Zero);
  SDValue RHS_Hi = DAG.getNode(ISD::EXTRACT_ELEMENT, DL, HalfVT, RHS, One);

  if (DAG.MaskedValueIsZero(RHS, APInt::getHighBitsSet(64, 32)) &&
      DAG.MaskedValueIsZero(LHS, APInt::getHighBitsSet(64, 32))) {

    SDValue Res = DAG.getNode(ISD::UDIVREM, DL, DAG.getVTList(HalfVT, HalfVT),
                              LHS_Lo, RHS_Lo);

    SDValue DIV = DAG.getBuildVector(MVT::v2i32, DL, {Res.getValue(0), Zero});
    SDValue REM = DAG.getBuildVector(MVT::v2i32, DL, {Res.getValue(1), Zero});

    Results.push_back(DAG.getNode(ISD::BITCAST, DL, MVT::i64, DIV));
    Results.push_back(DAG.getNode(ISD::BITCAST, DL, MVT::i64, REM));
    return;
  }

  if (isTypeLegal(MVT::i64)) {
    // Compute denominator reciprocal.
    unsigned FMAD = Subtarget->hasFP32Denormals() ?
                    (unsigned)AMDGPUISD::FMAD_FTZ :
                    (unsigned)ISD::FMAD;

    SDValue Cvt_Lo = DAG.getNode(ISD::UINT_TO_FP, DL, MVT::f32, RHS_Lo);
    SDValue Cvt_Hi = DAG.getNode(ISD::UINT_TO_FP, DL, MVT::f32, RHS_Hi);
    SDValue Mad1 = DAG.getNode(FMAD, DL, MVT::f32, Cvt_Hi,
      DAG.getConstantFP(APInt(32, 0x4f800000).bitsToFloat(), DL, MVT::f32),
      Cvt_Lo);
    SDValue Rcp = DAG.getNode(AMDGPUISD::RCP, DL, MVT::f32, Mad1);
    SDValue Mul1 = DAG.getNode(ISD::FMUL, DL, MVT::f32, Rcp,
      DAG.getConstantFP(APInt(32, 0x5f7ffffc).bitsToFloat(), DL, MVT::f32));
    SDValue Mul2 = DAG.getNode(ISD::FMUL, DL, MVT::f32, Mul1,
      DAG.getConstantFP(APInt(32, 0x2f800000).bitsToFloat(), DL, MVT::f32));
    SDValue Trunc = DAG.getNode(ISD::FTRUNC, DL, MVT::f32, Mul2);
    SDValue Mad2 = DAG.getNode(FMAD, DL, MVT::f32, Trunc,
      DAG.getConstantFP(APInt(32, 0xcf800000).bitsToFloat(), DL, MVT::f32),
      Mul1);
    SDValue Rcp_Lo = DAG.getNode(ISD::FP_TO_UINT, DL, HalfVT, Mad2);
    SDValue Rcp_Hi = DAG.getNode(ISD::FP_TO_UINT, DL, HalfVT, Trunc);
    SDValue Rcp64 = DAG.getBitcast(VT,
                        DAG.getBuildVector(MVT::v2i32, DL, {Rcp_Lo, Rcp_Hi}));

    SDValue Zero64 = DAG.getConstant(0, DL, VT);
    SDValue One64  = DAG.getConstant(1, DL, VT);
    SDValue Zero1 = DAG.getConstant(0, DL, MVT::i1);
    SDVTList HalfCarryVT = DAG.getVTList(HalfVT, MVT::i1);

    SDValue Neg_RHS = DAG.getNode(ISD::SUB, DL, VT, Zero64, RHS);
    SDValue Mullo1 = DAG.getNode(ISD::MUL, DL, VT, Neg_RHS, Rcp64);
    SDValue Mulhi1 = DAG.getNode(ISD::MULHU, DL, VT, Rcp64, Mullo1);
    SDValue Mulhi1_Lo = DAG.getNode(ISD::EXTRACT_ELEMENT, DL, HalfVT, Mulhi1,
                                    Zero);
    SDValue Mulhi1_Hi = DAG.getNode(ISD::EXTRACT_ELEMENT, DL, HalfVT, Mulhi1,
                                    One);

    SDValue Add1_Lo = DAG.getNode(ISD::ADDCARRY, DL, HalfCarryVT, Rcp_Lo,
                                  Mulhi1_Lo, Zero1);
    SDValue Add1_Hi = DAG.getNode(ISD::ADDCARRY, DL, HalfCarryVT, Rcp_Hi,
                                  Mulhi1_Hi, Add1_Lo.getValue(1));
    SDValue Add1_HiNc = DAG.getNode(ISD::ADD, DL, HalfVT, Rcp_Hi, Mulhi1_Hi);
    SDValue Add1 = DAG.getBitcast(VT,
                        DAG.getBuildVector(MVT::v2i32, DL, {Add1_Lo, Add1_Hi}));

    SDValue Mullo2 = DAG.getNode(ISD::MUL, DL, VT, Neg_RHS, Add1);
    SDValue Mulhi2 = DAG.getNode(ISD::MULHU, DL, VT, Add1, Mullo2);
    SDValue Mulhi2_Lo = DAG.getNode(ISD::EXTRACT_ELEMENT, DL, HalfVT, Mulhi2,
                                    Zero);
    SDValue Mulhi2_Hi = DAG.getNode(ISD::EXTRACT_ELEMENT, DL, HalfVT, Mulhi2,
                                    One);

    SDValue Add2_Lo = DAG.getNode(ISD::ADDCARRY, DL, HalfCarryVT, Add1_Lo,
                                  Mulhi2_Lo, Zero1);
    SDValue Add2_HiC = DAG.getNode(ISD::ADDCARRY, DL, HalfCarryVT, Add1_HiNc,
                                   Mulhi2_Hi, Add1_Lo.getValue(1));
    SDValue Add2_Hi = DAG.getNode(ISD::ADDCARRY, DL, HalfCarryVT, Add2_HiC,
                                  Zero, Add2_Lo.getValue(1));
    SDValue Add2 = DAG.getBitcast(VT,
                        DAG.getBuildVector(MVT::v2i32, DL, {Add2_Lo, Add2_Hi}));
    SDValue Mulhi3 = DAG.getNode(ISD::MULHU, DL, VT, LHS, Add2);

    SDValue Mul3 = DAG.getNode(ISD::MUL, DL, VT, RHS, Mulhi3);

    SDValue Mul3_Lo = DAG.getNode(ISD::EXTRACT_ELEMENT, DL, HalfVT, Mul3, Zero);
    SDValue Mul3_Hi = DAG.getNode(ISD::EXTRACT_ELEMENT, DL, HalfVT, Mul3, One);
    SDValue Sub1_Lo = DAG.getNode(ISD::SUBCARRY, DL, HalfCarryVT, LHS_Lo,
                                  Mul3_Lo, Zero1);
    SDValue Sub1_Hi = DAG.getNode(ISD::SUBCARRY, DL, HalfCarryVT, LHS_Hi,
                                  Mul3_Hi, Sub1_Lo.getValue(1));
    SDValue Sub1_Mi = DAG.getNode(ISD::SUB, DL, HalfVT, LHS_Hi, Mul3_Hi);
    SDValue Sub1 = DAG.getBitcast(VT,
                        DAG.getBuildVector(MVT::v2i32, DL, {Sub1_Lo, Sub1_Hi}));

    SDValue MinusOne = DAG.getConstant(0xffffffffu, DL, HalfVT);
    SDValue C1 = DAG.getSelectCC(DL, Sub1_Hi, RHS_Hi, MinusOne, Zero,
                                 ISD::SETUGE);
    SDValue C2 = DAG.getSelectCC(DL, Sub1_Lo, RHS_Lo, MinusOne, Zero,
                                 ISD::SETUGE);
    SDValue C3 = DAG.getSelectCC(DL, Sub1_Hi, RHS_Hi, C2, C1, ISD::SETEQ);

    // TODO: Here and below portions of the code can be enclosed into if/endif.
    // Currently control flow is unconditional and we have 4 selects after
    // potential endif to substitute PHIs.

    // if C3 != 0 ...
    SDValue Sub2_Lo = DAG.getNode(ISD::SUBCARRY, DL, HalfCarryVT, Sub1_Lo,
                                  RHS_Lo, Zero1);
    SDValue Sub2_Mi = DAG.getNode(ISD::SUBCARRY, DL, HalfCarryVT, Sub1_Mi,
                                  RHS_Hi, Sub1_Lo.getValue(1));
    SDValue Sub2_Hi = DAG.getNode(ISD::SUBCARRY, DL, HalfCarryVT, Sub2_Mi,
                                  Zero, Sub2_Lo.getValue(1));
    SDValue Sub2 = DAG.getBitcast(VT,
                        DAG.getBuildVector(MVT::v2i32, DL, {Sub2_Lo, Sub2_Hi}));

    SDValue Add3 = DAG.getNode(ISD::ADD, DL, VT, Mulhi3, One64);

    SDValue C4 = DAG.getSelectCC(DL, Sub2_Hi, RHS_Hi, MinusOne, Zero,
                                 ISD::SETUGE);
    SDValue C5 = DAG.getSelectCC(DL, Sub2_Lo, RHS_Lo, MinusOne, Zero,
                                 ISD::SETUGE);
    SDValue C6 = DAG.getSelectCC(DL, Sub2_Hi, RHS_Hi, C5, C4, ISD::SETEQ);

    // if (C6 != 0)
    SDValue Add4 = DAG.getNode(ISD::ADD, DL, VT, Add3, One64);

    SDValue Sub3_Lo = DAG.getNode(ISD::SUBCARRY, DL, HalfCarryVT, Sub2_Lo,
                                  RHS_Lo, Zero1);
    SDValue Sub3_Mi = DAG.getNode(ISD::SUBCARRY, DL, HalfCarryVT, Sub2_Mi,
                                  RHS_Hi, Sub2_Lo.getValue(1));
    SDValue Sub3_Hi = DAG.getNode(ISD::SUBCARRY, DL, HalfCarryVT, Sub3_Mi,
                                  Zero, Sub3_Lo.getValue(1));
    SDValue Sub3 = DAG.getBitcast(VT,
                        DAG.getBuildVector(MVT::v2i32, DL, {Sub3_Lo, Sub3_Hi}));

    // endif C6
    // endif C3

    SDValue Sel1 = DAG.getSelectCC(DL, C6, Zero, Add4, Add3, ISD::SETNE);
    SDValue Div  = DAG.getSelectCC(DL, C3, Zero, Sel1, Mulhi3, ISD::SETNE);

    SDValue Sel2 = DAG.getSelectCC(DL, C6, Zero, Sub3, Sub2, ISD::SETNE);
    SDValue Rem  = DAG.getSelectCC(DL, C3, Zero, Sel2, Sub1, ISD::SETNE);

    Results.push_back(Div);
    Results.push_back(Rem);

    return;
  }

  // r600 expandion.
  // Get Speculative values
  SDValue DIV_Part = DAG.getNode(ISD::UDIV, DL, HalfVT, LHS_Hi, RHS_Lo);
  SDValue REM_Part = DAG.getNode(ISD::UREM, DL, HalfVT, LHS_Hi, RHS_Lo);

  SDValue REM_Lo = DAG.getSelectCC(DL, RHS_Hi, Zero, REM_Part, LHS_Hi, ISD::SETEQ);
  SDValue REM = DAG.getBuildVector(MVT::v2i32, DL, {REM_Lo, Zero});
  REM = DAG.getNode(ISD::BITCAST, DL, MVT::i64, REM);

  SDValue DIV_Hi = DAG.getSelectCC(DL, RHS_Hi, Zero, DIV_Part, Zero, ISD::SETEQ);
  SDValue DIV_Lo = Zero;

  const unsigned halfBitWidth = HalfVT.getSizeInBits();

  for (unsigned i = 0; i < halfBitWidth; ++i) {
    const unsigned bitPos = halfBitWidth - i - 1;
    SDValue POS = DAG.getConstant(bitPos, DL, HalfVT);
    // Get value of high bit
    SDValue HBit = DAG.getNode(ISD::SRL, DL, HalfVT, LHS_Lo, POS);
    HBit = DAG.getNode(ISD::AND, DL, HalfVT, HBit, One);
    HBit = DAG.getNode(ISD::ZERO_EXTEND, DL, VT, HBit);

    // Shift
    REM = DAG.getNode(ISD::SHL, DL, VT, REM, DAG.getConstant(1, DL, VT));
    // Add LHS high bit
    REM = DAG.getNode(ISD::OR, DL, VT, REM, HBit);

    SDValue BIT = DAG.getConstant(1ULL << bitPos, DL, HalfVT);
    SDValue realBIT = DAG.getSelectCC(DL, REM, RHS, BIT, Zero, ISD::SETUGE);

    DIV_Lo = DAG.getNode(ISD::OR, DL, HalfVT, DIV_Lo, realBIT);

    // Update REM
    SDValue REM_sub = DAG.getNode(ISD::SUB, DL, VT, REM, RHS);
    REM = DAG.getSelectCC(DL, REM, RHS, REM_sub, REM, ISD::SETUGE);
  }

  SDValue DIV = DAG.getBuildVector(MVT::v2i32, DL, {DIV_Lo, DIV_Hi});
  DIV = DAG.getNode(ISD::BITCAST, DL, MVT::i64, DIV);
  Results.push_back(DIV);
  Results.push_back(REM);
}

SDValue AMDGPUTargetLowering::LowerUDIVREM(SDValue Op,
                                           SelectionDAG &DAG) const {
  SDLoc DL(Op);
  EVT VT = Op.getValueType();

  if (VT == MVT::i64) {
    SmallVector<SDValue, 2> Results;
    LowerUDIVREM64(Op, DAG, Results);
    return DAG.getMergeValues(Results, DL);
  }

  if (VT == MVT::i32) {
    if (SDValue Res = LowerDIVREM24(Op, DAG, false))
      return Res;
  }

  SDValue Num = Op.getOperand(0);
  SDValue Den = Op.getOperand(1);

  // RCP =  URECIP(Den) = 2^32 / Den + e
  // e is rounding error.
  SDValue RCP = DAG.getNode(AMDGPUISD::URECIP, DL, VT, Den);

  // RCP_LO = mul(RCP, Den) */
  SDValue RCP_LO = DAG.getNode(ISD::MUL, DL, VT, RCP, Den);

  // RCP_HI = mulhu (RCP, Den) */
  SDValue RCP_HI = DAG.getNode(ISD::MULHU, DL, VT, RCP, Den);

  // NEG_RCP_LO = -RCP_LO
  SDValue NEG_RCP_LO = DAG.getNode(ISD::SUB, DL, VT, DAG.getConstant(0, DL, VT),
                                                     RCP_LO);

  // ABS_RCP_LO = (RCP_HI == 0 ? NEG_RCP_LO : RCP_LO)
  SDValue ABS_RCP_LO = DAG.getSelectCC(DL, RCP_HI, DAG.getConstant(0, DL, VT),
                                           NEG_RCP_LO, RCP_LO,
                                           ISD::SETEQ);
  // Calculate the rounding error from the URECIP instruction
  // E = mulhu(ABS_RCP_LO, RCP)
  SDValue E = DAG.getNode(ISD::MULHU, DL, VT, ABS_RCP_LO, RCP);

  // RCP_A_E = RCP + E
  SDValue RCP_A_E = DAG.getNode(ISD::ADD, DL, VT, RCP, E);

  // RCP_S_E = RCP - E
  SDValue RCP_S_E = DAG.getNode(ISD::SUB, DL, VT, RCP, E);

  // Tmp0 = (RCP_HI == 0 ? RCP_A_E : RCP_SUB_E)
  SDValue Tmp0 = DAG.getSelectCC(DL, RCP_HI, DAG.getConstant(0, DL, VT),
                                     RCP_A_E, RCP_S_E,
                                     ISD::SETEQ);
  // Quotient = mulhu(Tmp0, Num)
  SDValue Quotient = DAG.getNode(ISD::MULHU, DL, VT, Tmp0, Num);

  // Num_S_Remainder = Quotient * Den
  SDValue Num_S_Remainder = DAG.getNode(ISD::MUL, DL, VT, Quotient, Den);

  // Remainder = Num - Num_S_Remainder
  SDValue Remainder = DAG.getNode(ISD::SUB, DL, VT, Num, Num_S_Remainder);

  // Remainder_GE_Den = (Remainder >= Den ? -1 : 0)
  SDValue Remainder_GE_Den = DAG.getSelectCC(DL, Remainder, Den,
                                                 DAG.getConstant(-1, DL, VT),
                                                 DAG.getConstant(0, DL, VT),
                                                 ISD::SETUGE);
  // Remainder_GE_Zero = (Num >= Num_S_Remainder ? -1 : 0)
  SDValue Remainder_GE_Zero = DAG.getSelectCC(DL, Num,
                                                  Num_S_Remainder,
                                                  DAG.getConstant(-1, DL, VT),
                                                  DAG.getConstant(0, DL, VT),
                                                  ISD::SETUGE);
  // Tmp1 = Remainder_GE_Den & Remainder_GE_Zero
  SDValue Tmp1 = DAG.getNode(ISD::AND, DL, VT, Remainder_GE_Den,
                                               Remainder_GE_Zero);

  // Calculate Division result:

  // Quotient_A_One = Quotient + 1
  SDValue Quotient_A_One = DAG.getNode(ISD::ADD, DL, VT, Quotient,
                                       DAG.getConstant(1, DL, VT));

  // Quotient_S_One = Quotient - 1
  SDValue Quotient_S_One = DAG.getNode(ISD::SUB, DL, VT, Quotient,
                                       DAG.getConstant(1, DL, VT));

  // Div = (Tmp1 == 0 ? Quotient : Quotient_A_One)
  SDValue Div = DAG.getSelectCC(DL, Tmp1, DAG.getConstant(0, DL, VT),
                                     Quotient, Quotient_A_One, ISD::SETEQ);

  // Div = (Remainder_GE_Zero == 0 ? Quotient_S_One : Div)
  Div = DAG.getSelectCC(DL, Remainder_GE_Zero, DAG.getConstant(0, DL, VT),
                            Quotient_S_One, Div, ISD::SETEQ);

  // Calculate Rem result:

  // Remainder_S_Den = Remainder - Den
  SDValue Remainder_S_Den = DAG.getNode(ISD::SUB, DL, VT, Remainder, Den);

  // Remainder_A_Den = Remainder + Den
  SDValue Remainder_A_Den = DAG.getNode(ISD::ADD, DL, VT, Remainder, Den);

  // Rem = (Tmp1 == 0 ? Remainder : Remainder_S_Den)
  SDValue Rem = DAG.getSelectCC(DL, Tmp1, DAG.getConstant(0, DL, VT),
                                    Remainder, Remainder_S_Den, ISD::SETEQ);

  // Rem = (Remainder_GE_Zero == 0 ? Remainder_A_Den : Rem)
  Rem = DAG.getSelectCC(DL, Remainder_GE_Zero, DAG.getConstant(0, DL, VT),
                            Remainder_A_Den, Rem, ISD::SETEQ);
  SDValue Ops[2] = {
    Div,
    Rem
  };
  return DAG.getMergeValues(Ops, DL);
}

SDValue AMDGPUTargetLowering::LowerSDIVREM(SDValue Op,
                                           SelectionDAG &DAG) const {
  SDLoc DL(Op);
  EVT VT = Op.getValueType();

  SDValue LHS = Op.getOperand(0);
  SDValue RHS = Op.getOperand(1);

  SDValue Zero = DAG.getConstant(0, DL, VT);
  SDValue NegOne = DAG.getConstant(-1, DL, VT);

  if (VT == MVT::i32) {
    if (SDValue Res = LowerDIVREM24(Op, DAG, true))
      return Res;
  }

  if (VT == MVT::i64 &&
      DAG.ComputeNumSignBits(LHS) > 32 &&
      DAG.ComputeNumSignBits(RHS) > 32) {
    EVT HalfVT = VT.getHalfSizedIntegerVT(*DAG.getContext());

    //HiLo split
    SDValue LHS_Lo = DAG.getNode(ISD::EXTRACT_ELEMENT, DL, HalfVT, LHS, Zero);
    SDValue RHS_Lo = DAG.getNode(ISD::EXTRACT_ELEMENT, DL, HalfVT, RHS, Zero);
    SDValue DIVREM = DAG.getNode(ISD::SDIVREM, DL, DAG.getVTList(HalfVT, HalfVT),
                                 LHS_Lo, RHS_Lo);
    SDValue Res[2] = {
      DAG.getNode(ISD::SIGN_EXTEND, DL, VT, DIVREM.getValue(0)),
      DAG.getNode(ISD::SIGN_EXTEND, DL, VT, DIVREM.getValue(1))
    };
    return DAG.getMergeValues(Res, DL);
  }

  SDValue LHSign = DAG.getSelectCC(DL, LHS, Zero, NegOne, Zero, ISD::SETLT);
  SDValue RHSign = DAG.getSelectCC(DL, RHS, Zero, NegOne, Zero, ISD::SETLT);
  SDValue DSign = DAG.getNode(ISD::XOR, DL, VT, LHSign, RHSign);
  SDValue RSign = LHSign; // Remainder sign is the same as LHS

  LHS = DAG.getNode(ISD::ADD, DL, VT, LHS, LHSign);
  RHS = DAG.getNode(ISD::ADD, DL, VT, RHS, RHSign);

  LHS = DAG.getNode(ISD::XOR, DL, VT, LHS, LHSign);
  RHS = DAG.getNode(ISD::XOR, DL, VT, RHS, RHSign);

  SDValue Div = DAG.getNode(ISD::UDIVREM, DL, DAG.getVTList(VT, VT), LHS, RHS);
  SDValue Rem = Div.getValue(1);

  Div = DAG.getNode(ISD::XOR, DL, VT, Div, DSign);
  Rem = DAG.getNode(ISD::XOR, DL, VT, Rem, RSign);

  Div = DAG.getNode(ISD::SUB, DL, VT, Div, DSign);
  Rem = DAG.getNode(ISD::SUB, DL, VT, Rem, RSign);

  SDValue Res[2] = {
    Div,
    Rem
  };
  return DAG.getMergeValues(Res, DL);
}

// (frem x, y) -> (fsub x, (fmul (ftrunc (fdiv x, y)), y))
SDValue AMDGPUTargetLowering::LowerFREM(SDValue Op, SelectionDAG &DAG) const {
  SDLoc SL(Op);
  EVT VT = Op.getValueType();
  SDValue X = Op.getOperand(0);
  SDValue Y = Op.getOperand(1);

  // TODO: Should this propagate fast-math-flags?

  SDValue Div = DAG.getNode(ISD::FDIV, SL, VT, X, Y);
  SDValue Floor = DAG.getNode(ISD::FTRUNC, SL, VT, Div);
  SDValue Mul = DAG.getNode(ISD::FMUL, SL, VT, Floor, Y);

  return DAG.getNode(ISD::FSUB, SL, VT, X, Mul);
}

SDValue AMDGPUTargetLowering::LowerFCEIL(SDValue Op, SelectionDAG &DAG) const {
  SDLoc SL(Op);
  SDValue Src = Op.getOperand(0);

  // result = trunc(src)
  // if (src > 0.0 && src != result)
  //   result += 1.0

  SDValue Trunc = DAG.getNode(ISD::FTRUNC, SL, MVT::f64, Src);

  const SDValue Zero = DAG.getConstantFP(0.0, SL, MVT::f64);
  const SDValue One = DAG.getConstantFP(1.0, SL, MVT::f64);

  EVT SetCCVT =
      getSetCCResultType(DAG.getDataLayout(), *DAG.getContext(), MVT::f64);

  SDValue Lt0 = DAG.getSetCC(SL, SetCCVT, Src, Zero, ISD::SETOGT);
  SDValue NeTrunc = DAG.getSetCC(SL, SetCCVT, Src, Trunc, ISD::SETONE);
  SDValue And = DAG.getNode(ISD::AND, SL, SetCCVT, Lt0, NeTrunc);

  SDValue Add = DAG.getNode(ISD::SELECT, SL, MVT::f64, And, One, Zero);
  // TODO: Should this propagate fast-math-flags?
  return DAG.getNode(ISD::FADD, SL, MVT::f64, Trunc, Add);
}

static SDValue extractF64Exponent(SDValue Hi, const SDLoc &SL,
                                  SelectionDAG &DAG) {
  const unsigned FractBits = 52;
  const unsigned ExpBits = 11;

  SDValue ExpPart = DAG.getNode(AMDGPUISD::BFE_U32, SL, MVT::i32,
                                Hi,
                                DAG.getConstant(FractBits - 32, SL, MVT::i32),
                                DAG.getConstant(ExpBits, SL, MVT::i32));
  SDValue Exp = DAG.getNode(ISD::SUB, SL, MVT::i32, ExpPart,
                            DAG.getConstant(1023, SL, MVT::i32));

  return Exp;
}

SDValue AMDGPUTargetLowering::LowerFTRUNC(SDValue Op, SelectionDAG &DAG) const {
  SDLoc SL(Op);
  SDValue Src = Op.getOperand(0);

  assert(Op.getValueType() == MVT::f64);

  const SDValue Zero = DAG.getConstant(0, SL, MVT::i32);
  const SDValue One = DAG.getConstant(1, SL, MVT::i32);

  SDValue VecSrc = DAG.getNode(ISD::BITCAST, SL, MVT::v2i32, Src);

  // Extract the upper half, since this is where we will find the sign and
  // exponent.
  SDValue Hi = DAG.getNode(ISD::EXTRACT_VECTOR_ELT, SL, MVT::i32, VecSrc, One);

  SDValue Exp = extractF64Exponent(Hi, SL, DAG);

  const unsigned FractBits = 52;

  // Extract the sign bit.
  const SDValue SignBitMask = DAG.getConstant(UINT32_C(1) << 31, SL, MVT::i32);
  SDValue SignBit = DAG.getNode(ISD::AND, SL, MVT::i32, Hi, SignBitMask);

  // Extend back to to 64-bits.
  SDValue SignBit64 = DAG.getBuildVector(MVT::v2i32, SL, {Zero, SignBit});
  SignBit64 = DAG.getNode(ISD::BITCAST, SL, MVT::i64, SignBit64);

  SDValue BcInt = DAG.getNode(ISD::BITCAST, SL, MVT::i64, Src);
  const SDValue FractMask
    = DAG.getConstant((UINT64_C(1) << FractBits) - 1, SL, MVT::i64);

  SDValue Shr = DAG.getNode(ISD::SRA, SL, MVT::i64, FractMask, Exp);
  SDValue Not = DAG.getNOT(SL, Shr, MVT::i64);
  SDValue Tmp0 = DAG.getNode(ISD::AND, SL, MVT::i64, BcInt, Not);

  EVT SetCCVT =
      getSetCCResultType(DAG.getDataLayout(), *DAG.getContext(), MVT::i32);

  const SDValue FiftyOne = DAG.getConstant(FractBits - 1, SL, MVT::i32);

  SDValue ExpLt0 = DAG.getSetCC(SL, SetCCVT, Exp, Zero, ISD::SETLT);
  SDValue ExpGt51 = DAG.getSetCC(SL, SetCCVT, Exp, FiftyOne, ISD::SETGT);

  SDValue Tmp1 = DAG.getNode(ISD::SELECT, SL, MVT::i64, ExpLt0, SignBit64, Tmp0);
  SDValue Tmp2 = DAG.getNode(ISD::SELECT, SL, MVT::i64, ExpGt51, BcInt, Tmp1);

  return DAG.getNode(ISD::BITCAST, SL, MVT::f64, Tmp2);
}

SDValue AMDGPUTargetLowering::LowerFRINT(SDValue Op, SelectionDAG &DAG) const {
  SDLoc SL(Op);
  SDValue Src = Op.getOperand(0);

  assert(Op.getValueType() == MVT::f64);

  APFloat C1Val(APFloat::IEEEdouble(), "0x1.0p+52");
  SDValue C1 = DAG.getConstantFP(C1Val, SL, MVT::f64);
  SDValue CopySign = DAG.getNode(ISD::FCOPYSIGN, SL, MVT::f64, C1, Src);

  // TODO: Should this propagate fast-math-flags?

  SDValue Tmp1 = DAG.getNode(ISD::FADD, SL, MVT::f64, Src, CopySign);
  SDValue Tmp2 = DAG.getNode(ISD::FSUB, SL, MVT::f64, Tmp1, CopySign);

  SDValue Fabs = DAG.getNode(ISD::FABS, SL, MVT::f64, Src);

  APFloat C2Val(APFloat::IEEEdouble(), "0x1.fffffffffffffp+51");
  SDValue C2 = DAG.getConstantFP(C2Val, SL, MVT::f64);

  EVT SetCCVT =
      getSetCCResultType(DAG.getDataLayout(), *DAG.getContext(), MVT::f64);
  SDValue Cond = DAG.getSetCC(SL, SetCCVT, Fabs, C2, ISD::SETOGT);

  return DAG.getSelect(SL, MVT::f64, Cond, Src, Tmp2);
}

SDValue AMDGPUTargetLowering::LowerFNEARBYINT(SDValue Op, SelectionDAG &DAG) const {
  // FNEARBYINT and FRINT are the same, except in their handling of FP
  // exceptions. Those aren't really meaningful for us, and OpenCL only has
  // rint, so just treat them as equivalent.
  return DAG.getNode(ISD::FRINT, SDLoc(Op), Op.getValueType(), Op.getOperand(0));
}

// XXX - May require not supporting f32 denormals?

// Don't handle v2f16. The extra instructions to scalarize and repack around the
// compare and vselect end up producing worse code than scalarizing the whole
// operation.
SDValue AMDGPUTargetLowering::LowerFROUND32_16(SDValue Op, SelectionDAG &DAG) const {
  SDLoc SL(Op);
  SDValue X = Op.getOperand(0);
  EVT VT = Op.getValueType();

  SDValue T = DAG.getNode(ISD::FTRUNC, SL, VT, X);

  // TODO: Should this propagate fast-math-flags?

  SDValue Diff = DAG.getNode(ISD::FSUB, SL, VT, X, T);

  SDValue AbsDiff = DAG.getNode(ISD::FABS, SL, VT, Diff);

  const SDValue Zero = DAG.getConstantFP(0.0, SL, VT);
  const SDValue One = DAG.getConstantFP(1.0, SL, VT);
  const SDValue Half = DAG.getConstantFP(0.5, SL, VT);

  SDValue SignOne = DAG.getNode(ISD::FCOPYSIGN, SL, VT, One, X);

  EVT SetCCVT =
      getSetCCResultType(DAG.getDataLayout(), *DAG.getContext(), VT);

  SDValue Cmp = DAG.getSetCC(SL, SetCCVT, AbsDiff, Half, ISD::SETOGE);

  SDValue Sel = DAG.getNode(ISD::SELECT, SL, VT, Cmp, SignOne, Zero);

  return DAG.getNode(ISD::FADD, SL, VT, T, Sel);
}

SDValue AMDGPUTargetLowering::LowerFROUND64(SDValue Op, SelectionDAG &DAG) const {
  SDLoc SL(Op);
  SDValue X = Op.getOperand(0);

  SDValue L = DAG.getNode(ISD::BITCAST, SL, MVT::i64, X);

  const SDValue Zero = DAG.getConstant(0, SL, MVT::i32);
  const SDValue One = DAG.getConstant(1, SL, MVT::i32);
  const SDValue NegOne = DAG.getConstant(-1, SL, MVT::i32);
  const SDValue FiftyOne = DAG.getConstant(51, SL, MVT::i32);
  EVT SetCCVT =
      getSetCCResultType(DAG.getDataLayout(), *DAG.getContext(), MVT::i32);

  SDValue BC = DAG.getNode(ISD::BITCAST, SL, MVT::v2i32, X);

  SDValue Hi = DAG.getNode(ISD::EXTRACT_VECTOR_ELT, SL, MVT::i32, BC, One);

  SDValue Exp = extractF64Exponent(Hi, SL, DAG);

  const SDValue Mask = DAG.getConstant(INT64_C(0x000fffffffffffff), SL,
                                       MVT::i64);

  SDValue M = DAG.getNode(ISD::SRA, SL, MVT::i64, Mask, Exp);
  SDValue D = DAG.getNode(ISD::SRA, SL, MVT::i64,
                          DAG.getConstant(INT64_C(0x0008000000000000), SL,
                                          MVT::i64),
                          Exp);

  SDValue Tmp0 = DAG.getNode(ISD::AND, SL, MVT::i64, L, M);
  SDValue Tmp1 = DAG.getSetCC(SL, SetCCVT,
                              DAG.getConstant(0, SL, MVT::i64), Tmp0,
                              ISD::SETNE);

  SDValue Tmp2 = DAG.getNode(ISD::SELECT, SL, MVT::i64, Tmp1,
                             D, DAG.getConstant(0, SL, MVT::i64));
  SDValue K = DAG.getNode(ISD::ADD, SL, MVT::i64, L, Tmp2);

  K = DAG.getNode(ISD::AND, SL, MVT::i64, K, DAG.getNOT(SL, M, MVT::i64));
  K = DAG.getNode(ISD::BITCAST, SL, MVT::f64, K);

  SDValue ExpLt0 = DAG.getSetCC(SL, SetCCVT, Exp, Zero, ISD::SETLT);
  SDValue ExpGt51 = DAG.getSetCC(SL, SetCCVT, Exp, FiftyOne, ISD::SETGT);
  SDValue ExpEqNegOne = DAG.getSetCC(SL, SetCCVT, NegOne, Exp, ISD::SETEQ);

  SDValue Mag = DAG.getNode(ISD::SELECT, SL, MVT::f64,
                            ExpEqNegOne,
                            DAG.getConstantFP(1.0, SL, MVT::f64),
                            DAG.getConstantFP(0.0, SL, MVT::f64));

  SDValue S = DAG.getNode(ISD::FCOPYSIGN, SL, MVT::f64, Mag, X);

  K = DAG.getNode(ISD::SELECT, SL, MVT::f64, ExpLt0, S, K);
  K = DAG.getNode(ISD::SELECT, SL, MVT::f64, ExpGt51, X, K);

  return K;
}

SDValue AMDGPUTargetLowering::LowerFROUND(SDValue Op, SelectionDAG &DAG) const {
  EVT VT = Op.getValueType();

  if (VT == MVT::f32 || VT == MVT::f16)
    return LowerFROUND32_16(Op, DAG);

  if (VT == MVT::f64)
    return LowerFROUND64(Op, DAG);

  llvm_unreachable("unhandled type");
}

SDValue AMDGPUTargetLowering::LowerFFLOOR(SDValue Op, SelectionDAG &DAG) const {
  SDLoc SL(Op);
  SDValue Src = Op.getOperand(0);

  // result = trunc(src);
  // if (src < 0.0 && src != result)
  //   result += -1.0.

  SDValue Trunc = DAG.getNode(ISD::FTRUNC, SL, MVT::f64, Src);

  const SDValue Zero = DAG.getConstantFP(0.0, SL, MVT::f64);
  const SDValue NegOne = DAG.getConstantFP(-1.0, SL, MVT::f64);

  EVT SetCCVT =
      getSetCCResultType(DAG.getDataLayout(), *DAG.getContext(), MVT::f64);

  SDValue Lt0 = DAG.getSetCC(SL, SetCCVT, Src, Zero, ISD::SETOLT);
  SDValue NeTrunc = DAG.getSetCC(SL, SetCCVT, Src, Trunc, ISD::SETONE);
  SDValue And = DAG.getNode(ISD::AND, SL, SetCCVT, Lt0, NeTrunc);

  SDValue Add = DAG.getNode(ISD::SELECT, SL, MVT::f64, And, NegOne, Zero);
  // TODO: Should this propagate fast-math-flags?
  return DAG.getNode(ISD::FADD, SL, MVT::f64, Trunc, Add);
}

static bool isCtlzOpc(unsigned Opc) {
  return Opc == ISD::CTLZ || Opc == ISD::CTLZ_ZERO_UNDEF;
}

static bool isCttzOpc(unsigned Opc) {
  return Opc == ISD::CTTZ || Opc == ISD::CTTZ_ZERO_UNDEF;
}

SDValue AMDGPUTargetLowering::LowerCTLZ_CTTZ(SDValue Op, SelectionDAG &DAG) const {
  SDLoc SL(Op);
  SDValue Src = Op.getOperand(0);
  bool ZeroUndef = Op.getOpcode() == ISD::CTTZ_ZERO_UNDEF ||
                   Op.getOpcode() == ISD::CTLZ_ZERO_UNDEF;

  unsigned ISDOpc, NewOpc;
  if (isCtlzOpc(Op.getOpcode())) {
    ISDOpc = ISD::CTLZ_ZERO_UNDEF;
    NewOpc = AMDGPUISD::FFBH_U32;
  } else if (isCttzOpc(Op.getOpcode())) {
    ISDOpc = ISD::CTTZ_ZERO_UNDEF;
    NewOpc = AMDGPUISD::FFBL_B32;
  } else
    llvm_unreachable("Unexpected OPCode!!!");


  if (ZeroUndef && Src.getValueType() == MVT::i32)
    return DAG.getNode(NewOpc, SL, MVT::i32, Src);

  SDValue Vec = DAG.getNode(ISD::BITCAST, SL, MVT::v2i32, Src);

  const SDValue Zero = DAG.getConstant(0, SL, MVT::i32);
  const SDValue One = DAG.getConstant(1, SL, MVT::i32);

  SDValue Lo = DAG.getNode(ISD::EXTRACT_VECTOR_ELT, SL, MVT::i32, Vec, Zero);
  SDValue Hi = DAG.getNode(ISD::EXTRACT_VECTOR_ELT, SL, MVT::i32, Vec, One);

  EVT SetCCVT = getSetCCResultType(DAG.getDataLayout(),
                                   *DAG.getContext(), MVT::i32);

  SDValue HiOrLo = isCtlzOpc(Op.getOpcode()) ? Hi : Lo;
  SDValue Hi0orLo0 = DAG.getSetCC(SL, SetCCVT, HiOrLo, Zero, ISD::SETEQ);

  SDValue OprLo = DAG.getNode(ISDOpc, SL, MVT::i32, Lo);
  SDValue OprHi = DAG.getNode(ISDOpc, SL, MVT::i32, Hi);

  const SDValue Bits32 = DAG.getConstant(32, SL, MVT::i32);
  SDValue Add, NewOpr;
  if (isCtlzOpc(Op.getOpcode())) {
    Add = DAG.getNode(ISD::ADD, SL, MVT::i32, OprLo, Bits32);
    // ctlz(x) = hi_32(x) == 0 ? ctlz(lo_32(x)) + 32 : ctlz(hi_32(x))
    NewOpr = DAG.getNode(ISD::SELECT, SL, MVT::i32, Hi0orLo0, Add, OprHi);
  } else {
    Add = DAG.getNode(ISD::ADD, SL, MVT::i32, OprHi, Bits32);
    // cttz(x) = lo_32(x) == 0 ? cttz(hi_32(x)) + 32 : cttz(lo_32(x))
    NewOpr = DAG.getNode(ISD::SELECT, SL, MVT::i32, Hi0orLo0, Add, OprLo);
  }

  if (!ZeroUndef) {
    // Test if the full 64-bit input is zero.

    // FIXME: DAG combines turn what should be an s_and_b64 into a v_or_b32,
    // which we probably don't want.
    SDValue LoOrHi = isCtlzOpc(Op.getOpcode()) ? Lo : Hi;
    SDValue Lo0OrHi0 = DAG.getSetCC(SL, SetCCVT, LoOrHi, Zero, ISD::SETEQ);
    SDValue SrcIsZero = DAG.getNode(ISD::AND, SL, SetCCVT, Lo0OrHi0, Hi0orLo0);

    // TODO: If i64 setcc is half rate, it can result in 1 fewer instruction
    // with the same cycles, otherwise it is slower.
    // SDValue SrcIsZero = DAG.getSetCC(SL, SetCCVT, Src,
    // DAG.getConstant(0, SL, MVT::i64), ISD::SETEQ);

    const SDValue Bits32 = DAG.getConstant(64, SL, MVT::i32);

    // The instruction returns -1 for 0 input, but the defined intrinsic
    // behavior is to return the number of bits.
    NewOpr = DAG.getNode(ISD::SELECT, SL, MVT::i32,
                         SrcIsZero, Bits32, NewOpr);
  }

  return DAG.getNode(ISD::ZERO_EXTEND, SL, MVT::i64, NewOpr);
}

SDValue AMDGPUTargetLowering::LowerINT_TO_FP32(SDValue Op, SelectionDAG &DAG,
                                               bool Signed) const {
  // Unsigned
  // cul2f(ulong u)
  //{
  //  uint lz = clz(u);
  //  uint e = (u != 0) ? 127U + 63U - lz : 0;
  //  u = (u << lz) & 0x7fffffffffffffffUL;
  //  ulong t = u & 0xffffffffffUL;
  //  uint v = (e << 23) | (uint)(u >> 40);
  //  uint r = t > 0x8000000000UL ? 1U : (t == 0x8000000000UL ? v & 1U : 0U);
  //  return as_float(v + r);
  //}
  // Signed
  // cl2f(long l)
  //{
  //  long s = l >> 63;
  //  float r = cul2f((l + s) ^ s);
  //  return s ? -r : r;
  //}

  SDLoc SL(Op);
  SDValue Src = Op.getOperand(0);
  SDValue L = Src;

  SDValue S;
  if (Signed) {
    const SDValue SignBit = DAG.getConstant(63, SL, MVT::i64);
    S = DAG.getNode(ISD::SRA, SL, MVT::i64, L, SignBit);

    SDValue LPlusS = DAG.getNode(ISD::ADD, SL, MVT::i64, L, S);
    L = DAG.getNode(ISD::XOR, SL, MVT::i64, LPlusS, S);
  }

  EVT SetCCVT = getSetCCResultType(DAG.getDataLayout(),
                                   *DAG.getContext(), MVT::f32);


  SDValue ZeroI32 = DAG.getConstant(0, SL, MVT::i32);
  SDValue ZeroI64 = DAG.getConstant(0, SL, MVT::i64);
  SDValue LZ = DAG.getNode(ISD::CTLZ_ZERO_UNDEF, SL, MVT::i64, L);
  LZ = DAG.getNode(ISD::TRUNCATE, SL, MVT::i32, LZ);

  SDValue K = DAG.getConstant(127U + 63U, SL, MVT::i32);
  SDValue E = DAG.getSelect(SL, MVT::i32,
    DAG.getSetCC(SL, SetCCVT, L, ZeroI64, ISD::SETNE),
    DAG.getNode(ISD::SUB, SL, MVT::i32, K, LZ),
    ZeroI32);

  SDValue U = DAG.getNode(ISD::AND, SL, MVT::i64,
    DAG.getNode(ISD::SHL, SL, MVT::i64, L, LZ),
    DAG.getConstant((-1ULL) >> 1, SL, MVT::i64));

  SDValue T = DAG.getNode(ISD::AND, SL, MVT::i64, U,
                          DAG.getConstant(0xffffffffffULL, SL, MVT::i64));

  SDValue UShl = DAG.getNode(ISD::SRL, SL, MVT::i64,
                             U, DAG.getConstant(40, SL, MVT::i64));

  SDValue V = DAG.getNode(ISD::OR, SL, MVT::i32,
    DAG.getNode(ISD::SHL, SL, MVT::i32, E, DAG.getConstant(23, SL, MVT::i32)),
    DAG.getNode(ISD::TRUNCATE, SL, MVT::i32,  UShl));

  SDValue C = DAG.getConstant(0x8000000000ULL, SL, MVT::i64);
  SDValue RCmp = DAG.getSetCC(SL, SetCCVT, T, C, ISD::SETUGT);
  SDValue TCmp = DAG.getSetCC(SL, SetCCVT, T, C, ISD::SETEQ);

  SDValue One = DAG.getConstant(1, SL, MVT::i32);

  SDValue VTrunc1 = DAG.getNode(ISD::AND, SL, MVT::i32, V, One);

  SDValue R = DAG.getSelect(SL, MVT::i32,
    RCmp,
    One,
    DAG.getSelect(SL, MVT::i32, TCmp, VTrunc1, ZeroI32));
  R = DAG.getNode(ISD::ADD, SL, MVT::i32, V, R);
  R = DAG.getNode(ISD::BITCAST, SL, MVT::f32, R);

  if (!Signed)
    return R;

  SDValue RNeg = DAG.getNode(ISD::FNEG, SL, MVT::f32, R);
  return DAG.getSelect(SL, MVT::f32, DAG.getSExtOrTrunc(S, SL, SetCCVT), RNeg, R);
}

SDValue AMDGPUTargetLowering::LowerINT_TO_FP64(SDValue Op, SelectionDAG &DAG,
                                               bool Signed) const {
  SDLoc SL(Op);
  SDValue Src = Op.getOperand(0);

  SDValue BC = DAG.getNode(ISD::BITCAST, SL, MVT::v2i32, Src);

  SDValue Lo = DAG.getNode(ISD::EXTRACT_VECTOR_ELT, SL, MVT::i32, BC,
                           DAG.getConstant(0, SL, MVT::i32));
  SDValue Hi = DAG.getNode(ISD::EXTRACT_VECTOR_ELT, SL, MVT::i32, BC,
                           DAG.getConstant(1, SL, MVT::i32));

  SDValue CvtHi = DAG.getNode(Signed ? ISD::SINT_TO_FP : ISD::UINT_TO_FP,
                              SL, MVT::f64, Hi);

  SDValue CvtLo = DAG.getNode(ISD::UINT_TO_FP, SL, MVT::f64, Lo);

  SDValue LdExp = DAG.getNode(AMDGPUISD::LDEXP, SL, MVT::f64, CvtHi,
                              DAG.getConstant(32, SL, MVT::i32));
  // TODO: Should this propagate fast-math-flags?
  return DAG.getNode(ISD::FADD, SL, MVT::f64, LdExp, CvtLo);
}

SDValue AMDGPUTargetLowering::LowerUINT_TO_FP(SDValue Op,
                                               SelectionDAG &DAG) const {
  assert(Op.getOperand(0).getValueType() == MVT::i64 &&
         "operation should be legal");

  // TODO: Factor out code common with LowerSINT_TO_FP.

  EVT DestVT = Op.getValueType();
  if (Subtarget->has16BitInsts() && DestVT == MVT::f16) {
    SDLoc DL(Op);
    SDValue Src = Op.getOperand(0);

    SDValue IntToFp32 = DAG.getNode(Op.getOpcode(), DL, MVT::f32, Src);
    SDValue FPRoundFlag = DAG.getIntPtrConstant(0, SDLoc(Op));
    SDValue FPRound =
        DAG.getNode(ISD::FP_ROUND, DL, MVT::f16, IntToFp32, FPRoundFlag);

    return FPRound;
  }

  if (DestVT == MVT::f32)
    return LowerINT_TO_FP32(Op, DAG, false);

  assert(DestVT == MVT::f64);
  return LowerINT_TO_FP64(Op, DAG, false);
}

SDValue AMDGPUTargetLowering::LowerSINT_TO_FP(SDValue Op,
                                              SelectionDAG &DAG) const {
  assert(Op.getOperand(0).getValueType() == MVT::i64 &&
         "operation should be legal");

  // TODO: Factor out code common with LowerUINT_TO_FP.

  EVT DestVT = Op.getValueType();
  if (Subtarget->has16BitInsts() && DestVT == MVT::f16) {
    SDLoc DL(Op);
    SDValue Src = Op.getOperand(0);

    SDValue IntToFp32 = DAG.getNode(Op.getOpcode(), DL, MVT::f32, Src);
    SDValue FPRoundFlag = DAG.getIntPtrConstant(0, SDLoc(Op));
    SDValue FPRound =
        DAG.getNode(ISD::FP_ROUND, DL, MVT::f16, IntToFp32, FPRoundFlag);

    return FPRound;
  }

  if (DestVT == MVT::f32)
    return LowerINT_TO_FP32(Op, DAG, true);

  assert(DestVT == MVT::f64);
  return LowerINT_TO_FP64(Op, DAG, true);
}

SDValue AMDGPUTargetLowering::LowerFP64_TO_INT(SDValue Op, SelectionDAG &DAG,
                                               bool Signed) const {
  SDLoc SL(Op);

  SDValue Src = Op.getOperand(0);

  SDValue Trunc = DAG.getNode(ISD::FTRUNC, SL, MVT::f64, Src);

  SDValue K0 = DAG.getConstantFP(BitsToDouble(UINT64_C(0x3df0000000000000)), SL,
                                 MVT::f64);
  SDValue K1 = DAG.getConstantFP(BitsToDouble(UINT64_C(0xc1f0000000000000)), SL,
                                 MVT::f64);
  // TODO: Should this propagate fast-math-flags?
  SDValue Mul = DAG.getNode(ISD::FMUL, SL, MVT::f64, Trunc, K0);

  SDValue FloorMul = DAG.getNode(ISD::FFLOOR, SL, MVT::f64, Mul);


  SDValue Fma = DAG.getNode(ISD::FMA, SL, MVT::f64, FloorMul, K1, Trunc);

  SDValue Hi = DAG.getNode(Signed ? ISD::FP_TO_SINT : ISD::FP_TO_UINT, SL,
                           MVT::i32, FloorMul);
  SDValue Lo = DAG.getNode(ISD::FP_TO_UINT, SL, MVT::i32, Fma);

  SDValue Result = DAG.getBuildVector(MVT::v2i32, SL, {Lo, Hi});

  return DAG.getNode(ISD::BITCAST, SL, MVT::i64, Result);
}

SDValue AMDGPUTargetLowering::LowerFP_TO_FP16(SDValue Op, SelectionDAG &DAG) const {
  SDLoc DL(Op);
  SDValue N0 = Op.getOperand(0);

  // Convert to target node to get known bits
  if (N0.getValueType() == MVT::f32)
    return DAG.getNode(AMDGPUISD::FP_TO_FP16, DL, Op.getValueType(), N0);

  if (getTargetMachine().Options.UnsafeFPMath) {
    // There is a generic expand for FP_TO_FP16 with unsafe fast math.
    return SDValue();
  }

  assert(N0.getSimpleValueType() == MVT::f64);

  // f64 -> f16 conversion using round-to-nearest-even rounding mode.
  const unsigned ExpMask = 0x7ff;
  const unsigned ExpBiasf64 = 1023;
  const unsigned ExpBiasf16 = 15;
  SDValue Zero = DAG.getConstant(0, DL, MVT::i32);
  SDValue One = DAG.getConstant(1, DL, MVT::i32);
  SDValue U = DAG.getNode(ISD::BITCAST, DL, MVT::i64, N0);
  SDValue UH = DAG.getNode(ISD::SRL, DL, MVT::i64, U,
                           DAG.getConstant(32, DL, MVT::i64));
  UH = DAG.getZExtOrTrunc(UH, DL, MVT::i32);
  U = DAG.getZExtOrTrunc(U, DL, MVT::i32);
  SDValue E = DAG.getNode(ISD::SRL, DL, MVT::i32, UH,
                          DAG.getConstant(20, DL, MVT::i64));
  E = DAG.getNode(ISD::AND, DL, MVT::i32, E,
                  DAG.getConstant(ExpMask, DL, MVT::i32));
  // Subtract the fp64 exponent bias (1023) to get the real exponent and
  // add the f16 bias (15) to get the biased exponent for the f16 format.
  E = DAG.getNode(ISD::ADD, DL, MVT::i32, E,
                  DAG.getConstant(-ExpBiasf64 + ExpBiasf16, DL, MVT::i32));

  SDValue M = DAG.getNode(ISD::SRL, DL, MVT::i32, UH,
                          DAG.getConstant(8, DL, MVT::i32));
  M = DAG.getNode(ISD::AND, DL, MVT::i32, M,
                  DAG.getConstant(0xffe, DL, MVT::i32));

  SDValue MaskedSig = DAG.getNode(ISD::AND, DL, MVT::i32, UH,
                                  DAG.getConstant(0x1ff, DL, MVT::i32));
  MaskedSig = DAG.getNode(ISD::OR, DL, MVT::i32, MaskedSig, U);

  SDValue Lo40Set = DAG.getSelectCC(DL, MaskedSig, Zero, Zero, One, ISD::SETEQ);
  M = DAG.getNode(ISD::OR, DL, MVT::i32, M, Lo40Set);

  // (M != 0 ? 0x0200 : 0) | 0x7c00;
  SDValue I = DAG.getNode(ISD::OR, DL, MVT::i32,
      DAG.getSelectCC(DL, M, Zero, DAG.getConstant(0x0200, DL, MVT::i32),
                      Zero, ISD::SETNE), DAG.getConstant(0x7c00, DL, MVT::i32));

  // N = M | (E << 12);
  SDValue N = DAG.getNode(ISD::OR, DL, MVT::i32, M,
      DAG.getNode(ISD::SHL, DL, MVT::i32, E,
                  DAG.getConstant(12, DL, MVT::i32)));

  // B = clamp(1-E, 0, 13);
  SDValue OneSubExp = DAG.getNode(ISD::SUB, DL, MVT::i32,
                                  One, E);
  SDValue B = DAG.getNode(ISD::SMAX, DL, MVT::i32, OneSubExp, Zero);
  B = DAG.getNode(ISD::SMIN, DL, MVT::i32, B,
                  DAG.getConstant(13, DL, MVT::i32));

  SDValue SigSetHigh = DAG.getNode(ISD::OR, DL, MVT::i32, M,
                                   DAG.getConstant(0x1000, DL, MVT::i32));

  SDValue D = DAG.getNode(ISD::SRL, DL, MVT::i32, SigSetHigh, B);
  SDValue D0 = DAG.getNode(ISD::SHL, DL, MVT::i32, D, B);
  SDValue D1 = DAG.getSelectCC(DL, D0, SigSetHigh, One, Zero, ISD::SETNE);
  D = DAG.getNode(ISD::OR, DL, MVT::i32, D, D1);

  SDValue V = DAG.getSelectCC(DL, E, One, D, N, ISD::SETLT);
  SDValue VLow3 = DAG.getNode(ISD::AND, DL, MVT::i32, V,
                              DAG.getConstant(0x7, DL, MVT::i32));
  V = DAG.getNode(ISD::SRL, DL, MVT::i32, V,
                  DAG.getConstant(2, DL, MVT::i32));
  SDValue V0 = DAG.getSelectCC(DL, VLow3, DAG.getConstant(3, DL, MVT::i32),
                               One, Zero, ISD::SETEQ);
  SDValue V1 = DAG.getSelectCC(DL, VLow3, DAG.getConstant(5, DL, MVT::i32),
                               One, Zero, ISD::SETGT);
  V1 = DAG.getNode(ISD::OR, DL, MVT::i32, V0, V1);
  V = DAG.getNode(ISD::ADD, DL, MVT::i32, V, V1);

  V = DAG.getSelectCC(DL, E, DAG.getConstant(30, DL, MVT::i32),
                      DAG.getConstant(0x7c00, DL, MVT::i32), V, ISD::SETGT);
  V = DAG.getSelectCC(DL, E, DAG.getConstant(1039, DL, MVT::i32),
                      I, V, ISD::SETEQ);

  // Extract the sign bit.
  SDValue Sign = DAG.getNode(ISD::SRL, DL, MVT::i32, UH,
                            DAG.getConstant(16, DL, MVT::i32));
  Sign = DAG.getNode(ISD::AND, DL, MVT::i32, Sign,
                     DAG.getConstant(0x8000, DL, MVT::i32));

  V = DAG.getNode(ISD::OR, DL, MVT::i32, Sign, V);
  return DAG.getZExtOrTrunc(V, DL, Op.getValueType());
}

SDValue AMDGPUTargetLowering::LowerFP_TO_SINT(SDValue Op,
                                              SelectionDAG &DAG) const {
  SDValue Src = Op.getOperand(0);

  // TODO: Factor out code common with LowerFP_TO_UINT.

  EVT SrcVT = Src.getValueType();
  if (Subtarget->has16BitInsts() && SrcVT == MVT::f16) {
    SDLoc DL(Op);

    SDValue FPExtend = DAG.getNode(ISD::FP_EXTEND, DL, MVT::f32, Src);
    SDValue FpToInt32 =
        DAG.getNode(Op.getOpcode(), DL, MVT::i64, FPExtend);

    return FpToInt32;
  }

  if (Op.getValueType() == MVT::i64 && Src.getValueType() == MVT::f64)
    return LowerFP64_TO_INT(Op, DAG, true);

  return SDValue();
}

SDValue AMDGPUTargetLowering::LowerFP_TO_UINT(SDValue Op,
                                              SelectionDAG &DAG) const {
  SDValue Src = Op.getOperand(0);

  // TODO: Factor out code common with LowerFP_TO_SINT.

  EVT SrcVT = Src.getValueType();
  if (Subtarget->has16BitInsts() && SrcVT == MVT::f16) {
    SDLoc DL(Op);

    SDValue FPExtend = DAG.getNode(ISD::FP_EXTEND, DL, MVT::f32, Src);
    SDValue FpToInt32 =
        DAG.getNode(Op.getOpcode(), DL, MVT::i64, FPExtend);

    return FpToInt32;
  }

  if (Op.getValueType() == MVT::i64 && Src.getValueType() == MVT::f64)
    return LowerFP64_TO_INT(Op, DAG, false);

  return SDValue();
}

SDValue AMDGPUTargetLowering::LowerSIGN_EXTEND_INREG(SDValue Op,
                                                     SelectionDAG &DAG) const {
  EVT ExtraVT = cast<VTSDNode>(Op.getOperand(1))->getVT();
  MVT VT = Op.getSimpleValueType();
  MVT ScalarVT = VT.getScalarType();

  assert(VT.isVector());

  SDValue Src = Op.getOperand(0);
  SDLoc DL(Op);

  // TODO: Don't scalarize on Evergreen?
  unsigned NElts = VT.getVectorNumElements();
  SmallVector<SDValue, 8> Args;
  DAG.ExtractVectorElements(Src, Args, 0, NElts);

  SDValue VTOp = DAG.getValueType(ExtraVT.getScalarType());
  for (unsigned I = 0; I < NElts; ++I)
    Args[I] = DAG.getNode(ISD::SIGN_EXTEND_INREG, DL, ScalarVT, Args[I], VTOp);

  return DAG.getBuildVector(VT, DL, Args);
}

//===----------------------------------------------------------------------===//
// Custom DAG optimizations
//===----------------------------------------------------------------------===//

static bool isU24(SDValue Op, SelectionDAG &DAG) {
  KnownBits Known;
  EVT VT = Op.getValueType();
  DAG.computeKnownBits(Op, Known);

  return (VT.getSizeInBits() - Known.countMinLeadingZeros()) <= 24;
}

static bool isI24(SDValue Op, SelectionDAG &DAG) {
  EVT VT = Op.getValueType();

  // In order for this to be a signed 24-bit value, bit 23, must
  // be a sign bit.
  return VT.getSizeInBits() >= 24 && // Types less than 24-bit should be treated
                                     // as unsigned 24-bit values.
         (VT.getSizeInBits() - DAG.ComputeNumSignBits(Op)) < 24;
}

static bool simplifyI24(SDNode *Node24, unsigned OpIdx,
                        TargetLowering::DAGCombinerInfo &DCI) {

  SelectionDAG &DAG = DCI.DAG;
  SDValue Op = Node24->getOperand(OpIdx);
  const TargetLowering &TLI = DAG.getTargetLoweringInfo();
  EVT VT = Op.getValueType();

  APInt Demanded = APInt::getLowBitsSet(VT.getSizeInBits(), 24);
  APInt KnownZero, KnownOne;
  TargetLowering::TargetLoweringOpt TLO(DAG, true, true);
  if (TLI.SimplifyDemandedBits(Node24, OpIdx, Demanded, DCI, TLO))
    return true;

  return false;
}

template <typename IntTy>
static SDValue constantFoldBFE(SelectionDAG &DAG, IntTy Src0, uint32_t Offset,
                               uint32_t Width, const SDLoc &DL) {
  if (Width + Offset < 32) {
    uint32_t Shl = static_cast<uint32_t>(Src0) << (32 - Offset - Width);
    IntTy Result = static_cast<IntTy>(Shl) >> (32 - Width);
    return DAG.getConstant(Result, DL, MVT::i32);
  }

  return DAG.getConstant(Src0 >> Offset, DL, MVT::i32);
}

static bool hasVolatileUser(SDNode *Val) {
  for (SDNode *U : Val->uses()) {
    if (MemSDNode *M = dyn_cast<MemSDNode>(U)) {
      if (M->isVolatile())
        return true;
    }
  }

  return false;
}

bool AMDGPUTargetLowering::shouldCombineMemoryType(EVT VT) const {
  // i32 vectors are the canonical memory type.
  if (VT.getScalarType() == MVT::i32 || isTypeLegal(VT))
    return false;

  if (!VT.isByteSized())
    return false;

  unsigned Size = VT.getStoreSize();

  if ((Size == 1 || Size == 2 || Size == 4) && !VT.isVector())
    return false;

  if (Size == 3 || (Size > 4 && (Size % 4 != 0)))
    return false;

  return true;
}

// Replace load of an illegal type with a store of a bitcast to a friendlier
// type.
SDValue AMDGPUTargetLowering::performLoadCombine(SDNode *N,
                                                 DAGCombinerInfo &DCI) const {
  if (!DCI.isBeforeLegalize())
    return SDValue();

  LoadSDNode *LN = cast<LoadSDNode>(N);
  if (LN->isVolatile() || !ISD::isNormalLoad(LN) || hasVolatileUser(LN))
    return SDValue();

  SDLoc SL(N);
  SelectionDAG &DAG = DCI.DAG;
  EVT VT = LN->getMemoryVT();

  unsigned Size = VT.getStoreSize();
  unsigned Align = LN->getAlignment();
  if (Align < Size && isTypeLegal(VT)) {
    bool IsFast;
    unsigned AS = LN->getAddressSpace();

    // Expand unaligned loads earlier than legalization. Due to visitation order
    // problems during legalization, the emitted instructions to pack and unpack
    // the bytes again are not eliminated in the case of an unaligned copy.
    if (!allowsMisalignedMemoryAccesses(VT, AS, Align, &IsFast)) {
      if (VT.isVector())
        return scalarizeVectorLoad(LN, DAG);

      SDValue Ops[2];
      std::tie(Ops[0], Ops[1]) = expandUnalignedLoad(LN, DAG);
      return DAG.getMergeValues(Ops, SDLoc(N));
    }

    if (!IsFast)
      return SDValue();
  }

  if (!shouldCombineMemoryType(VT))
    return SDValue();

  EVT NewVT = getEquivalentMemType(*DAG.getContext(), VT);

  SDValue NewLoad
    = DAG.getLoad(NewVT, SL, LN->getChain(),
                  LN->getBasePtr(), LN->getMemOperand());

  SDValue BC = DAG.getNode(ISD::BITCAST, SL, VT, NewLoad);
  DCI.CombineTo(N, BC, NewLoad.getValue(1));
  return SDValue(N, 0);
}

// Replace store of an illegal type with a store of a bitcast to a friendlier
// type.
SDValue AMDGPUTargetLowering::performStoreCombine(SDNode *N,
                                                  DAGCombinerInfo &DCI) const {
  if (!DCI.isBeforeLegalize())
    return SDValue();

  StoreSDNode *SN = cast<StoreSDNode>(N);
  if (SN->isVolatile() || !ISD::isNormalStore(SN))
    return SDValue();

  EVT VT = SN->getMemoryVT();
  unsigned Size = VT.getStoreSize();

  SDLoc SL(N);
  SelectionDAG &DAG = DCI.DAG;
  unsigned Align = SN->getAlignment();
  if (Align < Size && isTypeLegal(VT)) {
    bool IsFast;
    unsigned AS = SN->getAddressSpace();

    // Expand unaligned stores earlier than legalization. Due to visitation
    // order problems during legalization, the emitted instructions to pack and
    // unpack the bytes again are not eliminated in the case of an unaligned
    // copy.
    if (!allowsMisalignedMemoryAccesses(VT, AS, Align, &IsFast)) {
      if (VT.isVector())
        return scalarizeVectorStore(SN, DAG);

      return expandUnalignedStore(SN, DAG);
    }

    if (!IsFast)
      return SDValue();
  }

  if (!shouldCombineMemoryType(VT))
    return SDValue();

  EVT NewVT = getEquivalentMemType(*DAG.getContext(), VT);
  SDValue Val = SN->getValue();

  //DCI.AddToWorklist(Val.getNode());

  bool OtherUses = !Val.hasOneUse();
  SDValue CastVal = DAG.getNode(ISD::BITCAST, SL, NewVT, Val);
  if (OtherUses) {
    SDValue CastBack = DAG.getNode(ISD::BITCAST, SL, VT, CastVal);
    DAG.ReplaceAllUsesOfValueWith(Val, CastBack);
  }

  return DAG.getStore(SN->getChain(), SL, CastVal,
                      SN->getBasePtr(), SN->getMemOperand());
}

SDValue AMDGPUTargetLowering::performClampCombine(SDNode *N,
                                                  DAGCombinerInfo &DCI) const {
  ConstantFPSDNode *CSrc = dyn_cast<ConstantFPSDNode>(N->getOperand(0));
  if (!CSrc)
    return SDValue();

  const APFloat &F = CSrc->getValueAPF();
  APFloat Zero = APFloat::getZero(F.getSemantics());
  APFloat::cmpResult Cmp0 = F.compare(Zero);
  if (Cmp0 == APFloat::cmpLessThan ||
      (Cmp0 == APFloat::cmpUnordered && Subtarget->enableDX10Clamp())) {
    return DCI.DAG.getConstantFP(Zero, SDLoc(N), N->getValueType(0));
  }

  APFloat One(F.getSemantics(), "1.0");
  APFloat::cmpResult Cmp1 = F.compare(One);
  if (Cmp1 == APFloat::cmpGreaterThan)
    return DCI.DAG.getConstantFP(One, SDLoc(N), N->getValueType(0));

  return SDValue(CSrc, 0);
}

// FIXME: This should go in generic DAG combiner with an isTruncateFree check,
// but isTruncateFree is inaccurate for i16 now because of SALU vs. VALU
// issues.
SDValue AMDGPUTargetLowering::performAssertSZExtCombine(SDNode *N,
                                                        DAGCombinerInfo &DCI) const {
  SelectionDAG &DAG = DCI.DAG;
  SDValue N0 = N->getOperand(0);

  // (vt2 (assertzext (truncate vt0:x), vt1)) ->
  //     (vt2 (truncate (assertzext vt0:x, vt1)))
  if (N0.getOpcode() == ISD::TRUNCATE) {
    SDValue N1 = N->getOperand(1);
    EVT ExtVT = cast<VTSDNode>(N1)->getVT();
    SDLoc SL(N);

    SDValue Src = N0.getOperand(0);
    EVT SrcVT = Src.getValueType();
    if (SrcVT.bitsGE(ExtVT)) {
      SDValue NewInReg = DAG.getNode(N->getOpcode(), SL, SrcVT, Src, N1);
      return DAG.getNode(ISD::TRUNCATE, SL, N->getValueType(0), NewInReg);
    }
  }

  return SDValue();
}
/// Split the 64-bit value \p LHS into two 32-bit components, and perform the
/// binary operation \p Opc to it with the corresponding constant operands.
SDValue AMDGPUTargetLowering::splitBinaryBitConstantOpImpl(
  DAGCombinerInfo &DCI, const SDLoc &SL,
  unsigned Opc, SDValue LHS,
  uint32_t ValLo, uint32_t ValHi) const {
  SelectionDAG &DAG = DCI.DAG;
  SDValue Lo, Hi;
  std::tie(Lo, Hi) = split64BitValue(LHS, DAG);

  SDValue LoRHS = DAG.getConstant(ValLo, SL, MVT::i32);
  SDValue HiRHS = DAG.getConstant(ValHi, SL, MVT::i32);

  SDValue LoAnd = DAG.getNode(Opc, SL, MVT::i32, Lo, LoRHS);
  SDValue HiAnd = DAG.getNode(Opc, SL, MVT::i32, Hi, HiRHS);

  // Re-visit the ands. It's possible we eliminated one of them and it could
  // simplify the vector.
  DCI.AddToWorklist(Lo.getNode());
  DCI.AddToWorklist(Hi.getNode());

  SDValue Vec = DAG.getBuildVector(MVT::v2i32, SL, {LoAnd, HiAnd});
  return DAG.getNode(ISD::BITCAST, SL, MVT::i64, Vec);
}

SDValue AMDGPUTargetLowering::performShlCombine(SDNode *N,
                                                DAGCombinerInfo &DCI) const {
  EVT VT = N->getValueType(0);

  ConstantSDNode *RHS = dyn_cast<ConstantSDNode>(N->getOperand(1));
  if (!RHS)
    return SDValue();

  SDValue LHS = N->getOperand(0);
  unsigned RHSVal = RHS->getZExtValue();
  if (!RHSVal)
    return LHS;

  SDLoc SL(N);
  SelectionDAG &DAG = DCI.DAG;

  switch (LHS->getOpcode()) {
  default:
    break;
  case ISD::ZERO_EXTEND:
  case ISD::SIGN_EXTEND:
  case ISD::ANY_EXTEND: {
    SDValue X = LHS->getOperand(0);

    if (VT == MVT::i32 && RHSVal == 16 && X.getValueType() == MVT::i16 &&
        isTypeLegal(MVT::v2i16)) {
      // Prefer build_vector as the canonical form if packed types are legal.
      // (shl ([asz]ext i16:x), 16 -> build_vector 0, x
      SDValue Vec = DAG.getBuildVector(MVT::v2i16, SL,
       { DAG.getConstant(0, SL, MVT::i16), LHS->getOperand(0) });
      return DAG.getNode(ISD::BITCAST, SL, MVT::i32, Vec);
    }

    // shl (ext x) => zext (shl x), if shift does not overflow int
    if (VT != MVT::i64)
      break;
    KnownBits Known;
    DAG.computeKnownBits(X, Known);
    unsigned LZ = Known.countMinLeadingZeros();
    if (LZ < RHSVal)
      break;
    EVT XVT = X.getValueType();
    SDValue Shl = DAG.getNode(ISD::SHL, SL, XVT, X, SDValue(RHS, 0));
    return DAG.getZExtOrTrunc(Shl, SL, VT);
  }
  }

  if (VT != MVT::i64)
    return SDValue();

  // i64 (shl x, C) -> (build_pair 0, (shl x, C -32))

  // On some subtargets, 64-bit shift is a quarter rate instruction. In the
  // common case, splitting this into a move and a 32-bit shift is faster and
  // the same code size.
  if (RHSVal < 32)
    return SDValue();

  SDValue ShiftAmt = DAG.getConstant(RHSVal - 32, SL, MVT::i32);

  SDValue Lo = DAG.getNode(ISD::TRUNCATE, SL, MVT::i32, LHS);
  SDValue NewShift = DAG.getNode(ISD::SHL, SL, MVT::i32, Lo, ShiftAmt);

  const SDValue Zero = DAG.getConstant(0, SL, MVT::i32);

  SDValue Vec = DAG.getBuildVector(MVT::v2i32, SL, {Zero, NewShift});
  return DAG.getNode(ISD::BITCAST, SL, MVT::i64, Vec);
}

SDValue AMDGPUTargetLowering::performSraCombine(SDNode *N,
                                                DAGCombinerInfo &DCI) const {
  if (N->getValueType(0) != MVT::i64)
    return SDValue();

  const ConstantSDNode *RHS = dyn_cast<ConstantSDNode>(N->getOperand(1));
  if (!RHS)
    return SDValue();

  SelectionDAG &DAG = DCI.DAG;
  SDLoc SL(N);
  unsigned RHSVal = RHS->getZExtValue();

  // (sra i64:x, 32) -> build_pair x, (sra hi_32(x), 31)
  if (RHSVal == 32) {
    SDValue Hi = getHiHalf64(N->getOperand(0), DAG);
    SDValue NewShift = DAG.getNode(ISD::SRA, SL, MVT::i32, Hi,
                                   DAG.getConstant(31, SL, MVT::i32));

    SDValue BuildVec = DAG.getBuildVector(MVT::v2i32, SL, {Hi, NewShift});
    return DAG.getNode(ISD::BITCAST, SL, MVT::i64, BuildVec);
  }

  // (sra i64:x, 63) -> build_pair (sra hi_32(x), 31), (sra hi_32(x), 31)
  if (RHSVal == 63) {
    SDValue Hi = getHiHalf64(N->getOperand(0), DAG);
    SDValue NewShift = DAG.getNode(ISD::SRA, SL, MVT::i32, Hi,
                                   DAG.getConstant(31, SL, MVT::i32));
    SDValue BuildVec = DAG.getBuildVector(MVT::v2i32, SL, {NewShift, NewShift});
    return DAG.getNode(ISD::BITCAST, SL, MVT::i64, BuildVec);
  }

  return SDValue();
}

SDValue AMDGPUTargetLowering::performSrlCombine(SDNode *N,
                                                DAGCombinerInfo &DCI) const {
  if (N->getValueType(0) != MVT::i64)
    return SDValue();

  const ConstantSDNode *RHS = dyn_cast<ConstantSDNode>(N->getOperand(1));
  if (!RHS)
    return SDValue();

  unsigned ShiftAmt = RHS->getZExtValue();
  if (ShiftAmt < 32)
    return SDValue();

  // srl i64:x, C for C >= 32
  // =>
  //   build_pair (srl hi_32(x), C - 32), 0

  SelectionDAG &DAG = DCI.DAG;
  SDLoc SL(N);

  SDValue One = DAG.getConstant(1, SL, MVT::i32);
  SDValue Zero = DAG.getConstant(0, SL, MVT::i32);

  SDValue VecOp = DAG.getNode(ISD::BITCAST, SL, MVT::v2i32, N->getOperand(0));
  SDValue Hi = DAG.getNode(ISD::EXTRACT_VECTOR_ELT, SL, MVT::i32,
                           VecOp, One);

  SDValue NewConst = DAG.getConstant(ShiftAmt - 32, SL, MVT::i32);
  SDValue NewShift = DAG.getNode(ISD::SRL, SL, MVT::i32, Hi, NewConst);

  SDValue BuildPair = DAG.getBuildVector(MVT::v2i32, SL, {NewShift, Zero});

  return DAG.getNode(ISD::BITCAST, SL, MVT::i64, BuildPair);
}

// We need to specifically handle i64 mul here to avoid unnecessary conversion
// instructions. If we only match on the legalized i64 mul expansion,
// SimplifyDemandedBits will be unable to remove them because there will be
// multiple uses due to the separate mul + mulh[su].
static SDValue getMul24(SelectionDAG &DAG, const SDLoc &SL,
                        SDValue N0, SDValue N1, unsigned Size, bool Signed) {
  if (Size <= 32) {
    unsigned MulOpc = Signed ? AMDGPUISD::MUL_I24 : AMDGPUISD::MUL_U24;
    return DAG.getNode(MulOpc, SL, MVT::i32, N0, N1);
  }

  // Because we want to eliminate extension instructions before the
  // operation, we need to create a single user here (i.e. not the separate
  // mul_lo + mul_hi) so that SimplifyDemandedBits will deal with it.

  unsigned MulOpc = Signed ? AMDGPUISD::MUL_LOHI_I24 : AMDGPUISD::MUL_LOHI_U24;

  SDValue Mul = DAG.getNode(MulOpc, SL,
                            DAG.getVTList(MVT::i32, MVT::i32), N0, N1);

  return DAG.getNode(ISD::BUILD_PAIR, SL, MVT::i64,
                     Mul.getValue(0), Mul.getValue(1));
}

SDValue AMDGPUTargetLowering::performMulCombine(SDNode *N,
                                                DAGCombinerInfo &DCI) const {
  EVT VT = N->getValueType(0);

  unsigned Size = VT.getSizeInBits();
  if (VT.isVector() || Size > 64)
    return SDValue();

  // There are i16 integer mul/mad.
  if (Subtarget->has16BitInsts() && VT.getScalarType().bitsLE(MVT::i16))
    return SDValue();

  SelectionDAG &DAG = DCI.DAG;
  SDLoc DL(N);

  SDValue N0 = N->getOperand(0);
  SDValue N1 = N->getOperand(1);
  SDValue Mul;

  if (Subtarget->hasMulU24() && isU24(N0, DAG) && isU24(N1, DAG)) {
    N0 = DAG.getZExtOrTrunc(N0, DL, MVT::i32);
    N1 = DAG.getZExtOrTrunc(N1, DL, MVT::i32);
    Mul = getMul24(DAG, DL, N0, N1, Size, false);
  } else if (Subtarget->hasMulI24() && isI24(N0, DAG) && isI24(N1, DAG)) {
    N0 = DAG.getSExtOrTrunc(N0, DL, MVT::i32);
    N1 = DAG.getSExtOrTrunc(N1, DL, MVT::i32);
    Mul = getMul24(DAG, DL, N0, N1, Size, true);
  } else {
    return SDValue();
  }

  // We need to use sext even for MUL_U24, because MUL_U24 is used
  // for signed multiply of 8 and 16-bit types.
  return DAG.getSExtOrTrunc(Mul, DL, VT);
}

SDValue AMDGPUTargetLowering::performMulhsCombine(SDNode *N,
                                                  DAGCombinerInfo &DCI) const {
  EVT VT = N->getValueType(0);

  if (!Subtarget->hasMulI24() || VT.isVector())
    return SDValue();

  SelectionDAG &DAG = DCI.DAG;
  SDLoc DL(N);

  SDValue N0 = N->getOperand(0);
  SDValue N1 = N->getOperand(1);

  if (!isI24(N0, DAG) || !isI24(N1, DAG))
    return SDValue();

  N0 = DAG.getSExtOrTrunc(N0, DL, MVT::i32);
  N1 = DAG.getSExtOrTrunc(N1, DL, MVT::i32);

  SDValue Mulhi = DAG.getNode(AMDGPUISD::MULHI_I24, DL, MVT::i32, N0, N1);
  DCI.AddToWorklist(Mulhi.getNode());
  return DAG.getSExtOrTrunc(Mulhi, DL, VT);
}

SDValue AMDGPUTargetLowering::performMulhuCombine(SDNode *N,
                                                  DAGCombinerInfo &DCI) const {
  EVT VT = N->getValueType(0);

  if (!Subtarget->hasMulU24() || VT.isVector() || VT.getSizeInBits() > 32)
    return SDValue();

  SelectionDAG &DAG = DCI.DAG;
  SDLoc DL(N);

  SDValue N0 = N->getOperand(0);
  SDValue N1 = N->getOperand(1);

  if (!isU24(N0, DAG) || !isU24(N1, DAG))
    return SDValue();

  N0 = DAG.getZExtOrTrunc(N0, DL, MVT::i32);
  N1 = DAG.getZExtOrTrunc(N1, DL, MVT::i32);

  SDValue Mulhi = DAG.getNode(AMDGPUISD::MULHI_U24, DL, MVT::i32, N0, N1);
  DCI.AddToWorklist(Mulhi.getNode());
  return DAG.getZExtOrTrunc(Mulhi, DL, VT);
}

SDValue AMDGPUTargetLowering::performMulLoHi24Combine(
  SDNode *N, DAGCombinerInfo &DCI) const {
  SelectionDAG &DAG = DCI.DAG;

  // Simplify demanded bits before splitting into multiple users.
  if (simplifyI24(N, 0, DCI) || simplifyI24(N, 1, DCI))
    return SDValue();

  SDValue N0 = N->getOperand(0);
  SDValue N1 = N->getOperand(1);

  bool Signed = (N->getOpcode() == AMDGPUISD::MUL_LOHI_I24);

  unsigned MulLoOpc = Signed ? AMDGPUISD::MUL_I24 : AMDGPUISD::MUL_U24;
  unsigned MulHiOpc = Signed ? AMDGPUISD::MULHI_I24 : AMDGPUISD::MULHI_U24;

  SDLoc SL(N);

  SDValue MulLo = DAG.getNode(MulLoOpc, SL, MVT::i32, N0, N1);
  SDValue MulHi = DAG.getNode(MulHiOpc, SL, MVT::i32, N0, N1);
  return DAG.getMergeValues({ MulLo, MulHi }, SL);
}

static bool isNegativeOne(SDValue Val) {
  if (ConstantSDNode *C = dyn_cast<ConstantSDNode>(Val))
    return C->isAllOnesValue();
  return false;
}

SDValue AMDGPUTargetLowering::getFFBX_U32(SelectionDAG &DAG,
                                          SDValue Op,
                                          const SDLoc &DL,
                                          unsigned Opc) const {
  EVT VT = Op.getValueType();
  EVT LegalVT = getTypeToTransformTo(*DAG.getContext(), VT);
  if (LegalVT != MVT::i32 && (Subtarget->has16BitInsts() &&
                              LegalVT != MVT::i16))
    return SDValue();

  if (VT != MVT::i32)
    Op = DAG.getNode(ISD::ZERO_EXTEND, DL, MVT::i32, Op);

  SDValue FFBX = DAG.getNode(Opc, DL, MVT::i32, Op);
  if (VT != MVT::i32)
    FFBX = DAG.getNode(ISD::TRUNCATE, DL, VT, FFBX);

  return FFBX;
}

// The native instructions return -1 on 0 input. Optimize out a select that
// produces -1 on 0.
//
// TODO: If zero is not undef, we could also do this if the output is compared
// against the bitwidth.
//
// TODO: Should probably combine against FFBH_U32 instead of ctlz directly.
SDValue AMDGPUTargetLowering::performCtlz_CttzCombine(const SDLoc &SL, SDValue Cond,
                                                 SDValue LHS, SDValue RHS,
                                                 DAGCombinerInfo &DCI) const {
  ConstantSDNode *CmpRhs = dyn_cast<ConstantSDNode>(Cond.getOperand(1));
  if (!CmpRhs || !CmpRhs->isNullValue())
    return SDValue();

  SelectionDAG &DAG = DCI.DAG;
  ISD::CondCode CCOpcode = cast<CondCodeSDNode>(Cond.getOperand(2))->get();
  SDValue CmpLHS = Cond.getOperand(0);

  unsigned Opc = isCttzOpc(RHS.getOpcode()) ? AMDGPUISD::FFBL_B32 :
                                           AMDGPUISD::FFBH_U32;

  // select (setcc x, 0, eq), -1, (ctlz_zero_undef x) -> ffbh_u32 x
  // select (setcc x, 0, eq), -1, (cttz_zero_undef x) -> ffbl_u32 x
  if (CCOpcode == ISD::SETEQ &&
      (isCtlzOpc(RHS.getOpcode()) || isCttzOpc(RHS.getOpcode())) &&
      RHS.getOperand(0) == CmpLHS &&
      isNegativeOne(LHS)) {
    return getFFBX_U32(DAG, CmpLHS, SL, Opc);
  }

  // select (setcc x, 0, ne), (ctlz_zero_undef x), -1 -> ffbh_u32 x
  // select (setcc x, 0, ne), (cttz_zero_undef x), -1 -> ffbl_u32 x
  if (CCOpcode == ISD::SETNE &&
      (isCtlzOpc(LHS.getOpcode()) || isCttzOpc(RHS.getOpcode())) &&
      LHS.getOperand(0) == CmpLHS &&
      isNegativeOne(RHS)) {
    return getFFBX_U32(DAG, CmpLHS, SL, Opc);
  }

  return SDValue();
}

static SDValue distributeOpThroughSelect(TargetLowering::DAGCombinerInfo &DCI,
                                         unsigned Op,
                                         const SDLoc &SL,
                                         SDValue Cond,
                                         SDValue N1,
                                         SDValue N2) {
  SelectionDAG &DAG = DCI.DAG;
  EVT VT = N1.getValueType();

  SDValue NewSelect = DAG.getNode(ISD::SELECT, SL, VT, Cond,
                                  N1.getOperand(0), N2.getOperand(0));
  DCI.AddToWorklist(NewSelect.getNode());
  return DAG.getNode(Op, SL, VT, NewSelect);
}

// Pull a free FP operation out of a select so it may fold into uses.
//
// select c, (fneg x), (fneg y) -> fneg (select c, x, y)
// select c, (fneg x), k -> fneg (select c, x, (fneg k))
//
// select c, (fabs x), (fabs y) -> fabs (select c, x, y)
// select c, (fabs x), +k -> fabs (select c, x, k)
static SDValue foldFreeOpFromSelect(TargetLowering::DAGCombinerInfo &DCI,
                                    SDValue N) {
  SelectionDAG &DAG = DCI.DAG;
  SDValue Cond = N.getOperand(0);
  SDValue LHS = N.getOperand(1);
  SDValue RHS = N.getOperand(2);

  EVT VT = N.getValueType();
  if ((LHS.getOpcode() == ISD::FABS && RHS.getOpcode() == ISD::FABS) ||
      (LHS.getOpcode() == ISD::FNEG && RHS.getOpcode() == ISD::FNEG)) {
    return distributeOpThroughSelect(DCI, LHS.getOpcode(),
                                     SDLoc(N), Cond, LHS, RHS);
  }

  bool Inv = false;
  if (RHS.getOpcode() == ISD::FABS || RHS.getOpcode() == ISD::FNEG) {
    std::swap(LHS, RHS);
    Inv = true;
  }

  // TODO: Support vector constants.
  ConstantFPSDNode *CRHS = dyn_cast<ConstantFPSDNode>(RHS);
  if ((LHS.getOpcode() == ISD::FNEG || LHS.getOpcode() == ISD::FABS) && CRHS) {
    SDLoc SL(N);
    // If one side is an fneg/fabs and the other is a constant, we can push the
    // fneg/fabs down. If it's an fabs, the constant needs to be non-negative.
    SDValue NewLHS = LHS.getOperand(0);
    SDValue NewRHS = RHS;

    // Careful: if the neg can be folded up, don't try to pull it back down.
    bool ShouldFoldNeg = true;

    if (NewLHS.hasOneUse()) {
      unsigned Opc = NewLHS.getOpcode();
      if (LHS.getOpcode() == ISD::FNEG && fnegFoldsIntoOp(Opc))
        ShouldFoldNeg = false;
      if (LHS.getOpcode() == ISD::FABS && Opc == ISD::FMUL)
        ShouldFoldNeg = false;
    }

    if (ShouldFoldNeg) {
      if (LHS.getOpcode() == ISD::FNEG)
        NewRHS = DAG.getNode(ISD::FNEG, SL, VT, RHS);
      else if (CRHS->isNegative())
        return SDValue();

      if (Inv)
        std::swap(NewLHS, NewRHS);

      SDValue NewSelect = DAG.getNode(ISD::SELECT, SL, VT,
                                      Cond, NewLHS, NewRHS);
      DCI.AddToWorklist(NewSelect.getNode());
      return DAG.getNode(LHS.getOpcode(), SL, VT, NewSelect);
    }
  }

  return SDValue();
}


SDValue AMDGPUTargetLowering::performSelectCombine(SDNode *N,
                                                   DAGCombinerInfo &DCI) const {
  if (SDValue Folded = foldFreeOpFromSelect(DCI, SDValue(N, 0)))
    return Folded;

  SDValue Cond = N->getOperand(0);
  if (Cond.getOpcode() != ISD::SETCC)
    return SDValue();

  EVT VT = N->getValueType(0);
  SDValue LHS = Cond.getOperand(0);
  SDValue RHS = Cond.getOperand(1);
  SDValue CC = Cond.getOperand(2);

  SDValue True = N->getOperand(1);
  SDValue False = N->getOperand(2);

  if (Cond.hasOneUse()) { // TODO: Look for multiple select uses.
    SelectionDAG &DAG = DCI.DAG;
    if ((DAG.isConstantValueOfAnyType(True) ||
         DAG.isConstantValueOfAnyType(True)) &&
        (!DAG.isConstantValueOfAnyType(False) &&
         !DAG.isConstantValueOfAnyType(False))) {
      // Swap cmp + select pair to move constant to false input.
      // This will allow using VOPC cndmasks more often.
      // select (setcc x, y), k, x -> select (setcc y, x) x, x

      SDLoc SL(N);
      ISD::CondCode NewCC = getSetCCInverse(cast<CondCodeSDNode>(CC)->get(),
                                            LHS.getValueType().isInteger());

      SDValue NewCond = DAG.getSetCC(SL, Cond.getValueType(), LHS, RHS, NewCC);
      return DAG.getNode(ISD::SELECT, SL, VT, NewCond, False, True);
    }

    if (VT == MVT::f32 && Subtarget->hasFminFmaxLegacy()) {
      SDValue MinMax
        = combineFMinMaxLegacy(SDLoc(N), VT, LHS, RHS, True, False, CC, DCI);
      // Revisit this node so we can catch min3/max3/med3 patterns.
      //DCI.AddToWorklist(MinMax.getNode());
      return MinMax;
    }
  }

  // There's no reason to not do this if the condition has other uses.
  return performCtlz_CttzCombine(SDLoc(N), Cond, True, False, DCI);
}

static bool isConstantFPZero(SDValue N) {
  if (const ConstantFPSDNode *C = isConstOrConstSplatFP(N))
    return C->isZero() && !C->isNegative();
  return false;
}

static unsigned inverseMinMax(unsigned Opc) {
  switch (Opc) {
  case ISD::FMAXNUM:
    return ISD::FMINNUM;
  case ISD::FMINNUM:
    return ISD::FMAXNUM;
  case AMDGPUISD::FMAX_LEGACY:
    return AMDGPUISD::FMIN_LEGACY;
  case AMDGPUISD::FMIN_LEGACY:
    return  AMDGPUISD::FMAX_LEGACY;
  default:
    llvm_unreachable("invalid min/max opcode");
  }
}

SDValue AMDGPUTargetLowering::performFNegCombine(SDNode *N,
                                                 DAGCombinerInfo &DCI) const {
  SelectionDAG &DAG = DCI.DAG;
  SDValue N0 = N->getOperand(0);
  EVT VT = N->getValueType(0);

  unsigned Opc = N0.getOpcode();

  // If the input has multiple uses and we can either fold the negate down, or
  // the other uses cannot, give up. This both prevents unprofitable
  // transformations and infinite loops: we won't repeatedly try to fold around
  // a negate that has no 'good' form.
  if (N0.hasOneUse()) {
    // This may be able to fold into the source, but at a code size cost. Don't
    // fold if the fold into the user is free.
    if (allUsesHaveSourceMods(N, 0))
      return SDValue();
  } else {
    if (fnegFoldsIntoOp(Opc) &&
        (allUsesHaveSourceMods(N) || !allUsesHaveSourceMods(N0.getNode())))
      return SDValue();
  }

  SDLoc SL(N);
  switch (Opc) {
  case ISD::FADD: {
    if (!mayIgnoreSignedZero(N0))
      return SDValue();

    // (fneg (fadd x, y)) -> (fadd (fneg x), (fneg y))
    SDValue LHS = N0.getOperand(0);
    SDValue RHS = N0.getOperand(1);

    if (LHS.getOpcode() != ISD::FNEG)
      LHS = DAG.getNode(ISD::FNEG, SL, VT, LHS);
    else
      LHS = LHS.getOperand(0);

    if (RHS.getOpcode() != ISD::FNEG)
      RHS = DAG.getNode(ISD::FNEG, SL, VT, RHS);
    else
      RHS = RHS.getOperand(0);

    SDValue Res = DAG.getNode(ISD::FADD, SL, VT, LHS, RHS, N0->getFlags());
    if (!N0.hasOneUse())
      DAG.ReplaceAllUsesWith(N0, DAG.getNode(ISD::FNEG, SL, VT, Res));
    return Res;
  }
  case ISD::FMUL:
  case AMDGPUISD::FMUL_LEGACY: {
    // (fneg (fmul x, y)) -> (fmul x, (fneg y))
    // (fneg (fmul_legacy x, y)) -> (fmul_legacy x, (fneg y))
    SDValue LHS = N0.getOperand(0);
    SDValue RHS = N0.getOperand(1);

    if (LHS.getOpcode() == ISD::FNEG)
      LHS = LHS.getOperand(0);
    else if (RHS.getOpcode() == ISD::FNEG)
      RHS = RHS.getOperand(0);
    else
      RHS = DAG.getNode(ISD::FNEG, SL, VT, RHS);

    SDValue Res = DAG.getNode(Opc, SL, VT, LHS, RHS, N0->getFlags());
    if (!N0.hasOneUse())
      DAG.ReplaceAllUsesWith(N0, DAG.getNode(ISD::FNEG, SL, VT, Res));
    return Res;
  }
  case ISD::FMA:
  case ISD::FMAD: {
    if (!mayIgnoreSignedZero(N0))
      return SDValue();

    // (fneg (fma x, y, z)) -> (fma x, (fneg y), (fneg z))
    SDValue LHS = N0.getOperand(0);
    SDValue MHS = N0.getOperand(1);
    SDValue RHS = N0.getOperand(2);

    if (LHS.getOpcode() == ISD::FNEG)
      LHS = LHS.getOperand(0);
    else if (MHS.getOpcode() == ISD::FNEG)
      MHS = MHS.getOperand(0);
    else
      MHS = DAG.getNode(ISD::FNEG, SL, VT, MHS);

    if (RHS.getOpcode() != ISD::FNEG)
      RHS = DAG.getNode(ISD::FNEG, SL, VT, RHS);
    else
      RHS = RHS.getOperand(0);

    SDValue Res = DAG.getNode(Opc, SL, VT, LHS, MHS, RHS);
    if (!N0.hasOneUse())
      DAG.ReplaceAllUsesWith(N0, DAG.getNode(ISD::FNEG, SL, VT, Res));
    return Res;
  }
  case ISD::FMAXNUM:
  case ISD::FMINNUM:
  case AMDGPUISD::FMAX_LEGACY:
  case AMDGPUISD::FMIN_LEGACY: {
    // fneg (fmaxnum x, y) -> fminnum (fneg x), (fneg y)
    // fneg (fminnum x, y) -> fmaxnum (fneg x), (fneg y)
    // fneg (fmax_legacy x, y) -> fmin_legacy (fneg x), (fneg y)
    // fneg (fmin_legacy x, y) -> fmax_legacy (fneg x), (fneg y)

    SDValue LHS = N0.getOperand(0);
    SDValue RHS = N0.getOperand(1);

    // 0 doesn't have a negated inline immediate.
    // TODO: Shouldn't fold 1/2pi either, and should be generalized to other
    // operations.
    if (isConstantFPZero(RHS))
      return SDValue();

    SDValue NegLHS = DAG.getNode(ISD::FNEG, SL, VT, LHS);
    SDValue NegRHS = DAG.getNode(ISD::FNEG, SL, VT, RHS);
    unsigned Opposite = inverseMinMax(Opc);

    SDValue Res = DAG.getNode(Opposite, SL, VT, NegLHS, NegRHS, N0->getFlags());
    if (!N0.hasOneUse())
      DAG.ReplaceAllUsesWith(N0, DAG.getNode(ISD::FNEG, SL, VT, Res));
    return Res;
  }
  case ISD::FP_EXTEND:
  case ISD::FTRUNC:
  case ISD::FRINT:
  case ISD::FNEARBYINT: // XXX - Should fround be handled?
  case ISD::FSIN:
  case AMDGPUISD::RCP:
  case AMDGPUISD::RCP_LEGACY:
  case AMDGPUISD::SIN_HW: {
    SDValue CvtSrc = N0.getOperand(0);
    if (CvtSrc.getOpcode() == ISD::FNEG) {
      // (fneg (fp_extend (fneg x))) -> (fp_extend x)
      // (fneg (rcp (fneg x))) -> (rcp x)
      return DAG.getNode(Opc, SL, VT, CvtSrc.getOperand(0));
    }

    if (!N0.hasOneUse())
      return SDValue();

    // (fneg (fp_extend x)) -> (fp_extend (fneg x))
    // (fneg (rcp x)) -> (rcp (fneg x))
    SDValue Neg = DAG.getNode(ISD::FNEG, SL, CvtSrc.getValueType(), CvtSrc);
    return DAG.getNode(Opc, SL, VT, Neg, N0->getFlags());
  }
  case ISD::FP_ROUND: {
    SDValue CvtSrc = N0.getOperand(0);

    if (CvtSrc.getOpcode() == ISD::FNEG) {
      // (fneg (fp_round (fneg x))) -> (fp_round x)
      return DAG.getNode(ISD::FP_ROUND, SL, VT,
                         CvtSrc.getOperand(0), N0.getOperand(1));
    }

    if (!N0.hasOneUse())
      return SDValue();

    // (fneg (fp_round x)) -> (fp_round (fneg x))
    SDValue Neg = DAG.getNode(ISD::FNEG, SL, CvtSrc.getValueType(), CvtSrc);
    return DAG.getNode(ISD::FP_ROUND, SL, VT, Neg, N0.getOperand(1));
  }
  case ISD::FP16_TO_FP: {
    // v_cvt_f32_f16 supports source modifiers on pre-VI targets without legal
    // f16, but legalization of f16 fneg ends up pulling it out of the source.
    // Put the fneg back as a legal source operation that can be matched later.
    SDLoc SL(N);

    SDValue Src = N0.getOperand(0);
    EVT SrcVT = Src.getValueType();

    // fneg (fp16_to_fp x) -> fp16_to_fp (xor x, 0x8000)
    SDValue IntFNeg = DAG.getNode(ISD::XOR, SL, SrcVT, Src,
                                  DAG.getConstant(0x8000, SL, SrcVT));
    return DAG.getNode(ISD::FP16_TO_FP, SL, N->getValueType(0), IntFNeg);
  }
  default:
    return SDValue();
  }
}

SDValue AMDGPUTargetLowering::performFAbsCombine(SDNode *N,
                                                 DAGCombinerInfo &DCI) const {
  SelectionDAG &DAG = DCI.DAG;
  SDValue N0 = N->getOperand(0);

  if (!N0.hasOneUse())
    return SDValue();

  switch (N0.getOpcode()) {
  case ISD::FP16_TO_FP: {
    assert(!Subtarget->has16BitInsts() && "should only see if f16 is illegal");
    SDLoc SL(N);
    SDValue Src = N0.getOperand(0);
    EVT SrcVT = Src.getValueType();

    // fabs (fp16_to_fp x) -> fp16_to_fp (and x, 0x7fff)
    SDValue IntFAbs = DAG.getNode(ISD::AND, SL, SrcVT, Src,
                                  DAG.getConstant(0x7fff, SL, SrcVT));
    return DAG.getNode(ISD::FP16_TO_FP, SL, N->getValueType(0), IntFAbs);
  }
  default:
    return SDValue();
  }
}

SDValue AMDGPUTargetLowering::PerformDAGCombine(SDNode *N,
                                                DAGCombinerInfo &DCI) const {
  SelectionDAG &DAG = DCI.DAG;
  SDLoc DL(N);

  switch(N->getOpcode()) {
  default:
    break;
  case ISD::BITCAST: {
    EVT DestVT = N->getValueType(0);

    // Push casts through vector builds. This helps avoid emitting a large
    // number of copies when materializing floating point vector constants.
    //
    // vNt1 bitcast (vNt0 (build_vector t0:x, t0:y)) =>
    //   vnt1 = build_vector (t1 (bitcast t0:x)), (t1 (bitcast t0:y))
    if (DestVT.isVector()) {
      SDValue Src = N->getOperand(0);
      if (Src.getOpcode() == ISD::BUILD_VECTOR) {
        EVT SrcVT = Src.getValueType();
        unsigned NElts = DestVT.getVectorNumElements();

        if (SrcVT.getVectorNumElements() == NElts) {
          EVT DestEltVT = DestVT.getVectorElementType();

          SmallVector<SDValue, 8> CastedElts;
          SDLoc SL(N);
          for (unsigned I = 0, E = SrcVT.getVectorNumElements(); I != E; ++I) {
            SDValue Elt = Src.getOperand(I);
            CastedElts.push_back(DAG.getNode(ISD::BITCAST, DL, DestEltVT, Elt));
          }

          return DAG.getBuildVector(DestVT, SL, CastedElts);
        }
      }
    }

    if (DestVT.getSizeInBits() != 64 && !DestVT.isVector())
      break;

    // Fold bitcasts of constants.
    //
    // v2i32 (bitcast i64:k) -> build_vector lo_32(k), hi_32(k)
    // TODO: Generalize and move to DAGCombiner
    SDValue Src = N->getOperand(0);
    if (ConstantSDNode *C = dyn_cast<ConstantSDNode>(Src)) {
      assert(Src.getValueType() == MVT::i64);
      SDLoc SL(N);
      uint64_t CVal = C->getZExtValue();
      return DAG.getNode(ISD::BUILD_VECTOR, SL, DestVT,
                         DAG.getConstant(Lo_32(CVal), SL, MVT::i32),
                         DAG.getConstant(Hi_32(CVal), SL, MVT::i32));
    }

    if (ConstantFPSDNode *C = dyn_cast<ConstantFPSDNode>(Src)) {
      const APInt &Val = C->getValueAPF().bitcastToAPInt();
      SDLoc SL(N);
      uint64_t CVal = Val.getZExtValue();
      SDValue Vec = DAG.getNode(ISD::BUILD_VECTOR, SL, MVT::v2i32,
                                DAG.getConstant(Lo_32(CVal), SL, MVT::i32),
                                DAG.getConstant(Hi_32(CVal), SL, MVT::i32));

      return DAG.getNode(ISD::BITCAST, SL, DestVT, Vec);
    }

    break;
  }
  case ISD::SHL: {
    if (DCI.getDAGCombineLevel() < AfterLegalizeDAG)
      break;

    return performShlCombine(N, DCI);
  }
  case ISD::SRL: {
    if (DCI.getDAGCombineLevel() < AfterLegalizeDAG)
      break;

    return performSrlCombine(N, DCI);
  }
  case ISD::SRA: {
    if (DCI.getDAGCombineLevel() < AfterLegalizeDAG)
      break;

    return performSraCombine(N, DCI);
  }
  case ISD::MUL:
    return performMulCombine(N, DCI);
  case ISD::MULHS:
    return performMulhsCombine(N, DCI);
  case ISD::MULHU:
    return performMulhuCombine(N, DCI);
  case AMDGPUISD::MUL_I24:
  case AMDGPUISD::MUL_U24:
  case AMDGPUISD::MULHI_I24:
  case AMDGPUISD::MULHI_U24: {
    // If the first call to simplify is successfull, then N may end up being
    // deleted, so we shouldn't call simplifyI24 again.
    simplifyI24(N, 0, DCI) || simplifyI24(N, 1, DCI);
    return SDValue();
  }
  case AMDGPUISD::MUL_LOHI_I24:
  case AMDGPUISD::MUL_LOHI_U24:
    return performMulLoHi24Combine(N, DCI);
  case ISD::SELECT:
    return performSelectCombine(N, DCI);
  case ISD::FNEG:
    return performFNegCombine(N, DCI);
  case ISD::FABS:
    return performFAbsCombine(N, DCI);
  case AMDGPUISD::BFE_I32:
  case AMDGPUISD::BFE_U32: {
    assert(!N->getValueType(0).isVector() &&
           "Vector handling of BFE not implemented");
    ConstantSDNode *Width = dyn_cast<ConstantSDNode>(N->getOperand(2));
    if (!Width)
      break;

    uint32_t WidthVal = Width->getZExtValue() & 0x1f;
    if (WidthVal == 0)
      return DAG.getConstant(0, DL, MVT::i32);

    ConstantSDNode *Offset = dyn_cast<ConstantSDNode>(N->getOperand(1));
    if (!Offset)
      break;

    SDValue BitsFrom = N->getOperand(0);
    uint32_t OffsetVal = Offset->getZExtValue() & 0x1f;

    bool Signed = N->getOpcode() == AMDGPUISD::BFE_I32;

    if (OffsetVal == 0) {
      // This is already sign / zero extended, so try to fold away extra BFEs.
      unsigned SignBits =  Signed ? (32 - WidthVal + 1) : (32 - WidthVal);

      unsigned OpSignBits = DAG.ComputeNumSignBits(BitsFrom);
      if (OpSignBits >= SignBits)
        return BitsFrom;

      EVT SmallVT = EVT::getIntegerVT(*DAG.getContext(), WidthVal);
      if (Signed) {
        // This is a sign_extend_inreg. Replace it to take advantage of existing
        // DAG Combines. If not eliminated, we will match back to BFE during
        // selection.

        // TODO: The sext_inreg of extended types ends, although we can could
        // handle them in a single BFE.
        return DAG.getNode(ISD::SIGN_EXTEND_INREG, DL, MVT::i32, BitsFrom,
                           DAG.getValueType(SmallVT));
      }

      return DAG.getZeroExtendInReg(BitsFrom, DL, SmallVT);
    }

    if (ConstantSDNode *CVal = dyn_cast<ConstantSDNode>(BitsFrom)) {
      if (Signed) {
        return constantFoldBFE<int32_t>(DAG,
                                        CVal->getSExtValue(),
                                        OffsetVal,
                                        WidthVal,
                                        DL);
      }

      return constantFoldBFE<uint32_t>(DAG,
                                       CVal->getZExtValue(),
                                       OffsetVal,
                                       WidthVal,
                                       DL);
    }

    if ((OffsetVal + WidthVal) >= 32 &&
        !(Subtarget->hasSDWA() && OffsetVal == 16 && WidthVal == 16)) {
      SDValue ShiftVal = DAG.getConstant(OffsetVal, DL, MVT::i32);
      return DAG.getNode(Signed ? ISD::SRA : ISD::SRL, DL, MVT::i32,
                         BitsFrom, ShiftVal);
    }

    if (BitsFrom.hasOneUse()) {
      APInt Demanded = APInt::getBitsSet(32,
                                         OffsetVal,
                                         OffsetVal + WidthVal);

      KnownBits Known;
      TargetLowering::TargetLoweringOpt TLO(DAG, !DCI.isBeforeLegalize(),
                                            !DCI.isBeforeLegalizeOps());
      const TargetLowering &TLI = DAG.getTargetLoweringInfo();
      if (TLI.ShrinkDemandedConstant(BitsFrom, Demanded, TLO) ||
          TLI.SimplifyDemandedBits(BitsFrom, Demanded, Known, TLO)) {
        DCI.CommitTargetLoweringOpt(TLO);
      }
    }

    break;
  }
  case ISD::LOAD:
    return performLoadCombine(N, DCI);
  case ISD::STORE:
    return performStoreCombine(N, DCI);
  case AMDGPUISD::CLAMP:
    return performClampCombine(N, DCI);
  case AMDGPUISD::RCP: {
    if (const auto *CFP = dyn_cast<ConstantFPSDNode>(N->getOperand(0))) {
      // XXX - Should this flush denormals?
      const APFloat &Val = CFP->getValueAPF();
      APFloat One(Val.getSemantics(), "1.0");
      return DAG.getConstantFP(One / Val, SDLoc(N), N->getValueType(0));
    }

    break;
  }
  case ISD::AssertZext:
  case ISD::AssertSext:
    return performAssertSZExtCombine(N, DCI);
  }
  return SDValue();
}

//===----------------------------------------------------------------------===//
// Helper functions
//===----------------------------------------------------------------------===//

SDValue AMDGPUTargetLowering::CreateLiveInRegister(SelectionDAG &DAG,
                                                   const TargetRegisterClass *RC,
                                                   unsigned Reg, EVT VT,
                                                   const SDLoc &SL,
                                                   bool RawReg) const {
  MachineFunction &MF = DAG.getMachineFunction();
  MachineRegisterInfo &MRI = MF.getRegInfo();
  unsigned VReg;

  if (!MRI.isLiveIn(Reg)) {
    VReg = MRI.createVirtualRegister(RC);
    MRI.addLiveIn(Reg, VReg);
  } else {
    VReg = MRI.getLiveInVirtReg(Reg);
  }

  if (RawReg)
    return DAG.getRegister(VReg, VT);

  return DAG.getCopyFromReg(DAG.getEntryNode(), SL, VReg, VT);
}

SDValue AMDGPUTargetLowering::loadStackInputValue(SelectionDAG &DAG,
                                                  EVT VT,
                                                  const SDLoc &SL,
                                                  int64_t Offset) const {
  MachineFunction &MF = DAG.getMachineFunction();
  MachineFrameInfo &MFI = MF.getFrameInfo();

  int FI = MFI.CreateFixedObject(VT.getStoreSize(), Offset, true);
  auto SrcPtrInfo = MachinePointerInfo::getStack(MF, Offset);
  SDValue Ptr = DAG.getFrameIndex(FI, MVT::i32);

  return DAG.getLoad(VT, SL, DAG.getEntryNode(), Ptr, SrcPtrInfo, 4,
                     MachineMemOperand::MODereferenceable |
                     MachineMemOperand::MOInvariant);
}

SDValue AMDGPUTargetLowering::storeStackInputValue(SelectionDAG &DAG,
                                                   const SDLoc &SL,
                                                   SDValue Chain,
                                                   SDValue StackPtr,
                                                   SDValue ArgVal,
                                                   int64_t Offset) const {
  MachineFunction &MF = DAG.getMachineFunction();
  MachinePointerInfo DstInfo = MachinePointerInfo::getStack(MF, Offset);
  SDValue PtrOffset = DAG.getConstant(Offset, SL, MVT::i32);
  SDValue Ptr = DAG.getNode(ISD::ADD, SL, MVT::i32, StackPtr, PtrOffset);

  SDValue Store = DAG.getStore(Chain, SL, ArgVal, Ptr, DstInfo, 4,
                               MachineMemOperand::MODereferenceable);
  return Store;
}

SDValue AMDGPUTargetLowering::loadInputValue(SelectionDAG &DAG,
                                             const TargetRegisterClass *RC,
                                             EVT VT, const SDLoc &SL,
                                             const ArgDescriptor &Arg) const {
  assert(Arg && "Attempting to load missing argument");

  if (Arg.isRegister())
    return CreateLiveInRegister(DAG, RC, Arg.getRegister(), VT, SL);
  return loadStackInputValue(DAG, VT, SL, Arg.getStackOffset());
}

uint32_t AMDGPUTargetLowering::getImplicitParameterOffset(
    const AMDGPUMachineFunction *MFI, const ImplicitParameter Param) const {
  unsigned Alignment = Subtarget->getAlignmentForImplicitArgPtr();
  uint64_t ArgOffset = alignTo(MFI->getABIArgOffset(), Alignment);
  switch (Param) {
  case GRID_DIM:
    return ArgOffset;
  case GRID_OFFSET:
    return ArgOffset + 4;
  }
  llvm_unreachable("unexpected implicit parameter type");
}

#define NODE_NAME_CASE(node) case AMDGPUISD::node: return #node;

const char* AMDGPUTargetLowering::getTargetNodeName(unsigned Opcode) const {
  switch ((AMDGPUISD::NodeType)Opcode) {
  case AMDGPUISD::FIRST_NUMBER: break;
  // AMDIL DAG nodes
  NODE_NAME_CASE(UMUL);
  NODE_NAME_CASE(BRANCH_COND);

  // AMDGPU DAG nodes
  NODE_NAME_CASE(IF)
  NODE_NAME_CASE(ELSE)
  NODE_NAME_CASE(LOOP)
  NODE_NAME_CASE(CALL)
  NODE_NAME_CASE(TC_RETURN)
  NODE_NAME_CASE(TRAP)
  NODE_NAME_CASE(RET_FLAG)
  NODE_NAME_CASE(RETURN_TO_EPILOG)
  NODE_NAME_CASE(ENDPGM)
  NODE_NAME_CASE(DWORDADDR)
  NODE_NAME_CASE(FRACT)
  NODE_NAME_CASE(SETCC)
  NODE_NAME_CASE(SETREG)
  NODE_NAME_CASE(FMA_W_CHAIN)
  NODE_NAME_CASE(FMUL_W_CHAIN)
  NODE_NAME_CASE(CLAMP)
  NODE_NAME_CASE(COS_HW)
  NODE_NAME_CASE(SIN_HW)
  NODE_NAME_CASE(FMAX_LEGACY)
  NODE_NAME_CASE(FMIN_LEGACY)
  NODE_NAME_CASE(FMAX3)
  NODE_NAME_CASE(SMAX3)
  NODE_NAME_CASE(UMAX3)
  NODE_NAME_CASE(FMIN3)
  NODE_NAME_CASE(SMIN3)
  NODE_NAME_CASE(UMIN3)
  NODE_NAME_CASE(FMED3)
  NODE_NAME_CASE(SMED3)
  NODE_NAME_CASE(UMED3)
  NODE_NAME_CASE(URECIP)
  NODE_NAME_CASE(DIV_SCALE)
  NODE_NAME_CASE(DIV_FMAS)
  NODE_NAME_CASE(DIV_FIXUP)
  NODE_NAME_CASE(FMAD_FTZ)
  NODE_NAME_CASE(TRIG_PREOP)
  NODE_NAME_CASE(RCP)
  NODE_NAME_CASE(RSQ)
  NODE_NAME_CASE(RCP_LEGACY)
  NODE_NAME_CASE(RSQ_LEGACY)
  NODE_NAME_CASE(FMUL_LEGACY)
  NODE_NAME_CASE(RSQ_CLAMP)
  NODE_NAME_CASE(LDEXP)
  NODE_NAME_CASE(FP_CLASS)
  NODE_NAME_CASE(DOT4)
  NODE_NAME_CASE(CARRY)
  NODE_NAME_CASE(BORROW)
  NODE_NAME_CASE(BFE_U32)
  NODE_NAME_CASE(BFE_I32)
  NODE_NAME_CASE(BFI)
  NODE_NAME_CASE(BFM)
  NODE_NAME_CASE(FFBH_U32)
  NODE_NAME_CASE(FFBH_I32)
  NODE_NAME_CASE(FFBL_B32)
  NODE_NAME_CASE(MUL_U24)
  NODE_NAME_CASE(MUL_I24)
  NODE_NAME_CASE(MULHI_U24)
  NODE_NAME_CASE(MULHI_I24)
  NODE_NAME_CASE(MUL_LOHI_U24)
  NODE_NAME_CASE(MUL_LOHI_I24)
  NODE_NAME_CASE(MAD_U24)
  NODE_NAME_CASE(MAD_I24)
  NODE_NAME_CASE(TEXTURE_FETCH)
  NODE_NAME_CASE(EXPORT)
  NODE_NAME_CASE(EXPORT_DONE)
  NODE_NAME_CASE(R600_EXPORT)
  NODE_NAME_CASE(CONST_ADDRESS)
  NODE_NAME_CASE(REGISTER_LOAD)
  NODE_NAME_CASE(REGISTER_STORE)
  NODE_NAME_CASE(SAMPLE)
  NODE_NAME_CASE(SAMPLEB)
  NODE_NAME_CASE(SAMPLED)
  NODE_NAME_CASE(SAMPLEL)
  NODE_NAME_CASE(CVT_F32_UBYTE0)
  NODE_NAME_CASE(CVT_F32_UBYTE1)
  NODE_NAME_CASE(CVT_F32_UBYTE2)
  NODE_NAME_CASE(CVT_F32_UBYTE3)
  NODE_NAME_CASE(CVT_PKRTZ_F16_F32)
  NODE_NAME_CASE(FP_TO_FP16)
  NODE_NAME_CASE(FP16_ZEXT)
  NODE_NAME_CASE(BUILD_VERTICAL_VECTOR)
  NODE_NAME_CASE(CONST_DATA_PTR)
  NODE_NAME_CASE(PC_ADD_REL_OFFSET)
  NODE_NAME_CASE(KILL)
  NODE_NAME_CASE(DUMMY_CHAIN)
  case AMDGPUISD::FIRST_MEM_OPCODE_NUMBER: break;
  NODE_NAME_CASE(INIT_EXEC)
  NODE_NAME_CASE(INIT_EXEC_FROM_INPUT)
  NODE_NAME_CASE(SENDMSG)
  NODE_NAME_CASE(SENDMSGHALT)
  NODE_NAME_CASE(INTERP_MOV)
  NODE_NAME_CASE(INTERP_P1)
  NODE_NAME_CASE(INTERP_P2)
  NODE_NAME_CASE(STORE_MSKOR)
  NODE_NAME_CASE(LOAD_CONSTANT)
  NODE_NAME_CASE(TBUFFER_STORE_FORMAT)
  NODE_NAME_CASE(TBUFFER_STORE_FORMAT_X3)
  NODE_NAME_CASE(TBUFFER_LOAD_FORMAT)
  NODE_NAME_CASE(ATOMIC_CMP_SWAP)
  NODE_NAME_CASE(ATOMIC_INC)
  NODE_NAME_CASE(ATOMIC_DEC)
  NODE_NAME_CASE(BUFFER_LOAD)
  NODE_NAME_CASE(BUFFER_LOAD_FORMAT)
  case AMDGPUISD::LAST_AMDGPU_ISD_NUMBER: break;
  }
  return nullptr;
}

SDValue AMDGPUTargetLowering::getSqrtEstimate(SDValue Operand,
                                              SelectionDAG &DAG, int Enabled,
                                              int &RefinementSteps,
                                              bool &UseOneConstNR,
                                              bool Reciprocal) const {
  EVT VT = Operand.getValueType();

  if (VT == MVT::f32) {
    RefinementSteps = 0;
    return DAG.getNode(AMDGPUISD::RSQ, SDLoc(Operand), VT, Operand);
  }

  // TODO: There is also f64 rsq instruction, but the documentation is less
  // clear on its precision.

  return SDValue();
}

SDValue AMDGPUTargetLowering::getRecipEstimate(SDValue Operand,
                                               SelectionDAG &DAG, int Enabled,
                                               int &RefinementSteps) const {
  EVT VT = Operand.getValueType();

  if (VT == MVT::f32) {
    // Reciprocal, < 1 ulp error.
    //
    // This reciprocal approximation converges to < 0.5 ulp error with one
    // newton rhapson performed with two fused multiple adds (FMAs).

    RefinementSteps = 0;
    return DAG.getNode(AMDGPUISD::RCP, SDLoc(Operand), VT, Operand);
  }

  // TODO: There is also f64 rcp instruction, but the documentation is less
  // clear on its precision.

  return SDValue();
}

void AMDGPUTargetLowering::computeKnownBitsForTargetNode(
    const SDValue Op, KnownBits &Known,
    const APInt &DemandedElts, const SelectionDAG &DAG, unsigned Depth) const {

  Known.resetAll(); // Don't know anything.

  unsigned Opc = Op.getOpcode();

  switch (Opc) {
  default:
    break;
  case AMDGPUISD::CARRY:
  case AMDGPUISD::BORROW: {
    Known.Zero = APInt::getHighBitsSet(32, 31);
    break;
  }

  case AMDGPUISD::BFE_I32:
  case AMDGPUISD::BFE_U32: {
    ConstantSDNode *CWidth = dyn_cast<ConstantSDNode>(Op.getOperand(2));
    if (!CWidth)
      return;

    uint32_t Width = CWidth->getZExtValue() & 0x1f;

    if (Opc == AMDGPUISD::BFE_U32)
      Known.Zero = APInt::getHighBitsSet(32, 32 - Width);

    break;
  }
  case AMDGPUISD::FP_TO_FP16:
  case AMDGPUISD::FP16_ZEXT: {
    unsigned BitWidth = Known.getBitWidth();

    // High bits are zero.
    Known.Zero = APInt::getHighBitsSet(BitWidth, BitWidth - 16);
    break;
  }
  case AMDGPUISD::MUL_U24:
  case AMDGPUISD::MUL_I24: {
    KnownBits LHSKnown, RHSKnown;
    DAG.computeKnownBits(Op.getOperand(0), LHSKnown, Depth + 1);
    DAG.computeKnownBits(Op.getOperand(1), RHSKnown, Depth + 1);

    unsigned TrailZ = LHSKnown.countMinTrailingZeros() +
                      RHSKnown.countMinTrailingZeros();
    Known.Zero.setLowBits(std::min(TrailZ, 32u));

    unsigned LHSValBits = 32 - std::max(LHSKnown.countMinSignBits(), 8u);
    unsigned RHSValBits = 32 - std::max(RHSKnown.countMinSignBits(), 8u);
    unsigned MaxValBits = std::min(LHSValBits + RHSValBits, 32u);
    if (MaxValBits >= 32)
      break;
    bool Negative = false;
    if (Opc == AMDGPUISD::MUL_I24) {
      bool LHSNegative = !!(LHSKnown.One  & (1 << 23));
      bool LHSPositive = !!(LHSKnown.Zero & (1 << 23));
      bool RHSNegative = !!(RHSKnown.One  & (1 << 23));
      bool RHSPositive = !!(RHSKnown.Zero & (1 << 23));
      if ((!LHSNegative && !LHSPositive) || (!RHSNegative && !RHSPositive))
        break;
      Negative = (LHSNegative && RHSPositive) || (LHSPositive && RHSNegative);
    }
    if (Negative)
      Known.One.setHighBits(32 - MaxValBits);
    else
      Known.Zero.setHighBits(32 - MaxValBits);
    break;
  }
  }
}

unsigned AMDGPUTargetLowering::ComputeNumSignBitsForTargetNode(
    SDValue Op, const APInt &DemandedElts, const SelectionDAG &DAG,
    unsigned Depth) const {
  switch (Op.getOpcode()) {
  case AMDGPUISD::BFE_I32: {
    ConstantSDNode *Width = dyn_cast<ConstantSDNode>(Op.getOperand(2));
    if (!Width)
      return 1;

    unsigned SignBits = 32 - Width->getZExtValue() + 1;
    if (!isNullConstant(Op.getOperand(1)))
      return SignBits;

    // TODO: Could probably figure something out with non-0 offsets.
    unsigned Op0SignBits = DAG.ComputeNumSignBits(Op.getOperand(0), Depth + 1);
    return std::max(SignBits, Op0SignBits);
  }

  case AMDGPUISD::BFE_U32: {
    ConstantSDNode *Width = dyn_cast<ConstantSDNode>(Op.getOperand(2));
    return Width ? 32 - (Width->getZExtValue() & 0x1f) : 1;
  }

  case AMDGPUISD::CARRY:
  case AMDGPUISD::BORROW:
    return 31;
  case AMDGPUISD::FP_TO_FP16:
  case AMDGPUISD::FP16_ZEXT:
    return 16;
  default:
    return 1;
  }
}<|MERGE_RESOLUTION|>--- conflicted
+++ resolved
@@ -128,29 +128,6 @@
   return EVT::getVectorVT(Ctx, MVT::i32, StoreSize / 32);
 }
 
-<<<<<<< HEAD
-bool AMDGPUTargetLowering::isOrEquivalentToAdd(SelectionDAG &DAG, SDValue Op)
-{
-  assert(Op.getOpcode() == ISD::OR);
-
-  SDValue N0 = Op->getOperand(0);
-  SDValue N1 = Op->getOperand(1);
-  EVT VT = N0.getValueType();
-
-  if (VT.isInteger() && !VT.isVector()) {
-    KnownBits LHSKnown, RHSKnown;
-    DAG.computeKnownBits(N0, LHSKnown);
-
-    if (LHSKnown.Zero.getBoolValue()) {
-      DAG.computeKnownBits(N1, RHSKnown);
-
-      if (!(~RHSKnown.Zero & ~LHSKnown.Zero))
-        return true;
-    }
-  }
-
-  return false;
-=======
 unsigned AMDGPUTargetLowering::numBitsUnsigned(SDValue Op, SelectionDAG &DAG) {
   KnownBits Known;
   EVT VT = Op.getValueType();
@@ -165,7 +142,6 @@
   // In order for this to be a signed 24-bit value, bit 23, must
   // be a sign bit.
   return VT.getSizeInBits() - DAG.ComputeNumSignBits(Op);
->>>>>>> 603c6455
 }
 
 AMDGPUTargetLowering::AMDGPUTargetLowering(const TargetMachine &TM,
@@ -2632,21 +2608,14 @@
 //===----------------------------------------------------------------------===//
 
 static bool isU24(SDValue Op, SelectionDAG &DAG) {
-  KnownBits Known;
-  EVT VT = Op.getValueType();
-  DAG.computeKnownBits(Op, Known);
-
-  return (VT.getSizeInBits() - Known.countMinLeadingZeros()) <= 24;
+  return AMDGPUTargetLowering::numBitsUnsigned(Op, DAG) <= 24;
 }
 
 static bool isI24(SDValue Op, SelectionDAG &DAG) {
   EVT VT = Op.getValueType();
-
-  // In order for this to be a signed 24-bit value, bit 23, must
-  // be a sign bit.
   return VT.getSizeInBits() >= 24 && // Types less than 24-bit should be treated
                                      // as unsigned 24-bit values.
-         (VT.getSizeInBits() - DAG.ComputeNumSignBits(Op)) < 24;
+    AMDGPUTargetLowering::numBitsSigned(Op, DAG) < 24;
 }
 
 static bool simplifyI24(SDNode *Node24, unsigned OpIdx,
@@ -3948,6 +3917,8 @@
   NODE_NAME_CASE(MUL_LOHI_I24)
   NODE_NAME_CASE(MAD_U24)
   NODE_NAME_CASE(MAD_I24)
+  NODE_NAME_CASE(MAD_I64_I32)
+  NODE_NAME_CASE(MAD_U64_U32)
   NODE_NAME_CASE(TEXTURE_FETCH)
   NODE_NAME_CASE(EXPORT)
   NODE_NAME_CASE(EXPORT_DONE)
