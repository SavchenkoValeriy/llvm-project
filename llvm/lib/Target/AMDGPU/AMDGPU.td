--- conflicted
+++ resolved
@@ -177,6 +177,12 @@
   "Has VGPR mode register indexing"
 >;
 
+def FeatureScalarStores : SubtargetFeature<"scalar-stores",
+  "HasScalarStores",
+  "true",
+  "Has store scalar memory instructions"
+>;
+
 //===------------------------------------------------------------===//
 // Subtarget Features (options and debugging)
 //===------------------------------------------------------------===//
@@ -317,12 +323,8 @@
   [FeatureFP64, FeatureLocalMemorySize65536,
    FeatureWavefrontSize64, FeatureFlatAddressSpace, FeatureGCN,
    FeatureGCN3Encoding, FeatureCIInsts, Feature16BitInsts,
-<<<<<<< HEAD
-   FeatureSMemRealTime, FeatureVGPRIndexMode, FeatureMovrel
-=======
    FeatureSMemRealTime, FeatureVGPRIndexMode, FeatureMovrel,
    FeatureScalarStores, FeatureInv2PiInlineImm
->>>>>>> 519b4ccd
   ]
 >;
 
