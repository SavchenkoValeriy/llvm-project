--- conflicted
+++ resolved
@@ -8,8 +8,8 @@
 //===----------------------------------------------------------------------===//
 ///
 /// \file
-/// This file implements a pass that transforms irreducible control flow
-/// into reducible control flow. Irreducible control flow means multiple-entry
+/// This file implements a pass that transforms irreducible control flow into
+/// reducible control flow. Irreducible control flow means multiple-entry
 /// loops; they appear as CFG cycles that are not recorded in MachineLoopInfo
 /// due to being unnatural.
 ///
@@ -17,12 +17,36 @@
 /// it linearizes control flow, turning diamonds into two triangles, which is
 /// both unnecessary and undesirable for WebAssembly.
 ///
-/// TODO: The transformation implemented here handles all irreducible control
-/// flow, without exponential code-size expansion, though it does so by creating
-/// inefficient code in many cases. Ideally, we should add other
-/// transformations, including code-duplicating cases, which can be more
-/// efficient in common cases, and they can fall back to this conservative
-/// implementation as needed.
+/// The big picture: Ignoring natural loops (seeing them monolithically), we
+/// find all the blocks which can return to themselves ("loopers"). Loopers
+/// reachable from the non-loopers are loop entries: if there are 2 or more,
+/// then we have irreducible control flow. We fix that as follows: a new block
+/// is created that can dispatch to each of the loop entries, based on the
+/// value of a label "helper" variable, and we replace direct branches to the
+/// entries with assignments to the label variable and a branch to the dispatch
+/// block. Then the dispatch block is the single entry in a new natural loop.
+///
+/// This is similar to what the Relooper [1] does, both identify looping code
+/// that requires multiple entries, and resolve it in a similar way. In
+/// Relooper terminology, we implement a Multiple shape in a Loop shape. Note
+/// also that like the Relooper, we implement a "minimal" intervention: we only
+/// use the "label" helper for the blocks we absolutely must and no others. We
+/// also prioritize code size and do not perform node splitting (i.e. we don't
+/// duplicate code in order to resolve irreducibility).
+///
+/// The difference between this code and the Relooper is that the Relooper also
+/// generates ifs and loops and works in a recursive manner, knowing at each
+/// point what the entries are, and recursively breaks down the problem. Here
+/// we just want to resolve irreducible control flow, and we also want to use
+/// as much LLVM infrastructure as possible. So we use the MachineLoopInfo to
+/// identify natural loops, etc., and we start with the whole CFG and must
+/// identify both the looping code and its entries.
+///
+/// [1] Alon Zakai. 2011. Emscripten: an LLVM-to-JavaScript compiler. In
+/// Proceedings of the ACM international conference companion on Object oriented
+/// programming systems languages and applications companion (SPLASH '11). ACM,
+/// New York, NY, USA, 301-312. DOI=10.1145/2048147.2048224
+/// http://doi.acm.org/10.1145/2048147.2048224
 ///
 //===----------------------------------------------------------------------===//
 
@@ -46,143 +70,181 @@
 #define DEBUG_TYPE "wasm-fix-irreducible-control-flow"
 
 namespace {
-class WebAssemblyFixIrreducibleControlFlow final : public MachineFunctionPass {
-  StringRef getPassName() const override {
-    return "WebAssembly Fix Irreducible Control Flow";
-  }
-
-  void getAnalysisUsage(AnalysisUsage &AU) const override {
-    AU.setPreservesCFG();
-    AU.addRequired<MachineDominatorTree>();
-    AU.addPreserved<MachineDominatorTree>();
-    AU.addRequired<MachineLoopInfo>();
-    AU.addPreserved<MachineLoopInfo>();
-    MachineFunctionPass::getAnalysisUsage(AU);
-  }
-
-  bool runOnMachineFunction(MachineFunction &MF) override;
-
-  bool VisitLoop(MachineFunction &MF, MachineLoopInfo &MLI, MachineLoop *Loop);
-
+
+class LoopFixer {
 public:
-  static char ID; // Pass identification, replacement for typeid
-  WebAssemblyFixIrreducibleControlFlow() : MachineFunctionPass(ID) {}
+  LoopFixer(MachineFunction &MF, MachineLoopInfo &MLI, MachineLoop *Loop)
+      : MF(MF), MLI(MLI), Loop(Loop) {}
+
+  // Run the fixer on the given inputs. Returns whether changes were made.
+  bool run();
+
+private:
+  MachineFunction &MF;
+  MachineLoopInfo &MLI;
+  MachineLoop *Loop;
+
+  MachineBasicBlock *Header;
+  SmallPtrSet<MachineBasicBlock *, 4> LoopBlocks;
+
+  using BlockSet = SmallPtrSet<MachineBasicBlock *, 4>;
+  DenseMap<MachineBasicBlock *, BlockSet> Reachable;
+
+  // The worklist contains pairs of recent additions, (a, b), where we just
+  // added a link a => b.
+  using BlockPair = std::pair<MachineBasicBlock *, MachineBasicBlock *>;
+  SmallVector<BlockPair, 4> WorkList;
+
+  // Get a canonical block to represent a block or a loop: the block, or if in
+  // an inner loop, the loop header, of it in an outer loop scope, we can
+  // ignore it. We need to call this on all blocks we work on.
+  MachineBasicBlock *canonicalize(MachineBasicBlock *MBB) {
+    MachineLoop *InnerLoop = MLI.getLoopFor(MBB);
+    if (InnerLoop == Loop) {
+      return MBB;
+    } else {
+      // This is either in an outer or an inner loop, and not in ours.
+      if (!LoopBlocks.count(MBB)) {
+        // It's in outer code, ignore it.
+        return nullptr;
+      }
+      assert(InnerLoop);
+      // It's in an inner loop, canonicalize it to the header of that loop.
+      return InnerLoop->getHeader();
+    }
+  }
+
+  // For a successor we can additionally ignore it if it's a branch back to a
+  // natural loop top, as when we are in the scope of a loop, we just care
+  // about internal irreducibility, and can ignore the loop we are in. We need
+  // to call this on all blocks in a context where they are a successor.
+  MachineBasicBlock *canonicalizeSuccessor(MachineBasicBlock *MBB) {
+    if (Loop && MBB == Loop->getHeader()) {
+      // Ignore branches going to the loop's natural header.
+      return nullptr;
+    }
+    return canonicalize(MBB);
+  }
+
+  // Potentially insert a new reachable edge, and if so, note it as further
+  // work.
+  void maybeInsert(MachineBasicBlock *MBB, MachineBasicBlock *Succ) {
+    assert(MBB == canonicalize(MBB));
+    assert(Succ);
+    // Succ may not be interesting as a sucessor.
+    Succ = canonicalizeSuccessor(Succ);
+    if (!Succ)
+      return;
+    if (Reachable[MBB].insert(Succ).second) {
+      // For there to be further work, it means that we have
+      //   X => MBB => Succ
+      // for some other X, and in that case X => Succ would be a new edge for
+      // us to discover later. However, if we don't care about MBB as a
+      // successor, then we don't care about that anyhow.
+      if (canonicalizeSuccessor(MBB)) {
+        WorkList.emplace_back(MBB, Succ);
+      }
+    }
+  }
 };
-} // end anonymous namespace
-
-char WebAssemblyFixIrreducibleControlFlow::ID = 0;
-INITIALIZE_PASS(WebAssemblyFixIrreducibleControlFlow, DEBUG_TYPE,
-                "Removes irreducible control flow", false, false)
-
-FunctionPass *llvm::createWebAssemblyFixIrreducibleControlFlow() {
-  return new WebAssemblyFixIrreducibleControlFlow();
-}
-
-namespace {
-
-/// A utility for walking the blocks of a loop, handling a nested inner
-/// loop as a monolithic conceptual block.
-class MetaBlock {
-  MachineBasicBlock *Block;
-  SmallVector<MachineBasicBlock *, 2> Preds;
-  SmallVector<MachineBasicBlock *, 2> Succs;
-
-public:
-  explicit MetaBlock(MachineBasicBlock *MBB)
-      : Block(MBB), Preds(MBB->pred_begin(), MBB->pred_end()),
-        Succs(MBB->succ_begin(), MBB->succ_end()) {}
-
-  explicit MetaBlock(MachineLoop *Loop) : Block(Loop->getHeader()) {
-    Loop->getExitBlocks(Succs);
-    for (MachineBasicBlock *Pred : Block->predecessors())
-      if (!Loop->contains(Pred))
-        Preds.push_back(Pred);
-  }
-
-  MachineBasicBlock *getBlock() const { return Block; }
-
-  const SmallVectorImpl<MachineBasicBlock *> &predecessors() const {
-    return Preds;
-  }
-  const SmallVectorImpl<MachineBasicBlock *> &successors() const {
-    return Succs;
-  }
-
-  bool operator==(const MetaBlock &MBB) { return Block == MBB.Block; }
-  bool operator!=(const MetaBlock &MBB) { return Block != MBB.Block; }
-};
-
-class SuccessorList final : public MetaBlock {
-  size_t Index;
-  size_t Num;
-
-public:
-  explicit SuccessorList(MachineBasicBlock *MBB)
-      : MetaBlock(MBB), Index(0), Num(successors().size()) {}
-
-  explicit SuccessorList(MachineLoop *Loop)
-      : MetaBlock(Loop), Index(0), Num(successors().size()) {}
-
-  bool HasNext() const { return Index != Num; }
-
-  MachineBasicBlock *Next() {
-    assert(HasNext());
-    return successors()[Index++];
-  }
-};
-
-} // end anonymous namespace
-
-bool WebAssemblyFixIrreducibleControlFlow::VisitLoop(MachineFunction &MF,
-                                                     MachineLoopInfo &MLI,
-                                                     MachineLoop *Loop) {
-  MachineBasicBlock *Header = Loop ? Loop->getHeader() : &*MF.begin();
-  SetVector<MachineBasicBlock *> RewriteSuccs;
-
-  // DFS through Loop's body, looking for irreducible control flow. Loop is
-  // natural, and we stay in its body, and we treat any nested loops
-  // monolithically, so any cycles we encounter indicate irreducibility.
-  SmallPtrSet<MachineBasicBlock *, 8> OnStack;
-  SmallPtrSet<MachineBasicBlock *, 8> Visited;
-  SmallVector<SuccessorList, 4> LoopWorklist;
-  LoopWorklist.push_back(SuccessorList(Header));
-  OnStack.insert(Header);
-  Visited.insert(Header);
-  while (!LoopWorklist.empty()) {
-    SuccessorList &Top = LoopWorklist.back();
-    if (Top.HasNext()) {
-      MachineBasicBlock *Next = Top.Next();
-      if (Next == Header || (Loop && !Loop->contains(Next)))
+
+bool LoopFixer::run() {
+  Header = Loop ? Loop->getHeader() : &*MF.begin();
+
+  // Identify all the blocks in this loop scope.
+  if (Loop) {
+    for (auto *MBB : Loop->getBlocks()) {
+      LoopBlocks.insert(MBB);
+    }
+  } else {
+    for (auto &MBB : MF) {
+      LoopBlocks.insert(&MBB);
+    }
+  }
+
+  // Compute which (canonicalized) blocks each block can reach.
+
+  // Add all the initial work.
+  for (auto *MBB : LoopBlocks) {
+    MachineLoop *InnerLoop = MLI.getLoopFor(MBB);
+
+    if (InnerLoop == Loop) {
+      for (auto *Succ : MBB->successors()) {
+        maybeInsert(MBB, Succ);
+      }
+    } else {
+      // It can't be in an outer loop - we loop on LoopBlocks - and so it must
+      // be an inner loop.
+      assert(InnerLoop);
+      // Check if we are the canonical block for this loop.
+      if (canonicalize(MBB) != MBB) {
         continue;
-      if (LLVM_LIKELY(OnStack.insert(Next).second)) {
-        if (!Visited.insert(Next).second) {
-          OnStack.erase(Next);
-          continue;
-        }
-        MachineLoop *InnerLoop = MLI.getLoopFor(Next);
-        if (InnerLoop != Loop)
-          LoopWorklist.push_back(SuccessorList(InnerLoop));
-        else
-          LoopWorklist.push_back(SuccessorList(Next));
-      } else {
-        RewriteSuccs.insert(Top.getBlock());
-      }
-      continue;
-    }
-    OnStack.erase(Top.getBlock());
-    LoopWorklist.pop_back();
-  }
-
-  // Most likely, we didn't find any irreducible control flow.
-  if (LLVM_LIKELY(RewriteSuccs.empty()))
+      }
+      // The successors are those of the loop.
+      SmallVector<MachineBasicBlock *, 2> ExitBlocks;
+      InnerLoop->getExitBlocks(ExitBlocks);
+      for (auto *Succ : ExitBlocks) {
+        maybeInsert(MBB, Succ);
+      }
+    }
+  }
+
+  // Do work until we are all done.
+  while (!WorkList.empty()) {
+    MachineBasicBlock *MBB;
+    MachineBasicBlock *Succ;
+    std::tie(MBB, Succ) = WorkList.pop_back_val();
+    // The worklist item is an edge we just added, so it must have valid blocks
+    // (and not something canonicalized to nullptr).
+    assert(MBB);
+    assert(Succ);
+    // The successor in that pair must also be a valid successor.
+    assert(MBB == canonicalizeSuccessor(MBB));
+    // We recently added MBB => Succ, and that means we may have enabled
+    // Pred => MBB => Succ. Check all the predecessors. Note that our loop here
+    // is correct for both a block and a block representing a loop, as the loop
+    // is natural and so the predecessors are all predecessors of the loop
+    // header, which is the block we have here.
+    for (auto *Pred : MBB->predecessors()) {
+      // Canonicalize, make sure it's relevant, and check it's not the same
+      // block (an update to the block itself doesn't help compute that same
+      // block).
+      Pred = canonicalize(Pred);
+      if (Pred && Pred != MBB) {
+        maybeInsert(Pred, Succ);
+      }
+    }
+  }
+
+  // It's now trivial to identify the loopers.
+  SmallPtrSet<MachineBasicBlock *, 4> Loopers;
+  for (auto MBB : LoopBlocks) {
+    if (Reachable[MBB].count(MBB)) {
+      Loopers.insert(MBB);
+    }
+  }
+  // The header cannot be a looper. At the toplevel, LLVM does not allow the
+  // entry to be in a loop, and in a natural loop we should ignore the header.
+  assert(Loopers.count(Header) == 0);
+
+  // Find the entries, loopers reachable from non-loopers.
+  SmallPtrSet<MachineBasicBlock *, 4> Entries;
+  SmallVector<MachineBasicBlock *, 4> SortedEntries;
+  for (auto *Looper : Loopers) {
+    for (auto *Pred : Looper->predecessors()) {
+      Pred = canonicalize(Pred);
+      if (Pred && !Loopers.count(Pred)) {
+        Entries.insert(Looper);
+        SortedEntries.push_back(Looper);
+        break;
+      }
+    }
+  }
+
+  // Check if we found irreducible control flow.
+  if (LLVM_LIKELY(Entries.size() <= 1))
     return false;
 
-<<<<<<< HEAD
-  LLVM_DEBUG(dbgs() << "Irreducible control flow detected!\n");
-
-  // Ok. We have irreducible control flow! Create a dispatch block which will
-  // contains a jump table to any block in the problematic set of blocks.
-=======
   // Sort the entries to ensure a deterministic build.
   llvm::sort(SortedEntries,
              [&](const MachineBasicBlock *A, const MachineBasicBlock *B) {
@@ -205,7 +267,6 @@
 #endif
 
   // Create a dispatch block which will contain a jump table to the entries.
->>>>>>> 1a9ab6ab
   MachineBasicBlock *Dispatch = MF.CreateMachineBasicBlock();
   MF.insert(MF.end(), Dispatch);
   MLI.changeLoopFor(Dispatch, Loop);
@@ -221,43 +282,43 @@
   unsigned Reg = MRI.createVirtualRegister(&WebAssembly::I32RegClass);
   MIB.addReg(Reg);
 
-  // Collect all the blocks which need to have their successors rewritten,
-  // add the successors to the jump table, and remember their index.
+  // Compute the indices in the superheader, one for each bad block, and
+  // add them as successors.
   DenseMap<MachineBasicBlock *, unsigned> Indices;
-  SmallVector<MachineBasicBlock *, 4> SuccWorklist(RewriteSuccs.begin(),
-                                                   RewriteSuccs.end());
-  while (!SuccWorklist.empty()) {
-    MachineBasicBlock *MBB = SuccWorklist.pop_back_val();
+  for (auto *MBB : SortedEntries) {
     auto Pair = Indices.insert(std::make_pair(MBB, 0));
-    if (!Pair.second)
+    if (!Pair.second) {
       continue;
+    }
 
     unsigned Index = MIB.getInstr()->getNumExplicitOperands() - 1;
-    LLVM_DEBUG(dbgs() << printMBBReference(*MBB) << " has index " << Index
-                      << "\n");
-
     Pair.first->second = Index;
-    for (auto Pred : MBB->predecessors())
-      RewriteSuccs.insert(Pred);
 
     MIB.addMBB(MBB);
     Dispatch->addSuccessor(MBB);
-
-    MetaBlock Meta(MBB);
-    for (auto *Succ : Meta.successors())
-      if (Succ != Header && (!Loop || Loop->contains(Succ)))
-        SuccWorklist.push_back(Succ);
-  }
-
-  // Rewrite the problematic successors for every block in RewriteSuccs.
-  // For simplicity, we just introduce a new block for every edge we need to
-  // rewrite. Fancier things are possible.
-  for (MachineBasicBlock *MBB : RewriteSuccs) {
+  }
+
+  // Rewrite the problematic successors for every block that wants to reach the
+  // bad blocks. For simplicity, we just introduce a new block for every edge
+  // we need to rewrite. (Fancier things are possible.)
+
+  SmallVector<MachineBasicBlock *, 4> AllPreds;
+  for (auto *MBB : SortedEntries) {
+    for (auto *Pred : MBB->predecessors()) {
+      if (Pred != Dispatch) {
+        AllPreds.push_back(Pred);
+      }
+    }
+  }
+
+  for (MachineBasicBlock *MBB : AllPreds) {
     DenseMap<MachineBasicBlock *, MachineBasicBlock *> Map;
     for (auto *Succ : MBB->successors()) {
-      if (!Indices.count(Succ))
+      if (!Entries.count(Succ)) {
         continue;
-
+      }
+
+      // This is a successor we need to rewrite.
       MachineBasicBlock *Split = MF.CreateMachineBasicBlock();
       MF.insert(MBB->isLayoutSuccessor(Succ) ? MachineFunction::iterator(Succ)
                                              : MF.end(),
@@ -291,6 +352,55 @@
   return true;
 }
 
+class WebAssemblyFixIrreducibleControlFlow final : public MachineFunctionPass {
+  StringRef getPassName() const override {
+    return "WebAssembly Fix Irreducible Control Flow";
+  }
+
+  void getAnalysisUsage(AnalysisUsage &AU) const override {
+    AU.setPreservesCFG();
+    AU.addRequired<MachineDominatorTree>();
+    AU.addPreserved<MachineDominatorTree>();
+    AU.addRequired<MachineLoopInfo>();
+    AU.addPreserved<MachineLoopInfo>();
+    MachineFunctionPass::getAnalysisUsage(AU);
+  }
+
+  bool runOnMachineFunction(MachineFunction &MF) override;
+
+  bool runIteration(MachineFunction &MF, MachineLoopInfo &MLI) {
+    // Visit the function body, which is identified as a null loop.
+    if (LoopFixer(MF, MLI, nullptr).run()) {
+      return true;
+    }
+
+    // Visit all the loops.
+    SmallVector<MachineLoop *, 8> Worklist(MLI.begin(), MLI.end());
+    while (!Worklist.empty()) {
+      MachineLoop *Loop = Worklist.pop_back_val();
+      Worklist.append(Loop->begin(), Loop->end());
+      if (LoopFixer(MF, MLI, Loop).run()) {
+        return true;
+      }
+    }
+
+    return false;
+  }
+
+public:
+  static char ID; // Pass identification, replacement for typeid
+  WebAssemblyFixIrreducibleControlFlow() : MachineFunctionPass(ID) {}
+};
+} // end anonymous namespace
+
+char WebAssemblyFixIrreducibleControlFlow::ID = 0;
+INITIALIZE_PASS(WebAssemblyFixIrreducibleControlFlow, DEBUG_TYPE,
+                "Removes irreducible control flow", false, false)
+
+FunctionPass *llvm::createWebAssemblyFixIrreducibleControlFlow() {
+  return new WebAssemblyFixIrreducibleControlFlow();
+}
+
 bool WebAssemblyFixIrreducibleControlFlow::runOnMachineFunction(
     MachineFunction &MF) {
   LLVM_DEBUG(dbgs() << "********** Fixing Irreducible Control Flow **********\n"
@@ -300,24 +410,19 @@
   bool Changed = false;
   auto &MLI = getAnalysis<MachineLoopInfo>();
 
-  // Visit the function body, which is identified as a null loop.
-  Changed |= VisitLoop(MF, MLI, nullptr);
-
-  // Visit all the loops.
-  SmallVector<MachineLoop *, 8> Worklist(MLI.begin(), MLI.end());
-  while (!Worklist.empty()) {
-    MachineLoop *CurLoop = Worklist.pop_back_val();
-    Worklist.append(CurLoop->begin(), CurLoop->end());
-    Changed |= VisitLoop(MF, MLI, CurLoop);
-  }
-
-  // If we made any changes, completely recompute everything.
-  if (LLVM_UNLIKELY(Changed)) {
-    LLVM_DEBUG(dbgs() << "Recomputing dominators and loops.\n");
+  // When we modify something, bail out and recompute MLI, then start again, as
+  // we create a new natural loop when we resolve irreducible control flow, and
+  // other loops may become nested in it, etc. In practice this is not an issue
+  // because irreducible control flow is rare, only very few cycles are needed
+  // here.
+  while (LLVM_UNLIKELY(runIteration(MF, MLI))) {
+    // We rewrote part of the function; recompute MLI and start again.
+    LLVM_DEBUG(dbgs() << "Recomputing loops.\n");
     MF.getRegInfo().invalidateLiveness();
     MF.RenumberBlocks();
     getAnalysis<MachineDominatorTree>().runOnMachineFunction(MF);
     MLI.runOnMachineFunction(MF);
+    Changed = true;
   }
 
   return Changed;
