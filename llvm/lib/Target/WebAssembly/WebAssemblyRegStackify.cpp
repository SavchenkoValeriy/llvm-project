//===-- WebAssemblyRegStackify.cpp - Register Stackification --------------===//
//
//                     The LLVM Compiler Infrastructure
//
// This file is distributed under the University of Illinois Open Source
// License. See LICENSE.TXT for details.
//
//===----------------------------------------------------------------------===//
///
/// \file
/// \brief This file implements a register stacking pass.
///
/// This pass reorders instructions to put register uses and defs in an order
/// such that they form single-use expression trees. Registers fitting this form
/// are then marked as "stackified", meaning references to them are replaced by
/// "push" and "pop" from the stack.
///
/// This is primarily a code size optimization, since temporary values on the
/// expression don't need to be named.
///
//===----------------------------------------------------------------------===//

#include "WebAssembly.h"
#include "MCTargetDesc/WebAssemblyMCTargetDesc.h" // for WebAssembly::ARGUMENT_*
#include "WebAssemblyMachineFunctionInfo.h"
#include "WebAssemblySubtarget.h"
#include "llvm/Analysis/AliasAnalysis.h"
#include "llvm/CodeGen/LiveIntervalAnalysis.h"
#include "llvm/CodeGen/MachineBlockFrequencyInfo.h"
#include "llvm/CodeGen/MachineRegisterInfo.h"
#include "llvm/CodeGen/Passes.h"
#include "llvm/Support/Debug.h"
#include "llvm/Support/raw_ostream.h"
using namespace llvm;

#define DEBUG_TYPE "wasm-reg-stackify"

namespace {
class WebAssemblyRegStackify final : public MachineFunctionPass {
  const char *getPassName() const override {
    return "WebAssembly Register Stackify";
  }

  void getAnalysisUsage(AnalysisUsage &AU) const override {
    AU.setPreservesCFG();
    AU.addRequired<AAResultsWrapperPass>();
    AU.addRequired<LiveIntervals>();
    AU.addPreserved<MachineBlockFrequencyInfo>();
    AU.addPreserved<SlotIndexes>();
    AU.addPreserved<LiveIntervals>();
    AU.addPreservedID(MachineDominatorsID);
    AU.addPreservedID(LiveVariablesID);
    MachineFunctionPass::getAnalysisUsage(AU);
  }

  bool runOnMachineFunction(MachineFunction &MF) override;

public:
  static char ID; // Pass identification, replacement for typeid
  WebAssemblyRegStackify() : MachineFunctionPass(ID) {}
};
} // end anonymous namespace

char WebAssemblyRegStackify::ID = 0;
FunctionPass *llvm::createWebAssemblyRegStackify() {
  return new WebAssemblyRegStackify();
}

// Decorate the given instruction with implicit operands that enforce the
// expression stack ordering constraints for an instruction which is on
// the expression stack.
static void ImposeStackOrdering(MachineInstr *MI) {
  // Write the opaque EXPR_STACK register.
  if (!MI->definesRegister(WebAssembly::EXPR_STACK))
    MI->addOperand(MachineOperand::CreateReg(WebAssembly::EXPR_STACK,
                                             /*isDef=*/true,
                                             /*isImp=*/true));

  // Also read the opaque EXPR_STACK register.
  if (!MI->readsRegister(WebAssembly::EXPR_STACK))
    MI->addOperand(MachineOperand::CreateReg(WebAssembly::EXPR_STACK,
                                             /*isDef=*/false,
                                             /*isImp=*/true));
}

// Test whether it's safe to move Def to just before Insert.
// TODO: Compute memory dependencies in a way that doesn't require always
// walking the block.
// TODO: Compute memory dependencies in a way that uses AliasAnalysis to be
// more precise.
static bool IsSafeToMove(const MachineInstr *Def, const MachineInstr *Insert,
                         AliasAnalysis &AA, LiveIntervals &LIS,
                         MachineRegisterInfo &MRI) {
  assert(Def->getParent() == Insert->getParent());
  bool SawStore = false, SawSideEffects = false;
  MachineBasicBlock::const_iterator D(Def), I(Insert);

  // Check for register dependencies.
  for (const MachineOperand &MO : Def->operands()) {
    if (!MO.isReg() || MO.isUndef())
      continue;
    unsigned Reg = MO.getReg();

    // If the register is dead here and at Insert, ignore it.
    if (MO.isDead() && Insert->definesRegister(Reg) &&
        !Insert->readsRegister(Reg))
      continue;

    if (TargetRegisterInfo::isPhysicalRegister(Reg)) {
      // If the physical register is never modified, ignore it.
      if (!MRI.isPhysRegModified(Reg))
        continue;
      // Otherwise, it's a physical register with unknown liveness.
      return false;
    }

    // Ask LiveIntervals whether moving this virtual register use or def to
    // Insert will change value numbers are seen.
    const LiveInterval &LI = LIS.getInterval(Reg);
    VNInfo *DefVNI =
        MO.isDef() ? LI.getVNInfoAt(LIS.getInstructionIndex(Def).getRegSlot())
                   : LI.getVNInfoBefore(LIS.getInstructionIndex(Def));
    assert(DefVNI && "Instruction input missing value number");
    VNInfo *InsVNI = LI.getVNInfoBefore(LIS.getInstructionIndex(Insert));
    if (InsVNI && DefVNI != InsVNI)
      return false;
  }

  // Check for memory dependencies and side effects.
  for (--I; I != D; --I)
    SawSideEffects |= !I->isSafeToMove(&AA, SawStore);
  return !(SawStore && Def->mayLoad() && !Def->isInvariantLoad(&AA)) &&
         !(SawSideEffects && !Def->isSafeToMove(&AA, SawStore));
}

<<<<<<< HEAD
=======
/// Test whether OneUse, a use of Reg, dominates all of Reg's other uses.
static bool OneUseDominatesOtherUses(unsigned Reg, const MachineOperand &OneUse,
                                     const MachineBasicBlock &MBB,
                                     const MachineRegisterInfo &MRI,
                                     const MachineDominatorTree &MDT) {
  for (const MachineOperand &Use : MRI.use_operands(Reg)) {
    if (&Use == &OneUse)
      continue;
    const MachineInstr *UseInst = Use.getParent();
    const MachineInstr *OneUseInst = OneUse.getParent();
    if (UseInst->getOpcode() == TargetOpcode::PHI) {
      // Test that the PHI use, which happens on the CFG edge rather than
      // within the PHI's own block, is dominated by the one selected use.
      const MachineBasicBlock *Pred =
          UseInst->getOperand(&Use - &UseInst->getOperand(0) + 1).getMBB();
      if (!MDT.dominates(&MBB, Pred))
        return false;
    } else if (UseInst == OneUseInst) {
      // Another use in the same instruction. We need to ensure that the one
      // selected use happens "before" it.
      if (&OneUse > &Use)
        return false;
    } else {
      // Test that the use is dominated by the one selected use.
      if (!MDT.dominates(OneUseInst, UseInst))
        return false;
    }
  }
  return true;
}

/// Get the appropriate tee_local opcode for the given register class.
static unsigned GetTeeLocalOpcode(const TargetRegisterClass *RC) {
  if (RC == &WebAssembly::I32RegClass)
    return WebAssembly::TEE_LOCAL_I32;
  if (RC == &WebAssembly::I64RegClass)
    return WebAssembly::TEE_LOCAL_I64;
  if (RC == &WebAssembly::F32RegClass)
    return WebAssembly::TEE_LOCAL_F32;
  if (RC == &WebAssembly::F64RegClass)
    return WebAssembly::TEE_LOCAL_F64;
  llvm_unreachable("Unexpected register class");
}

/// A single-use def in the same block with no intervening memory or register
/// dependencies; move the def down and nest it with the current instruction.
static MachineInstr *MoveForSingleUse(unsigned Reg, MachineInstr *Def,
                                      MachineBasicBlock &MBB,
                                      MachineInstr *Insert, LiveIntervals &LIS,
                                      WebAssemblyFunctionInfo &MFI) {
  MBB.splice(Insert, &MBB, Def);
  LIS.handleMove(Def);
  MFI.stackifyVReg(Reg);
  ImposeStackOrdering(Def);
  return Def;
}

/// A trivially cloneable instruction; clone it and nest the new copy with the
/// current instruction.
static MachineInstr *
RematerializeCheapDef(unsigned Reg, MachineOperand &Op, MachineInstr *Def,
                      MachineBasicBlock &MBB, MachineInstr *Insert,
                      LiveIntervals &LIS, WebAssemblyFunctionInfo &MFI,
                      MachineRegisterInfo &MRI, const WebAssemblyInstrInfo *TII,
                      const WebAssemblyRegisterInfo *TRI) {
  unsigned NewReg = MRI.createVirtualRegister(MRI.getRegClass(Reg));
  TII->reMaterialize(MBB, Insert, NewReg, 0, Def, *TRI);
  Op.setReg(NewReg);
  MachineInstr *Clone = &*std::prev(MachineBasicBlock::instr_iterator(Insert));
  LIS.InsertMachineInstrInMaps(Clone);
  LIS.createAndComputeVirtRegInterval(NewReg);
  MFI.stackifyVReg(NewReg);
  ImposeStackOrdering(Clone);

  // If that was the last use of the original, delete the original.
  // Otherwise shrink the LiveInterval.
  if (MRI.use_empty(Reg)) {
    SlotIndex Idx = LIS.getInstructionIndex(Def).getRegSlot();
    LIS.removePhysRegDefAt(WebAssembly::ARGUMENTS, Idx);
    LIS.removeVRegDefAt(LIS.getInterval(Reg), Idx);
    LIS.removeInterval(Reg);
    LIS.RemoveMachineInstrFromMaps(Def);
    Def->eraseFromParent();
  } else {
    LIS.shrinkToUses(&LIS.getInterval(Reg));
  }
  return Clone;
}

/// A multiple-use def in the same block with no intervening memory or register
/// dependencies; move the def down, nest it with the current instruction, and
/// insert a tee_local to satisfy the rest of the uses. As an illustration,
/// rewrite this:
///
///    Reg = INST ...        // Def
///    INST ..., Reg, ...    // Insert
///    INST ..., Reg, ...
///    INST ..., Reg, ...
///
/// to this:
///
///    Reg = INST ...        // Def (to become the new Insert)
///    TeeReg, NewReg = TEE_LOCAL_... Reg
///    INST ..., TeeReg, ... // Insert
///    INST ..., NewReg, ...
///    INST ..., NewReg, ...
///
/// with Reg and TeeReg stackified. This eliminates a get_local from the
/// resulting code.
static MachineInstr *MoveAndTeeForMultiUse(
    unsigned Reg, MachineOperand &Op, MachineInstr *Def, MachineBasicBlock &MBB,
    MachineInstr *Insert, LiveIntervals &LIS, WebAssemblyFunctionInfo &MFI,
    MachineRegisterInfo &MRI, const WebAssemblyInstrInfo *TII) {
  MBB.splice(Insert, &MBB, Def);
  LIS.handleMove(Def);
  const auto *RegClass = MRI.getRegClass(Reg);
  unsigned NewReg = MRI.createVirtualRegister(RegClass);
  unsigned TeeReg = MRI.createVirtualRegister(RegClass);
  MRI.replaceRegWith(Reg, NewReg);
  MachineInstr *Tee = BuildMI(MBB, Insert, Insert->getDebugLoc(),
                              TII->get(GetTeeLocalOpcode(RegClass)), TeeReg)
                          .addReg(NewReg, RegState::Define)
                          .addReg(Reg);
  Op.setReg(TeeReg);
  Def->getOperand(0).setReg(Reg);
  LIS.InsertMachineInstrInMaps(Tee);
  LIS.shrinkToUses(&LIS.getInterval(Reg));
  LIS.createAndComputeVirtRegInterval(NewReg);
  LIS.createAndComputeVirtRegInterval(TeeReg);
  MFI.stackifyVReg(Reg);
  MFI.stackifyVReg(TeeReg);
  ImposeStackOrdering(Def);
  ImposeStackOrdering(Tee);
  return Def;
}

namespace {
/// A stack for walking the tree of instructions being built, visiting the
/// MachineOperands in DFS order.
class TreeWalkerState {
  typedef MachineInstr::mop_iterator mop_iterator;
  typedef std::reverse_iterator<mop_iterator> mop_reverse_iterator;
  typedef iterator_range<mop_reverse_iterator> RangeTy;
  SmallVector<RangeTy, 4> Worklist;

public:
  explicit TreeWalkerState(MachineInstr *Insert) {
    const iterator_range<mop_iterator> &Range = Insert->explicit_uses();
    if (Range.begin() != Range.end())
      Worklist.push_back(reverse(Range));
  }

  bool Done() const { return Worklist.empty(); }

  MachineOperand &Pop() {
    RangeTy &Range = Worklist.back();
    MachineOperand &Op = *Range.begin();
    Range = drop_begin(Range, 1);
    if (Range.begin() == Range.end())
      Worklist.pop_back();
    assert((Worklist.empty() ||
            Worklist.back().begin() != Worklist.back().end()) &&
           "Empty ranges shouldn't remain in the worklist");
    return Op;
  }

  /// Push Instr's operands onto the stack to be visited.
  void PushOperands(MachineInstr *Instr) {
    const iterator_range<mop_iterator> &Range(Instr->explicit_uses());
    if (Range.begin() != Range.end())
      Worklist.push_back(reverse(Range));
  }

  /// Some of Instr's operands are on the top of the stack; remove them and
  /// re-insert them starting from the beginning (because we've commuted them).
  void ResetTopOperands(MachineInstr *Instr) {
    assert(HasRemainingOperands(Instr) &&
           "Reseting operands should only be done when the instruction has "
           "an operand still on the stack");
    Worklist.back() = reverse(Instr->explicit_uses());
  }

  /// Test whether Instr has operands remaining to be visited at the top of
  /// the stack.
  bool HasRemainingOperands(const MachineInstr *Instr) const {
    if (Worklist.empty())
      return false;
    const RangeTy &Range = Worklist.back();
    return Range.begin() != Range.end() && Range.begin()->getParent() == Instr;
  }

  /// Test whether the given register is present on the stack, indicating an
  /// operand in the tree that we haven't visited yet. Moving a definition of
  /// Reg to a point in the tree after that would change its value.
  bool IsOnStack(unsigned Reg) const {
    for (const RangeTy &Range : Worklist)
      for (const MachineOperand &MO : Range)
        if (MO.isReg() && MO.getReg() == Reg)
          return true;
    return false;
  }
};

/// State to keep track of whether commuting is in flight or whether it's been
/// tried for the current instruction and didn't work.
class CommutingState {
  /// There are effectively three states: the initial state where we haven't
  /// started commuting anything and we don't know anything yet, the tenative
  /// state where we've commuted the operands of the current instruction and are
  /// revisting it, and the declined state where we've reverted the operands
  /// back to their original order and will no longer commute it further.
  bool TentativelyCommuting;
  bool Declined;

  /// During the tentative state, these hold the operand indices of the commuted
  /// operands.
  unsigned Operand0, Operand1;

public:
  CommutingState() : TentativelyCommuting(false), Declined(false) {}

  /// Stackification for an operand was not successful due to ordering
  /// constraints. If possible, and if we haven't already tried it and declined
  /// it, commute Insert's operands and prepare to revisit it.
  void MaybeCommute(MachineInstr *Insert, TreeWalkerState &TreeWalker,
                    const WebAssemblyInstrInfo *TII) {
    if (TentativelyCommuting) {
      assert(!Declined &&
             "Don't decline commuting until you've finished trying it");
      // Commuting didn't help. Revert it.
      TII->commuteInstruction(Insert, /*NewMI=*/false, Operand0, Operand1);
      TentativelyCommuting = false;
      Declined = true;
    } else if (!Declined && TreeWalker.HasRemainingOperands(Insert)) {
      Operand0 = TargetInstrInfo::CommuteAnyOperandIndex;
      Operand1 = TargetInstrInfo::CommuteAnyOperandIndex;
      if (TII->findCommutedOpIndices(Insert, Operand0, Operand1)) {
        // Tentatively commute the operands and try again.
        TII->commuteInstruction(Insert, /*NewMI=*/false, Operand0, Operand1);
        TreeWalker.ResetTopOperands(Insert);
        TentativelyCommuting = true;
        Declined = false;
      }
    }
  }

  /// Stackification for some operand was successful. Reset to the default
  /// state.
  void Reset() {
    TentativelyCommuting = false;
    Declined = false;
  }
};
} // end anonymous namespace

>>>>>>> b4b092ea
bool WebAssemblyRegStackify::runOnMachineFunction(MachineFunction &MF) {
  DEBUG(dbgs() << "********** Register Stackifying **********\n"
                  "********** Function: "
               << MF.getName() << '\n');

  bool Changed = false;
  MachineRegisterInfo &MRI = MF.getRegInfo();
  WebAssemblyFunctionInfo &MFI = *MF.getInfo<WebAssemblyFunctionInfo>();
  const auto *TII = MF.getSubtarget<WebAssemblySubtarget>().getInstrInfo();
  const auto *TRI = MF.getSubtarget<WebAssemblySubtarget>().getRegisterInfo();
  AliasAnalysis &AA = getAnalysis<AAResultsWrapperPass>().getAAResults();
  LiveIntervals &LIS = getAnalysis<LiveIntervals>();

  // Walk the instructions from the bottom up. Currently we don't look past
  // block boundaries, and the blocks aren't ordered so the block visitation
  // order isn't significant, but we may want to change this in the future.
  for (MachineBasicBlock &MBB : MF) {
    // Don't use a range-based for loop, because we modify the list as we're
    // iterating over it and the end iterator may change.
    for (auto MII = MBB.rbegin(); MII != MBB.rend(); ++MII) {
      MachineInstr *Insert = &*MII;
      // Don't nest anything inside a phi.
      if (Insert->getOpcode() == TargetOpcode::PHI)
        break;

      // Don't nest anything inside an inline asm, because we don't have
      // constraints for $push inputs.
      if (Insert->getOpcode() == TargetOpcode::INLINEASM)
        break;

      // Iterate through the inputs in reverse order, since we'll be pulling
      // operands off the stack in LIFO order.
      bool AnyStackified = false;
      for (MachineOperand &Op : reverse(Insert->uses())) {
        // We're only interested in explicit virtual register operands.
        if (!Op.isReg() || Op.isImplicit() || !Op.isUse())
          continue;

        unsigned Reg = Op.getReg();

        // Only consider registers with a single definition.
        // TODO: Eventually we may relax this, to stackify phi transfers.
        MachineInstr *Def = MRI.getUniqueVRegDef(Reg);
        if (!Def)
          continue;

        // Don't nest an INLINE_ASM def into anything, because we don't have
        // constraints for $pop outputs.
        if (Def->getOpcode() == TargetOpcode::INLINEASM)
          continue;

        // Don't nest PHIs inside of anything.
        if (Def->getOpcode() == TargetOpcode::PHI)
          continue;

        // Argument instructions represent live-in registers and not real
        // instructions.
        if (Def->getOpcode() == WebAssembly::ARGUMENT_I32 ||
            Def->getOpcode() == WebAssembly::ARGUMENT_I64 ||
            Def->getOpcode() == WebAssembly::ARGUMENT_F32 ||
            Def->getOpcode() == WebAssembly::ARGUMENT_F64)
          continue;

<<<<<<< HEAD
        if (MRI.hasOneUse(Reg) && Def->getParent() == &MBB &&
            IsSafeToMove(Def, Insert, AA, LIS, MRI)) {
          // A single-use def in the same block with no intervening memory or
          // register dependencies; move the def down and nest it with the
          // current instruction.
          // TODO: Stackify multiple-use values, taking advantage of set_local
          // returning its result.
          Changed = true;
          AnyStackified = true;
          MBB.splice(Insert, &MBB, Def);
          LIS.handleMove(Def);
          MFI.stackifyVReg(Reg);
          ImposeStackOrdering(Def);
          Insert = Def;
=======
        // Decide which strategy to take. Prefer to move a single-use value
        // over cloning it, and prefer cloning over introducing a tee_local.
        // For moving, we require the def to be in the same block as the use;
        // this makes things simpler (LiveIntervals' handleMove function only
        // supports intra-block moves) and it's MachineSink's job to catch all
        // the sinking opportunities anyway.
        bool SameBlock = Def->getParent() == &MBB;
        bool CanMove = SameBlock && IsSafeToMove(Def, Insert, AA, LIS, MRI) &&
                       !TreeWalker.IsOnStack(Reg);
        if (CanMove && MRI.hasOneUse(Reg)) {
          Insert = MoveForSingleUse(Reg, Def, MBB, Insert, LIS, MFI);
>>>>>>> b4b092ea
        } else if (Def->isAsCheapAsAMove() &&
                   TII->isTriviallyReMaterializable(Def, &AA)) {
          // A trivially cloneable instruction; clone it and nest the new copy
          // with the current instruction.
          Changed = true;
          AnyStackified = true;
          unsigned OldReg = Def->getOperand(0).getReg();
          unsigned NewReg = MRI.createVirtualRegister(MRI.getRegClass(OldReg));
          TII->reMaterialize(MBB, Insert, NewReg, 0, Def, *TRI);
          Op.setReg(NewReg);
          MachineInstr *Clone =
              &*std::prev(MachineBasicBlock::instr_iterator(Insert));
          LIS.InsertMachineInstrInMaps(Clone);
          LIS.createAndComputeVirtRegInterval(NewReg);
          MFI.stackifyVReg(NewReg);
          ImposeStackOrdering(Clone);
          Insert = Clone;

          // If that was the last use of the original, delete the original.
          // Otherwise shrink the LiveInterval.
          if (MRI.use_empty(OldReg)) {
            SlotIndex Idx = LIS.getInstructionIndex(Def).getRegSlot();
            LIS.removePhysRegDefAt(WebAssembly::ARGUMENTS, Idx);
            LIS.removeVRegDefAt(LIS.getInterval(OldReg), Idx);
            LIS.removeInterval(OldReg);
            LIS.RemoveMachineInstrFromMaps(Def);
            Def->eraseFromParent();
          } else {
            LIS.shrinkToUses(&LIS.getInterval(OldReg));
          }
        }
      }
      if (AnyStackified)
        ImposeStackOrdering(&*MII);
    }
  }

  // If we used EXPR_STACK anywhere, add it to the live-in sets everywhere
  // so that it never looks like a use-before-def.
  if (Changed) {
    MF.getRegInfo().addLiveIn(WebAssembly::EXPR_STACK);
    for (MachineBasicBlock &MBB : MF)
      MBB.addLiveIn(WebAssembly::EXPR_STACK);
  }

#ifndef NDEBUG
  // Verify that pushes and pops are performed in LIFO order.
  SmallVector<unsigned, 0> Stack;
  for (MachineBasicBlock &MBB : MF) {
    for (MachineInstr &MI : MBB) {
      for (MachineOperand &MO : reverse(MI.explicit_operands())) {
        if (!MO.isReg())
          continue;
        unsigned VReg = MO.getReg();

        // Don't stackify physregs like SP or FP.
        if (!TargetRegisterInfo::isVirtualRegister(VReg))
          continue;

        if (MFI.isVRegStackified(VReg)) {
          if (MO.isDef())
            Stack.push_back(VReg);
          else
            assert(Stack.pop_back_val() == VReg);
        }
      }
    }
    // TODO: Generalize this code to support keeping values on the stack across
    // basic block boundaries.
    assert(Stack.empty());
  }
#endif

  return Changed;
}<|MERGE_RESOLUTION|>--- conflicted
+++ resolved
@@ -27,6 +27,8 @@
 #include "llvm/Analysis/AliasAnalysis.h"
 #include "llvm/CodeGen/LiveIntervalAnalysis.h"
 #include "llvm/CodeGen/MachineBlockFrequencyInfo.h"
+#include "llvm/CodeGen/MachineDominators.h"
+#include "llvm/CodeGen/MachineInstrBuilder.h"
 #include "llvm/CodeGen/MachineRegisterInfo.h"
 #include "llvm/CodeGen/Passes.h"
 #include "llvm/Support/Debug.h"
@@ -44,12 +46,13 @@
   void getAnalysisUsage(AnalysisUsage &AU) const override {
     AU.setPreservesCFG();
     AU.addRequired<AAResultsWrapperPass>();
+    AU.addRequired<MachineDominatorTree>();
     AU.addRequired<LiveIntervals>();
     AU.addPreserved<MachineBlockFrequencyInfo>();
     AU.addPreserved<SlotIndexes>();
     AU.addPreserved<LiveIntervals>();
-    AU.addPreservedID(MachineDominatorsID);
     AU.addPreservedID(LiveVariablesID);
+    AU.addPreserved<MachineDominatorTree>();
     MachineFunctionPass::getAnalysisUsage(AU);
   }
 
@@ -89,8 +92,8 @@
 // TODO: Compute memory dependencies in a way that uses AliasAnalysis to be
 // more precise.
 static bool IsSafeToMove(const MachineInstr *Def, const MachineInstr *Insert,
-                         AliasAnalysis &AA, LiveIntervals &LIS,
-                         MachineRegisterInfo &MRI) {
+                         AliasAnalysis &AA, const LiveIntervals &LIS,
+                         const MachineRegisterInfo &MRI) {
   assert(Def->getParent() == Insert->getParent());
   bool SawStore = false, SawSideEffects = false;
   MachineBasicBlock::const_iterator D(Def), I(Insert);
@@ -133,8 +136,6 @@
          !(SawSideEffects && !Def->isSafeToMove(&AA, SawStore));
 }
 
-<<<<<<< HEAD
-=======
 /// Test whether OneUse, a use of Reg, dominates all of Reg's other uses.
 static bool OneUseDominatesOtherUses(unsigned Reg, const MachineOperand &OneUse,
                                      const MachineBasicBlock &MBB,
@@ -390,7 +391,6 @@
 };
 } // end anonymous namespace
 
->>>>>>> b4b092ea
 bool WebAssemblyRegStackify::runOnMachineFunction(MachineFunction &MF) {
   DEBUG(dbgs() << "********** Register Stackifying **********\n"
                   "********** Function: "
@@ -402,6 +402,7 @@
   const auto *TII = MF.getSubtarget<WebAssemblySubtarget>().getInstrInfo();
   const auto *TRI = MF.getSubtarget<WebAssemblySubtarget>().getRegisterInfo();
   AliasAnalysis &AA = getAnalysis<AAResultsWrapperPass>().getAAResults();
+  MachineDominatorTree &MDT = getAnalysis<MachineDominatorTree>();
   LiveIntervals &LIS = getAnalysis<LiveIntervals>();
 
   // Walk the instructions from the bottom up. Currently we don't look past
@@ -423,19 +424,35 @@
 
       // Iterate through the inputs in reverse order, since we'll be pulling
       // operands off the stack in LIFO order.
-      bool AnyStackified = false;
-      for (MachineOperand &Op : reverse(Insert->uses())) {
+      CommutingState Commuting;
+      TreeWalkerState TreeWalker(Insert);
+      while (!TreeWalker.Done()) {
+        MachineOperand &Op = TreeWalker.Pop();
+
         // We're only interested in explicit virtual register operands.
-        if (!Op.isReg() || Op.isImplicit() || !Op.isUse())
+        if (!Op.isReg())
           continue;
 
         unsigned Reg = Op.getReg();
-
-        // Only consider registers with a single definition.
-        // TODO: Eventually we may relax this, to stackify phi transfers.
+        assert(Op.isUse() && "explicit_uses() should only iterate over uses");
+        assert(!Op.isImplicit() &&
+               "explicit_uses() should only iterate over explicit operands");
+        if (TargetRegisterInfo::isPhysicalRegister(Reg))
+          continue;
+
+        // Identify the definition for this register at this point. Most
+        // registers are in SSA form here so we try a quick MRI query first.
         MachineInstr *Def = MRI.getUniqueVRegDef(Reg);
-        if (!Def)
-          continue;
+        if (!Def) {
+          // MRI doesn't know what the Def is. Try asking LIS.
+          const VNInfo *ValNo = LIS.getInterval(Reg).getVNInfoBefore(
+              LIS.getInstructionIndex(Insert));
+          if (!ValNo)
+            continue;
+          Def = LIS.getInstructionFromIndex(ValNo->def);
+          if (!Def)
+            continue;
+        }
 
         // Don't nest an INLINE_ASM def into anything, because we don't have
         // constraints for $pop outputs.
@@ -454,22 +471,6 @@
             Def->getOpcode() == WebAssembly::ARGUMENT_F64)
           continue;
 
-<<<<<<< HEAD
-        if (MRI.hasOneUse(Reg) && Def->getParent() == &MBB &&
-            IsSafeToMove(Def, Insert, AA, LIS, MRI)) {
-          // A single-use def in the same block with no intervening memory or
-          // register dependencies; move the def down and nest it with the
-          // current instruction.
-          // TODO: Stackify multiple-use values, taking advantage of set_local
-          // returning its result.
-          Changed = true;
-          AnyStackified = true;
-          MBB.splice(Insert, &MBB, Def);
-          LIS.handleMove(Def);
-          MFI.stackifyVReg(Reg);
-          ImposeStackOrdering(Def);
-          Insert = Def;
-=======
         // Decide which strategy to take. Prefer to move a single-use value
         // over cloning it, and prefer cloning over introducing a tee_local.
         // For moving, we require the def to be in the same block as the use;
@@ -481,46 +482,42 @@
                        !TreeWalker.IsOnStack(Reg);
         if (CanMove && MRI.hasOneUse(Reg)) {
           Insert = MoveForSingleUse(Reg, Def, MBB, Insert, LIS, MFI);
->>>>>>> b4b092ea
         } else if (Def->isAsCheapAsAMove() &&
                    TII->isTriviallyReMaterializable(Def, &AA)) {
-          // A trivially cloneable instruction; clone it and nest the new copy
-          // with the current instruction.
-          Changed = true;
-          AnyStackified = true;
-          unsigned OldReg = Def->getOperand(0).getReg();
-          unsigned NewReg = MRI.createVirtualRegister(MRI.getRegClass(OldReg));
-          TII->reMaterialize(MBB, Insert, NewReg, 0, Def, *TRI);
-          Op.setReg(NewReg);
-          MachineInstr *Clone =
-              &*std::prev(MachineBasicBlock::instr_iterator(Insert));
-          LIS.InsertMachineInstrInMaps(Clone);
-          LIS.createAndComputeVirtRegInterval(NewReg);
-          MFI.stackifyVReg(NewReg);
-          ImposeStackOrdering(Clone);
-          Insert = Clone;
-
-          // If that was the last use of the original, delete the original.
-          // Otherwise shrink the LiveInterval.
-          if (MRI.use_empty(OldReg)) {
-            SlotIndex Idx = LIS.getInstructionIndex(Def).getRegSlot();
-            LIS.removePhysRegDefAt(WebAssembly::ARGUMENTS, Idx);
-            LIS.removeVRegDefAt(LIS.getInterval(OldReg), Idx);
-            LIS.removeInterval(OldReg);
-            LIS.RemoveMachineInstrFromMaps(Def);
-            Def->eraseFromParent();
-          } else {
-            LIS.shrinkToUses(&LIS.getInterval(OldReg));
-          }
+          Insert = RematerializeCheapDef(Reg, Op, Def, MBB, Insert, LIS, MFI,
+                                         MRI, TII, TRI);
+        } else if (CanMove &&
+                   OneUseDominatesOtherUses(Reg, Op, MBB, MRI, MDT)) {
+          Insert = MoveAndTeeForMultiUse(Reg, Op, Def, MBB, Insert, LIS, MFI,
+                                         MRI, TII);
+        } else {
+          // We failed to stackify the operand. If the problem was ordering
+          // constraints, Commuting may be able to help.
+          if (!CanMove && SameBlock)
+            Commuting.MaybeCommute(Insert, TreeWalker, TII);
+          // Proceed to the next operand.
+          continue;
         }
+
+        // We stackified an operand. Add the defining instruction's operands to
+        // the worklist stack now to continue to build an ever deeper tree.
+        Commuting.Reset();
+        TreeWalker.PushOperands(Insert);
       }
-      if (AnyStackified)
+
+      // If we stackified any operands, skip over the tree to start looking for
+      // the next instruction we can build a tree on.
+      if (Insert != &*MII) {
         ImposeStackOrdering(&*MII);
+        MII = std::prev(
+            make_reverse_iterator(MachineBasicBlock::iterator(Insert)));
+        Changed = true;
+      }
     }
   }
 
-  // If we used EXPR_STACK anywhere, add it to the live-in sets everywhere
-  // so that it never looks like a use-before-def.
+  // If we used EXPR_STACK anywhere, add it to the live-in sets everywhere so
+  // that it never looks like a use-before-def.
   if (Changed) {
     MF.getRegInfo().addLiveIn(WebAssembly::EXPR_STACK);
     for (MachineBasicBlock &MBB : MF)
@@ -535,23 +532,25 @@
       for (MachineOperand &MO : reverse(MI.explicit_operands())) {
         if (!MO.isReg())
           continue;
-        unsigned VReg = MO.getReg();
+        unsigned Reg = MO.getReg();
 
         // Don't stackify physregs like SP or FP.
-        if (!TargetRegisterInfo::isVirtualRegister(VReg))
-          continue;
-
-        if (MFI.isVRegStackified(VReg)) {
+        if (!TargetRegisterInfo::isVirtualRegister(Reg))
+          continue;
+
+        if (MFI.isVRegStackified(Reg)) {
           if (MO.isDef())
-            Stack.push_back(VReg);
+            Stack.push_back(Reg);
           else
-            assert(Stack.pop_back_val() == VReg);
+            assert(Stack.pop_back_val() == Reg &&
+                   "Register stack pop should be paired with a push");
         }
       }
     }
     // TODO: Generalize this code to support keeping values on the stack across
     // basic block boundaries.
-    assert(Stack.empty());
+    assert(Stack.empty() &&
+           "Register stack pushes and pops should be balanced");
   }
 #endif
 
