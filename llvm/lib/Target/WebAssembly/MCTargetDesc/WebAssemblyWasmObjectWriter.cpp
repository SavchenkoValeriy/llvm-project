//===-- WebAssemblyWasmObjectWriter.cpp - WebAssembly Wasm Writer ---------===//
//
//                     The LLVM Compiler Infrastructure
//
// This file is distributed under the University of Illinois Open Source
// License. See LICENSE.TXT for details.
//
//===----------------------------------------------------------------------===//
///
/// \file
/// \brief This file handles Wasm-specific object emission, converting LLVM's
/// internal fixups into the appropriate relocations.
///
//===----------------------------------------------------------------------===//

#include "MCTargetDesc/WebAssemblyMCTargetDesc.h"
<<<<<<< HEAD
#include "MCTargetDesc/WebAssemblyFixupKinds.h"
=======
#include "llvm/BinaryFormat/Wasm.h"
>>>>>>> 8445858a
#include "llvm/MC/MCFixup.h"
#include "llvm/MC/MCSymbolWasm.h"
#include "llvm/MC/MCWasmObjectWriter.h"
#include "llvm/Support/Casting.h"
#include "llvm/Support/ErrorHandling.h"
using namespace llvm;

namespace {
class WebAssemblyWasmObjectWriter final : public MCWasmObjectTargetWriter {
public:
  explicit WebAssemblyWasmObjectWriter(bool Is64Bit);

private:
  unsigned getRelocType(MCContext &Ctx, const MCValue &Target,
                        const MCFixup &Fixup, bool IsPCRel) const override;
};
} // end anonymous namespace

WebAssemblyWasmObjectWriter::WebAssemblyWasmObjectWriter(bool Is64Bit)
    : MCWasmObjectTargetWriter(Is64Bit) {}

// Test whether the given expression computes a function address.
static bool IsFunctionExpr(const MCExpr *Expr) {
  if (const MCSymbolRefExpr *SyExp =
          dyn_cast<MCSymbolRefExpr>(Expr))
    return cast<MCSymbolWasm>(SyExp->getSymbol()).isFunction();

  if (const MCBinaryExpr *BinOp =
          dyn_cast<MCBinaryExpr>(Expr))
    return IsFunctionExpr(BinOp->getLHS()) != IsFunctionExpr(BinOp->getRHS());

  if (const MCUnaryExpr *UnOp =
          dyn_cast<MCUnaryExpr>(Expr))
    return IsFunctionExpr(UnOp->getSubExpr());

  return false;
}

unsigned WebAssemblyWasmObjectWriter::getRelocType(MCContext &Ctx,
                                                   const MCValue &Target,
                                                   const MCFixup &Fixup,
                                                   bool IsPCRel) const {
  // WebAssembly functions are not allocated in the data address space. To
  // resolve a pointer to a function, we must use a special relocation type.
  bool IsFunction = IsFunctionExpr(Fixup.getValue());

  assert(!IsPCRel);
  switch (unsigned(Fixup.getKind())) {
  case WebAssembly::fixup_code_sleb128_i32:
    if (IsFunction)
      return wasm::R_WEBASSEMBLY_TABLE_INDEX_SLEB;
    return wasm::R_WEBASSEMBLY_GLOBAL_ADDR_SLEB;
  case WebAssembly::fixup_code_sleb128_i64:
    llvm_unreachable("fixup_sleb128_i64 not implemented yet");
  case WebAssembly::fixup_code_uleb128_i32:
    if (IsFunction)
      return wasm::R_WEBASSEMBLY_FUNCTION_INDEX_LEB;
    return wasm::R_WEBASSEMBLY_GLOBAL_ADDR_LEB;
  case FK_Data_4:
    if (IsFunction)
      return wasm::R_WEBASSEMBLY_TABLE_INDEX_I32;
    return wasm::R_WEBASSEMBLY_GLOBAL_ADDR_I32;
  case FK_Data_8:
    llvm_unreachable("FK_Data_8 not implemented yet");
  default:
    llvm_unreachable("unimplemented fixup kind");
  }
}

MCObjectWriter *llvm::createWebAssemblyWasmObjectWriter(raw_pwrite_stream &OS,
                                                        bool Is64Bit) {
  MCWasmObjectTargetWriter *MOTW = new WebAssemblyWasmObjectWriter(Is64Bit);
  return createWasmObjectWriter(MOTW, OS);
}<|MERGE_RESOLUTION|>--- conflicted
+++ resolved
@@ -13,12 +13,9 @@
 ///
 //===----------------------------------------------------------------------===//
 
+#include "MCTargetDesc/WebAssemblyFixupKinds.h"
 #include "MCTargetDesc/WebAssemblyMCTargetDesc.h"
-<<<<<<< HEAD
-#include "MCTargetDesc/WebAssemblyFixupKinds.h"
-=======
 #include "llvm/BinaryFormat/Wasm.h"
->>>>>>> 8445858a
 #include "llvm/MC/MCFixup.h"
 #include "llvm/MC/MCSymbolWasm.h"
 #include "llvm/MC/MCWasmObjectWriter.h"
@@ -57,6 +54,11 @@
   return false;
 }
 
+static bool IsFunctionType(const MCValue &Target) {
+  const MCSymbolRefExpr *RefA = Target.getSymA();
+  return RefA && RefA->getKind() == MCSymbolRefExpr::VK_WebAssembly_TYPEINDEX;
+}
+
 unsigned WebAssemblyWasmObjectWriter::getRelocType(MCContext &Ctx,
                                                    const MCValue &Target,
                                                    const MCFixup &Fixup,
@@ -74,6 +76,8 @@
   case WebAssembly::fixup_code_sleb128_i64:
     llvm_unreachable("fixup_sleb128_i64 not implemented yet");
   case WebAssembly::fixup_code_uleb128_i32:
+    if (IsFunctionType(Target))
+      return wasm::R_WEBASSEMBLY_TYPE_INDEX_LEB;
     if (IsFunction)
       return wasm::R_WEBASSEMBLY_FUNCTION_INDEX_LEB;
     return wasm::R_WEBASSEMBLY_GLOBAL_ADDR_LEB;
