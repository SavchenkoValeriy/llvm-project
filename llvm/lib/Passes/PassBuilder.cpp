--- conflicted
+++ resolved
@@ -2658,15 +2658,14 @@
   return Error::success();
 }
 
-<<<<<<< HEAD
 void PassBuilder::setEnableHotColdSplitting(bool Enabled) {
   SplitColdCode = Enabled;
-=======
+}
+
 bool PassBuilder::isAAPassName(StringRef PassName) {
 #define FUNCTION_ALIAS_ANALYSIS(NAME, CREATE_PASS)                             \
   if (PassName == NAME)                                                        \
     return true;
 #include "PassRegistry.def"
   return false;
->>>>>>> 85ff5b52
 }