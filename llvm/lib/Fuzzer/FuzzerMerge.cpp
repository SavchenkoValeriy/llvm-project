--- conflicted
+++ resolved
@@ -17,6 +17,7 @@
 
 #include <fstream>
 #include <iterator>
+#include <set>
 #include <sstream>
 
 namespace fuzzer {
@@ -89,7 +90,7 @@
       assert(ExpectedStartMarker < Files.size());
       ExpectedStartMarker++;
     } else if (Marker == "DONE") {
-      // DONE FILE_SIZE COV1 COV2 COV3 ...
+      // DONE FILE_ID COV1 COV2 COV3 ...
       size_t CurrentFileIdx = N;
       if (CurrentFileIdx != LastSeenStartMarker)
         return false;
@@ -110,6 +111,13 @@
 
   FirstNotProcessedFile = ExpectedStartMarker;
   return true;
+}
+
+size_t Merger::ApproximateMemoryConsumption() const  {
+  size_t Res = 0;
+  for (const auto &F: Files)
+    Res += sizeof(F) + F.Features.size() * sizeof(F.Features[0]);
+  return Res;
 }
 
 // Decides which files need to be merged (add thost to NewFiles).
@@ -263,11 +271,8 @@
   IF.seekg(0, IF.beg);
   M.ParseOrExit(IF, true);
   IF.close();
-<<<<<<< HEAD
-=======
   Printf("MERGE-OUTER: consumed %zdMb (%zdMb rss) to parse the control file\n",
          M.ApproximateMemoryConsumption() >> 20, GetPeakRSSMb());
->>>>>>> dd905b0e
   std::vector<std::string> NewFiles;
   size_t NumNewFeatures = M.Merge(&NewFiles);
   Printf("MERGE-OUTER: %zd new files with %zd new features added\n",
