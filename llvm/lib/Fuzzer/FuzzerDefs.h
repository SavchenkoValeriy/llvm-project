//===- FuzzerDefs.h - Internal header for the Fuzzer ------------*- C++ -* ===//
//
//                     The LLVM Compiler Infrastructure
//
// This file is distributed under the University of Illinois Open Source
// License. See LICENSE.TXT for details.
//
//===----------------------------------------------------------------------===//
// Basic definitions.
//===----------------------------------------------------------------------===//
#ifndef LLVM_FUZZER_DEFS_H
#define LLVM_FUZZER_DEFS_H

#include <cassert>
#include <cstddef>
#include <cstdint>
#include <cstring>
#include <string>
#include <vector>

// Platform detection.
#ifdef __linux__
#define LIBFUZZER_LINUX 1
#define LIBFUZZER_APPLE 0
#elif __APPLE__
#define LIBFUZZER_LINUX 0
#define LIBFUZZER_APPLE 1
#else
#error "Support for your platform has not been implemented"
#endif

#ifdef __x86_64
#define ATTRIBUTE_TARGET_POPCNT __attribute__((target("popcnt")))
#else
#define ATTRIBUTE_TARGET_POPCNT
#endif

namespace fuzzer {

template <class T> T Min(T a, T b) { return a < b ? a : b; }
template <class T> T Max(T a, T b) { return a > b ? a : b; }

class Random;
class Dictionary;
class DictionaryEntry;
class MutationDispatcher;
struct FuzzingOptions;
class InputCorpus;
struct InputInfo;
struct ExternalFunctions;

// Global interface to functions that may or may not be available.
extern ExternalFunctions *EF;

typedef std::vector<uint8_t> Unit;
typedef std::vector<Unit> UnitVector;
typedef int (*UserCallback)(const uint8_t *Data, size_t Size);
int FuzzerDriver(int *argc, char ***argv, UserCallback Callback);

bool IsFile(const std::string &Path);
long GetEpoch(const std::string &Path);
std::string FileToString(const std::string &Path);
Unit FileToVector(const std::string &Path, size_t MaxSize = 0,
                  bool ExitOnError = true);
void ReadDirToVectorOfUnits(const char *Path, std::vector<Unit> *V,
                            long *Epoch, size_t MaxSize, bool ExitOnError);
void WriteToFile(const Unit &U, const std::string &Path);
void CopyFileToErr(const std::string &Path);
void DeleteFile(const std::string &Path);
// Returns "Dir/FileName" or equivalent for the current OS.
std::string DirPlusFile(const std::string &DirPath,
                        const std::string &FileName);

void DupAndCloseStderr();
void CloseStdout();
void Printf(const char *Fmt, ...);
void PrintHexArray(const Unit &U, const char *PrintAfter = "");
void PrintHexArray(const uint8_t *Data, size_t Size,
                   const char *PrintAfter = "");
void PrintASCII(const uint8_t *Data, size_t Size, const char *PrintAfter = "");
void PrintASCII(const Unit &U, const char *PrintAfter = "");

void PrintPC(const char *SymbolizedFMT, const char *FallbackFMT, uintptr_t PC);
std::string DescribePC(const char *SymbolizedFMT, uintptr_t PC);
std::string Hash(const Unit &U);
void SetTimer(int Seconds);
void SetSigSegvHandler();
void SetSigBusHandler();
void SetSigAbrtHandler();
void SetSigIllHandler();
void SetSigFpeHandler();
void SetSigIntHandler();
void SetSigTermHandler();
std::string Base64(const Unit &U);
int ExecuteCommand(const std::string &Command);
size_t GetPeakRSSMb();

// Private copy of SHA1 implementation.
static const int kSHA1NumBytes = 20;
// Computes SHA1 hash of 'Len' bytes in 'Data', writes kSHA1NumBytes to 'Out'.
void ComputeSHA1(const uint8_t *Data, size_t Len, uint8_t *Out);
std::string Sha1ToString(const uint8_t Sha1[kSHA1NumBytes]);

// Changes U to contain only ASCII (isprint+isspace) characters.
// Returns true iff U has been changed.
bool ToASCII(uint8_t *Data, size_t Size);
bool IsASCII(const Unit &U);
bool IsASCII(const uint8_t *Data, size_t Size);

int NumberOfCpuCores();
int GetPid();
void SleepSeconds(int Seconds);

<<<<<<< HEAD
=======

struct ScopedDoingMyOwnMemmem {
  ScopedDoingMyOwnMemmem();
  ~ScopedDoingMyOwnMemmem();
};

inline uint8_t  Bswap(uint8_t x)  { return x; }
inline uint16_t Bswap(uint16_t x) { return __builtin_bswap16(x); }
inline uint32_t Bswap(uint32_t x) { return __builtin_bswap32(x); }
inline uint64_t Bswap(uint64_t x) { return __builtin_bswap64(x); }

>>>>>>> 9a4b10a5
}  // namespace fuzzer
#endif  // LLVM_FUZZER_DEFS_H<|MERGE_RESOLUTION|>--- conflicted
+++ resolved
@@ -111,8 +111,6 @@
 int GetPid();
 void SleepSeconds(int Seconds);
 
-<<<<<<< HEAD
-=======
 
 struct ScopedDoingMyOwnMemmem {
   ScopedDoingMyOwnMemmem();
@@ -124,6 +122,5 @@
 inline uint32_t Bswap(uint32_t x) { return __builtin_bswap32(x); }
 inline uint64_t Bswap(uint64_t x) { return __builtin_bswap64(x); }
 
->>>>>>> 9a4b10a5
 }  // namespace fuzzer
 #endif  // LLVM_FUZZER_DEFS_H