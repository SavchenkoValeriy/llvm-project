//===- InstCombineInternal.h - InstCombine pass internals -------*- C++ -*-===//
//
// Part of the LLVM Project, under the Apache License v2.0 with LLVM Exceptions.
// See https://llvm.org/LICENSE.txt for license information.
// SPDX-License-Identifier: Apache-2.0 WITH LLVM-exception
//
//===----------------------------------------------------------------------===//
//
/// \file
///
/// This file provides internal interfaces used to implement the InstCombine.
//
//===----------------------------------------------------------------------===//

#ifndef LLVM_LIB_TRANSFORMS_INSTCOMBINE_INSTCOMBINEINTERNAL_H
#define LLVM_LIB_TRANSFORMS_INSTCOMBINE_INSTCOMBINEINTERNAL_H

#include "llvm/ADT/Statistic.h"
#include "llvm/Analysis/InstructionSimplify.h"
#include "llvm/Analysis/TargetFolder.h"
#include "llvm/Analysis/ValueTracking.h"
#include "llvm/IR/IRBuilder.h"
#include "llvm/IR/InstVisitor.h"
#include "llvm/IR/PatternMatch.h"
#include "llvm/Support/Debug.h"
#include "llvm/Support/KnownBits.h"
#include "llvm/Transforms/InstCombine/InstCombineWorklist.h"
#include "llvm/Transforms/InstCombine/InstCombiner.h"
#include "llvm/Transforms/Utils/Local.h"
#include <cassert>

#define DEBUG_TYPE "instcombine"

using namespace llvm::PatternMatch;

// As a default, let's assume that we want to be aggressive,
// and attempt to traverse with no limits in attempt to sink negation.
static constexpr unsigned NegatorDefaultMaxDepth = ~0U;

// Let's guesstimate that most often we will end up visiting/producing
// fairly small number of new instructions.
static constexpr unsigned NegatorMaxNodesSSO = 16;

namespace llvm {

class AAResults;
class APInt;
class AssumptionCache;
class BlockFrequencyInfo;
class DataLayout;
class DominatorTree;
class GEPOperator;
class GlobalVariable;
class LoopInfo;
class OptimizationRemarkEmitter;
class ProfileSummaryInfo;
class TargetLibraryInfo;
class User;

class LLVM_LIBRARY_VISIBILITY InstCombinerImpl final
    : public InstCombiner,
      public InstVisitor<InstCombinerImpl, Instruction *> {
public:
  InstCombinerImpl(InstCombineWorklist &Worklist, BuilderTy &Builder,
                   bool MinimizeSize, AAResults *AA, AssumptionCache &AC,
                   TargetLibraryInfo &TLI, TargetTransformInfo &TTI,
                   DominatorTree &DT, OptimizationRemarkEmitter &ORE,
                   BlockFrequencyInfo *BFI, ProfileSummaryInfo *PSI,
                   const DataLayout &DL, LoopInfo *LI)
      : InstCombiner(Worklist, Builder, MinimizeSize, AA, AC, TLI, TTI, DT, ORE,
                     BFI, PSI, DL, LI) {}

  virtual ~InstCombinerImpl() {}

  /// Run the combiner over the entire worklist until it is empty.
  ///
  /// \returns true if the IR is changed.
  bool run();

  // Visitation implementation - Implement instruction combining for different
  // instruction types.  The semantics are as follows:
  // Return Value:
  //    null        - No change was made
  //     I          - Change was made, I is still valid, I may be dead though
  //   otherwise    - Change was made, replace I with returned instruction
  //
  Instruction *visitFNeg(UnaryOperator &I);
  Instruction *visitAdd(BinaryOperator &I);
  Instruction *visitFAdd(BinaryOperator &I);
  Value *OptimizePointerDifference(
      Value *LHS, Value *RHS, Type *Ty, bool isNUW);
  Instruction *visitSub(BinaryOperator &I);
  Instruction *visitFSub(BinaryOperator &I);
  Instruction *visitMul(BinaryOperator &I);
  Instruction *visitFMul(BinaryOperator &I);
  Instruction *visitURem(BinaryOperator &I);
  Instruction *visitSRem(BinaryOperator &I);
  Instruction *visitFRem(BinaryOperator &I);
  bool simplifyDivRemOfSelectWithZeroOp(BinaryOperator &I);
  Instruction *commonRemTransforms(BinaryOperator &I);
  Instruction *commonIRemTransforms(BinaryOperator &I);
  Instruction *commonDivTransforms(BinaryOperator &I);
  Instruction *commonIDivTransforms(BinaryOperator &I);
  Instruction *visitUDiv(BinaryOperator &I);
  Instruction *visitSDiv(BinaryOperator &I);
  Instruction *visitFDiv(BinaryOperator &I);
  Value *simplifyRangeCheck(ICmpInst *Cmp0, ICmpInst *Cmp1, bool Inverted);
  Instruction *visitAnd(BinaryOperator &I);
  Instruction *visitOr(BinaryOperator &I);
  Instruction *visitXor(BinaryOperator &I);
  Instruction *visitShl(BinaryOperator &I);
  Value *reassociateShiftAmtsOfTwoSameDirectionShifts(
      BinaryOperator *Sh0, const SimplifyQuery &SQ,
      bool AnalyzeForSignBitExtraction = false);
  Instruction *canonicalizeCondSignextOfHighBitExtractToSignextHighBitExtract(
      BinaryOperator &I);
  Instruction *foldVariableSignZeroExtensionOfVariableHighBitExtract(
      BinaryOperator &OldAShr);
  Instruction *visitAShr(BinaryOperator &I);
  Instruction *visitLShr(BinaryOperator &I);
  Instruction *commonShiftTransforms(BinaryOperator &I);
  Instruction *visitFCmpInst(FCmpInst &I);
  Instruction *visitICmpInst(ICmpInst &I);
  Instruction *FoldShiftByConstant(Value *Op0, Constant *Op1,
                                   BinaryOperator &I);
  Instruction *commonCastTransforms(CastInst &CI);
  Instruction *commonPointerCastTransforms(CastInst &CI);
  Instruction *visitTrunc(TruncInst &CI);
  Instruction *visitZExt(ZExtInst &CI);
  Instruction *visitSExt(SExtInst &CI);
  Instruction *visitFPTrunc(FPTruncInst &CI);
  Instruction *visitFPExt(CastInst &CI);
  Instruction *visitFPToUI(FPToUIInst &FI);
  Instruction *visitFPToSI(FPToSIInst &FI);
  Instruction *visitUIToFP(CastInst &CI);
  Instruction *visitSIToFP(CastInst &CI);
  Instruction *visitPtrToInt(PtrToIntInst &CI);
  Instruction *visitIntToPtr(IntToPtrInst &CI);
  Instruction *visitBitCast(BitCastInst &CI);
  Instruction *visitAddrSpaceCast(AddrSpaceCastInst &CI);
  Instruction *foldItoFPtoI(CastInst &FI);
  Instruction *visitSelectInst(SelectInst &SI);
  Instruction *visitCallInst(CallInst &CI);
  Instruction *visitInvokeInst(InvokeInst &II);
  Instruction *visitCallBrInst(CallBrInst &CBI);

  Instruction *SliceUpIllegalIntegerPHI(PHINode &PN);
  Instruction *visitPHINode(PHINode &PN);
  Instruction *visitGetElementPtrInst(GetElementPtrInst &GEP);
  Instruction *visitAllocaInst(AllocaInst &AI);
  Instruction *visitAllocSite(Instruction &FI);
  Instruction *visitFree(CallInst &FI);
  Instruction *visitLoadInst(LoadInst &LI);
  Instruction *visitStoreInst(StoreInst &SI);
  Instruction *visitAtomicRMWInst(AtomicRMWInst &SI);
  Instruction *visitUnconditionalBranchInst(BranchInst &BI);
  Instruction *visitBranchInst(BranchInst &BI);
  Instruction *visitFenceInst(FenceInst &FI);
  Instruction *visitSwitchInst(SwitchInst &SI);
  Instruction *visitReturnInst(ReturnInst &RI);
  Instruction *
  foldAggregateConstructionIntoAggregateReuse(InsertValueInst &OrigIVI);
  Instruction *visitInsertValueInst(InsertValueInst &IV);
  Instruction *visitInsertElementInst(InsertElementInst &IE);
  Instruction *visitExtractElementInst(ExtractElementInst &EI);
  Instruction *visitShuffleVectorInst(ShuffleVectorInst &SVI);
  Instruction *visitExtractValueInst(ExtractValueInst &EV);
  Instruction *visitLandingPadInst(LandingPadInst &LI);
  Instruction *visitVAEndInst(VAEndInst &I);
  Instruction *visitFreeze(FreezeInst &I);

  /// Specify what to return for unhandled instructions.
  Instruction *visitInstruction(Instruction &I) { return nullptr; }

  /// True when DB dominates all uses of DI except UI.
  /// UI must be in the same block as DI.
  /// The routine checks that the DI parent and DB are different.
  bool dominatesAllUses(const Instruction *DI, const Instruction *UI,
                        const BasicBlock *DB) const;

  /// Try to replace select with select operand SIOpd in SI-ICmp sequence.
  bool replacedSelectWithOperand(SelectInst *SI, const ICmpInst *Icmp,
                                 const unsigned SIOpd);

  /// Try to replace instruction \p I with value \p V which are pointers
  /// in different address space.
  /// \return true if successful.
  bool replacePointer(Instruction &I, Value *V);

  LoadInst *combineLoadToNewType(LoadInst &LI, Type *NewTy,
                                 const Twine &Suffix = "");

private:
  bool shouldChangeType(unsigned FromBitWidth, unsigned ToBitWidth) const;
  bool shouldChangeType(Type *From, Type *To) const;
  Value *dyn_castNegVal(Value *V) const;
  Type *FindElementAtOffset(PointerType *PtrTy, int64_t Offset,
                            SmallVectorImpl<Value *> &NewIndices);

  /// Classify whether a cast is worth optimizing.
  ///
  /// This is a helper to decide whether the simplification of
  /// logic(cast(A), cast(B)) to cast(logic(A, B)) should be performed.
  ///
  /// \param CI The cast we are interested in.
  ///
  /// \return true if this cast actually results in any code being generated and
  /// if it cannot already be eliminated by some other transformation.
  bool shouldOptimizeCast(CastInst *CI);

  /// Try to optimize a sequence of instructions checking if an operation
  /// on LHS and RHS overflows.
  ///
  /// If this overflow check is done via one of the overflow check intrinsics,
  /// then CtxI has to be the call instruction calling that intrinsic.  If this
  /// overflow check is done by arithmetic followed by a compare, then CtxI has
  /// to be the arithmetic instruction.
  ///
  /// If a simplification is possible, stores the simplified result of the
  /// operation in OperationResult and result of the overflow check in
  /// OverflowResult, and return true.  If no simplification is possible,
  /// returns false.
  bool OptimizeOverflowCheck(Instruction::BinaryOps BinaryOp, bool IsSigned,
                             Value *LHS, Value *RHS,
                             Instruction &CtxI, Value *&OperationResult,
                             Constant *&OverflowResult);

  Instruction *visitCallBase(CallBase &Call);
  Instruction *tryOptimizeCall(CallInst *CI);
  bool transformConstExprCastCall(CallBase &Call);
  Instruction *transformCallThroughTrampoline(CallBase &Call,
                                              IntrinsicInst &Tramp);
  Instruction *tryCombinePtrAuthCall(CallBase &Call);

  Value *simplifyMaskedLoad(IntrinsicInst &II);
  Instruction *simplifyMaskedStore(IntrinsicInst &II);
  Instruction *simplifyMaskedGather(IntrinsicInst &II);
  Instruction *simplifyMaskedScatter(IntrinsicInst &II);

  /// Transform (zext icmp) to bitwise / integer operations in order to
  /// eliminate it.
  ///
  /// \param ICI The icmp of the (zext icmp) pair we are interested in.
  /// \parem CI The zext of the (zext icmp) pair we are interested in.
  /// \param DoTransform Pass false to just test whether the given (zext icmp)
  /// would be transformed. Pass true to actually perform the transformation.
  ///
  /// \return null if the transformation cannot be performed. If the
  /// transformation can be performed the new instruction that replaces the
  /// (zext icmp) pair will be returned (if \p DoTransform is false the
  /// unmodified \p ICI will be returned in this case).
  Instruction *transformZExtICmp(ICmpInst *ICI, ZExtInst &CI,
                                 bool DoTransform = true);

  Instruction *transformSExtICmp(ICmpInst *ICI, Instruction &CI);

  bool willNotOverflowSignedAdd(const Value *LHS, const Value *RHS,
                                const Instruction &CxtI) const {
    return computeOverflowForSignedAdd(LHS, RHS, &CxtI) ==
           OverflowResult::NeverOverflows;
  }

  bool willNotOverflowUnsignedAdd(const Value *LHS, const Value *RHS,
                                  const Instruction &CxtI) const {
    return computeOverflowForUnsignedAdd(LHS, RHS, &CxtI) ==
           OverflowResult::NeverOverflows;
  }

  bool willNotOverflowAdd(const Value *LHS, const Value *RHS,
                          const Instruction &CxtI, bool IsSigned) const {
    return IsSigned ? willNotOverflowSignedAdd(LHS, RHS, CxtI)
                    : willNotOverflowUnsignedAdd(LHS, RHS, CxtI);
  }

  bool willNotOverflowSignedSub(const Value *LHS, const Value *RHS,
                                const Instruction &CxtI) const {
    return computeOverflowForSignedSub(LHS, RHS, &CxtI) ==
           OverflowResult::NeverOverflows;
  }

  bool willNotOverflowUnsignedSub(const Value *LHS, const Value *RHS,
                                  const Instruction &CxtI) const {
    return computeOverflowForUnsignedSub(LHS, RHS, &CxtI) ==
           OverflowResult::NeverOverflows;
  }

  bool willNotOverflowSub(const Value *LHS, const Value *RHS,
                          const Instruction &CxtI, bool IsSigned) const {
    return IsSigned ? willNotOverflowSignedSub(LHS, RHS, CxtI)
                    : willNotOverflowUnsignedSub(LHS, RHS, CxtI);
  }

  bool willNotOverflowSignedMul(const Value *LHS, const Value *RHS,
                                const Instruction &CxtI) const {
    return computeOverflowForSignedMul(LHS, RHS, &CxtI) ==
           OverflowResult::NeverOverflows;
  }

  bool willNotOverflowUnsignedMul(const Value *LHS, const Value *RHS,
                                  const Instruction &CxtI) const {
    return computeOverflowForUnsignedMul(LHS, RHS, &CxtI) ==
           OverflowResult::NeverOverflows;
  }

  bool willNotOverflowMul(const Value *LHS, const Value *RHS,
                          const Instruction &CxtI, bool IsSigned) const {
    return IsSigned ? willNotOverflowSignedMul(LHS, RHS, CxtI)
                    : willNotOverflowUnsignedMul(LHS, RHS, CxtI);
  }

  bool willNotOverflow(BinaryOperator::BinaryOps Opcode, const Value *LHS,
                       const Value *RHS, const Instruction &CxtI,
                       bool IsSigned) const {
    switch (Opcode) {
    case Instruction::Add: return willNotOverflowAdd(LHS, RHS, CxtI, IsSigned);
    case Instruction::Sub: return willNotOverflowSub(LHS, RHS, CxtI, IsSigned);
    case Instruction::Mul: return willNotOverflowMul(LHS, RHS, CxtI, IsSigned);
    default: llvm_unreachable("Unexpected opcode for overflow query");
    }
  }

  Value *EmitGEPOffset(User *GEP);
  Instruction *scalarizePHI(ExtractElementInst &EI, PHINode *PN);
  Instruction *foldCastedBitwiseLogic(BinaryOperator &I);
  Instruction *narrowBinOp(TruncInst &Trunc);
  Instruction *narrowMaskedBinOp(BinaryOperator &And);
  Instruction *narrowMathIfNoOverflow(BinaryOperator &I);
  Instruction *narrowRotate(TruncInst &Trunc);
  Instruction *optimizeBitCastFromPhi(CastInst &CI, PHINode *PN);
  Instruction *matchSAddSubSat(SelectInst &MinMax1);

  /// Determine if a pair of casts can be replaced by a single cast.
  ///
  /// \param CI1 The first of a pair of casts.
  /// \param CI2 The second of a pair of casts.
  ///
  /// \return 0 if the cast pair cannot be eliminated, otherwise returns an
  /// Instruction::CastOps value for a cast that can replace the pair, casting
  /// CI1->getSrcTy() to CI2->getDstTy().
  ///
  /// \see CastInst::isEliminableCastPair
  Instruction::CastOps isEliminableCastPair(const CastInst *CI1,
                                            const CastInst *CI2);

  Value *foldAndOfICmps(ICmpInst *LHS, ICmpInst *RHS, BinaryOperator &And);
  Value *foldOrOfICmps(ICmpInst *LHS, ICmpInst *RHS, BinaryOperator &Or);
  Value *foldXorOfICmps(ICmpInst *LHS, ICmpInst *RHS, BinaryOperator &Xor);

  /// Optimize (fcmp)&(fcmp) or (fcmp)|(fcmp).
  /// NOTE: Unlike most of instcombine, this returns a Value which should
  /// already be inserted into the function.
  Value *foldLogicOfFCmps(FCmpInst *LHS, FCmpInst *RHS, bool IsAnd);

  Value *foldAndOrOfICmpsOfAndWithPow2(ICmpInst *LHS, ICmpInst *RHS,
                                       BinaryOperator &Logic);
  Value *matchSelectFromAndOr(Value *A, Value *B, Value *C, Value *D);
  Value *getSelectCondition(Value *A, Value *B);

  Instruction *foldIntrinsicWithOverflowCommon(IntrinsicInst *II);
  Instruction *foldFPSignBitOps(BinaryOperator &I);

public:
  /// Inserts an instruction \p New before instruction \p Old
  ///
  /// Also adds the new instruction to the worklist and returns \p New so that
  /// it is suitable for use as the return from the visitation patterns.
  Instruction *InsertNewInstBefore(Instruction *New, Instruction &Old) {
    assert(New && !New->getParent() &&
           "New instruction already inserted into a basic block!");
    BasicBlock *BB = Old.getParent();
    BB->getInstList().insert(Old.getIterator(), New); // Insert inst
    Worklist.add(New);
    return New;
  }

  /// Same as InsertNewInstBefore, but also sets the debug loc.
  Instruction *InsertNewInstWith(Instruction *New, Instruction &Old) {
    New->setDebugLoc(Old.getDebugLoc());
    return InsertNewInstBefore(New, Old);
  }

  /// A combiner-aware RAUW-like routine.
  ///
  /// This method is to be used when an instruction is found to be dead,
  /// replaceable with another preexisting expression. Here we add all uses of
  /// I to the worklist, replace all uses of I with the new value, then return
  /// I, so that the inst combiner will know that I was modified.
  Instruction *replaceInstUsesWith(Instruction &I, Value *V) {
    // If there are no uses to replace, then we return nullptr to indicate that
    // no changes were made to the program.
    if (I.use_empty()) return nullptr;

    Worklist.pushUsersToWorkList(I); // Add all modified instrs to worklist.

    // If we are replacing the instruction with itself, this must be in a
    // segment of unreachable code, so just clobber the instruction.
    if (&I == V)
      V = UndefValue::get(I.getType());

    LLVM_DEBUG(dbgs() << "IC: Replacing " << I << "\n"
                      << "    with " << *V << '\n');

    I.replaceAllUsesWith(V);
    return &I;
  }

  /// Replace operand of instruction and add old operand to the worklist.
  Instruction *replaceOperand(Instruction &I, unsigned OpNum, Value *V) {
    Worklist.addValue(I.getOperand(OpNum));
    I.setOperand(OpNum, V);
    return &I;
  }

  /// Replace use and add the previously used value to the worklist.
  void replaceUse(Use &U, Value *NewValue) {
    Worklist.addValue(U);
    U = NewValue;
  }

  /// Creates a result tuple for an overflow intrinsic \p II with a given
  /// \p Result and a constant \p Overflow value.
  Instruction *CreateOverflowTuple(IntrinsicInst *II, Value *Result,
                                   Constant *Overflow) {
    Constant *V[] = {UndefValue::get(Result->getType()), Overflow};
    StructType *ST = cast<StructType>(II->getType());
    Constant *Struct = ConstantStruct::get(ST, V);
    return InsertValueInst::Create(Struct, Result, 0);
  }

  /// Create and insert the idiom we use to indicate a block is unreachable
  /// without having to rewrite the CFG from within InstCombine.
  void CreateNonTerminatorUnreachable(Instruction *InsertAt) {
    auto &Ctx = InsertAt->getContext();
    new StoreInst(ConstantInt::getTrue(Ctx),
                  UndefValue::get(Type::getInt1PtrTy(Ctx)),
                  InsertAt);
  }


  /// Combiner aware instruction erasure.
  ///
  /// When dealing with an instruction that has side effects or produces a void
  /// value, we can't rely on DCE to delete the instruction. Instead, visit
  /// methods should return the value returned by this function.
  Instruction *eraseInstFromFunction(Instruction &I) override {
    LLVM_DEBUG(dbgs() << "IC: ERASE " << I << '\n');
    assert(I.use_empty() && "Cannot erase instruction that is used!");
    salvageDebugInfo(I);

    // Make sure that we reprocess all operands now that we reduced their
    // use counts.
    for (Use &Operand : I.operands())
      if (auto *Inst = dyn_cast<Instruction>(Operand))
        Worklist.add(Inst);

    Worklist.remove(&I);
    I.eraseFromParent();
    MadeIRChange = true;
    return nullptr; // Don't do anything with FI
  }

  void computeKnownBits(const Value *V, KnownBits &Known,
                        unsigned Depth, const Instruction *CxtI) const {
    llvm::computeKnownBits(V, Known, DL, Depth, &AC, CxtI, &DT);
  }

  KnownBits computeKnownBits(const Value *V, unsigned Depth,
                             const Instruction *CxtI) const {
    return llvm::computeKnownBits(V, DL, Depth, &AC, CxtI, &DT);
  }

  bool isKnownToBeAPowerOfTwo(const Value *V, bool OrZero = false,
                              unsigned Depth = 0,
                              const Instruction *CxtI = nullptr) {
    return llvm::isKnownToBeAPowerOfTwo(V, DL, OrZero, Depth, &AC, CxtI, &DT);
  }

  bool MaskedValueIsZero(const Value *V, const APInt &Mask, unsigned Depth = 0,
                         const Instruction *CxtI = nullptr) const {
    return llvm::MaskedValueIsZero(V, Mask, DL, Depth, &AC, CxtI, &DT);
  }

  unsigned ComputeNumSignBits(const Value *Op, unsigned Depth = 0,
                              const Instruction *CxtI = nullptr) const {
    return llvm::ComputeNumSignBits(Op, DL, Depth, &AC, CxtI, &DT);
  }

  OverflowResult computeOverflowForUnsignedMul(const Value *LHS,
                                               const Value *RHS,
                                               const Instruction *CxtI) const {
    return llvm::computeOverflowForUnsignedMul(LHS, RHS, DL, &AC, CxtI, &DT);
  }

  OverflowResult computeOverflowForSignedMul(const Value *LHS,
                                             const Value *RHS,
                                             const Instruction *CxtI) const {
    return llvm::computeOverflowForSignedMul(LHS, RHS, DL, &AC, CxtI, &DT);
  }

  OverflowResult computeOverflowForUnsignedAdd(const Value *LHS,
                                               const Value *RHS,
                                               const Instruction *CxtI) const {
    return llvm::computeOverflowForUnsignedAdd(LHS, RHS, DL, &AC, CxtI, &DT);
  }

  OverflowResult computeOverflowForSignedAdd(const Value *LHS,
                                             const Value *RHS,
                                             const Instruction *CxtI) const {
    return llvm::computeOverflowForSignedAdd(LHS, RHS, DL, &AC, CxtI, &DT);
  }

  OverflowResult computeOverflowForUnsignedSub(const Value *LHS,
                                               const Value *RHS,
                                               const Instruction *CxtI) const {
    return llvm::computeOverflowForUnsignedSub(LHS, RHS, DL, &AC, CxtI, &DT);
  }

  OverflowResult computeOverflowForSignedSub(const Value *LHS, const Value *RHS,
                                             const Instruction *CxtI) const {
    return llvm::computeOverflowForSignedSub(LHS, RHS, DL, &AC, CxtI, &DT);
  }

  OverflowResult computeOverflow(
      Instruction::BinaryOps BinaryOp, bool IsSigned,
      Value *LHS, Value *RHS, Instruction *CxtI) const;

  /// Performs a few simplifications for operators which are associative
  /// or commutative.
  bool SimplifyAssociativeOrCommutative(BinaryOperator &I);

  /// Tries to simplify binary operations which some other binary
  /// operation distributes over.
  ///
  /// It does this by either by factorizing out common terms (eg "(A*B)+(A*C)"
  /// -> "A*(B+C)") or expanding out if this results in simplifications (eg: "A
  /// & (B | C) -> (A&B) | (A&C)" if this is a win).  Returns the simplified
  /// value, or null if it didn't simplify.
  Value *SimplifyUsingDistributiveLaws(BinaryOperator &I);

  /// Tries to simplify add operations using the definition of remainder.
  ///
  /// The definition of remainder is X % C = X - (X / C ) * C. The add
  /// expression X % C0 + (( X / C0 ) % C1) * C0 can be simplified to
  /// X % (C0 * C1)
  Value *SimplifyAddWithRemainder(BinaryOperator &I);

  // Binary Op helper for select operations where the expression can be
  // efficiently reorganized.
  Value *SimplifySelectsFeedingBinaryOp(BinaryOperator &I, Value *LHS,
                                        Value *RHS);

  /// This tries to simplify binary operations by factorizing out common terms
  /// (e. g. "(A*B)+(A*C)" -> "A*(B+C)").
  Value *tryFactorization(BinaryOperator &, Instruction::BinaryOps, Value *,
                          Value *, Value *, Value *);

  /// Match a select chain which produces one of three values based on whether
  /// the LHS is less than, equal to, or greater than RHS respectively.
  /// Return true if we matched a three way compare idiom. The LHS, RHS, Less,
  /// Equal and Greater values are saved in the matching process and returned to
  /// the caller.
  bool matchThreeWayIntCompare(SelectInst *SI, Value *&LHS, Value *&RHS,
                               ConstantInt *&Less, ConstantInt *&Equal,
                               ConstantInt *&Greater);

  /// Attempts to replace V with a simpler value based on the demanded
  /// bits.
  Value *SimplifyDemandedUseBits(Value *V, APInt DemandedMask, KnownBits &Known,
                                 unsigned Depth, Instruction *CxtI);
  bool SimplifyDemandedBits(Instruction *I, unsigned Op,
                            const APInt &DemandedMask, KnownBits &Known,
                            unsigned Depth = 0) override;

  /// Helper routine of SimplifyDemandedUseBits. It computes KnownZero/KnownOne
  /// bits. It also tries to handle simplifications that can be done based on
  /// DemandedMask, but without modifying the Instruction.
  Value *SimplifyMultipleUseDemandedBits(Instruction *I,
                                         const APInt &DemandedMask,
                                         KnownBits &Known,
                                         unsigned Depth, Instruction *CxtI);

  /// Helper routine of SimplifyDemandedUseBits. It tries to simplify demanded
  /// bit for "r1 = shr x, c1; r2 = shl r1, c2" instruction sequence.
  Value *simplifyShrShlDemandedBits(
      Instruction *Shr, const APInt &ShrOp1, Instruction *Shl,
      const APInt &ShlOp1, const APInt &DemandedMask, KnownBits &Known);

  /// Tries to simplify operands to an integer instruction based on its
  /// demanded bits.
  bool SimplifyDemandedInstructionBits(Instruction &Inst);

  virtual Value *
  SimplifyDemandedVectorElts(Value *V, APInt DemandedElts, APInt &UndefElts,
                             unsigned Depth = 0,
                             bool AllowMultipleUsers = false) override;

  /// Canonicalize the position of binops relative to shufflevector.
  Instruction *foldVectorBinop(BinaryOperator &Inst);
  Instruction *foldVectorSelect(SelectInst &Sel);

  /// Given a binary operator, cast instruction, or select which has a PHI node
  /// as operand #0, see if we can fold the instruction into the PHI (which is
  /// only possible if all operands to the PHI are constants).
  Instruction *foldOpIntoPhi(Instruction &I, PHINode *PN);

  /// Given an instruction with a select as one operand and a constant as the
  /// other operand, try to fold the binary operator into the select arguments.
  /// This also works for Cast instructions, which obviously do not have a
  /// second operand.
  Instruction *FoldOpIntoSelect(Instruction &Op, SelectInst *SI);

  /// This is a convenience wrapper function for the above two functions.
  Instruction *foldBinOpIntoSelectOrPhi(BinaryOperator &I);

  Instruction *foldAddWithConstant(BinaryOperator &Add);

  /// Try to rotate an operation below a PHI node, using PHI nodes for
  /// its operands.
  Instruction *foldPHIArgOpIntoPHI(PHINode &PN);
  Instruction *foldPHIArgBinOpIntoPHI(PHINode &PN);
  Instruction *foldPHIArgGEPIntoPHI(PHINode &PN);
  Instruction *foldPHIArgLoadIntoPHI(PHINode &PN);
  Instruction *foldPHIArgZextsIntoPHI(PHINode &PN);

<<<<<<< HEAD
=======
  /// If an integer typed PHI has only one use which is an IntToPtr operation,
  /// replace the PHI with an existing pointer typed PHI if it exists. Otherwise
  /// insert a new pointer typed PHI and replace the original one.
  Instruction *foldIntegerTypedPHI(PHINode &PN);

>>>>>>> 56c52930
  /// Helper function for FoldPHIArgXIntoPHI() to set debug location for the
  /// folded operation.
  void PHIArgMergedDebugLoc(Instruction *Inst, PHINode &PN);

  Instruction *foldGEPICmp(GEPOperator *GEPLHS, Value *RHS,
                           ICmpInst::Predicate Cond, Instruction &I);
  Instruction *foldAllocaCmp(ICmpInst &ICI, const AllocaInst *Alloca,
                             const Value *Other);
  Instruction *foldCmpLoadFromIndexedGlobal(GetElementPtrInst *GEP,
                                            GlobalVariable *GV, CmpInst &ICI,
                                            ConstantInt *AndCst = nullptr);
  Instruction *foldFCmpIntToFPConst(FCmpInst &I, Instruction *LHSI,
                                    Constant *RHSC);
  Instruction *foldICmpAddOpConst(Value *X, const APInt &C,
                                  ICmpInst::Predicate Pred);
  Instruction *foldICmpWithCastOp(ICmpInst &ICI);

  Instruction *foldICmpUsingKnownBits(ICmpInst &Cmp);
  Instruction *foldICmpWithDominatingICmp(ICmpInst &Cmp);
  Instruction *foldICmpWithConstant(ICmpInst &Cmp);
  Instruction *foldICmpInstWithConstant(ICmpInst &Cmp);
  Instruction *foldICmpInstWithConstantNotInt(ICmpInst &Cmp);
  Instruction *foldICmpBinOp(ICmpInst &Cmp, const SimplifyQuery &SQ);
  Instruction *foldICmpEquality(ICmpInst &Cmp);
  Instruction *foldIRemByPowerOfTwoToBitTest(ICmpInst &I);
  Instruction *foldSignBitTest(ICmpInst &I);
  Instruction *foldICmpWithZero(ICmpInst &Cmp);

  Value *foldUnsignedMultiplicationOverflowCheck(ICmpInst &Cmp);

  Instruction *foldICmpSelectConstant(ICmpInst &Cmp, SelectInst *Select,
                                      ConstantInt *C);
  Instruction *foldICmpTruncConstant(ICmpInst &Cmp, TruncInst *Trunc,
                                     const APInt &C);
  Instruction *foldICmpAndConstant(ICmpInst &Cmp, BinaryOperator *And,
                                   const APInt &C);
  Instruction *foldICmpXorConstant(ICmpInst &Cmp, BinaryOperator *Xor,
                                   const APInt &C);
  Instruction *foldICmpOrConstant(ICmpInst &Cmp, BinaryOperator *Or,
                                  const APInt &C);
  Instruction *foldICmpMulConstant(ICmpInst &Cmp, BinaryOperator *Mul,
                                   const APInt &C);
  Instruction *foldICmpShlConstant(ICmpInst &Cmp, BinaryOperator *Shl,
                                   const APInt &C);
  Instruction *foldICmpShrConstant(ICmpInst &Cmp, BinaryOperator *Shr,
                                   const APInt &C);
  Instruction *foldICmpSRemConstant(ICmpInst &Cmp, BinaryOperator *UDiv,
                                    const APInt &C);
  Instruction *foldICmpUDivConstant(ICmpInst &Cmp, BinaryOperator *UDiv,
                                    const APInt &C);
  Instruction *foldICmpDivConstant(ICmpInst &Cmp, BinaryOperator *Div,
                                   const APInt &C);
  Instruction *foldICmpSubConstant(ICmpInst &Cmp, BinaryOperator *Sub,
                                   const APInt &C);
  Instruction *foldICmpAddConstant(ICmpInst &Cmp, BinaryOperator *Add,
                                   const APInt &C);
  Instruction *foldICmpAndConstConst(ICmpInst &Cmp, BinaryOperator *And,
                                     const APInt &C1);
  Instruction *foldICmpAndShift(ICmpInst &Cmp, BinaryOperator *And,
                                const APInt &C1, const APInt &C2);
  Instruction *foldICmpShrConstConst(ICmpInst &I, Value *ShAmt, const APInt &C1,
                                     const APInt &C2);
  Instruction *foldICmpShlConstConst(ICmpInst &I, Value *ShAmt, const APInt &C1,
                                     const APInt &C2);

  Instruction *foldICmpBinOpEqualityWithConstant(ICmpInst &Cmp,
                                                 BinaryOperator *BO,
                                                 const APInt &C);
  Instruction *foldICmpIntrinsicWithConstant(ICmpInst &ICI, IntrinsicInst *II,
                                             const APInt &C);
  Instruction *foldICmpEqIntrinsicWithConstant(ICmpInst &ICI, IntrinsicInst *II,
                                               const APInt &C);

  // Helpers of visitSelectInst().
  Instruction *foldSelectExtConst(SelectInst &Sel);
  Instruction *foldSelectOpOp(SelectInst &SI, Instruction *TI, Instruction *FI);
  Instruction *foldSelectIntoOp(SelectInst &SI, Value *, Value *);
  Instruction *foldSPFofSPF(Instruction *Inner, SelectPatternFlavor SPF1,
                            Value *A, Value *B, Instruction &Outer,
                            SelectPatternFlavor SPF2, Value *C);
  Instruction *foldSelectInstWithICmp(SelectInst &SI, ICmpInst *ICI);

  Instruction *OptAndOp(BinaryOperator *Op, ConstantInt *OpRHS,
                        ConstantInt *AndRHS, BinaryOperator &TheAnd);

  Value *insertRangeTest(Value *V, const APInt &Lo, const APInt &Hi,
                         bool isSigned, bool Inside);
  Instruction *PromoteCastOfAllocation(BitCastInst &CI, AllocaInst &AI);
  bool mergeStoreIntoSuccessor(StoreInst &SI);

  /// Given an 'or' instruction, check to see if it is part of a bswap idiom.
  /// If so, return the equivalent bswap intrinsic.
  Instruction *matchBSwap(BinaryOperator &Or);

  Instruction *SimplifyAnyMemTransfer(AnyMemTransferInst *MI);
  Instruction *SimplifyAnyMemSet(AnyMemSetInst *MI);

  Value *EvaluateInDifferentType(Value *V, Type *Ty, bool isSigned);

  /// Returns a value X such that Val = X * Scale, or null if none.
  ///
  /// If the multiplication is known not to overflow then NoSignedWrap is set.
  Value *Descale(Value *Val, APInt Scale, bool &NoSignedWrap);
};

class Negator final {
  /// Top-to-bottom, def-to-use negated instruction tree we produced.
  SmallVector<Instruction *, NegatorMaxNodesSSO> NewInstructions;

  using BuilderTy = IRBuilder<TargetFolder, IRBuilderCallbackInserter>;
  BuilderTy Builder;

  const DataLayout &DL;
  AssumptionCache &AC;
  const DominatorTree &DT;

  const bool IsTrulyNegation;

  SmallDenseMap<Value *, Value *> NegationsCache;

  Negator(LLVMContext &C, const DataLayout &DL, AssumptionCache &AC,
          const DominatorTree &DT, bool IsTrulyNegation);

#if LLVM_ENABLE_STATS
  unsigned NumValuesVisitedInThisNegator = 0;
  ~Negator();
#endif

  using Result = std::pair<ArrayRef<Instruction *> /*NewInstructions*/,
                           Value * /*NegatedRoot*/>;

  LLVM_NODISCARD Value *visitImpl(Value *V, unsigned Depth);

  LLVM_NODISCARD Value *negate(Value *V, unsigned Depth);

  /// Recurse depth-first and attempt to sink the negation.
  /// FIXME: use worklist?
  LLVM_NODISCARD Optional<Result> run(Value *Root);

  Negator(const Negator &) = delete;
  Negator(Negator &&) = delete;
  Negator &operator=(const Negator &) = delete;
  Negator &operator=(Negator &&) = delete;

public:
  /// Attempt to negate \p Root. Retuns nullptr if negation can't be performed,
  /// otherwise returns negated value.
  LLVM_NODISCARD static Value *Negate(bool LHSIsZero, Value *Root,
                                      InstCombinerImpl &IC);
};

} // end namespace llvm

#undef DEBUG_TYPE

#endif // LLVM_LIB_TRANSFORMS_INSTCOMBINE_INSTCOMBINEINTERNAL_H<|MERGE_RESOLUTION|>--- conflicted
+++ resolved
@@ -622,14 +622,6 @@
   Instruction *foldPHIArgLoadIntoPHI(PHINode &PN);
   Instruction *foldPHIArgZextsIntoPHI(PHINode &PN);
 
-<<<<<<< HEAD
-=======
-  /// If an integer typed PHI has only one use which is an IntToPtr operation,
-  /// replace the PHI with an existing pointer typed PHI if it exists. Otherwise
-  /// insert a new pointer typed PHI and replace the original one.
-  Instruction *foldIntegerTypedPHI(PHINode &PN);
-
->>>>>>> 56c52930
   /// Helper function for FoldPHIArgXIntoPHI() to set debug location for the
   /// folded operation.
   void PHIArgMergedDebugLoc(Instruction *Inst, PHINode &PN);
