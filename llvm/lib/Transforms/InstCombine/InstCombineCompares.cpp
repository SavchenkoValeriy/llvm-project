//===- InstCombineCompares.cpp --------------------------------------------===//
//
//                     The LLVM Compiler Infrastructure
//
// This file is distributed under the University of Illinois Open Source
// License. See LICENSE.TXT for details.
//
//===----------------------------------------------------------------------===//
//
// This file implements the visitICmp and visitFCmp functions.
//
//===----------------------------------------------------------------------===//

#include "InstCombineInternal.h"
#include "llvm/ADT/APSInt.h"
#include "llvm/ADT/SetVector.h"
#include "llvm/ADT/Statistic.h"
#include "llvm/Analysis/ConstantFolding.h"
#include "llvm/Analysis/InstructionSimplify.h"
#include "llvm/Analysis/MemoryBuiltins.h"
#include "llvm/Analysis/TargetLibraryInfo.h"
#include "llvm/Analysis/VectorUtils.h"
#include "llvm/IR/ConstantRange.h"
#include "llvm/IR/DataLayout.h"
#include "llvm/IR/GetElementPtrTypeIterator.h"
#include "llvm/IR/IntrinsicInst.h"
#include "llvm/IR/PatternMatch.h"
#include "llvm/Support/Debug.h"

using namespace llvm;
using namespace PatternMatch;

#define DEBUG_TYPE "instcombine"

// How many times is a select replaced by one of its operands?
STATISTIC(NumSel, "Number of select opts");


static ConstantInt *ExtractElement(Constant *V, Constant *Idx) {
  return cast<ConstantInt>(ConstantExpr::getExtractElement(V, Idx));
}

static bool HasAddOverflow(ConstantInt *Result,
                           ConstantInt *In1, ConstantInt *In2,
                           bool IsSigned) {
  if (!IsSigned)
    return Result->getValue().ult(In1->getValue());

  if (In2->isNegative())
    return Result->getValue().sgt(In1->getValue());
  return Result->getValue().slt(In1->getValue());
}

/// Compute Result = In1+In2, returning true if the result overflowed for this
/// type.
static bool AddWithOverflow(Constant *&Result, Constant *In1,
                            Constant *In2, bool IsSigned = false) {
  Result = ConstantExpr::getAdd(In1, In2);

  if (VectorType *VTy = dyn_cast<VectorType>(In1->getType())) {
    for (unsigned i = 0, e = VTy->getNumElements(); i != e; ++i) {
      Constant *Idx = ConstantInt::get(Type::getInt32Ty(In1->getContext()), i);
      if (HasAddOverflow(ExtractElement(Result, Idx),
                         ExtractElement(In1, Idx),
                         ExtractElement(In2, Idx),
                         IsSigned))
        return true;
    }
    return false;
  }

  return HasAddOverflow(cast<ConstantInt>(Result),
                        cast<ConstantInt>(In1), cast<ConstantInt>(In2),
                        IsSigned);
}

static bool HasSubOverflow(ConstantInt *Result,
                           ConstantInt *In1, ConstantInt *In2,
                           bool IsSigned) {
  if (!IsSigned)
    return Result->getValue().ugt(In1->getValue());

  if (In2->isNegative())
    return Result->getValue().slt(In1->getValue());

  return Result->getValue().sgt(In1->getValue());
}

/// Compute Result = In1-In2, returning true if the result overflowed for this
/// type.
static bool SubWithOverflow(Constant *&Result, Constant *In1,
                            Constant *In2, bool IsSigned = false) {
  Result = ConstantExpr::getSub(In1, In2);

  if (VectorType *VTy = dyn_cast<VectorType>(In1->getType())) {
    for (unsigned i = 0, e = VTy->getNumElements(); i != e; ++i) {
      Constant *Idx = ConstantInt::get(Type::getInt32Ty(In1->getContext()), i);
      if (HasSubOverflow(ExtractElement(Result, Idx),
                         ExtractElement(In1, Idx),
                         ExtractElement(In2, Idx),
                         IsSigned))
        return true;
    }
    return false;
  }

  return HasSubOverflow(cast<ConstantInt>(Result),
                        cast<ConstantInt>(In1), cast<ConstantInt>(In2),
                        IsSigned);
}

/// Given an icmp instruction, return true if any use of this comparison is a
/// branch on sign bit comparison.
static bool isBranchOnSignBitCheck(ICmpInst &I, bool isSignBit) {
  for (auto *U : I.users())
    if (isa<BranchInst>(U))
      return isSignBit;
  return false;
}

/// Given an exploded icmp instruction, return true if the comparison only
/// checks the sign bit. If it only checks the sign bit, set TrueIfSigned if the
/// result of the comparison is true when the input value is signed.
static bool isSignBitCheck(ICmpInst::Predicate Pred, const APInt &RHS,
                           bool &TrueIfSigned) {
  switch (Pred) {
  case ICmpInst::ICMP_SLT:   // True if LHS s< 0
    TrueIfSigned = true;
    return RHS == 0;
  case ICmpInst::ICMP_SLE:   // True if LHS s<= RHS and RHS == -1
    TrueIfSigned = true;
    return RHS.isAllOnesValue();
  case ICmpInst::ICMP_SGT:   // True if LHS s> -1
    TrueIfSigned = false;
    return RHS.isAllOnesValue();
  case ICmpInst::ICMP_UGT:
    // True if LHS u> RHS and RHS == high-bit-mask - 1
    TrueIfSigned = true;
    return RHS.isMaxSignedValue();
  case ICmpInst::ICMP_UGE:
    // True if LHS u>= RHS and RHS == high-bit-mask (2^7, 2^15, 2^31, etc)
    TrueIfSigned = true;
    return RHS.isSignBit();
  default:
    return false;
  }
}

/// Returns true if the exploded icmp can be expressed as a signed comparison
/// to zero and updates the predicate accordingly.
/// The signedness of the comparison is preserved.
/// TODO: Refactor with decomposeBitTestICmp()?
static bool isSignTest(ICmpInst::Predicate &Pred, const APInt &C) {
  if (!ICmpInst::isSigned(Pred))
    return false;

  if (C == 0)
    return ICmpInst::isRelational(Pred);

  if (C == 1) {
    if (Pred == ICmpInst::ICMP_SLT) {
      Pred = ICmpInst::ICMP_SLE;
      return true;
    }
  } else if (C.isAllOnesValue()) {
    if (Pred == ICmpInst::ICMP_SGT) {
      Pred = ICmpInst::ICMP_SGE;
      return true;
    }
  }

  return false;
}

/// Given a signed integer type and a set of known zero and one bits, compute
/// the maximum and minimum values that could have the specified known zero and
/// known one bits, returning them in Min/Max.
static void ComputeSignedMinMaxValuesFromKnownBits(const APInt &KnownZero,
                                                   const APInt &KnownOne,
                                                   APInt &Min, APInt &Max) {
  assert(KnownZero.getBitWidth() == KnownOne.getBitWidth() &&
         KnownZero.getBitWidth() == Min.getBitWidth() &&
         KnownZero.getBitWidth() == Max.getBitWidth() &&
         "KnownZero, KnownOne and Min, Max must have equal bitwidth.");
  APInt UnknownBits = ~(KnownZero|KnownOne);

  // The minimum value is when all unknown bits are zeros, EXCEPT for the sign
  // bit if it is unknown.
  Min = KnownOne;
  Max = KnownOne|UnknownBits;

  if (UnknownBits.isNegative()) { // Sign bit is unknown
    Min.setBit(Min.getBitWidth()-1);
    Max.clearBit(Max.getBitWidth()-1);
  }
}

/// Given an unsigned integer type and a set of known zero and one bits, compute
/// the maximum and minimum values that could have the specified known zero and
/// known one bits, returning them in Min/Max.
static void ComputeUnsignedMinMaxValuesFromKnownBits(const APInt &KnownZero,
                                                     const APInt &KnownOne,
                                                     APInt &Min, APInt &Max) {
  assert(KnownZero.getBitWidth() == KnownOne.getBitWidth() &&
         KnownZero.getBitWidth() == Min.getBitWidth() &&
         KnownZero.getBitWidth() == Max.getBitWidth() &&
         "Ty, KnownZero, KnownOne and Min, Max must have equal bitwidth.");
  APInt UnknownBits = ~(KnownZero|KnownOne);

  // The minimum value is when the unknown bits are all zeros.
  Min = KnownOne;
  // The maximum value is when the unknown bits are all ones.
  Max = KnownOne|UnknownBits;
}

/// This is called when we see this pattern:
///   cmp pred (load (gep GV, ...)), cmpcst
/// where GV is a global variable with a constant initializer. Try to simplify
/// this into some simple computation that does not need the load. For example
/// we can optimize "icmp eq (load (gep "foo", 0, i)), 0" into "icmp eq i, 3".
///
/// If AndCst is non-null, then the loaded value is masked with that constant
/// before doing the comparison. This handles cases like "A[i]&4 == 0".
Instruction *InstCombiner::foldCmpLoadFromIndexedGlobal(GetElementPtrInst *GEP,
                                                        GlobalVariable *GV,
                                                        CmpInst &ICI,
                                                        ConstantInt *AndCst) {
  Constant *Init = GV->getInitializer();
  if (!isa<ConstantArray>(Init) && !isa<ConstantDataArray>(Init))
    return nullptr;

  uint64_t ArrayElementCount = Init->getType()->getArrayNumElements();
  if (ArrayElementCount > 1024) return nullptr; // Don't blow up on huge arrays.

  // There are many forms of this optimization we can handle, for now, just do
  // the simple index into a single-dimensional array.
  //
  // Require: GEP GV, 0, i {{, constant indices}}
  if (GEP->getNumOperands() < 3 ||
      !isa<ConstantInt>(GEP->getOperand(1)) ||
      !cast<ConstantInt>(GEP->getOperand(1))->isZero() ||
      isa<Constant>(GEP->getOperand(2)))
    return nullptr;

  // Check that indices after the variable are constants and in-range for the
  // type they index.  Collect the indices.  This is typically for arrays of
  // structs.
  SmallVector<unsigned, 4> LaterIndices;

  Type *EltTy = Init->getType()->getArrayElementType();
  for (unsigned i = 3, e = GEP->getNumOperands(); i != e; ++i) {
    ConstantInt *Idx = dyn_cast<ConstantInt>(GEP->getOperand(i));
    if (!Idx) return nullptr;  // Variable index.

    uint64_t IdxVal = Idx->getZExtValue();
    if ((unsigned)IdxVal != IdxVal) return nullptr; // Too large array index.

    if (StructType *STy = dyn_cast<StructType>(EltTy))
      EltTy = STy->getElementType(IdxVal);
    else if (ArrayType *ATy = dyn_cast<ArrayType>(EltTy)) {
      if (IdxVal >= ATy->getNumElements()) return nullptr;
      EltTy = ATy->getElementType();
    } else {
      return nullptr; // Unknown type.
    }

    LaterIndices.push_back(IdxVal);
  }

  enum { Overdefined = -3, Undefined = -2 };

  // Variables for our state machines.

  // FirstTrueElement/SecondTrueElement - Used to emit a comparison of the form
  // "i == 47 | i == 87", where 47 is the first index the condition is true for,
  // and 87 is the second (and last) index.  FirstTrueElement is -2 when
  // undefined, otherwise set to the first true element.  SecondTrueElement is
  // -2 when undefined, -3 when overdefined and >= 0 when that index is true.
  int FirstTrueElement = Undefined, SecondTrueElement = Undefined;

  // FirstFalseElement/SecondFalseElement - Used to emit a comparison of the
  // form "i != 47 & i != 87".  Same state transitions as for true elements.
  int FirstFalseElement = Undefined, SecondFalseElement = Undefined;

  /// TrueRangeEnd/FalseRangeEnd - In conjunction with First*Element, these
  /// define a state machine that triggers for ranges of values that the index
  /// is true or false for.  This triggers on things like "abbbbc"[i] == 'b'.
  /// This is -2 when undefined, -3 when overdefined, and otherwise the last
  /// index in the range (inclusive).  We use -2 for undefined here because we
  /// use relative comparisons and don't want 0-1 to match -1.
  int TrueRangeEnd = Undefined, FalseRangeEnd = Undefined;

  // MagicBitvector - This is a magic bitvector where we set a bit if the
  // comparison is true for element 'i'.  If there are 64 elements or less in
  // the array, this will fully represent all the comparison results.
  uint64_t MagicBitvector = 0;

  // Scan the array and see if one of our patterns matches.
  Constant *CompareRHS = cast<Constant>(ICI.getOperand(1));
  for (unsigned i = 0, e = ArrayElementCount; i != e; ++i) {
    Constant *Elt = Init->getAggregateElement(i);
    if (!Elt) return nullptr;

    // If this is indexing an array of structures, get the structure element.
    if (!LaterIndices.empty())
      Elt = ConstantExpr::getExtractValue(Elt, LaterIndices);

    // If the element is masked, handle it.
    if (AndCst) Elt = ConstantExpr::getAnd(Elt, AndCst);

    // Find out if the comparison would be true or false for the i'th element.
    Constant *C = ConstantFoldCompareInstOperands(ICI.getPredicate(), Elt,
                                                  CompareRHS, DL, &TLI);
    // If the result is undef for this element, ignore it.
    if (isa<UndefValue>(C)) {
      // Extend range state machines to cover this element in case there is an
      // undef in the middle of the range.
      if (TrueRangeEnd == (int)i-1)
        TrueRangeEnd = i;
      if (FalseRangeEnd == (int)i-1)
        FalseRangeEnd = i;
      continue;
    }

    // If we can't compute the result for any of the elements, we have to give
    // up evaluating the entire conditional.
    if (!isa<ConstantInt>(C)) return nullptr;

    // Otherwise, we know if the comparison is true or false for this element,
    // update our state machines.
    bool IsTrueForElt = !cast<ConstantInt>(C)->isZero();

    // State machine for single/double/range index comparison.
    if (IsTrueForElt) {
      // Update the TrueElement state machine.
      if (FirstTrueElement == Undefined)
        FirstTrueElement = TrueRangeEnd = i;  // First true element.
      else {
        // Update double-compare state machine.
        if (SecondTrueElement == Undefined)
          SecondTrueElement = i;
        else
          SecondTrueElement = Overdefined;

        // Update range state machine.
        if (TrueRangeEnd == (int)i-1)
          TrueRangeEnd = i;
        else
          TrueRangeEnd = Overdefined;
      }
    } else {
      // Update the FalseElement state machine.
      if (FirstFalseElement == Undefined)
        FirstFalseElement = FalseRangeEnd = i; // First false element.
      else {
        // Update double-compare state machine.
        if (SecondFalseElement == Undefined)
          SecondFalseElement = i;
        else
          SecondFalseElement = Overdefined;

        // Update range state machine.
        if (FalseRangeEnd == (int)i-1)
          FalseRangeEnd = i;
        else
          FalseRangeEnd = Overdefined;
      }
    }

    // If this element is in range, update our magic bitvector.
    if (i < 64 && IsTrueForElt)
      MagicBitvector |= 1ULL << i;

    // If all of our states become overdefined, bail out early.  Since the
    // predicate is expensive, only check it every 8 elements.  This is only
    // really useful for really huge arrays.
    if ((i & 8) == 0 && i >= 64 && SecondTrueElement == Overdefined &&
        SecondFalseElement == Overdefined && TrueRangeEnd == Overdefined &&
        FalseRangeEnd == Overdefined)
      return nullptr;
  }

  // Now that we've scanned the entire array, emit our new comparison(s).  We
  // order the state machines in complexity of the generated code.
  Value *Idx = GEP->getOperand(2);

  // If the index is larger than the pointer size of the target, truncate the
  // index down like the GEP would do implicitly.  We don't have to do this for
  // an inbounds GEP because the index can't be out of range.
  if (!GEP->isInBounds()) {
    Type *IntPtrTy = DL.getIntPtrType(GEP->getType());
    unsigned PtrSize = IntPtrTy->getIntegerBitWidth();
    if (Idx->getType()->getPrimitiveSizeInBits() > PtrSize)
      Idx = Builder->CreateTrunc(Idx, IntPtrTy);
  }

  // If the comparison is only true for one or two elements, emit direct
  // comparisons.
  if (SecondTrueElement != Overdefined) {
    // None true -> false.
    if (FirstTrueElement == Undefined)
      return replaceInstUsesWith(ICI, Builder->getFalse());

    Value *FirstTrueIdx = ConstantInt::get(Idx->getType(), FirstTrueElement);

    // True for one element -> 'i == 47'.
    if (SecondTrueElement == Undefined)
      return new ICmpInst(ICmpInst::ICMP_EQ, Idx, FirstTrueIdx);

    // True for two elements -> 'i == 47 | i == 72'.
    Value *C1 = Builder->CreateICmpEQ(Idx, FirstTrueIdx);
    Value *SecondTrueIdx = ConstantInt::get(Idx->getType(), SecondTrueElement);
    Value *C2 = Builder->CreateICmpEQ(Idx, SecondTrueIdx);
    return BinaryOperator::CreateOr(C1, C2);
  }

  // If the comparison is only false for one or two elements, emit direct
  // comparisons.
  if (SecondFalseElement != Overdefined) {
    // None false -> true.
    if (FirstFalseElement == Undefined)
      return replaceInstUsesWith(ICI, Builder->getTrue());

    Value *FirstFalseIdx = ConstantInt::get(Idx->getType(), FirstFalseElement);

    // False for one element -> 'i != 47'.
    if (SecondFalseElement == Undefined)
      return new ICmpInst(ICmpInst::ICMP_NE, Idx, FirstFalseIdx);

    // False for two elements -> 'i != 47 & i != 72'.
    Value *C1 = Builder->CreateICmpNE(Idx, FirstFalseIdx);
    Value *SecondFalseIdx = ConstantInt::get(Idx->getType(),SecondFalseElement);
    Value *C2 = Builder->CreateICmpNE(Idx, SecondFalseIdx);
    return BinaryOperator::CreateAnd(C1, C2);
  }

  // If the comparison can be replaced with a range comparison for the elements
  // where it is true, emit the range check.
  if (TrueRangeEnd != Overdefined) {
    assert(TrueRangeEnd != FirstTrueElement && "Should emit single compare");

    // Generate (i-FirstTrue) <u (TrueRangeEnd-FirstTrue+1).
    if (FirstTrueElement) {
      Value *Offs = ConstantInt::get(Idx->getType(), -FirstTrueElement);
      Idx = Builder->CreateAdd(Idx, Offs);
    }

    Value *End = ConstantInt::get(Idx->getType(),
                                  TrueRangeEnd-FirstTrueElement+1);
    return new ICmpInst(ICmpInst::ICMP_ULT, Idx, End);
  }

  // False range check.
  if (FalseRangeEnd != Overdefined) {
    assert(FalseRangeEnd != FirstFalseElement && "Should emit single compare");
    // Generate (i-FirstFalse) >u (FalseRangeEnd-FirstFalse).
    if (FirstFalseElement) {
      Value *Offs = ConstantInt::get(Idx->getType(), -FirstFalseElement);
      Idx = Builder->CreateAdd(Idx, Offs);
    }

    Value *End = ConstantInt::get(Idx->getType(),
                                  FalseRangeEnd-FirstFalseElement);
    return new ICmpInst(ICmpInst::ICMP_UGT, Idx, End);
  }

  // If a magic bitvector captures the entire comparison state
  // of this load, replace it with computation that does:
  //   ((magic_cst >> i) & 1) != 0
  {
    Type *Ty = nullptr;

    // Look for an appropriate type:
    // - The type of Idx if the magic fits
    // - The smallest fitting legal type if we have a DataLayout
    // - Default to i32
    if (ArrayElementCount <= Idx->getType()->getIntegerBitWidth())
      Ty = Idx->getType();
    else
      Ty = DL.getSmallestLegalIntType(Init->getContext(), ArrayElementCount);

    if (Ty) {
      Value *V = Builder->CreateIntCast(Idx, Ty, false);
      V = Builder->CreateLShr(ConstantInt::get(Ty, MagicBitvector), V);
      V = Builder->CreateAnd(ConstantInt::get(Ty, 1), V);
      return new ICmpInst(ICmpInst::ICMP_NE, V, ConstantInt::get(Ty, 0));
    }
  }

  return nullptr;
}

/// Return a value that can be used to compare the *offset* implied by a GEP to
/// zero. For example, if we have &A[i], we want to return 'i' for
/// "icmp ne i, 0". Note that, in general, indices can be complex, and scales
/// are involved. The above expression would also be legal to codegen as
/// "icmp ne (i*4), 0" (assuming A is a pointer to i32).
/// This latter form is less amenable to optimization though, and we are allowed
/// to generate the first by knowing that pointer arithmetic doesn't overflow.
///
/// If we can't emit an optimized form for this expression, this returns null.
///
static Value *EvaluateGEPOffsetExpression(User *GEP, InstCombiner &IC,
                                          const DataLayout &DL) {
  gep_type_iterator GTI = gep_type_begin(GEP);

  // Check to see if this gep only has a single variable index.  If so, and if
  // any constant indices are a multiple of its scale, then we can compute this
  // in terms of the scale of the variable index.  For example, if the GEP
  // implies an offset of "12 + i*4", then we can codegen this as "3 + i",
  // because the expression will cross zero at the same point.
  unsigned i, e = GEP->getNumOperands();
  int64_t Offset = 0;
  for (i = 1; i != e; ++i, ++GTI) {
    if (ConstantInt *CI = dyn_cast<ConstantInt>(GEP->getOperand(i))) {
      // Compute the aggregate offset of constant indices.
      if (CI->isZero()) continue;

      // Handle a struct index, which adds its field offset to the pointer.
      if (StructType *STy = dyn_cast<StructType>(*GTI)) {
        Offset += DL.getStructLayout(STy)->getElementOffset(CI->getZExtValue());
      } else {
        uint64_t Size = DL.getTypeAllocSize(GTI.getIndexedType());
        Offset += Size*CI->getSExtValue();
      }
    } else {
      // Found our variable index.
      break;
    }
  }

  // If there are no variable indices, we must have a constant offset, just
  // evaluate it the general way.
  if (i == e) return nullptr;

  Value *VariableIdx = GEP->getOperand(i);
  // Determine the scale factor of the variable element.  For example, this is
  // 4 if the variable index is into an array of i32.
  uint64_t VariableScale = DL.getTypeAllocSize(GTI.getIndexedType());

  // Verify that there are no other variable indices.  If so, emit the hard way.
  for (++i, ++GTI; i != e; ++i, ++GTI) {
    ConstantInt *CI = dyn_cast<ConstantInt>(GEP->getOperand(i));
    if (!CI) return nullptr;

    // Compute the aggregate offset of constant indices.
    if (CI->isZero()) continue;

    // Handle a struct index, which adds its field offset to the pointer.
    if (StructType *STy = dyn_cast<StructType>(*GTI)) {
      Offset += DL.getStructLayout(STy)->getElementOffset(CI->getZExtValue());
    } else {
      uint64_t Size = DL.getTypeAllocSize(GTI.getIndexedType());
      Offset += Size*CI->getSExtValue();
    }
  }

  // Okay, we know we have a single variable index, which must be a
  // pointer/array/vector index.  If there is no offset, life is simple, return
  // the index.
  Type *IntPtrTy = DL.getIntPtrType(GEP->getOperand(0)->getType());
  unsigned IntPtrWidth = IntPtrTy->getIntegerBitWidth();
  if (Offset == 0) {
    // Cast to intptrty in case a truncation occurs.  If an extension is needed,
    // we don't need to bother extending: the extension won't affect where the
    // computation crosses zero.
    if (VariableIdx->getType()->getPrimitiveSizeInBits() > IntPtrWidth) {
      VariableIdx = IC.Builder->CreateTrunc(VariableIdx, IntPtrTy);
    }
    return VariableIdx;
  }

  // Otherwise, there is an index.  The computation we will do will be modulo
  // the pointer size, so get it.
  uint64_t PtrSizeMask = ~0ULL >> (64-IntPtrWidth);

  Offset &= PtrSizeMask;
  VariableScale &= PtrSizeMask;

  // To do this transformation, any constant index must be a multiple of the
  // variable scale factor.  For example, we can evaluate "12 + 4*i" as "3 + i",
  // but we can't evaluate "10 + 3*i" in terms of i.  Check that the offset is a
  // multiple of the variable scale.
  int64_t NewOffs = Offset / (int64_t)VariableScale;
  if (Offset != NewOffs*(int64_t)VariableScale)
    return nullptr;

  // Okay, we can do this evaluation.  Start by converting the index to intptr.
  if (VariableIdx->getType() != IntPtrTy)
    VariableIdx = IC.Builder->CreateIntCast(VariableIdx, IntPtrTy,
                                            true /*Signed*/);
  Constant *OffsetVal = ConstantInt::get(IntPtrTy, NewOffs);
  return IC.Builder->CreateAdd(VariableIdx, OffsetVal, "offset");
}

/// Returns true if we can rewrite Start as a GEP with pointer Base
/// and some integer offset. The nodes that need to be re-written
/// for this transformation will be added to Explored.
static bool canRewriteGEPAsOffset(Value *Start, Value *Base,
                                  const DataLayout &DL,
                                  SetVector<Value *> &Explored) {
  SmallVector<Value *, 16> WorkList(1, Start);
  Explored.insert(Base);

  // The following traversal gives us an order which can be used
  // when doing the final transformation. Since in the final
  // transformation we create the PHI replacement instructions first,
  // we don't have to get them in any particular order.
  //
  // However, for other instructions we will have to traverse the
  // operands of an instruction first, which means that we have to
  // do a post-order traversal.
  while (!WorkList.empty()) {
    SetVector<PHINode *> PHIs;

    while (!WorkList.empty()) {
      if (Explored.size() >= 100)
        return false;

      Value *V = WorkList.back();

      if (Explored.count(V) != 0) {
        WorkList.pop_back();
        continue;
      }

      if (!isa<IntToPtrInst>(V) && !isa<PtrToIntInst>(V) &&
          !isa<GEPOperator>(V) && !isa<PHINode>(V))
        // We've found some value that we can't explore which is different from
        // the base. Therefore we can't do this transformation.
        return false;

      if (isa<IntToPtrInst>(V) || isa<PtrToIntInst>(V)) {
        auto *CI = dyn_cast<CastInst>(V);
        if (!CI->isNoopCast(DL))
          return false;

        if (Explored.count(CI->getOperand(0)) == 0)
          WorkList.push_back(CI->getOperand(0));
      }

      if (auto *GEP = dyn_cast<GEPOperator>(V)) {
        // We're limiting the GEP to having one index. This will preserve
        // the original pointer type. We could handle more cases in the
        // future.
        if (GEP->getNumIndices() != 1 || !GEP->isInBounds() ||
            GEP->getType() != Start->getType())
          return false;

        if (Explored.count(GEP->getOperand(0)) == 0)
          WorkList.push_back(GEP->getOperand(0));
      }

      if (WorkList.back() == V) {
        WorkList.pop_back();
        // We've finished visiting this node, mark it as such.
        Explored.insert(V);
      }

      if (auto *PN = dyn_cast<PHINode>(V)) {
        // We cannot transform PHIs on unsplittable basic blocks.
        if (isa<CatchSwitchInst>(PN->getParent()->getTerminator()))
          return false;
        Explored.insert(PN);
        PHIs.insert(PN);
      }
    }

    // Explore the PHI nodes further.
    for (auto *PN : PHIs)
      for (Value *Op : PN->incoming_values())
        if (Explored.count(Op) == 0)
          WorkList.push_back(Op);
  }

  // Make sure that we can do this. Since we can't insert GEPs in a basic
  // block before a PHI node, we can't easily do this transformation if
  // we have PHI node users of transformed instructions.
  for (Value *Val : Explored) {
    for (Value *Use : Val->uses()) {

      auto *PHI = dyn_cast<PHINode>(Use);
      auto *Inst = dyn_cast<Instruction>(Val);

      if (Inst == Base || Inst == PHI || !Inst || !PHI ||
          Explored.count(PHI) == 0)
        continue;

      if (PHI->getParent() == Inst->getParent())
        return false;
    }
  }
  return true;
}

// Sets the appropriate insert point on Builder where we can add
// a replacement Instruction for V (if that is possible).
static void setInsertionPoint(IRBuilder<> &Builder, Value *V,
                              bool Before = true) {
  if (auto *PHI = dyn_cast<PHINode>(V)) {
    Builder.SetInsertPoint(&*PHI->getParent()->getFirstInsertionPt());
    return;
  }
  if (auto *I = dyn_cast<Instruction>(V)) {
    if (!Before)
      I = &*std::next(I->getIterator());
    Builder.SetInsertPoint(I);
    return;
  }
  if (auto *A = dyn_cast<Argument>(V)) {
    // Set the insertion point in the entry block.
    BasicBlock &Entry = A->getParent()->getEntryBlock();
    Builder.SetInsertPoint(&*Entry.getFirstInsertionPt());
    return;
  }
  // Otherwise, this is a constant and we don't need to set a new
  // insertion point.
  assert(isa<Constant>(V) && "Setting insertion point for unknown value!");
}

/// Returns a re-written value of Start as an indexed GEP using Base as a
/// pointer.
static Value *rewriteGEPAsOffset(Value *Start, Value *Base,
                                 const DataLayout &DL,
                                 SetVector<Value *> &Explored) {
  // Perform all the substitutions. This is a bit tricky because we can
  // have cycles in our use-def chains.
  // 1. Create the PHI nodes without any incoming values.
  // 2. Create all the other values.
  // 3. Add the edges for the PHI nodes.
  // 4. Emit GEPs to get the original pointers.
  // 5. Remove the original instructions.
  Type *IndexType = IntegerType::get(
      Base->getContext(), DL.getPointerTypeSizeInBits(Start->getType()));

  DenseMap<Value *, Value *> NewInsts;
  NewInsts[Base] = ConstantInt::getNullValue(IndexType);

  // Create the new PHI nodes, without adding any incoming values.
  for (Value *Val : Explored) {
    if (Val == Base)
      continue;
    // Create empty phi nodes. This avoids cyclic dependencies when creating
    // the remaining instructions.
    if (auto *PHI = dyn_cast<PHINode>(Val))
      NewInsts[PHI] = PHINode::Create(IndexType, PHI->getNumIncomingValues(),
                                      PHI->getName() + ".idx", PHI);
  }
  IRBuilder<> Builder(Base->getContext());

  // Create all the other instructions.
  for (Value *Val : Explored) {

    if (NewInsts.find(Val) != NewInsts.end())
      continue;

    if (auto *CI = dyn_cast<CastInst>(Val)) {
      NewInsts[CI] = NewInsts[CI->getOperand(0)];
      continue;
    }
    if (auto *GEP = dyn_cast<GEPOperator>(Val)) {
      Value *Index = NewInsts[GEP->getOperand(1)] ? NewInsts[GEP->getOperand(1)]
                                                  : GEP->getOperand(1);
      setInsertionPoint(Builder, GEP);
      // Indices might need to be sign extended. GEPs will magically do
      // this, but we need to do it ourselves here.
      if (Index->getType()->getScalarSizeInBits() !=
          NewInsts[GEP->getOperand(0)]->getType()->getScalarSizeInBits()) {
        Index = Builder.CreateSExtOrTrunc(
            Index, NewInsts[GEP->getOperand(0)]->getType(),
            GEP->getOperand(0)->getName() + ".sext");
      }

      auto *Op = NewInsts[GEP->getOperand(0)];
      if (isa<ConstantInt>(Op) && dyn_cast<ConstantInt>(Op)->isZero())
        NewInsts[GEP] = Index;
      else
        NewInsts[GEP] = Builder.CreateNSWAdd(
            Op, Index, GEP->getOperand(0)->getName() + ".add");
      continue;
    }
    if (isa<PHINode>(Val))
      continue;

    llvm_unreachable("Unexpected instruction type");
  }

  // Add the incoming values to the PHI nodes.
  for (Value *Val : Explored) {
    if (Val == Base)
      continue;
    // All the instructions have been created, we can now add edges to the
    // phi nodes.
    if (auto *PHI = dyn_cast<PHINode>(Val)) {
      PHINode *NewPhi = static_cast<PHINode *>(NewInsts[PHI]);
      for (unsigned I = 0, E = PHI->getNumIncomingValues(); I < E; ++I) {
        Value *NewIncoming = PHI->getIncomingValue(I);

        if (NewInsts.find(NewIncoming) != NewInsts.end())
          NewIncoming = NewInsts[NewIncoming];

        NewPhi->addIncoming(NewIncoming, PHI->getIncomingBlock(I));
      }
    }
  }

  for (Value *Val : Explored) {
    if (Val == Base)
      continue;

    // Depending on the type, for external users we have to emit
    // a GEP or a GEP + ptrtoint.
    setInsertionPoint(Builder, Val, false);

    // If required, create an inttoptr instruction for Base.
    Value *NewBase = Base;
    if (!Base->getType()->isPointerTy())
      NewBase = Builder.CreateBitOrPointerCast(Base, Start->getType(),
                                               Start->getName() + "to.ptr");

    Value *GEP = Builder.CreateInBoundsGEP(
        Start->getType()->getPointerElementType(), NewBase,
        makeArrayRef(NewInsts[Val]), Val->getName() + ".ptr");

    if (!Val->getType()->isPointerTy()) {
      Value *Cast = Builder.CreatePointerCast(GEP, Val->getType(),
                                              Val->getName() + ".conv");
      GEP = Cast;
    }
    Val->replaceAllUsesWith(GEP);
  }

  return NewInsts[Start];
}

/// Looks through GEPs, IntToPtrInsts and PtrToIntInsts in order to express
/// the input Value as a constant indexed GEP. Returns a pair containing
/// the GEPs Pointer and Index.
static std::pair<Value *, Value *>
getAsConstantIndexedAddress(Value *V, const DataLayout &DL) {
  Type *IndexType = IntegerType::get(V->getContext(),
                                     DL.getPointerTypeSizeInBits(V->getType()));

  Constant *Index = ConstantInt::getNullValue(IndexType);
  while (true) {
    if (GEPOperator *GEP = dyn_cast<GEPOperator>(V)) {
      // We accept only inbouds GEPs here to exclude the possibility of
      // overflow.
      if (!GEP->isInBounds())
        break;
      if (GEP->hasAllConstantIndices() && GEP->getNumIndices() == 1 &&
          GEP->getType() == V->getType()) {
        V = GEP->getOperand(0);
        Constant *GEPIndex = static_cast<Constant *>(GEP->getOperand(1));
        Index = ConstantExpr::getAdd(
            Index, ConstantExpr::getSExtOrBitCast(GEPIndex, IndexType));
        continue;
      }
      break;
    }
    if (auto *CI = dyn_cast<IntToPtrInst>(V)) {
      if (!CI->isNoopCast(DL))
        break;
      V = CI->getOperand(0);
      continue;
    }
    if (auto *CI = dyn_cast<PtrToIntInst>(V)) {
      if (!CI->isNoopCast(DL))
        break;
      V = CI->getOperand(0);
      continue;
    }
    break;
  }
  return {V, Index};
}

/// Converts (CMP GEPLHS, RHS) if this change would make RHS a constant.
/// We can look through PHIs, GEPs and casts in order to determine a common base
/// between GEPLHS and RHS.
static Instruction *transformToIndexedCompare(GEPOperator *GEPLHS, Value *RHS,
                                              ICmpInst::Predicate Cond,
                                              const DataLayout &DL) {
  if (!GEPLHS->hasAllConstantIndices())
    return nullptr;

  Value *PtrBase, *Index;
  std::tie(PtrBase, Index) = getAsConstantIndexedAddress(GEPLHS, DL);

  // The set of nodes that will take part in this transformation.
  SetVector<Value *> Nodes;

  if (!canRewriteGEPAsOffset(RHS, PtrBase, DL, Nodes))
    return nullptr;

  // We know we can re-write this as
  //  ((gep Ptr, OFFSET1) cmp (gep Ptr, OFFSET2)
  // Since we've only looked through inbouds GEPs we know that we
  // can't have overflow on either side. We can therefore re-write
  // this as:
  //   OFFSET1 cmp OFFSET2
  Value *NewRHS = rewriteGEPAsOffset(RHS, PtrBase, DL, Nodes);

  // RewriteGEPAsOffset has replaced RHS and all of its uses with a re-written
  // GEP having PtrBase as the pointer base, and has returned in NewRHS the
  // offset. Since Index is the offset of LHS to the base pointer, we will now
  // compare the offsets instead of comparing the pointers.
  return new ICmpInst(ICmpInst::getSignedPredicate(Cond), Index, NewRHS);
}

/// Fold comparisons between a GEP instruction and something else. At this point
/// we know that the GEP is on the LHS of the comparison.
Instruction *InstCombiner::foldGEPICmp(GEPOperator *GEPLHS, Value *RHS,
                                       ICmpInst::Predicate Cond,
                                       Instruction &I) {
  // Don't transform signed compares of GEPs into index compares. Even if the
  // GEP is inbounds, the final add of the base pointer can have signed overflow
  // and would change the result of the icmp.
  // e.g. "&foo[0] <s &foo[1]" can't be folded to "true" because "foo" could be
  // the maximum signed value for the pointer type.
  if (ICmpInst::isSigned(Cond))
    return nullptr;

  // Look through bitcasts and addrspacecasts. We do not however want to remove
  // 0 GEPs.
  if (!isa<GetElementPtrInst>(RHS))
    RHS = RHS->stripPointerCasts();

  Value *PtrBase = GEPLHS->getOperand(0);
  if (PtrBase == RHS && GEPLHS->isInBounds()) {
    // ((gep Ptr, OFFSET) cmp Ptr)   ---> (OFFSET cmp 0).
    // This transformation (ignoring the base and scales) is valid because we
    // know pointers can't overflow since the gep is inbounds.  See if we can
    // output an optimized form.
    Value *Offset = EvaluateGEPOffsetExpression(GEPLHS, *this, DL);

    // If not, synthesize the offset the hard way.
    if (!Offset)
      Offset = EmitGEPOffset(GEPLHS);
    return new ICmpInst(ICmpInst::getSignedPredicate(Cond), Offset,
                        Constant::getNullValue(Offset->getType()));
  } else if (GEPOperator *GEPRHS = dyn_cast<GEPOperator>(RHS)) {
    // If the base pointers are different, but the indices are the same, just
    // compare the base pointer.
    if (PtrBase != GEPRHS->getOperand(0)) {
      bool IndicesTheSame = GEPLHS->getNumOperands()==GEPRHS->getNumOperands();
      IndicesTheSame &= GEPLHS->getOperand(0)->getType() ==
                        GEPRHS->getOperand(0)->getType();
      if (IndicesTheSame)
        for (unsigned i = 1, e = GEPLHS->getNumOperands(); i != e; ++i)
          if (GEPLHS->getOperand(i) != GEPRHS->getOperand(i)) {
            IndicesTheSame = false;
            break;
          }

      // If all indices are the same, just compare the base pointers.
      if (IndicesTheSame)
        return new ICmpInst(Cond, GEPLHS->getOperand(0), GEPRHS->getOperand(0));

      // If we're comparing GEPs with two base pointers that only differ in type
      // and both GEPs have only constant indices or just one use, then fold
      // the compare with the adjusted indices.
      if (GEPLHS->isInBounds() && GEPRHS->isInBounds() &&
          (GEPLHS->hasAllConstantIndices() || GEPLHS->hasOneUse()) &&
          (GEPRHS->hasAllConstantIndices() || GEPRHS->hasOneUse()) &&
          PtrBase->stripPointerCasts() ==
              GEPRHS->getOperand(0)->stripPointerCasts()) {
        Value *LOffset = EmitGEPOffset(GEPLHS);
        Value *ROffset = EmitGEPOffset(GEPRHS);

        // If we looked through an addrspacecast between different sized address
        // spaces, the LHS and RHS pointers are different sized
        // integers. Truncate to the smaller one.
        Type *LHSIndexTy = LOffset->getType();
        Type *RHSIndexTy = ROffset->getType();
        if (LHSIndexTy != RHSIndexTy) {
          if (LHSIndexTy->getPrimitiveSizeInBits() <
              RHSIndexTy->getPrimitiveSizeInBits()) {
            ROffset = Builder->CreateTrunc(ROffset, LHSIndexTy);
          } else
            LOffset = Builder->CreateTrunc(LOffset, RHSIndexTy);
        }

        Value *Cmp = Builder->CreateICmp(ICmpInst::getSignedPredicate(Cond),
                                         LOffset, ROffset);
        return replaceInstUsesWith(I, Cmp);
      }

      // Otherwise, the base pointers are different and the indices are
      // different. Try convert this to an indexed compare by looking through
      // PHIs/casts.
      return transformToIndexedCompare(GEPLHS, RHS, Cond, DL);
    }

    // If one of the GEPs has all zero indices, recurse.
    if (GEPLHS->hasAllZeroIndices())
      return foldGEPICmp(GEPRHS, GEPLHS->getOperand(0),
                         ICmpInst::getSwappedPredicate(Cond), I);

    // If the other GEP has all zero indices, recurse.
    if (GEPRHS->hasAllZeroIndices())
      return foldGEPICmp(GEPLHS, GEPRHS->getOperand(0), Cond, I);

    bool GEPsInBounds = GEPLHS->isInBounds() && GEPRHS->isInBounds();
    if (GEPLHS->getNumOperands() == GEPRHS->getNumOperands()) {
      // If the GEPs only differ by one index, compare it.
      unsigned NumDifferences = 0;  // Keep track of # differences.
      unsigned DiffOperand = 0;     // The operand that differs.
      for (unsigned i = 1, e = GEPRHS->getNumOperands(); i != e; ++i)
        if (GEPLHS->getOperand(i) != GEPRHS->getOperand(i)) {
          if (GEPLHS->getOperand(i)->getType()->getPrimitiveSizeInBits() !=
                   GEPRHS->getOperand(i)->getType()->getPrimitiveSizeInBits()) {
            // Irreconcilable differences.
            NumDifferences = 2;
            break;
          } else {
            if (NumDifferences++) break;
            DiffOperand = i;
          }
        }

      if (NumDifferences == 0)   // SAME GEP?
        return replaceInstUsesWith(I, // No comparison is needed here.
                             Builder->getInt1(ICmpInst::isTrueWhenEqual(Cond)));

      else if (NumDifferences == 1 && GEPsInBounds) {
        Value *LHSV = GEPLHS->getOperand(DiffOperand);
        Value *RHSV = GEPRHS->getOperand(DiffOperand);
        // Make sure we do a signed comparison here.
        return new ICmpInst(ICmpInst::getSignedPredicate(Cond), LHSV, RHSV);
      }
    }

    // Only lower this if the icmp is the only user of the GEP or if we expect
    // the result to fold to a constant!
    if (GEPsInBounds && (isa<ConstantExpr>(GEPLHS) || GEPLHS->hasOneUse()) &&
        (isa<ConstantExpr>(GEPRHS) || GEPRHS->hasOneUse())) {
      // ((gep Ptr, OFFSET1) cmp (gep Ptr, OFFSET2)  --->  (OFFSET1 cmp OFFSET2)
      Value *L = EmitGEPOffset(GEPLHS);
      Value *R = EmitGEPOffset(GEPRHS);
      return new ICmpInst(ICmpInst::getSignedPredicate(Cond), L, R);
    }
  }

  // Try convert this to an indexed compare by looking through PHIs/casts as a
  // last resort.
  return transformToIndexedCompare(GEPLHS, RHS, Cond, DL);
}

Instruction *InstCombiner::foldAllocaCmp(ICmpInst &ICI,
                                         const AllocaInst *Alloca,
                                         const Value *Other) {
  assert(ICI.isEquality() && "Cannot fold non-equality comparison.");

  // It would be tempting to fold away comparisons between allocas and any
  // pointer not based on that alloca (e.g. an argument). However, even
  // though such pointers cannot alias, they can still compare equal.
  //
  // But LLVM doesn't specify where allocas get their memory, so if the alloca
  // doesn't escape we can argue that it's impossible to guess its value, and we
  // can therefore act as if any such guesses are wrong.
  //
  // The code below checks that the alloca doesn't escape, and that it's only
  // used in a comparison once (the current instruction). The
  // single-comparison-use condition ensures that we're trivially folding all
  // comparisons against the alloca consistently, and avoids the risk of
  // erroneously folding a comparison of the pointer with itself.

  unsigned MaxIter = 32; // Break cycles and bound to constant-time.

  SmallVector<const Use *, 32> Worklist;
  for (const Use &U : Alloca->uses()) {
    if (Worklist.size() >= MaxIter)
      return nullptr;
    Worklist.push_back(&U);
  }

  unsigned NumCmps = 0;
  while (!Worklist.empty()) {
    assert(Worklist.size() <= MaxIter);
    const Use *U = Worklist.pop_back_val();
    const Value *V = U->getUser();
    --MaxIter;

    if (isa<BitCastInst>(V) || isa<GetElementPtrInst>(V) || isa<PHINode>(V) ||
        isa<SelectInst>(V)) {
      // Track the uses.
    } else if (isa<LoadInst>(V)) {
      // Loading from the pointer doesn't escape it.
      continue;
    } else if (const auto *SI = dyn_cast<StoreInst>(V)) {
      // Storing *to* the pointer is fine, but storing the pointer escapes it.
      if (SI->getValueOperand() == U->get())
        return nullptr;
      continue;
    } else if (isa<ICmpInst>(V)) {
      if (NumCmps++)
        return nullptr; // Found more than one cmp.
      continue;
    } else if (const auto *Intrin = dyn_cast<IntrinsicInst>(V)) {
      switch (Intrin->getIntrinsicID()) {
        // These intrinsics don't escape or compare the pointer. Memset is safe
        // because we don't allow ptrtoint. Memcpy and memmove are safe because
        // we don't allow stores, so src cannot point to V.
        case Intrinsic::lifetime_start: case Intrinsic::lifetime_end:
        case Intrinsic::dbg_declare: case Intrinsic::dbg_value:
        case Intrinsic::memcpy: case Intrinsic::memmove: case Intrinsic::memset:
          continue;
        default:
          return nullptr;
      }
    } else {
      return nullptr;
    }
    for (const Use &U : V->uses()) {
      if (Worklist.size() >= MaxIter)
        return nullptr;
      Worklist.push_back(&U);
    }
  }

  Type *CmpTy = CmpInst::makeCmpResultType(Other->getType());
  return replaceInstUsesWith(
      ICI,
      ConstantInt::get(CmpTy, !CmpInst::isTrueWhenEqual(ICI.getPredicate())));
}

/// Fold "icmp pred (X+CI), X".
Instruction *InstCombiner::foldICmpAddOpConst(Instruction &ICI,
                                              Value *X, ConstantInt *CI,
                                              ICmpInst::Predicate Pred) {
  // From this point on, we know that (X+C <= X) --> (X+C < X) because C != 0,
  // so the values can never be equal.  Similarly for all other "or equals"
  // operators.

  // (X+1) <u X        --> X >u (MAXUINT-1)        --> X == 255
  // (X+2) <u X        --> X >u (MAXUINT-2)        --> X > 253
  // (X+MAXUINT) <u X  --> X >u (MAXUINT-MAXUINT)  --> X != 0
  if (Pred == ICmpInst::ICMP_ULT || Pred == ICmpInst::ICMP_ULE) {
    Value *R =
      ConstantExpr::getSub(ConstantInt::getAllOnesValue(CI->getType()), CI);
    return new ICmpInst(ICmpInst::ICMP_UGT, X, R);
  }

  // (X+1) >u X        --> X <u (0-1)        --> X != 255
  // (X+2) >u X        --> X <u (0-2)        --> X <u 254
  // (X+MAXUINT) >u X  --> X <u (0-MAXUINT)  --> X <u 1  --> X == 0
  if (Pred == ICmpInst::ICMP_UGT || Pred == ICmpInst::ICMP_UGE)
    return new ICmpInst(ICmpInst::ICMP_ULT, X, ConstantExpr::getNeg(CI));

  unsigned BitWidth = CI->getType()->getPrimitiveSizeInBits();
  ConstantInt *SMax = ConstantInt::get(X->getContext(),
                                       APInt::getSignedMaxValue(BitWidth));

  // (X+ 1) <s X       --> X >s (MAXSINT-1)          --> X == 127
  // (X+ 2) <s X       --> X >s (MAXSINT-2)          --> X >s 125
  // (X+MAXSINT) <s X  --> X >s (MAXSINT-MAXSINT)    --> X >s 0
  // (X+MINSINT) <s X  --> X >s (MAXSINT-MINSINT)    --> X >s -1
  // (X+ -2) <s X      --> X >s (MAXSINT- -2)        --> X >s 126
  // (X+ -1) <s X      --> X >s (MAXSINT- -1)        --> X != 127
  if (Pred == ICmpInst::ICMP_SLT || Pred == ICmpInst::ICMP_SLE)
    return new ICmpInst(ICmpInst::ICMP_SGT, X, ConstantExpr::getSub(SMax, CI));

  // (X+ 1) >s X       --> X <s (MAXSINT-(1-1))       --> X != 127
  // (X+ 2) >s X       --> X <s (MAXSINT-(2-1))       --> X <s 126
  // (X+MAXSINT) >s X  --> X <s (MAXSINT-(MAXSINT-1)) --> X <s 1
  // (X+MINSINT) >s X  --> X <s (MAXSINT-(MINSINT-1)) --> X <s -2
  // (X+ -2) >s X      --> X <s (MAXSINT-(-2-1))      --> X <s -126
  // (X+ -1) >s X      --> X <s (MAXSINT-(-1-1))      --> X == -128

  assert(Pred == ICmpInst::ICMP_SGT || Pred == ICmpInst::ICMP_SGE);
  Constant *C = Builder->getInt(CI->getValue()-1);
  return new ICmpInst(ICmpInst::ICMP_SLT, X, ConstantExpr::getSub(SMax, C));
}

/// Handle "(icmp eq/ne (ashr/lshr const2, A), const1)" ->
/// (icmp eq/ne A, Log2(const2/const1)) ->
/// (icmp eq/ne A, Log2(const2) - Log2(const1)).
Instruction *InstCombiner::foldICmpCstShrConst(ICmpInst &I, Value *Op, Value *A,
                                             ConstantInt *CI1,
                                             ConstantInt *CI2) {
  assert(I.isEquality() && "Cannot fold icmp gt/lt");

  auto getConstant = [&I, this](bool IsTrue) {
    if (I.getPredicate() == I.ICMP_NE)
      IsTrue = !IsTrue;
    return replaceInstUsesWith(I, ConstantInt::get(I.getType(), IsTrue));
  };

  auto getICmp = [&I](CmpInst::Predicate Pred, Value *LHS, Value *RHS) {
    if (I.getPredicate() == I.ICMP_NE)
      Pred = CmpInst::getInversePredicate(Pred);
    return new ICmpInst(Pred, LHS, RHS);
  };

  const APInt &AP1 = CI1->getValue();
  const APInt &AP2 = CI2->getValue();

  // Don't bother doing any work for cases which InstSimplify handles.
  if (AP2 == 0)
    return nullptr;
  bool IsAShr = isa<AShrOperator>(Op);
  if (IsAShr) {
    if (AP2.isAllOnesValue())
      return nullptr;
    if (AP2.isNegative() != AP1.isNegative())
      return nullptr;
    if (AP2.sgt(AP1))
      return nullptr;
  }

  if (!AP1)
    // 'A' must be large enough to shift out the highest set bit.
    return getICmp(I.ICMP_UGT, A,
                   ConstantInt::get(A->getType(), AP2.logBase2()));

  if (AP1 == AP2)
    return getICmp(I.ICMP_EQ, A, ConstantInt::getNullValue(A->getType()));

  int Shift;
  if (IsAShr && AP1.isNegative())
    Shift = AP1.countLeadingOnes() - AP2.countLeadingOnes();
  else
    Shift = AP1.countLeadingZeros() - AP2.countLeadingZeros();

  if (Shift > 0) {
    if (IsAShr && AP1 == AP2.ashr(Shift)) {
      // There are multiple solutions if we are comparing against -1 and the LHS
      // of the ashr is not a power of two.
      if (AP1.isAllOnesValue() && !AP2.isPowerOf2())
        return getICmp(I.ICMP_UGE, A, ConstantInt::get(A->getType(), Shift));
      return getICmp(I.ICMP_EQ, A, ConstantInt::get(A->getType(), Shift));
    } else if (AP1 == AP2.lshr(Shift)) {
      return getICmp(I.ICMP_EQ, A, ConstantInt::get(A->getType(), Shift));
    }
  }
  // Shifting const2 will never be equal to const1.
  return getConstant(false);
}

/// Handle "(icmp eq/ne (shl const2, A), const1)" ->
/// (icmp eq/ne A, TrailingZeros(const1) - TrailingZeros(const2)).
Instruction *InstCombiner::foldICmpCstShlConst(ICmpInst &I, Value *Op, Value *A,
                                               ConstantInt *CI1,
                                               ConstantInt *CI2) {
  assert(I.isEquality() && "Cannot fold icmp gt/lt");

  auto getConstant = [&I, this](bool IsTrue) {
    if (I.getPredicate() == I.ICMP_NE)
      IsTrue = !IsTrue;
    return replaceInstUsesWith(I, ConstantInt::get(I.getType(), IsTrue));
  };

  auto getICmp = [&I](CmpInst::Predicate Pred, Value *LHS, Value *RHS) {
    if (I.getPredicate() == I.ICMP_NE)
      Pred = CmpInst::getInversePredicate(Pred);
    return new ICmpInst(Pred, LHS, RHS);
  };

  const APInt &AP1 = CI1->getValue();
  const APInt &AP2 = CI2->getValue();

  // Don't bother doing any work for cases which InstSimplify handles.
  if (AP2 == 0)
    return nullptr;

  unsigned AP2TrailingZeros = AP2.countTrailingZeros();

  if (!AP1 && AP2TrailingZeros != 0)
    return getICmp(I.ICMP_UGE, A,
                   ConstantInt::get(A->getType(), AP2.getBitWidth() - AP2TrailingZeros));

  if (AP1 == AP2)
    return getICmp(I.ICMP_EQ, A, ConstantInt::getNullValue(A->getType()));

  // Get the distance between the lowest bits that are set.
  int Shift = AP1.countTrailingZeros() - AP2TrailingZeros;

  if (Shift > 0 && AP2.shl(Shift) == AP1)
    return getICmp(I.ICMP_EQ, A, ConstantInt::get(A->getType(), Shift));

  // Shifting const2 will never be equal to const1.
  return getConstant(false);
}

/// Fold icmp (trunc X, Y), C.
Instruction *InstCombiner::foldICmpTruncConstant(ICmpInst &Cmp,
                                                 Instruction *Trunc,
                                                 const APInt *C) {
  ICmpInst::Predicate Pred = Cmp.getPredicate();
  Value *X = Trunc->getOperand(0);
  if (*C == 1 && C->getBitWidth() > 1) {
    // icmp slt trunc(signum(V)) 1 --> icmp slt V, 1
    Value *V = nullptr;
    if (Pred == ICmpInst::ICMP_SLT && match(X, m_Signum(m_Value(V))))
      return new ICmpInst(ICmpInst::ICMP_SLT, V,
                          ConstantInt::get(V->getType(), 1));
  }

  if (Cmp.isEquality() && Trunc->hasOneUse()) {
    // Simplify icmp eq (trunc x to i8), 42 -> icmp eq x, 42|highbits if all
    // of the high bits truncated out of x are known.
    unsigned DstBits = Trunc->getType()->getScalarSizeInBits(),
             SrcBits = X->getType()->getScalarSizeInBits();
    APInt KnownZero(SrcBits, 0), KnownOne(SrcBits, 0);
    computeKnownBits(X, KnownZero, KnownOne, 0, &Cmp);

    // If all the high bits are known, we can do this xform.
    if ((KnownZero | KnownOne).countLeadingOnes() >= SrcBits - DstBits) {
      // Pull in the high bits from known-ones set.
      APInt NewRHS = C->zext(SrcBits);
      NewRHS |= KnownOne & APInt::getHighBitsSet(SrcBits, SrcBits - DstBits);
      return new ICmpInst(Pred, X, ConstantInt::get(X->getType(), NewRHS));
    }
  }

  return nullptr;
}

/// Fold icmp (xor X, Y), C.
Instruction *InstCombiner::foldICmpXorConstant(ICmpInst &Cmp,
                                               BinaryOperator *Xor,
                                               const APInt *C) {
  Value *X = Xor->getOperand(0);
  Value *Y = Xor->getOperand(1);
  const APInt *XorC;
  if (!match(Y, m_APInt(XorC)))
    return nullptr;

  // If this is a comparison that tests the signbit (X < 0) or (x > -1),
  // fold the xor.
  ICmpInst::Predicate Pred = Cmp.getPredicate();
  if ((Pred == ICmpInst::ICMP_SLT && *C == 0) ||
      (Pred == ICmpInst::ICMP_SGT && C->isAllOnesValue())) {

    // If the sign bit of the XorCst is not set, there is no change to
    // the operation, just stop using the Xor.
    if (!XorC->isNegative()) {
      Cmp.setOperand(0, X);
      Worklist.Add(Xor);
      return &Cmp;
    }

    // Was the old condition true if the operand is positive?
    bool isTrueIfPositive = Pred == ICmpInst::ICMP_SGT;

    // If so, the new one isn't.
    isTrueIfPositive ^= true;

    Constant *CmpConstant = cast<Constant>(Cmp.getOperand(1));
    if (isTrueIfPositive)
      return new ICmpInst(ICmpInst::ICMP_SGT, X, SubOne(CmpConstant));
    else
      return new ICmpInst(ICmpInst::ICMP_SLT, X, AddOne(CmpConstant));
  }

  if (Xor->hasOneUse()) {
    // (icmp u/s (xor X SignBit), C) -> (icmp s/u X, (xor C SignBit))
    if (!Cmp.isEquality() && XorC->isSignBit()) {
      Pred = Cmp.isSigned() ? Cmp.getUnsignedPredicate()
                            : Cmp.getSignedPredicate();
      return new ICmpInst(Pred, X, ConstantInt::get(X->getType(), *C ^ *XorC));
    }

    // (icmp u/s (xor X ~SignBit), C) -> (icmp s/u X, (xor C ~SignBit))
    if (!Cmp.isEquality() && XorC->isMaxSignedValue()) {
      Pred = Cmp.isSigned() ? Cmp.getUnsignedPredicate()
                            : Cmp.getSignedPredicate();
      Pred = Cmp.getSwappedPredicate(Pred);
      return new ICmpInst(Pred, X, ConstantInt::get(X->getType(), *C ^ *XorC));
    }
  }

  // (icmp ugt (xor X, C), ~C) -> (icmp ult X, C)
  //   iff -C is a power of 2
  if (Pred == ICmpInst::ICMP_UGT && *XorC == ~(*C) && (*C + 1).isPowerOf2())
    return new ICmpInst(ICmpInst::ICMP_ULT, X, Y);

  // (icmp ult (xor X, C), -C) -> (icmp uge X, C)
  //   iff -C is a power of 2
  if (Pred == ICmpInst::ICMP_ULT && *XorC == -(*C) && C->isPowerOf2())
    return new ICmpInst(ICmpInst::ICMP_UGE, X, Y);

  return nullptr;
}

/// Fold icmp (and (sh X, Y), C2), C1.
Instruction *InstCombiner::foldICmpAndShift(ICmpInst &Cmp, BinaryOperator *And,
                                            const APInt *C1) {
  // FIXME: This check restricts all folds under here to scalar types.
  ConstantInt *RHS = dyn_cast<ConstantInt>(Cmp.getOperand(1));
  if (!RHS)
    return nullptr;

  // FIXME: This could be passed in as APInt.
  auto *C2 = dyn_cast<ConstantInt>(And->getOperand(1));
  if (!C2)
    return nullptr;

  // If this is: (X >> C3) & C2 != C1 (where any shift and any compare could
  // exist), turn it into (X & (C2 << C3)) != (C1 << C3). This happens a LOT in
  // code produced by the clang front-end, for bitfield access.
  BinaryOperator *Shift = dyn_cast<BinaryOperator>(And->getOperand(0));
  if (!Shift || !Shift->isShift())
    return nullptr;

  // This seemingly simple opportunity to fold away a shift turns out to be
  // rather complicated. See PR17827 for details.
  if (auto *ShAmt = dyn_cast<ConstantInt>(Shift->getOperand(1))) {
    bool CanFold = false;
    unsigned ShiftOpcode = Shift->getOpcode();
    if (ShiftOpcode == Instruction::AShr) {
      // There may be some constraints that make this possible, but nothing
      // simple has been discovered yet.
      CanFold = false;
    } else if (ShiftOpcode == Instruction::Shl) {
      // For a left shift, we can fold if the comparison is not signed. We can
      // also fold a signed comparison if the mask value and comparison value
      // are not negative. These constraints may not be obvious, but we can
      // prove that they are correct using an SMT solver.
      if (!Cmp.isSigned() || (!C2->isNegative() && !RHS->isNegative()))
        CanFold = true;
    } else if (ShiftOpcode == Instruction::LShr) {
      // For a logical right shift, we can fold if the comparison is not signed.
      // We can also fold a signed comparison if the shifted mask value and the
      // shifted comparison value are not negative. These constraints may not be
      // obvious, but we can prove that they are correct using an SMT solver.
      if (!Cmp.isSigned())
        CanFold = true;
      else {
        ConstantInt *ShiftedAndCst =
            cast<ConstantInt>(ConstantExpr::getShl(C2, ShAmt));
        ConstantInt *ShiftedRHSCst =
            cast<ConstantInt>(ConstantExpr::getShl(RHS, ShAmt));

        if (!ShiftedAndCst->isNegative() && !ShiftedRHSCst->isNegative())
          CanFold = true;
      }
    }

    if (CanFold) {
      Constant *NewCst;
      if (ShiftOpcode == Instruction::Shl)
        NewCst = ConstantExpr::getLShr(RHS, ShAmt);
      else
        NewCst = ConstantExpr::getShl(RHS, ShAmt);

      // Check to see if we are shifting out any of the bits being compared.
      if (ConstantExpr::get(ShiftOpcode, NewCst, ShAmt) != RHS) {
        // If we shifted bits out, the fold is not going to work out. As a
        // special case, check to see if this means that the result is always
        // true or false now.
        if (Cmp.getPredicate() == ICmpInst::ICMP_EQ)
          return replaceInstUsesWith(Cmp, Builder->getFalse());
        if (Cmp.getPredicate() == ICmpInst::ICMP_NE)
          return replaceInstUsesWith(Cmp, Builder->getTrue());
      } else {
        Cmp.setOperand(1, NewCst);
        Constant *NewAndCst;
        if (ShiftOpcode == Instruction::Shl)
          NewAndCst = ConstantExpr::getLShr(C2, ShAmt);
        else
          NewAndCst = ConstantExpr::getShl(C2, ShAmt);
        And->setOperand(1, NewAndCst);
        And->setOperand(0, Shift->getOperand(0));
        Worklist.Add(Shift); // Shift is dead.
        return &Cmp;
      }
    }
  }

  // Turn ((X >> Y) & C2) == 0  into  (X & (C2 << Y)) == 0.  The latter is
  // preferable because it allows the C2 << Y expression to be hoisted out of a
  // loop if Y is invariant and X is not.
  if (Shift->hasOneUse() && *C1 == 0 && Cmp.isEquality() &&
      !Shift->isArithmeticShift() && !isa<Constant>(Shift->getOperand(0))) {
    // Compute C2 << Y.
    Value *NS;
    if (Shift->getOpcode() == Instruction::LShr) {
      NS = Builder->CreateShl(C2, Shift->getOperand(1));
    } else {
      // Insert a logical shift.
      NS = Builder->CreateLShr(C2, Shift->getOperand(1));
    }

    // Compute X & (C2 << Y).
    Value *NewAnd =
        Builder->CreateAnd(Shift->getOperand(0), NS, And->getName());

    Cmp.setOperand(0, NewAnd);
    return &Cmp;
  }

  return nullptr;
}

/// Fold icmp (and X, C2), C1.
Instruction *InstCombiner::foldICmpAndConstConst(ICmpInst &Cmp,
                                                 BinaryOperator *And,
                                                 const APInt *C1) {
  // FIXME: This check restricts all folds under here to scalar types.
  ConstantInt *RHS = dyn_cast<ConstantInt>(Cmp.getOperand(1));
  if (!RHS)
    return nullptr;

  // FIXME: Use m_APInt.
  auto *C2 = dyn_cast<ConstantInt>(And->getOperand(1));
  if (!C2)
    return nullptr;

  if (!And->hasOneUse() || !And->getOperand(0)->hasOneUse())
    return nullptr;

  // If the LHS is an AND of a truncating cast, we can widen the and/compare to
  // be the input width without changing the value produced, eliminating a cast.
  if (TruncInst *Cast = dyn_cast<TruncInst>(And->getOperand(0))) {
    // We can do this transformation if either the AND constant does not have
    // its sign bit set or if it is an equality comparison. Extending a
    // relational comparison when we're checking the sign bit would not work.
    if (Cmp.isEquality() || (!C2->isNegative() && C1->isNonNegative())) {
      Value *NewAnd = Builder->CreateAnd(
          Cast->getOperand(0), ConstantExpr::getZExt(C2, Cast->getSrcTy()));
      NewAnd->takeName(And);
      return new ICmpInst(Cmp.getPredicate(), NewAnd,
                          ConstantExpr::getZExt(RHS, Cast->getSrcTy()));
    }
  }

  if (Instruction *I = foldICmpAndShift(Cmp, And, C1))
    return I;

  // (icmp pred (and (or (lshr A, B), A), 1), 0) -->
  //    (icmp pred (and A, (or (shl 1, B), 1), 0))
  //
  // iff pred isn't signed
  if (!Cmp.isSigned() && *C1 == 0 && match(And->getOperand(1), m_One())) {
    Constant *One = cast<Constant>(And->getOperand(1));
    Value *Or = And->getOperand(0);
    Value *A, *B, *LShr;
    if (match(Or, m_Or(m_Value(LShr), m_Value(A))) &&
        match(LShr, m_LShr(m_Specific(A), m_Value(B)))) {
      unsigned UsesRemoved = 0;
      if (And->hasOneUse())
        ++UsesRemoved;
      if (Or->hasOneUse())
        ++UsesRemoved;
      if (LShr->hasOneUse())
        ++UsesRemoved;

      // Compute A & ((1 << B) | 1)
      Value *NewOr = nullptr;
      if (auto *C = dyn_cast<Constant>(B)) {
        if (UsesRemoved >= 1)
          NewOr = ConstantExpr::getOr(ConstantExpr::getNUWShl(One, C), One);
      } else {
        if (UsesRemoved >= 3)
          NewOr = Builder->CreateOr(Builder->CreateShl(One, B, LShr->getName(),
                                                       /*HasNUW=*/true),
                                    One, Or->getName());
      }
      if (NewOr) {
        Value *NewAnd = Builder->CreateAnd(A, NewOr, And->getName());
        Cmp.setOperand(0, NewAnd);
        return &Cmp;
      }
    }
  }

<<<<<<< HEAD
  // Replace ((X & C2) > C1) with ((X & C2) != 0), if any bit set in (X & C2)
  // will produce a result greater than C1.
  if (Cmp.getPredicate() == ICmpInst::ICMP_UGT) {
    unsigned NTZ = C2->getValue().countTrailingZeros();
    if ((NTZ < C2->getBitWidth()) &&
        APInt::getOneBitSet(C2->getBitWidth(), NTZ).ugt(*C1))
      return new ICmpInst(ICmpInst::ICMP_NE, And,
                          Constant::getNullValue(RHS->getType()));
=======
  // (X & C2) > C1 --> (X & C2) != 0, if any bit set in (X & C2) will produce a
  // result greater than C1.
  unsigned NumTZ = C2->countTrailingZeros();
  if (Cmp.getPredicate() == ICmpInst::ICMP_UGT && NumTZ < C2->getBitWidth() &&
      APInt::getOneBitSet(C2->getBitWidth(), NumTZ).ugt(*C1)) {
    Constant *Zero = Constant::getNullValue(And->getType());
    return new ICmpInst(ICmpInst::ICMP_NE, And, Zero);
>>>>>>> 728cf859
  }

  return nullptr;
}

/// Fold icmp (and X, Y), C.
Instruction *InstCombiner::foldICmpAndConstant(ICmpInst &Cmp,
                                               BinaryOperator *And,
                                               const APInt *C) {
  if (Instruction *I = foldICmpAndConstConst(Cmp, And, C))
    return I;

  // TODO: These all require that Y is constant too, so refactor with the above.

  // Try to optimize things like "A[i] & 42 == 0" to index computations.
  Value *X = And->getOperand(0);
  Value *Y = And->getOperand(1);
  if (auto *LI = dyn_cast<LoadInst>(X))
    if (auto *GEP = dyn_cast<GetElementPtrInst>(LI->getOperand(0)))
      if (auto *GV = dyn_cast<GlobalVariable>(GEP->getOperand(0)))
        if (GV->isConstant() && GV->hasDefinitiveInitializer() &&
            !LI->isVolatile() && isa<ConstantInt>(Y)) {
          ConstantInt *C2 = cast<ConstantInt>(Y);
          if (Instruction *Res = foldCmpLoadFromIndexedGlobal(GEP, GV, Cmp, C2))
            return Res;
        }

  if (!Cmp.isEquality())
    return nullptr;

  // X & -C == -C -> X >  u ~C
  // X & -C != -C -> X <= u ~C
  //   iff C is a power of 2
  if (Cmp.getOperand(1) == Y && (-(*C)).isPowerOf2()) {
    auto NewPred = Cmp.getPredicate() == CmpInst::ICMP_EQ ? CmpInst::ICMP_UGT
                                                          : CmpInst::ICMP_ULE;
    return new ICmpInst(NewPred, X, SubOne(cast<Constant>(Cmp.getOperand(1))));
  }

  // (X & C2) == 0 -> (trunc X) >= 0
  // (X & C2) != 0 -> (trunc X) <  0
  //   iff C2 is a power of 2 and it masks the sign bit of a legal integer type.
  const APInt *C2;
  if (And->hasOneUse() && *C == 0 && match(Y, m_APInt(C2))) {
    int32_t ExactLogBase2 = C2->exactLogBase2();
    if (ExactLogBase2 != -1 && DL.isLegalInteger(ExactLogBase2 + 1)) {
      Type *NTy = IntegerType::get(Cmp.getContext(), ExactLogBase2 + 1);
      if (And->getType()->isVectorTy())
        NTy = VectorType::get(NTy, And->getType()->getVectorNumElements());
      Value *Trunc = Builder->CreateTrunc(X, NTy);
      auto NewPred = Cmp.getPredicate() == CmpInst::ICMP_EQ ? CmpInst::ICMP_SGE
                                                            : CmpInst::ICMP_SLT;
      return new ICmpInst(NewPred, Trunc, Constant::getNullValue(NTy));
    }
  }

  return nullptr;
}

/// Fold icmp (or X, Y), C.
Instruction *InstCombiner::foldICmpOrConstant(ICmpInst &Cmp, BinaryOperator *Or,
                                              const APInt *C) {
  ICmpInst::Predicate Pred = Cmp.getPredicate();
  if (*C == 1) {
    // icmp slt signum(V) 1 --> icmp slt V, 1
    Value *V = nullptr;
    if (Pred == ICmpInst::ICMP_SLT && match(Or, m_Signum(m_Value(V))))
      return new ICmpInst(ICmpInst::ICMP_SLT, V,
                          ConstantInt::get(V->getType(), 1));
  }

  if (!Cmp.isEquality() || *C != 0 || !Or->hasOneUse())
    return nullptr;

  Value *P, *Q;
  if (match(Or, m_Or(m_PtrToInt(m_Value(P)), m_PtrToInt(m_Value(Q))))) {
    // Simplify icmp eq (or (ptrtoint P), (ptrtoint Q)), 0
    // -> and (icmp eq P, null), (icmp eq Q, null).
    Value *CmpP =
        Builder->CreateICmp(Pred, P, ConstantInt::getNullValue(P->getType()));
    Value *CmpQ =
        Builder->CreateICmp(Pred, Q, ConstantInt::getNullValue(Q->getType()));
    auto LogicOpc = Pred == ICmpInst::Predicate::ICMP_EQ ? Instruction::And
                                                         : Instruction::Or;
    return BinaryOperator::Create(LogicOpc, CmpP, CmpQ);
  }

  return nullptr;
}

/// Fold icmp (mul X, Y), C.
Instruction *InstCombiner::foldICmpMulConstant(ICmpInst &Cmp,
                                               BinaryOperator *Mul,
                                               const APInt *C) {
  const APInt *MulC;
  if (!match(Mul->getOperand(1), m_APInt(MulC)))
    return nullptr;

  // If this is a test of the sign bit and the multiply is sign-preserving with
  // a constant operand, use the multiply LHS operand instead.
  ICmpInst::Predicate Pred = Cmp.getPredicate();
  if (isSignTest(Pred, *C) && Mul->hasNoSignedWrap()) {
    if (MulC->isNegative())
      Pred = ICmpInst::getSwappedPredicate(Pred);
    return new ICmpInst(Pred, Mul->getOperand(0),
                        Constant::getNullValue(Mul->getType()));
  }

  return nullptr;
}

/// Fold icmp (shl 1, Y), C.
static Instruction *foldICmpShlOne(ICmpInst &Cmp, Instruction *Shl,
                                   const APInt *C) {
  Value *Y;
  if (!match(Shl, m_Shl(m_One(), m_Value(Y))))
    return nullptr;

  Type *ShiftType = Shl->getType();
  uint32_t TypeBits = C->getBitWidth();
  bool CIsPowerOf2 = C->isPowerOf2();
  ICmpInst::Predicate Pred = Cmp.getPredicate();
  if (Cmp.isUnsigned()) {
    // (1 << Y) pred C -> Y pred Log2(C)
    if (!CIsPowerOf2) {
      // (1 << Y) <  30 -> Y <= 4
      // (1 << Y) <= 30 -> Y <= 4
      // (1 << Y) >= 30 -> Y >  4
      // (1 << Y) >  30 -> Y >  4
      if (Pred == ICmpInst::ICMP_ULT)
        Pred = ICmpInst::ICMP_ULE;
      else if (Pred == ICmpInst::ICMP_UGE)
        Pred = ICmpInst::ICMP_UGT;
    }

    // (1 << Y) >= 2147483648 -> Y >= 31 -> Y == 31
    // (1 << Y) <  2147483648 -> Y <  31 -> Y != 31
    unsigned CLog2 = C->logBase2();
    if (CLog2 == TypeBits - 1) {
      if (Pred == ICmpInst::ICMP_UGE)
        Pred = ICmpInst::ICMP_EQ;
      else if (Pred == ICmpInst::ICMP_ULT)
        Pred = ICmpInst::ICMP_NE;
    }
    return new ICmpInst(Pred, Y, ConstantInt::get(ShiftType, CLog2));
  } else if (Cmp.isSigned()) {
    Constant *BitWidthMinusOne = ConstantInt::get(ShiftType, TypeBits - 1);
    if (C->isAllOnesValue()) {
      // (1 << Y) <= -1 -> Y == 31
      if (Pred == ICmpInst::ICMP_SLE)
        return new ICmpInst(ICmpInst::ICMP_EQ, Y, BitWidthMinusOne);

      // (1 << Y) >  -1 -> Y != 31
      if (Pred == ICmpInst::ICMP_SGT)
        return new ICmpInst(ICmpInst::ICMP_NE, Y, BitWidthMinusOne);
    } else if (!(*C)) {
      // (1 << Y) <  0 -> Y == 31
      // (1 << Y) <= 0 -> Y == 31
      if (Pred == ICmpInst::ICMP_SLT || Pred == ICmpInst::ICMP_SLE)
        return new ICmpInst(ICmpInst::ICMP_EQ, Y, BitWidthMinusOne);

      // (1 << Y) >= 0 -> Y != 31
      // (1 << Y) >  0 -> Y != 31
      if (Pred == ICmpInst::ICMP_SGT || Pred == ICmpInst::ICMP_SGE)
        return new ICmpInst(ICmpInst::ICMP_NE, Y, BitWidthMinusOne);
    }
  } else if (Cmp.isEquality() && CIsPowerOf2) {
    return new ICmpInst(Pred, Y, ConstantInt::get(ShiftType, C->logBase2()));
  }

  return nullptr;
}

/// Fold icmp (shl X, Y), C.
Instruction *InstCombiner::foldICmpShlConstant(ICmpInst &Cmp,
                                               BinaryOperator *Shl,
                                               const APInt *C) {
  const APInt *ShiftAmt;
  if (!match(Shl->getOperand(1), m_APInt(ShiftAmt)))
    return foldICmpShlOne(Cmp, Shl, C);

  // Check that the shift amount is in range. If not, don't perform undefined
  // shifts. When the shift is visited it will be simplified.
  unsigned TypeBits = C->getBitWidth();
  if (ShiftAmt->uge(TypeBits))
    return nullptr;

  ICmpInst::Predicate Pred = Cmp.getPredicate();
  Value *X = Shl->getOperand(0);
  if (Cmp.isEquality()) {
    // If the shift is NUW, then it is just shifting out zeros, no need for an
    // AND.
    Constant *LShrC = ConstantInt::get(Shl->getType(), C->lshr(*ShiftAmt));
    if (Shl->hasNoUnsignedWrap())
      return new ICmpInst(Pred, X, LShrC);

    // If the shift is NSW and we compare to 0, then it is just shifting out
    // sign bits, no need for an AND either.
    if (Shl->hasNoSignedWrap() && *C == 0)
      return new ICmpInst(Pred, X, LShrC);

    if (Shl->hasOneUse()) {
      // Otherwise strength reduce the shift into an and.
      Constant *Mask = ConstantInt::get(Shl->getType(),
          APInt::getLowBitsSet(TypeBits, TypeBits - ShiftAmt->getZExtValue()));

      Value *And = Builder->CreateAnd(X, Mask, Shl->getName() + ".mask");
      return new ICmpInst(Pred, And, LShrC);
    }
  }

  // If this is a signed comparison to 0 and the shift is sign preserving,
  // use the shift LHS operand instead; isSignTest may change 'Pred', so only
  // do that if we're sure to not continue on in this function.
  if (Shl->hasNoSignedWrap() && isSignTest(Pred, *C))
    return new ICmpInst(Pred, X, Constant::getNullValue(X->getType()));

  // Otherwise, if this is a comparison of the sign bit, simplify to and/test.
  bool TrueIfSigned = false;
  if (Shl->hasOneUse() && isSignBitCheck(Pred, *C, TrueIfSigned)) {
    // (X << 31) <s 0  --> (X & 1) != 0
    Constant *Mask = ConstantInt::get(
        X->getType(),
        APInt::getOneBitSet(TypeBits, TypeBits - ShiftAmt->getZExtValue() - 1));
    Value *And = Builder->CreateAnd(X, Mask, Shl->getName() + ".mask");
    return new ICmpInst(TrueIfSigned ? ICmpInst::ICMP_NE : ICmpInst::ICMP_EQ,
                        And, Constant::getNullValue(And->getType()));
  }

  // Transform (icmp pred iM (shl iM %v, N), C)
  // -> (icmp pred i(M-N) (trunc %v iM to i(M-N)), (trunc (C>>N))
  // Transform the shl to a trunc if (trunc (C>>N)) has no loss and M-N.
  // This enables us to get rid of the shift in favor of a trunc which can be
  // free on the target. It has the additional benefit of comparing to a
  // smaller constant, which will be target friendly.
  unsigned Amt = ShiftAmt->getLimitedValue(TypeBits - 1);
  if (Shl->hasOneUse() && Amt != 0 && C->countTrailingZeros() >= Amt) {
    Type *TruncTy = IntegerType::get(Cmp.getContext(), TypeBits - Amt);
    if (X->getType()->isVectorTy())
      TruncTy = VectorType::get(TruncTy, X->getType()->getVectorNumElements());
    Constant *NewC =
        ConstantInt::get(TruncTy, C->ashr(*ShiftAmt).trunc(TypeBits - Amt));
    return new ICmpInst(Pred, Builder->CreateTrunc(X, TruncTy), NewC);
  }

  return nullptr;
}

/// Fold icmp ({al}shr X, Y), C.
Instruction *InstCombiner::foldICmpShrConstant(ICmpInst &Cmp,
                                               BinaryOperator *Shr,
                                               const APInt *C) {
  // An exact shr only shifts out zero bits, so:
  // icmp eq/ne (shr X, Y), 0 --> icmp eq/ne X, 0
  Value *X = Shr->getOperand(0);
  CmpInst::Predicate Pred = Cmp.getPredicate();
  if (Cmp.isEquality() && Shr->isExact() && Shr->hasOneUse() && *C == 0)
    return new ICmpInst(Pred, X, Cmp.getOperand(1));

  const APInt *ShiftAmt;
  if (!match(Shr->getOperand(1), m_APInt(ShiftAmt)))
    return nullptr;

  // Check that the shift amount is in range. If not, don't perform undefined
  // shifts. When the shift is visited it will be simplified.
  unsigned TypeBits = C->getBitWidth();
  unsigned ShAmtVal = ShiftAmt->getLimitedValue(TypeBits);
  if (ShAmtVal >= TypeBits || ShAmtVal == 0)
    return nullptr;

  bool IsAShr = Shr->getOpcode() == Instruction::AShr;
  if (!Cmp.isEquality()) {
    // If we have an unsigned comparison and an ashr, we can't simplify this.
    // Similarly for signed comparisons with lshr.
    if (Cmp.isSigned() != IsAShr)
      return nullptr;

    // Otherwise, all lshr and most exact ashr's are equivalent to a udiv/sdiv
    // by a power of 2.  Since we already have logic to simplify these,
    // transform to div and then simplify the resultant comparison.
    if (IsAShr && (!Shr->isExact() || ShAmtVal == TypeBits - 1))
      return nullptr;

    // Revisit the shift (to delete it).
    Worklist.Add(Shr);

    Constant *DivCst = ConstantInt::get(
        Shr->getType(), APInt::getOneBitSet(TypeBits, ShAmtVal));

    Value *Tmp = IsAShr ? Builder->CreateSDiv(X, DivCst, "", Shr->isExact())
                        : Builder->CreateUDiv(X, DivCst, "", Shr->isExact());

    Cmp.setOperand(0, Tmp);

    // If the builder folded the binop, just return it.
    BinaryOperator *TheDiv = dyn_cast<BinaryOperator>(Tmp);
    if (!TheDiv)
      return &Cmp;

    // Otherwise, fold this div/compare.
    assert(TheDiv->getOpcode() == Instruction::SDiv ||
           TheDiv->getOpcode() == Instruction::UDiv);

    Instruction *Res = foldICmpDivConstant(Cmp, TheDiv, C);
    assert(Res && "This div/cst should have folded!");
    return Res;
  }

  // Handle equality comparisons of shift-by-constant.

  // If the comparison constant changes with the shift, the comparison cannot
  // succeed (bits of the comparison constant cannot match the shifted value).
  // This should be known by InstSimplify and already be folded to true/false.
  assert(((IsAShr && C->shl(ShAmtVal).ashr(ShAmtVal) == *C) ||
          (!IsAShr && C->shl(ShAmtVal).lshr(ShAmtVal) == *C)) &&
         "Expected icmp+shr simplify did not occur.");

  // Check if the bits shifted out are known to be zero. If so, we can compare
  // against the unshifted value:
  //  (X & 4) >> 1 == 2  --> (X & 4) == 4.
  Constant *ShiftedCmpRHS = ConstantInt::get(Shr->getType(), *C << ShAmtVal);
  if (Shr->hasOneUse()) {
    if (Shr->isExact())
      return new ICmpInst(Pred, X, ShiftedCmpRHS);

    // Otherwise strength reduce the shift into an 'and'.
    APInt Val(APInt::getHighBitsSet(TypeBits, TypeBits - ShAmtVal));
    Constant *Mask = ConstantInt::get(Shr->getType(), Val);
    Value *And = Builder->CreateAnd(X, Mask, Shr->getName() + ".mask");
    return new ICmpInst(Pred, And, ShiftedCmpRHS);
  }

  return nullptr;
}

/// Fold icmp (udiv X, Y), C.
Instruction *InstCombiner::foldICmpUDivConstant(ICmpInst &Cmp,
                                                BinaryOperator *UDiv,
                                                const APInt *C) {
  const APInt *C2;
  if (!match(UDiv->getOperand(0), m_APInt(C2)))
    return nullptr;

  assert(C2 != 0 && "udiv 0, X should have been simplified already.");

  // (icmp ugt (udiv C2, Y), C) -> (icmp ule Y, C2/(C+1))
  Value *Y = UDiv->getOperand(1);
  if (Cmp.getPredicate() == ICmpInst::ICMP_UGT) {
    assert(!C->isMaxValue() &&
           "icmp ugt X, UINT_MAX should have been simplified already.");
    return new ICmpInst(ICmpInst::ICMP_ULE, Y,
                        ConstantInt::get(Y->getType(), C2->udiv(*C + 1)));
  }

  // (icmp ult (udiv C2, Y), C) -> (icmp ugt Y, C2/C)
  if (Cmp.getPredicate() == ICmpInst::ICMP_ULT) {
    assert(C != 0 && "icmp ult X, 0 should have been simplified already.");
    return new ICmpInst(ICmpInst::ICMP_UGT, Y,
                        ConstantInt::get(Y->getType(), C2->udiv(*C)));
  }

  return nullptr;
}

/// Fold icmp ({su}div X, Y), C.
Instruction *InstCombiner::foldICmpDivConstant(ICmpInst &Cmp,
                                               BinaryOperator *Div,
                                               const APInt *C) {
  // Fold: icmp pred ([us]div X, C2), C -> range test
  // Fold this div into the comparison, producing a range check.
  // Determine, based on the divide type, what the range is being
  // checked.  If there is an overflow on the low or high side, remember
  // it, otherwise compute the range [low, hi) bounding the new value.
  // See: InsertRangeTest above for the kinds of replacements possible.
  const APInt *C2;
  if (!match(Div->getOperand(1), m_APInt(C2)))
    return nullptr;

  // FIXME: If the operand types don't match the type of the divide
  // then don't attempt this transform. The code below doesn't have the
  // logic to deal with a signed divide and an unsigned compare (and
  // vice versa). This is because (x /s C2) <s C  produces different
  // results than (x /s C2) <u C or (x /u C2) <s C or even
  // (x /u C2) <u C.  Simply casting the operands and result won't
  // work. :(  The if statement below tests that condition and bails
  // if it finds it.
  bool DivIsSigned = Div->getOpcode() == Instruction::SDiv;
  if (!Cmp.isEquality() && DivIsSigned != Cmp.isSigned())
    return nullptr;

  // These constant divides should already be folded in InstSimplify.
  assert(*C2 != 0 && "The ProdOV computation fails on divide by zero.");
  assert(*C2 != 1 && "Funny cases with INT_MIN will fail.");

  // This constant divide should already be folded in InstCombine.
  assert(!(DivIsSigned && C2->isAllOnesValue()) &&
         "The overflow computation will fail.");

  // TODO: We could do all of the computations below using APInt.
  Constant *CmpRHS = cast<Constant>(Cmp.getOperand(1));
  Constant *DivRHS = cast<Constant>(Div->getOperand(1));

  // Compute Prod = CmpRHS * DivRHS. We are essentially solving an equation of
  // form X / C2 = C. We solve for X by multiplying C2 (DivRHS) and C (CmpRHS).
  // By solving for X, we can turn this into a range check instead of computing
  // a divide.
  Constant *Prod = ConstantExpr::getMul(CmpRHS, DivRHS);

  // Determine if the product overflows by seeing if the product is not equal to
  // the divide. Make sure we do the same kind of divide as in the LHS
  // instruction that we're folding.
  bool ProdOV = (DivIsSigned ? ConstantExpr::getSDiv(Prod, DivRHS)
                             : ConstantExpr::getUDiv(Prod, DivRHS)) != CmpRHS;

  ICmpInst::Predicate Pred = Cmp.getPredicate();

  // If the division is known to be exact, then there is no remainder from the
  // divide, so the covered range size is unit, otherwise it is the divisor.
  Constant *RangeSize =
      Div->isExact() ? ConstantInt::get(Div->getType(), 1) : DivRHS;

  // Figure out the interval that is being checked.  For example, a comparison
  // like "X /u 5 == 0" is really checking that X is in the interval [0, 5).
  // Compute this interval based on the constants involved and the signedness of
  // the compare/divide.  This computes a half-open interval, keeping track of
  // whether either value in the interval overflows.  After analysis each
  // overflow variable is set to 0 if it's corresponding bound variable is valid
  // -1 if overflowed off the bottom end, or +1 if overflowed off the top end.
  int LoOverflow = 0, HiOverflow = 0;
  Constant *LoBound = nullptr, *HiBound = nullptr;

  if (!DivIsSigned) {  // udiv
    // e.g. X/5 op 3  --> [15, 20)
    LoBound = Prod;
    HiOverflow = LoOverflow = ProdOV;
    if (!HiOverflow) {
      // If this is not an exact divide, then many values in the range collapse
      // to the same result value.
      HiOverflow = AddWithOverflow(HiBound, LoBound, RangeSize, false);
    }
  } else if (C2->isStrictlyPositive()) { // Divisor is > 0.
    if (*C == 0) {       // (X / pos) op 0
      // Can't overflow.  e.g.  X/2 op 0 --> [-1, 2)
      LoBound = ConstantExpr::getNeg(SubOne(RangeSize));
      HiBound = RangeSize;
    } else if (C->isStrictlyPositive()) {   // (X / pos) op pos
      LoBound = Prod;     // e.g.   X/5 op 3 --> [15, 20)
      HiOverflow = LoOverflow = ProdOV;
      if (!HiOverflow)
        HiOverflow = AddWithOverflow(HiBound, Prod, RangeSize, true);
    } else {                       // (X / pos) op neg
      // e.g. X/5 op -3  --> [-15-4, -15+1) --> [-19, -14)
      HiBound = AddOne(Prod);
      LoOverflow = HiOverflow = ProdOV ? -1 : 0;
      if (!LoOverflow) {
        Constant *DivNeg = ConstantExpr::getNeg(RangeSize);
        LoOverflow = AddWithOverflow(LoBound, HiBound, DivNeg, true) ? -1 : 0;
      }
    }
  } else if (C2->isNegative()) { // Divisor is < 0.
    if (Div->isExact())
      RangeSize = ConstantExpr::getNeg(RangeSize);
    if (*C == 0) {       // (X / neg) op 0
      // e.g. X/-5 op 0  --> [-4, 5)
      LoBound = AddOne(RangeSize);
      HiBound = ConstantExpr::getNeg(RangeSize);
      if (HiBound == DivRHS) {     // -INTMIN = INTMIN
        HiOverflow = 1;            // [INTMIN+1, overflow)
        HiBound = nullptr;         // e.g. X/INTMIN = 0 --> X > INTMIN
      }
    } else if (C->isStrictlyPositive()) {   // (X / neg) op pos
      // e.g. X/-5 op 3  --> [-19, -14)
      HiBound = AddOne(Prod);
      HiOverflow = LoOverflow = ProdOV ? -1 : 0;
      if (!LoOverflow)
        LoOverflow = AddWithOverflow(LoBound, HiBound, RangeSize, true) ? -1:0;
    } else {                       // (X / neg) op neg
      LoBound = Prod;       // e.g. X/-5 op -3  --> [15, 20)
      LoOverflow = HiOverflow = ProdOV;
      if (!HiOverflow)
        HiOverflow = SubWithOverflow(HiBound, Prod, RangeSize, true);
    }

    // Dividing by a negative swaps the condition.  LT <-> GT
    Pred = ICmpInst::getSwappedPredicate(Pred);
  }

  Value *X = Div->getOperand(0);
  switch (Pred) {
    default: llvm_unreachable("Unhandled icmp opcode!");
    case ICmpInst::ICMP_EQ:
      if (LoOverflow && HiOverflow)
        return replaceInstUsesWith(Cmp, Builder->getFalse());
      if (HiOverflow)
        return new ICmpInst(DivIsSigned ? ICmpInst::ICMP_SGE :
                            ICmpInst::ICMP_UGE, X, LoBound);
      if (LoOverflow)
        return new ICmpInst(DivIsSigned ? ICmpInst::ICMP_SLT :
                            ICmpInst::ICMP_ULT, X, HiBound);
      return replaceInstUsesWith(
          Cmp, insertRangeTest(X, LoBound->getUniqueInteger(),
                               HiBound->getUniqueInteger(), DivIsSigned, true));
    case ICmpInst::ICMP_NE:
      if (LoOverflow && HiOverflow)
        return replaceInstUsesWith(Cmp, Builder->getTrue());
      if (HiOverflow)
        return new ICmpInst(DivIsSigned ? ICmpInst::ICMP_SLT :
                            ICmpInst::ICMP_ULT, X, LoBound);
      if (LoOverflow)
        return new ICmpInst(DivIsSigned ? ICmpInst::ICMP_SGE :
                            ICmpInst::ICMP_UGE, X, HiBound);
      return replaceInstUsesWith(Cmp,
                                 insertRangeTest(X, LoBound->getUniqueInteger(),
                                                 HiBound->getUniqueInteger(),
                                                 DivIsSigned, false));
    case ICmpInst::ICMP_ULT:
    case ICmpInst::ICMP_SLT:
      if (LoOverflow == +1)   // Low bound is greater than input range.
        return replaceInstUsesWith(Cmp, Builder->getTrue());
      if (LoOverflow == -1)   // Low bound is less than input range.
        return replaceInstUsesWith(Cmp, Builder->getFalse());
      return new ICmpInst(Pred, X, LoBound);
    case ICmpInst::ICMP_UGT:
    case ICmpInst::ICMP_SGT:
      if (HiOverflow == +1)       // High bound greater than input range.
        return replaceInstUsesWith(Cmp, Builder->getFalse());
      if (HiOverflow == -1)       // High bound less than input range.
        return replaceInstUsesWith(Cmp, Builder->getTrue());
      if (Pred == ICmpInst::ICMP_UGT)
        return new ICmpInst(ICmpInst::ICMP_UGE, X, HiBound);
      return new ICmpInst(ICmpInst::ICMP_SGE, X, HiBound);
  }

  return nullptr;
}

/// Fold icmp (sub X, Y), C.
Instruction *InstCombiner::foldICmpSubConstant(ICmpInst &Cmp,
                                               BinaryOperator *Sub,
                                               const APInt *C) {
  const APInt *C2;
  if (!match(Sub->getOperand(0), m_APInt(C2)) || !Sub->hasOneUse())
    return nullptr;

  // C-X <u C2 -> (X|(C2-1)) == C
  //   iff C & (C2-1) == C2-1
  //       C2 is a power of 2
  if (Cmp.getPredicate() == ICmpInst::ICMP_ULT && C->isPowerOf2() &&
      (*C2 & (*C - 1)) == (*C - 1))
    return new ICmpInst(ICmpInst::ICMP_EQ,
                        Builder->CreateOr(Sub->getOperand(1), *C - 1),
                        Sub->getOperand(0));

  // C-X >u C2 -> (X|C2) != C
  //   iff C & C2 == C2
  //       C2+1 is a power of 2
  if (Cmp.getPredicate() == ICmpInst::ICMP_UGT && (*C + 1).isPowerOf2() &&
      (*C2 & *C) == *C)
    return new ICmpInst(ICmpInst::ICMP_NE,
                        Builder->CreateOr(Sub->getOperand(1), *C),
                        Sub->getOperand(0));

  return nullptr;
}

/// Fold icmp (add X, Y), C.
Instruction *InstCombiner::foldICmpAddConstant(ICmpInst &Cmp,
                                               BinaryOperator *Add,
                                               const APInt *C) {
  Value *Y = Add->getOperand(1);
  const APInt *C2;
  if (Cmp.isEquality() || !match(Y, m_APInt(C2)))
    return nullptr;

  // Fold icmp pred (add X, C2), C.
  Value *X = Add->getOperand(0);
  Type *Ty = Add->getType();
  auto CR = Cmp.makeConstantRange(Cmp.getPredicate(), *C).subtract(*C2);
  const APInt &Upper = CR.getUpper();
  const APInt &Lower = CR.getLower();
  if (Cmp.isSigned()) {
    if (Lower.isSignBit())
      return new ICmpInst(ICmpInst::ICMP_SLT, X, ConstantInt::get(Ty, Upper));
    if (Upper.isSignBit())
      return new ICmpInst(ICmpInst::ICMP_SGE, X, ConstantInt::get(Ty, Lower));
  } else {
    if (Lower.isMinValue())
      return new ICmpInst(ICmpInst::ICMP_ULT, X, ConstantInt::get(Ty, Upper));
    if (Upper.isMinValue())
      return new ICmpInst(ICmpInst::ICMP_UGE, X, ConstantInt::get(Ty, Lower));
  }

  if (!Add->hasOneUse())
    return nullptr;

  // X+C <u C2 -> (X & -C2) == C
  //   iff C & (C2-1) == 0
  //       C2 is a power of 2
  if (Cmp.getPredicate() == ICmpInst::ICMP_ULT && C->isPowerOf2() &&
      (*C2 & (*C - 1)) == 0)
    return new ICmpInst(ICmpInst::ICMP_EQ, Builder->CreateAnd(X, -(*C)),
                        ConstantExpr::getNeg(cast<Constant>(Y)));

  // X+C >u C2 -> (X & ~C2) != C
  //   iff C & C2 == 0
  //       C2+1 is a power of 2
  if (Cmp.getPredicate() == ICmpInst::ICMP_UGT && (*C + 1).isPowerOf2() &&
      (*C2 & *C) == 0)
    return new ICmpInst(ICmpInst::ICMP_NE, Builder->CreateAnd(X, ~(*C)),
                        ConstantExpr::getNeg(cast<Constant>(Y)));

  return nullptr;
}

/// Try to fold integer comparisons with a constant operand: icmp Pred X, C.
Instruction *InstCombiner::foldICmpWithConstant(ICmpInst &Cmp) {
  const APInt *C;
  if (!match(Cmp.getOperand(1), m_APInt(C)))
    return nullptr;

  BinaryOperator *BO;
  if (match(Cmp.getOperand(0), m_BinOp(BO))) {
    switch (BO->getOpcode()) {
    case Instruction::Xor:
      if (Instruction *I = foldICmpXorConstant(Cmp, BO, C))
        return I;
      break;
    case Instruction::And:
      if (Instruction *I = foldICmpAndConstant(Cmp, BO, C))
        return I;
      break;
    case Instruction::Or:
      if (Instruction *I = foldICmpOrConstant(Cmp, BO, C))
        return I;
      break;
    case Instruction::Mul:
      if (Instruction *I = foldICmpMulConstant(Cmp, BO, C))
        return I;
      break;
    case Instruction::Shl:
      if (Instruction *I = foldICmpShlConstant(Cmp, BO, C))
        return I;
      break;
    case Instruction::LShr:
    case Instruction::AShr:
      if (Instruction *I = foldICmpShrConstant(Cmp, BO, C))
        return I;
      break;
    case Instruction::UDiv:
      if (Instruction *I = foldICmpUDivConstant(Cmp, BO, C))
        return I;
      LLVM_FALLTHROUGH;
    case Instruction::SDiv:
      if (Instruction *I = foldICmpDivConstant(Cmp, BO, C))
        return I;
      break;
    case Instruction::Sub:
      if (Instruction *I = foldICmpSubConstant(Cmp, BO, C))
        return I;
      break;
    case Instruction::Add:
      if (Instruction *I = foldICmpAddConstant(Cmp, BO, C))
        return I;
      break;
    default:
      break;
    }
  }

  Instruction *LHSI;
  if (match(Cmp.getOperand(0), m_Instruction(LHSI)) &&
      LHSI->getOpcode() == Instruction::Trunc)
    if (Instruction *I = foldICmpTruncConstant(Cmp, LHSI, C))
      return I;

  return nullptr;
}

/// Simplify icmp_eq and icmp_ne instructions with binary operator LHS and
/// integer constant RHS.
Instruction *InstCombiner::foldICmpEqualityWithConstant(ICmpInst &ICI) {
  BinaryOperator *BO;
  const APInt *RHSV;
  // FIXME: Some of these folds could work with arbitrary constants, but this
  // match is limited to scalars and vector splat constants.
  if (!ICI.isEquality() || !match(ICI.getOperand(0), m_BinOp(BO)) ||
      !match(ICI.getOperand(1), m_APInt(RHSV)))
    return nullptr;

  Constant *RHS = cast<Constant>(ICI.getOperand(1));
  bool isICMP_NE = ICI.getPredicate() == ICmpInst::ICMP_NE;
  Value *BOp0 = BO->getOperand(0), *BOp1 = BO->getOperand(1);

  switch (BO->getOpcode()) {
  case Instruction::SRem:
    // If we have a signed (X % (2^c)) == 0, turn it into an unsigned one.
    if (*RHSV == 0 && BO->hasOneUse()) {
      const APInt *BOC;
      if (match(BOp1, m_APInt(BOC)) && BOC->sgt(1) && BOC->isPowerOf2()) {
        Value *NewRem = Builder->CreateURem(BOp0, BOp1, BO->getName());
        return new ICmpInst(ICI.getPredicate(), NewRem,
                            Constant::getNullValue(BO->getType()));
      }
    }
    break;
  case Instruction::Add: {
    // Replace ((add A, B) != C) with (A != C-B) if B & C are constants.
    const APInt *BOC;
    if (match(BOp1, m_APInt(BOC))) {
      if (BO->hasOneUse()) {
        Constant *SubC = ConstantExpr::getSub(RHS, cast<Constant>(BOp1));
        return new ICmpInst(ICI.getPredicate(), BOp0, SubC);
      }
    } else if (*RHSV == 0) {
      // Replace ((add A, B) != 0) with (A != -B) if A or B is
      // efficiently invertible, or if the add has just this one use.
      if (Value *NegVal = dyn_castNegVal(BOp1))
        return new ICmpInst(ICI.getPredicate(), BOp0, NegVal);
      if (Value *NegVal = dyn_castNegVal(BOp0))
        return new ICmpInst(ICI.getPredicate(), NegVal, BOp1);
      if (BO->hasOneUse()) {
        Value *Neg = Builder->CreateNeg(BOp1);
        Neg->takeName(BO);
        return new ICmpInst(ICI.getPredicate(), BOp0, Neg);
      }
    }
    break;
  }
  case Instruction::Xor:
    if (BO->hasOneUse()) {
      if (Constant *BOC = dyn_cast<Constant>(BOp1)) {
        // For the xor case, we can xor two constants together, eliminating
        // the explicit xor.
        return new ICmpInst(ICI.getPredicate(), BOp0,
                            ConstantExpr::getXor(RHS, BOC));
      } else if (*RHSV == 0) {
        // Replace ((xor A, B) != 0) with (A != B)
        return new ICmpInst(ICI.getPredicate(), BOp0, BOp1);
      }
    }
    break;
  case Instruction::Sub:
    if (BO->hasOneUse()) {
      const APInt *BOC;
      if (match(BOp0, m_APInt(BOC))) {
        // Replace ((sub A, B) != C) with (B != A-C) if A & C are constants.
        Constant *SubC = ConstantExpr::getSub(cast<Constant>(BOp0), RHS);
        return new ICmpInst(ICI.getPredicate(), BOp1, SubC);
      } else if (*RHSV == 0) {
        // Replace ((sub A, B) != 0) with (A != B)
        return new ICmpInst(ICI.getPredicate(), BOp0, BOp1);
      }
    }
    break;
  case Instruction::Or: {
    const APInt *BOC;
    if (match(BOp1, m_APInt(BOC)) && BO->hasOneUse() && RHS->isAllOnesValue()) {
      // Comparing if all bits outside of a constant mask are set?
      // Replace (X | C) == -1 with (X & ~C) == ~C.
      // This removes the -1 constant.
      Constant *NotBOC = ConstantExpr::getNot(cast<Constant>(BOp1));
      Value *And = Builder->CreateAnd(BOp0, NotBOC);
      return new ICmpInst(ICI.getPredicate(), And, NotBOC);
    }
    break;
  }
  case Instruction::And: {
    const APInt *BOC;
    if (match(BOp1, m_APInt(BOC))) {
      // If we have ((X & C) == C), turn it into ((X & C) != 0).
      if (RHSV == BOC && RHSV->isPowerOf2())
        return new ICmpInst(isICMP_NE ? ICmpInst::ICMP_EQ : ICmpInst::ICMP_NE,
                            BO, Constant::getNullValue(RHS->getType()));

      // Don't perform the following transforms if the AND has multiple uses
      if (!BO->hasOneUse())
        break;

      // Replace (and X, (1 << size(X)-1) != 0) with x s< 0
      if (BOC->isSignBit()) {
        Constant *Zero = Constant::getNullValue(BOp0->getType());
        ICmpInst::Predicate Pred =
            isICMP_NE ? ICmpInst::ICMP_SLT : ICmpInst::ICMP_SGE;
        return new ICmpInst(Pred, BOp0, Zero);
      }

      // ((X & ~7) == 0) --> X < 8
      if (*RHSV == 0 && (~(*BOC) + 1).isPowerOf2()) {
        Constant *NegBOC = ConstantExpr::getNeg(cast<Constant>(BOp1));
        ICmpInst::Predicate Pred =
            isICMP_NE ? ICmpInst::ICMP_UGE : ICmpInst::ICMP_ULT;
        return new ICmpInst(Pred, BOp0, NegBOC);
      }
    }
    break;
  }
  case Instruction::Mul:
    if (*RHSV == 0 && BO->hasNoSignedWrap()) {
      const APInt *BOC;
      if (match(BOp1, m_APInt(BOC)) && *BOC != 0) {
        // The trivial case (mul X, 0) is handled by InstSimplify.
        // General case : (mul X, C) != 0 iff X != 0
        //                (mul X, C) == 0 iff X == 0
        return new ICmpInst(ICI.getPredicate(), BOp0,
                            Constant::getNullValue(RHS->getType()));
      }
    }
    break;
  case Instruction::UDiv:
    if (*RHSV == 0) {
      // (icmp eq/ne (udiv A, B), 0) -> (icmp ugt/ule i32 B, A)
      ICmpInst::Predicate Pred =
          isICMP_NE ? ICmpInst::ICMP_ULE : ICmpInst::ICMP_UGT;
      return new ICmpInst(Pred, BOp1, BOp0);
    }
    break;
  default:
    break;
  }
  return nullptr;
}

Instruction *InstCombiner::foldICmpIntrinsicWithConstant(ICmpInst &ICI) {
  IntrinsicInst *II = dyn_cast<IntrinsicInst>(ICI.getOperand(0));
  const APInt *Op1C;
  if (!II || !ICI.isEquality() || !match(ICI.getOperand(1), m_APInt(Op1C)))
    return nullptr;

  // Handle icmp {eq|ne} <intrinsic>, intcst.
  switch (II->getIntrinsicID()) {
  case Intrinsic::bswap:
    Worklist.Add(II);
    ICI.setOperand(0, II->getArgOperand(0));
    ICI.setOperand(1, Builder->getInt(Op1C->byteSwap()));
    return &ICI;
  case Intrinsic::ctlz:
  case Intrinsic::cttz:
    // ctz(A) == bitwidth(A)  ->  A == 0 and likewise for !=
    if (*Op1C == Op1C->getBitWidth()) {
      Worklist.Add(II);
      ICI.setOperand(0, II->getArgOperand(0));
      ICI.setOperand(1, ConstantInt::getNullValue(II->getType()));
      return &ICI;
    }
    break;
  case Intrinsic::ctpop: {
    // popcount(A) == 0  ->  A == 0 and likewise for !=
    // popcount(A) == bitwidth(A)  ->  A == -1 and likewise for !=
    bool IsZero = *Op1C == 0;
    if (IsZero || *Op1C == Op1C->getBitWidth()) {
      Worklist.Add(II);
      ICI.setOperand(0, II->getArgOperand(0));
      auto *NewOp = IsZero
        ? ConstantInt::getNullValue(II->getType())
        : ConstantInt::getAllOnesValue(II->getType());
      ICI.setOperand(1, NewOp);
      return &ICI;
    }
    }
    break;
  default:
    break;
  }
  return nullptr;
}

/// Handle icmp (cast x to y), (cast/cst). We only handle extending casts so
/// far.
Instruction *InstCombiner::foldICmpWithCastAndCast(ICmpInst &ICmp) {
  const CastInst *LHSCI = cast<CastInst>(ICmp.getOperand(0));
  Value *LHSCIOp        = LHSCI->getOperand(0);
  Type *SrcTy     = LHSCIOp->getType();
  Type *DestTy    = LHSCI->getType();
  Value *RHSCIOp;

  // Turn icmp (ptrtoint x), (ptrtoint/c) into a compare of the input if the
  // integer type is the same size as the pointer type.
  if (LHSCI->getOpcode() == Instruction::PtrToInt &&
      DL.getPointerTypeSizeInBits(SrcTy) == DestTy->getIntegerBitWidth()) {
    Value *RHSOp = nullptr;
    if (auto *RHSC = dyn_cast<PtrToIntOperator>(ICmp.getOperand(1))) {
      Value *RHSCIOp = RHSC->getOperand(0);
      if (RHSCIOp->getType()->getPointerAddressSpace() ==
          LHSCIOp->getType()->getPointerAddressSpace()) {
        RHSOp = RHSC->getOperand(0);
        // If the pointer types don't match, insert a bitcast.
        if (LHSCIOp->getType() != RHSOp->getType())
          RHSOp = Builder->CreateBitCast(RHSOp, LHSCIOp->getType());
      }
    } else if (auto *RHSC = dyn_cast<Constant>(ICmp.getOperand(1))) {
      RHSOp = ConstantExpr::getIntToPtr(RHSC, SrcTy);
    }

    if (RHSOp)
      return new ICmpInst(ICmp.getPredicate(), LHSCIOp, RHSOp);
  }

  // The code below only handles extension cast instructions, so far.
  // Enforce this.
  if (LHSCI->getOpcode() != Instruction::ZExt &&
      LHSCI->getOpcode() != Instruction::SExt)
    return nullptr;

  bool isSignedExt = LHSCI->getOpcode() == Instruction::SExt;
  bool isSignedCmp = ICmp.isSigned();

  if (auto *CI = dyn_cast<CastInst>(ICmp.getOperand(1))) {
    // Not an extension from the same type?
    RHSCIOp = CI->getOperand(0);
    if (RHSCIOp->getType() != LHSCIOp->getType())
      return nullptr;

    // If the signedness of the two casts doesn't agree (i.e. one is a sext
    // and the other is a zext), then we can't handle this.
    if (CI->getOpcode() != LHSCI->getOpcode())
      return nullptr;

    // Deal with equality cases early.
    if (ICmp.isEquality())
      return new ICmpInst(ICmp.getPredicate(), LHSCIOp, RHSCIOp);

    // A signed comparison of sign extended values simplifies into a
    // signed comparison.
    if (isSignedCmp && isSignedExt)
      return new ICmpInst(ICmp.getPredicate(), LHSCIOp, RHSCIOp);

    // The other three cases all fold into an unsigned comparison.
    return new ICmpInst(ICmp.getUnsignedPredicate(), LHSCIOp, RHSCIOp);
  }

  // If we aren't dealing with a constant on the RHS, exit early.
  auto *C = dyn_cast<Constant>(ICmp.getOperand(1));
  if (!C)
    return nullptr;

  // Compute the constant that would happen if we truncated to SrcTy then
  // re-extended to DestTy.
  Constant *Res1 = ConstantExpr::getTrunc(C, SrcTy);
  Constant *Res2 = ConstantExpr::getCast(LHSCI->getOpcode(), Res1, DestTy);

  // If the re-extended constant didn't change...
  if (Res2 == C) {
    // Deal with equality cases early.
    if (ICmp.isEquality())
      return new ICmpInst(ICmp.getPredicate(), LHSCIOp, Res1);

    // A signed comparison of sign extended values simplifies into a
    // signed comparison.
    if (isSignedExt && isSignedCmp)
      return new ICmpInst(ICmp.getPredicate(), LHSCIOp, Res1);

    // The other three cases all fold into an unsigned comparison.
    return new ICmpInst(ICmp.getUnsignedPredicate(), LHSCIOp, Res1);
  }

  // The re-extended constant changed, partly changed (in the case of a vector),
  // or could not be determined to be equal (in the case of a constant
  // expression), so the constant cannot be represented in the shorter type.
  // Consequently, we cannot emit a simple comparison.
  // All the cases that fold to true or false will have already been handled
  // by SimplifyICmpInst, so only deal with the tricky case.

  if (isSignedCmp || !isSignedExt || !isa<ConstantInt>(C))
    return nullptr;

  // Evaluate the comparison for LT (we invert for GT below). LE and GE cases
  // should have been folded away previously and not enter in here.

  // We're performing an unsigned comp with a sign extended value.
  // This is true if the input is >= 0. [aka >s -1]
  Constant *NegOne = Constant::getAllOnesValue(SrcTy);
  Value *Result = Builder->CreateICmpSGT(LHSCIOp, NegOne, ICmp.getName());

  // Finally, return the value computed.
  if (ICmp.getPredicate() == ICmpInst::ICMP_ULT)
    return replaceInstUsesWith(ICmp, Result);

  assert(ICmp.getPredicate() == ICmpInst::ICMP_UGT && "ICmp should be folded!");
  return BinaryOperator::CreateNot(Result);
}

/// The caller has matched a pattern of the form:
///   I = icmp ugt (add (add A, B), CI2), CI1
/// If this is of the form:
///   sum = a + b
///   if (sum+128 >u 255)
/// Then replace it with llvm.sadd.with.overflow.i8.
///
static Instruction *ProcessUGT_ADDCST_ADD(ICmpInst &I, Value *A, Value *B,
                                          ConstantInt *CI2, ConstantInt *CI1,
                                          InstCombiner &IC) {
  // The transformation we're trying to do here is to transform this into an
  // llvm.sadd.with.overflow.  To do this, we have to replace the original add
  // with a narrower add, and discard the add-with-constant that is part of the
  // range check (if we can't eliminate it, this isn't profitable).

  // In order to eliminate the add-with-constant, the compare can be its only
  // use.
  Instruction *AddWithCst = cast<Instruction>(I.getOperand(0));
  if (!AddWithCst->hasOneUse()) return nullptr;

  // If CI2 is 2^7, 2^15, 2^31, then it might be an sadd.with.overflow.
  if (!CI2->getValue().isPowerOf2()) return nullptr;
  unsigned NewWidth = CI2->getValue().countTrailingZeros();
  if (NewWidth != 7 && NewWidth != 15 && NewWidth != 31) return nullptr;

  // The width of the new add formed is 1 more than the bias.
  ++NewWidth;

  // Check to see that CI1 is an all-ones value with NewWidth bits.
  if (CI1->getBitWidth() == NewWidth ||
      CI1->getValue() != APInt::getLowBitsSet(CI1->getBitWidth(), NewWidth))
    return nullptr;

  // This is only really a signed overflow check if the inputs have been
  // sign-extended; check for that condition. For example, if CI2 is 2^31 and
  // the operands of the add are 64 bits wide, we need at least 33 sign bits.
  unsigned NeededSignBits = CI1->getBitWidth() - NewWidth + 1;
  if (IC.ComputeNumSignBits(A, 0, &I) < NeededSignBits ||
      IC.ComputeNumSignBits(B, 0, &I) < NeededSignBits)
    return nullptr;

  // In order to replace the original add with a narrower
  // llvm.sadd.with.overflow, the only uses allowed are the add-with-constant
  // and truncates that discard the high bits of the add.  Verify that this is
  // the case.
  Instruction *OrigAdd = cast<Instruction>(AddWithCst->getOperand(0));
  for (User *U : OrigAdd->users()) {
    if (U == AddWithCst) continue;

    // Only accept truncates for now.  We would really like a nice recursive
    // predicate like SimplifyDemandedBits, but which goes downwards the use-def
    // chain to see which bits of a value are actually demanded.  If the
    // original add had another add which was then immediately truncated, we
    // could still do the transformation.
    TruncInst *TI = dyn_cast<TruncInst>(U);
    if (!TI || TI->getType()->getPrimitiveSizeInBits() > NewWidth)
      return nullptr;
  }

  // If the pattern matches, truncate the inputs to the narrower type and
  // use the sadd_with_overflow intrinsic to efficiently compute both the
  // result and the overflow bit.
  Type *NewType = IntegerType::get(OrigAdd->getContext(), NewWidth);
  Value *F = Intrinsic::getDeclaration(I.getModule(),
                                       Intrinsic::sadd_with_overflow, NewType);

  InstCombiner::BuilderTy *Builder = IC.Builder;

  // Put the new code above the original add, in case there are any uses of the
  // add between the add and the compare.
  Builder->SetInsertPoint(OrigAdd);

  Value *TruncA = Builder->CreateTrunc(A, NewType, A->getName()+".trunc");
  Value *TruncB = Builder->CreateTrunc(B, NewType, B->getName()+".trunc");
  CallInst *Call = Builder->CreateCall(F, {TruncA, TruncB}, "sadd");
  Value *Add = Builder->CreateExtractValue(Call, 0, "sadd.result");
  Value *ZExt = Builder->CreateZExt(Add, OrigAdd->getType());

  // The inner add was the result of the narrow add, zero extended to the
  // wider type.  Replace it with the result computed by the intrinsic.
  IC.replaceInstUsesWith(*OrigAdd, ZExt);

  // The original icmp gets replaced with the overflow value.
  return ExtractValueInst::Create(Call, 1, "sadd.overflow");
}

bool InstCombiner::OptimizeOverflowCheck(OverflowCheckFlavor OCF, Value *LHS,
                                         Value *RHS, Instruction &OrigI,
                                         Value *&Result, Constant *&Overflow) {
  if (OrigI.isCommutative() && isa<Constant>(LHS) && !isa<Constant>(RHS))
    std::swap(LHS, RHS);

  auto SetResult = [&](Value *OpResult, Constant *OverflowVal, bool ReuseName) {
    Result = OpResult;
    Overflow = OverflowVal;
    if (ReuseName)
      Result->takeName(&OrigI);
    return true;
  };

  // If the overflow check was an add followed by a compare, the insertion point
  // may be pointing to the compare.  We want to insert the new instructions
  // before the add in case there are uses of the add between the add and the
  // compare.
  Builder->SetInsertPoint(&OrigI);

  switch (OCF) {
  case OCF_INVALID:
    llvm_unreachable("bad overflow check kind!");

  case OCF_UNSIGNED_ADD: {
    OverflowResult OR = computeOverflowForUnsignedAdd(LHS, RHS, &OrigI);
    if (OR == OverflowResult::NeverOverflows)
      return SetResult(Builder->CreateNUWAdd(LHS, RHS), Builder->getFalse(),
                       true);

    if (OR == OverflowResult::AlwaysOverflows)
      return SetResult(Builder->CreateAdd(LHS, RHS), Builder->getTrue(), true);

    // Fall through uadd into sadd
    LLVM_FALLTHROUGH;
  }
  case OCF_SIGNED_ADD: {
    // X + 0 -> {X, false}
    if (match(RHS, m_Zero()))
      return SetResult(LHS, Builder->getFalse(), false);

    // We can strength reduce this signed add into a regular add if we can prove
    // that it will never overflow.
    if (OCF == OCF_SIGNED_ADD)
      if (WillNotOverflowSignedAdd(LHS, RHS, OrigI))
        return SetResult(Builder->CreateNSWAdd(LHS, RHS), Builder->getFalse(),
                         true);
    break;
  }

  case OCF_UNSIGNED_SUB:
  case OCF_SIGNED_SUB: {
    // X - 0 -> {X, false}
    if (match(RHS, m_Zero()))
      return SetResult(LHS, Builder->getFalse(), false);

    if (OCF == OCF_SIGNED_SUB) {
      if (WillNotOverflowSignedSub(LHS, RHS, OrigI))
        return SetResult(Builder->CreateNSWSub(LHS, RHS), Builder->getFalse(),
                         true);
    } else {
      if (WillNotOverflowUnsignedSub(LHS, RHS, OrigI))
        return SetResult(Builder->CreateNUWSub(LHS, RHS), Builder->getFalse(),
                         true);
    }
    break;
  }

  case OCF_UNSIGNED_MUL: {
    OverflowResult OR = computeOverflowForUnsignedMul(LHS, RHS, &OrigI);
    if (OR == OverflowResult::NeverOverflows)
      return SetResult(Builder->CreateNUWMul(LHS, RHS), Builder->getFalse(),
                       true);
    if (OR == OverflowResult::AlwaysOverflows)
      return SetResult(Builder->CreateMul(LHS, RHS), Builder->getTrue(), true);
    LLVM_FALLTHROUGH;
  }
  case OCF_SIGNED_MUL:
    // X * undef -> undef
    if (isa<UndefValue>(RHS))
      return SetResult(RHS, UndefValue::get(Builder->getInt1Ty()), false);

    // X * 0 -> {0, false}
    if (match(RHS, m_Zero()))
      return SetResult(RHS, Builder->getFalse(), false);

    // X * 1 -> {X, false}
    if (match(RHS, m_One()))
      return SetResult(LHS, Builder->getFalse(), false);

    if (OCF == OCF_SIGNED_MUL)
      if (WillNotOverflowSignedMul(LHS, RHS, OrigI))
        return SetResult(Builder->CreateNSWMul(LHS, RHS), Builder->getFalse(),
                         true);
    break;
  }

  return false;
}

/// \brief Recognize and process idiom involving test for multiplication
/// overflow.
///
/// The caller has matched a pattern of the form:
///   I = cmp u (mul(zext A, zext B), V
/// The function checks if this is a test for overflow and if so replaces
/// multiplication with call to 'mul.with.overflow' intrinsic.
///
/// \param I Compare instruction.
/// \param MulVal Result of 'mult' instruction.  It is one of the arguments of
///               the compare instruction.  Must be of integer type.
/// \param OtherVal The other argument of compare instruction.
/// \returns Instruction which must replace the compare instruction, NULL if no
///          replacement required.
static Instruction *ProcessUMulZExtIdiom(ICmpInst &I, Value *MulVal,
                                         Value *OtherVal, InstCombiner &IC) {
  // Don't bother doing this transformation for pointers, don't do it for
  // vectors.
  if (!isa<IntegerType>(MulVal->getType()))
    return nullptr;

  assert(I.getOperand(0) == MulVal || I.getOperand(1) == MulVal);
  assert(I.getOperand(0) == OtherVal || I.getOperand(1) == OtherVal);
  auto *MulInstr = dyn_cast<Instruction>(MulVal);
  if (!MulInstr)
    return nullptr;
  assert(MulInstr->getOpcode() == Instruction::Mul);

  auto *LHS = cast<ZExtOperator>(MulInstr->getOperand(0)),
       *RHS = cast<ZExtOperator>(MulInstr->getOperand(1));
  assert(LHS->getOpcode() == Instruction::ZExt);
  assert(RHS->getOpcode() == Instruction::ZExt);
  Value *A = LHS->getOperand(0), *B = RHS->getOperand(0);

  // Calculate type and width of the result produced by mul.with.overflow.
  Type *TyA = A->getType(), *TyB = B->getType();
  unsigned WidthA = TyA->getPrimitiveSizeInBits(),
           WidthB = TyB->getPrimitiveSizeInBits();
  unsigned MulWidth;
  Type *MulType;
  if (WidthB > WidthA) {
    MulWidth = WidthB;
    MulType = TyB;
  } else {
    MulWidth = WidthA;
    MulType = TyA;
  }

  // In order to replace the original mul with a narrower mul.with.overflow,
  // all uses must ignore upper bits of the product.  The number of used low
  // bits must be not greater than the width of mul.with.overflow.
  if (MulVal->hasNUsesOrMore(2))
    for (User *U : MulVal->users()) {
      if (U == &I)
        continue;
      if (TruncInst *TI = dyn_cast<TruncInst>(U)) {
        // Check if truncation ignores bits above MulWidth.
        unsigned TruncWidth = TI->getType()->getPrimitiveSizeInBits();
        if (TruncWidth > MulWidth)
          return nullptr;
      } else if (BinaryOperator *BO = dyn_cast<BinaryOperator>(U)) {
        // Check if AND ignores bits above MulWidth.
        if (BO->getOpcode() != Instruction::And)
          return nullptr;
        if (ConstantInt *CI = dyn_cast<ConstantInt>(BO->getOperand(1))) {
          const APInt &CVal = CI->getValue();
          if (CVal.getBitWidth() - CVal.countLeadingZeros() > MulWidth)
            return nullptr;
        }
      } else {
        // Other uses prohibit this transformation.
        return nullptr;
      }
    }

  // Recognize patterns
  switch (I.getPredicate()) {
  case ICmpInst::ICMP_EQ:
  case ICmpInst::ICMP_NE:
    // Recognize pattern:
    //   mulval = mul(zext A, zext B)
    //   cmp eq/neq mulval, zext trunc mulval
    if (ZExtInst *Zext = dyn_cast<ZExtInst>(OtherVal))
      if (Zext->hasOneUse()) {
        Value *ZextArg = Zext->getOperand(0);
        if (TruncInst *Trunc = dyn_cast<TruncInst>(ZextArg))
          if (Trunc->getType()->getPrimitiveSizeInBits() == MulWidth)
            break; //Recognized
      }

    // Recognize pattern:
    //   mulval = mul(zext A, zext B)
    //   cmp eq/neq mulval, and(mulval, mask), mask selects low MulWidth bits.
    ConstantInt *CI;
    Value *ValToMask;
    if (match(OtherVal, m_And(m_Value(ValToMask), m_ConstantInt(CI)))) {
      if (ValToMask != MulVal)
        return nullptr;
      const APInt &CVal = CI->getValue() + 1;
      if (CVal.isPowerOf2()) {
        unsigned MaskWidth = CVal.logBase2();
        if (MaskWidth == MulWidth)
          break; // Recognized
      }
    }
    return nullptr;

  case ICmpInst::ICMP_UGT:
    // Recognize pattern:
    //   mulval = mul(zext A, zext B)
    //   cmp ugt mulval, max
    if (ConstantInt *CI = dyn_cast<ConstantInt>(OtherVal)) {
      APInt MaxVal = APInt::getMaxValue(MulWidth);
      MaxVal = MaxVal.zext(CI->getBitWidth());
      if (MaxVal.eq(CI->getValue()))
        break; // Recognized
    }
    return nullptr;

  case ICmpInst::ICMP_UGE:
    // Recognize pattern:
    //   mulval = mul(zext A, zext B)
    //   cmp uge mulval, max+1
    if (ConstantInt *CI = dyn_cast<ConstantInt>(OtherVal)) {
      APInt MaxVal = APInt::getOneBitSet(CI->getBitWidth(), MulWidth);
      if (MaxVal.eq(CI->getValue()))
        break; // Recognized
    }
    return nullptr;

  case ICmpInst::ICMP_ULE:
    // Recognize pattern:
    //   mulval = mul(zext A, zext B)
    //   cmp ule mulval, max
    if (ConstantInt *CI = dyn_cast<ConstantInt>(OtherVal)) {
      APInt MaxVal = APInt::getMaxValue(MulWidth);
      MaxVal = MaxVal.zext(CI->getBitWidth());
      if (MaxVal.eq(CI->getValue()))
        break; // Recognized
    }
    return nullptr;

  case ICmpInst::ICMP_ULT:
    // Recognize pattern:
    //   mulval = mul(zext A, zext B)
    //   cmp ule mulval, max + 1
    if (ConstantInt *CI = dyn_cast<ConstantInt>(OtherVal)) {
      APInt MaxVal = APInt::getOneBitSet(CI->getBitWidth(), MulWidth);
      if (MaxVal.eq(CI->getValue()))
        break; // Recognized
    }
    return nullptr;

  default:
    return nullptr;
  }

  InstCombiner::BuilderTy *Builder = IC.Builder;
  Builder->SetInsertPoint(MulInstr);

  // Replace: mul(zext A, zext B) --> mul.with.overflow(A, B)
  Value *MulA = A, *MulB = B;
  if (WidthA < MulWidth)
    MulA = Builder->CreateZExt(A, MulType);
  if (WidthB < MulWidth)
    MulB = Builder->CreateZExt(B, MulType);
  Value *F = Intrinsic::getDeclaration(I.getModule(),
                                       Intrinsic::umul_with_overflow, MulType);
  CallInst *Call = Builder->CreateCall(F, {MulA, MulB}, "umul");
  IC.Worklist.Add(MulInstr);

  // If there are uses of mul result other than the comparison, we know that
  // they are truncation or binary AND. Change them to use result of
  // mul.with.overflow and adjust properly mask/size.
  if (MulVal->hasNUsesOrMore(2)) {
    Value *Mul = Builder->CreateExtractValue(Call, 0, "umul.value");
    for (User *U : MulVal->users()) {
      if (U == &I || U == OtherVal)
        continue;
      if (TruncInst *TI = dyn_cast<TruncInst>(U)) {
        if (TI->getType()->getPrimitiveSizeInBits() == MulWidth)
          IC.replaceInstUsesWith(*TI, Mul);
        else
          TI->setOperand(0, Mul);
      } else if (BinaryOperator *BO = dyn_cast<BinaryOperator>(U)) {
        assert(BO->getOpcode() == Instruction::And);
        // Replace (mul & mask) --> zext (mul.with.overflow & short_mask)
        ConstantInt *CI = cast<ConstantInt>(BO->getOperand(1));
        APInt ShortMask = CI->getValue().trunc(MulWidth);
        Value *ShortAnd = Builder->CreateAnd(Mul, ShortMask);
        Instruction *Zext =
            cast<Instruction>(Builder->CreateZExt(ShortAnd, BO->getType()));
        IC.Worklist.Add(Zext);
        IC.replaceInstUsesWith(*BO, Zext);
      } else {
        llvm_unreachable("Unexpected Binary operation");
      }
      IC.Worklist.Add(cast<Instruction>(U));
    }
  }
  if (isa<Instruction>(OtherVal))
    IC.Worklist.Add(cast<Instruction>(OtherVal));

  // The original icmp gets replaced with the overflow value, maybe inverted
  // depending on predicate.
  bool Inverse = false;
  switch (I.getPredicate()) {
  case ICmpInst::ICMP_NE:
    break;
  case ICmpInst::ICMP_EQ:
    Inverse = true;
    break;
  case ICmpInst::ICMP_UGT:
  case ICmpInst::ICMP_UGE:
    if (I.getOperand(0) == MulVal)
      break;
    Inverse = true;
    break;
  case ICmpInst::ICMP_ULT:
  case ICmpInst::ICMP_ULE:
    if (I.getOperand(1) == MulVal)
      break;
    Inverse = true;
    break;
  default:
    llvm_unreachable("Unexpected predicate");
  }
  if (Inverse) {
    Value *Res = Builder->CreateExtractValue(Call, 1);
    return BinaryOperator::CreateNot(Res);
  }

  return ExtractValueInst::Create(Call, 1);
}

/// When performing a comparison against a constant, it is possible that not all
/// the bits in the LHS are demanded. This helper method computes the mask that
/// IS demanded.
static APInt DemandedBitsLHSMask(ICmpInst &I,
                                 unsigned BitWidth, bool isSignCheck) {
  if (isSignCheck)
    return APInt::getSignBit(BitWidth);

  ConstantInt *CI = dyn_cast<ConstantInt>(I.getOperand(1));
  if (!CI) return APInt::getAllOnesValue(BitWidth);
  const APInt &RHS = CI->getValue();

  switch (I.getPredicate()) {
  // For a UGT comparison, we don't care about any bits that
  // correspond to the trailing ones of the comparand.  The value of these
  // bits doesn't impact the outcome of the comparison, because any value
  // greater than the RHS must differ in a bit higher than these due to carry.
  case ICmpInst::ICMP_UGT: {
    unsigned trailingOnes = RHS.countTrailingOnes();
    APInt lowBitsSet = APInt::getLowBitsSet(BitWidth, trailingOnes);
    return ~lowBitsSet;
  }

  // Similarly, for a ULT comparison, we don't care about the trailing zeros.
  // Any value less than the RHS must differ in a higher bit because of carries.
  case ICmpInst::ICMP_ULT: {
    unsigned trailingZeros = RHS.countTrailingZeros();
    APInt lowBitsSet = APInt::getLowBitsSet(BitWidth, trailingZeros);
    return ~lowBitsSet;
  }

  default:
    return APInt::getAllOnesValue(BitWidth);
  }
}

/// \brief Check if the order of \p Op0 and \p Op1 as operand in an ICmpInst
/// should be swapped.
/// The decision is based on how many times these two operands are reused
/// as subtract operands and their positions in those instructions.
/// The rational is that several architectures use the same instruction for
/// both subtract and cmp, thus it is better if the order of those operands
/// match.
/// \return true if Op0 and Op1 should be swapped.
static bool swapMayExposeCSEOpportunities(const Value * Op0,
                                          const Value * Op1) {
  // Filter out pointer value as those cannot appears directly in subtract.
  // FIXME: we may want to go through inttoptrs or bitcasts.
  if (Op0->getType()->isPointerTy())
    return false;
  // Count every uses of both Op0 and Op1 in a subtract.
  // Each time Op0 is the first operand, count -1: swapping is bad, the
  // subtract has already the same layout as the compare.
  // Each time Op0 is the second operand, count +1: swapping is good, the
  // subtract has a different layout as the compare.
  // At the end, if the benefit is greater than 0, Op0 should come second to
  // expose more CSE opportunities.
  int GlobalSwapBenefits = 0;
  for (const User *U : Op0->users()) {
    const BinaryOperator *BinOp = dyn_cast<BinaryOperator>(U);
    if (!BinOp || BinOp->getOpcode() != Instruction::Sub)
      continue;
    // If Op0 is the first argument, this is not beneficial to swap the
    // arguments.
    int LocalSwapBenefits = -1;
    unsigned Op1Idx = 1;
    if (BinOp->getOperand(Op1Idx) == Op0) {
      Op1Idx = 0;
      LocalSwapBenefits = 1;
    }
    if (BinOp->getOperand(Op1Idx) != Op1)
      continue;
    GlobalSwapBenefits += LocalSwapBenefits;
  }
  return GlobalSwapBenefits > 0;
}

/// \brief Check that one use is in the same block as the definition and all
/// other uses are in blocks dominated by a given block
///
/// \param DI Definition
/// \param UI Use
/// \param DB Block that must dominate all uses of \p DI outside
///           the parent block
/// \return true when \p UI is the only use of \p DI in the parent block
/// and all other uses of \p DI are in blocks dominated by \p DB.
///
bool InstCombiner::dominatesAllUses(const Instruction *DI,
                                    const Instruction *UI,
                                    const BasicBlock *DB) const {
  assert(DI && UI && "Instruction not defined\n");
  // ignore incomplete definitions
  if (!DI->getParent())
    return false;
  // DI and UI must be in the same block
  if (DI->getParent() != UI->getParent())
    return false;
  // Protect from self-referencing blocks
  if (DI->getParent() == DB)
    return false;
  for (const User *U : DI->users()) {
    auto *Usr = cast<Instruction>(U);
    if (Usr != UI && !DT.dominates(DB, Usr->getParent()))
      return false;
  }
  return true;
}

/// Return true when the instruction sequence within a block is select-cmp-br.
static bool isChainSelectCmpBranch(const SelectInst *SI) {
  const BasicBlock *BB = SI->getParent();
  if (!BB)
    return false;
  auto *BI = dyn_cast_or_null<BranchInst>(BB->getTerminator());
  if (!BI || BI->getNumSuccessors() != 2)
    return false;
  auto *IC = dyn_cast<ICmpInst>(BI->getCondition());
  if (!IC || (IC->getOperand(0) != SI && IC->getOperand(1) != SI))
    return false;
  return true;
}

/// \brief True when a select result is replaced by one of its operands
/// in select-icmp sequence. This will eventually result in the elimination
/// of the select.
///
/// \param SI    Select instruction
/// \param Icmp  Compare instruction
/// \param SIOpd Operand that replaces the select
///
/// Notes:
/// - The replacement is global and requires dominator information
/// - The caller is responsible for the actual replacement
///
/// Example:
///
/// entry:
///  %4 = select i1 %3, %C* %0, %C* null
///  %5 = icmp eq %C* %4, null
///  br i1 %5, label %9, label %7
///  ...
///  ; <label>:7                                       ; preds = %entry
///  %8 = getelementptr inbounds %C* %4, i64 0, i32 0
///  ...
///
/// can be transformed to
///
///  %5 = icmp eq %C* %0, null
///  %6 = select i1 %3, i1 %5, i1 true
///  br i1 %6, label %9, label %7
///  ...
///  ; <label>:7                                       ; preds = %entry
///  %8 = getelementptr inbounds %C* %0, i64 0, i32 0  // replace by %0!
///
/// Similar when the first operand of the select is a constant or/and
/// the compare is for not equal rather than equal.
///
/// NOTE: The function is only called when the select and compare constants
/// are equal, the optimization can work only for EQ predicates. This is not a
/// major restriction since a NE compare should be 'normalized' to an equal
/// compare, which usually happens in the combiner and test case
/// select-cmp-br.ll
/// checks for it.
bool InstCombiner::replacedSelectWithOperand(SelectInst *SI,
                                             const ICmpInst *Icmp,
                                             const unsigned SIOpd) {
  assert((SIOpd == 1 || SIOpd == 2) && "Invalid select operand!");
  if (isChainSelectCmpBranch(SI) && Icmp->getPredicate() == ICmpInst::ICMP_EQ) {
    BasicBlock *Succ = SI->getParent()->getTerminator()->getSuccessor(1);
    // The check for the unique predecessor is not the best that can be
    // done. But it protects efficiently against cases like  when SI's
    // home block has two successors, Succ and Succ1, and Succ1 predecessor
    // of Succ. Then SI can't be replaced by SIOpd because the use that gets
    // replaced can be reached on either path. So the uniqueness check
    // guarantees that the path all uses of SI (outside SI's parent) are on
    // is disjoint from all other paths out of SI. But that information
    // is more expensive to compute, and the trade-off here is in favor
    // of compile-time.
    if (Succ->getUniquePredecessor() && dominatesAllUses(SI, Icmp, Succ)) {
      NumSel++;
      SI->replaceUsesOutsideBlock(SI->getOperand(SIOpd), SI->getParent());
      return true;
    }
  }
  return false;
}

/// If we have an icmp le or icmp ge instruction with a constant operand, turn
/// it into the appropriate icmp lt or icmp gt instruction. This transform
/// allows them to be folded in visitICmpInst.
static ICmpInst *canonicalizeCmpWithConstant(ICmpInst &I) {
  ICmpInst::Predicate Pred = I.getPredicate();
  if (Pred != ICmpInst::ICMP_SLE && Pred != ICmpInst::ICMP_SGE &&
      Pred != ICmpInst::ICMP_ULE && Pred != ICmpInst::ICMP_UGE)
    return nullptr;

  Value *Op0 = I.getOperand(0);
  Value *Op1 = I.getOperand(1);
  auto *Op1C = dyn_cast<Constant>(Op1);
  if (!Op1C)
    return nullptr;

  // Check if the constant operand can be safely incremented/decremented without
  // overflowing/underflowing. For scalars, SimplifyICmpInst has already handled
  // the edge cases for us, so we just assert on them. For vectors, we must
  // handle the edge cases.
  Type *Op1Type = Op1->getType();
  bool IsSigned = I.isSigned();
  bool IsLE = (Pred == ICmpInst::ICMP_SLE || Pred == ICmpInst::ICMP_ULE);
  auto *CI = dyn_cast<ConstantInt>(Op1C);
  if (CI) {
    // A <= MAX -> TRUE ; A >= MIN -> TRUE
    assert(IsLE ? !CI->isMaxValue(IsSigned) : !CI->isMinValue(IsSigned));
  } else if (Op1Type->isVectorTy()) {
    // TODO? If the edge cases for vectors were guaranteed to be handled as they
    // are for scalar, we could remove the min/max checks. However, to do that,
    // we would have to use insertelement/shufflevector to replace edge values.
    unsigned NumElts = Op1Type->getVectorNumElements();
    for (unsigned i = 0; i != NumElts; ++i) {
      Constant *Elt = Op1C->getAggregateElement(i);
      if (!Elt)
        return nullptr;

      if (isa<UndefValue>(Elt))
        continue;
      // Bail out if we can't determine if this constant is min/max or if we
      // know that this constant is min/max.
      auto *CI = dyn_cast<ConstantInt>(Elt);
      if (!CI || (IsLE ? CI->isMaxValue(IsSigned) : CI->isMinValue(IsSigned)))
        return nullptr;
    }
  } else {
    // ConstantExpr?
    return nullptr;
  }

  // Increment or decrement the constant and set the new comparison predicate:
  // ULE -> ULT ; UGE -> UGT ; SLE -> SLT ; SGE -> SGT
  Constant *OneOrNegOne = ConstantInt::get(Op1Type, IsLE ? 1 : -1, true);
  CmpInst::Predicate NewPred = IsLE ? ICmpInst::ICMP_ULT: ICmpInst::ICMP_UGT;
  NewPred = IsSigned ? ICmpInst::getSignedPredicate(NewPred) : NewPred;
  return new ICmpInst(NewPred, Op0, ConstantExpr::getAdd(Op1C, OneOrNegOne));
}

Instruction *InstCombiner::visitICmpInst(ICmpInst &I) {
  bool Changed = false;
  Value *Op0 = I.getOperand(0), *Op1 = I.getOperand(1);
  unsigned Op0Cplxity = getComplexity(Op0);
  unsigned Op1Cplxity = getComplexity(Op1);

  /// Orders the operands of the compare so that they are listed from most
  /// complex to least complex.  This puts constants before unary operators,
  /// before binary operators.
  if (Op0Cplxity < Op1Cplxity ||
      (Op0Cplxity == Op1Cplxity && swapMayExposeCSEOpportunities(Op0, Op1))) {
    I.swapOperands();
    std::swap(Op0, Op1);
    Changed = true;
  }

  if (Value *V =
          SimplifyICmpInst(I.getPredicate(), Op0, Op1, DL, &TLI, &DT, &AC, &I))
    return replaceInstUsesWith(I, V);

  // comparing -val or val with non-zero is the same as just comparing val
  // ie, abs(val) != 0 -> val != 0
  if (I.getPredicate() == ICmpInst::ICMP_NE && match(Op1, m_Zero())) {
    Value *Cond, *SelectTrue, *SelectFalse;
    if (match(Op0, m_Select(m_Value(Cond), m_Value(SelectTrue),
                            m_Value(SelectFalse)))) {
      if (Value *V = dyn_castNegVal(SelectTrue)) {
        if (V == SelectFalse)
          return CmpInst::Create(Instruction::ICmp, I.getPredicate(), V, Op1);
      }
      else if (Value *V = dyn_castNegVal(SelectFalse)) {
        if (V == SelectTrue)
          return CmpInst::Create(Instruction::ICmp, I.getPredicate(), V, Op1);
      }
    }
  }

  Type *Ty = Op0->getType();

  // icmp's with boolean values can always be turned into bitwise operations
  if (Ty->getScalarType()->isIntegerTy(1)) {
    switch (I.getPredicate()) {
    default: llvm_unreachable("Invalid icmp instruction!");
    case ICmpInst::ICMP_EQ: {                // icmp eq i1 A, B -> ~(A^B)
      Value *Xor = Builder->CreateXor(Op0, Op1, I.getName() + "tmp");
      return BinaryOperator::CreateNot(Xor);
    }
    case ICmpInst::ICMP_NE:                  // icmp ne i1 A, B -> A^B
      return BinaryOperator::CreateXor(Op0, Op1);

    case ICmpInst::ICMP_UGT:
      std::swap(Op0, Op1);                   // Change icmp ugt -> icmp ult
      LLVM_FALLTHROUGH;
    case ICmpInst::ICMP_ULT:{                // icmp ult i1 A, B -> ~A & B
      Value *Not = Builder->CreateNot(Op0, I.getName() + "tmp");
      return BinaryOperator::CreateAnd(Not, Op1);
    }
    case ICmpInst::ICMP_SGT:
      std::swap(Op0, Op1);                   // Change icmp sgt -> icmp slt
      LLVM_FALLTHROUGH;
    case ICmpInst::ICMP_SLT: {               // icmp slt i1 A, B -> A & ~B
      Value *Not = Builder->CreateNot(Op1, I.getName() + "tmp");
      return BinaryOperator::CreateAnd(Not, Op0);
    }
    case ICmpInst::ICMP_UGE:
      std::swap(Op0, Op1);                   // Change icmp uge -> icmp ule
      LLVM_FALLTHROUGH;
    case ICmpInst::ICMP_ULE: {               // icmp ule i1 A, B -> ~A | B
      Value *Not = Builder->CreateNot(Op0, I.getName() + "tmp");
      return BinaryOperator::CreateOr(Not, Op1);
    }
    case ICmpInst::ICMP_SGE:
      std::swap(Op0, Op1);                   // Change icmp sge -> icmp sle
      LLVM_FALLTHROUGH;
    case ICmpInst::ICMP_SLE: {               // icmp sle i1 A, B -> A | ~B
      Value *Not = Builder->CreateNot(Op1, I.getName() + "tmp");
      return BinaryOperator::CreateOr(Not, Op0);
    }
    }
  }

  if (ICmpInst *NewICmp = canonicalizeCmpWithConstant(I))
    return NewICmp;

  unsigned BitWidth = 0;
  if (Ty->isIntOrIntVectorTy())
    BitWidth = Ty->getScalarSizeInBits();
  else // Get pointer size.
    BitWidth = DL.getTypeSizeInBits(Ty->getScalarType());

  bool isSignBit = false;

  // See if we are doing a comparison with a constant.
  if (ConstantInt *CI = dyn_cast<ConstantInt>(Op1)) {
    Value *A = nullptr, *B = nullptr;

    // Match the following pattern, which is a common idiom when writing
    // overflow-safe integer arithmetic function.  The source performs an
    // addition in wider type, and explicitly checks for overflow using
    // comparisons against INT_MIN and INT_MAX.  Simplify this by using the
    // sadd_with_overflow intrinsic.
    //
    // TODO: This could probably be generalized to handle other overflow-safe
    // operations if we worked out the formulas to compute the appropriate
    // magic constants.
    //
    // sum = a + b
    // if (sum+128 >u 255)  ...  -> llvm.sadd.with.overflow.i8
    {
    ConstantInt *CI2;    // I = icmp ugt (add (add A, B), CI2), CI
    if (I.getPredicate() == ICmpInst::ICMP_UGT &&
        match(Op0, m_Add(m_Add(m_Value(A), m_Value(B)), m_ConstantInt(CI2))))
      if (Instruction *Res = ProcessUGT_ADDCST_ADD(I, A, B, CI2, CI, *this))
        return Res;
    }

    // (icmp sgt smin(PosA, B) 0) -> (icmp sgt B 0)
    if (CI->isZero() && I.getPredicate() == ICmpInst::ICMP_SGT)
      if (auto *SI = dyn_cast<SelectInst>(Op0)) {
        SelectPatternResult SPR = matchSelectPattern(SI, A, B);
        if (SPR.Flavor == SPF_SMIN) {
          if (isKnownPositive(A, DL))
            return new ICmpInst(I.getPredicate(), B, CI);
          if (isKnownPositive(B, DL))
            return new ICmpInst(I.getPredicate(), A, CI);
        }
      }


    // The following transforms are only 'worth it' if the only user of the
    // subtraction is the icmp.
    if (Op0->hasOneUse()) {
      // (icmp ne/eq (sub A B) 0) -> (icmp ne/eq A, B)
      if (I.isEquality() && CI->isZero() &&
          match(Op0, m_Sub(m_Value(A), m_Value(B))))
        return new ICmpInst(I.getPredicate(), A, B);

      // (icmp sgt (sub nsw A B), -1) -> (icmp sge A, B)
      if (I.getPredicate() == ICmpInst::ICMP_SGT && CI->isAllOnesValue() &&
          match(Op0, m_NSWSub(m_Value(A), m_Value(B))))
        return new ICmpInst(ICmpInst::ICMP_SGE, A, B);

      // (icmp sgt (sub nsw A B), 0) -> (icmp sgt A, B)
      if (I.getPredicate() == ICmpInst::ICMP_SGT && CI->isZero() &&
          match(Op0, m_NSWSub(m_Value(A), m_Value(B))))
        return new ICmpInst(ICmpInst::ICMP_SGT, A, B);

      // (icmp slt (sub nsw A B), 0) -> (icmp slt A, B)
      if (I.getPredicate() == ICmpInst::ICMP_SLT && CI->isZero() &&
          match(Op0, m_NSWSub(m_Value(A), m_Value(B))))
        return new ICmpInst(ICmpInst::ICMP_SLT, A, B);

      // (icmp slt (sub nsw A B), 1) -> (icmp sle A, B)
      if (I.getPredicate() == ICmpInst::ICMP_SLT && CI->isOne() &&
          match(Op0, m_NSWSub(m_Value(A), m_Value(B))))
        return new ICmpInst(ICmpInst::ICMP_SLE, A, B);
    }

    if (I.isEquality()) {
      ConstantInt *CI2;
      if (match(Op0, m_AShr(m_ConstantInt(CI2), m_Value(A))) ||
          match(Op0, m_LShr(m_ConstantInt(CI2), m_Value(A)))) {
        // (icmp eq/ne (ashr/lshr const2, A), const1)
        if (Instruction *Inst = foldICmpCstShrConst(I, Op0, A, CI, CI2))
          return Inst;
      }
      if (match(Op0, m_Shl(m_ConstantInt(CI2), m_Value(A)))) {
        // (icmp eq/ne (shl const2, A), const1)
        if (Instruction *Inst = foldICmpCstShlConst(I, Op0, A, CI, CI2))
          return Inst;
      }
    }

    // If this comparison is a normal comparison, it demands all
    // bits, if it is a sign bit comparison, it only demands the sign bit.
    bool UnusedBit;
    isSignBit = isSignBitCheck(I.getPredicate(), CI->getValue(), UnusedBit);

    // Canonicalize icmp instructions based on dominating conditions.
    BasicBlock *Parent = I.getParent();
    BasicBlock *Dom = Parent->getSinglePredecessor();
    auto *BI = Dom ? dyn_cast<BranchInst>(Dom->getTerminator()) : nullptr;
    ICmpInst::Predicate Pred;
    BasicBlock *TrueBB, *FalseBB;
    ConstantInt *CI2;
    if (BI && match(BI, m_Br(m_ICmp(Pred, m_Specific(Op0), m_ConstantInt(CI2)),
                             TrueBB, FalseBB)) &&
        TrueBB != FalseBB) {
      ConstantRange CR = ConstantRange::makeAllowedICmpRegion(I.getPredicate(),
                                                              CI->getValue());
      ConstantRange DominatingCR =
          (Parent == TrueBB)
              ? ConstantRange::makeExactICmpRegion(Pred, CI2->getValue())
              : ConstantRange::makeExactICmpRegion(
                    CmpInst::getInversePredicate(Pred), CI2->getValue());
      ConstantRange Intersection = DominatingCR.intersectWith(CR);
      ConstantRange Difference = DominatingCR.difference(CR);
      if (Intersection.isEmptySet())
        return replaceInstUsesWith(I, Builder->getFalse());
      if (Difference.isEmptySet())
        return replaceInstUsesWith(I, Builder->getTrue());
      // Canonicalizing a sign bit comparison that gets used in a branch,
      // pessimizes codegen by generating branch on zero instruction instead
      // of a test and branch. So we avoid canonicalizing in such situations
      // because test and branch instruction has better branch displacement
      // than compare and branch instruction.
      if (!isBranchOnSignBitCheck(I, isSignBit) && !I.isEquality()) {
        if (auto *AI = Intersection.getSingleElement())
          return new ICmpInst(ICmpInst::ICMP_EQ, Op0, Builder->getInt(*AI));
        if (auto *AD = Difference.getSingleElement())
          return new ICmpInst(ICmpInst::ICMP_NE, Op0, Builder->getInt(*AD));
      }
    }
  }

  // See if we can fold the comparison based on range information we can get
  // by checking whether bits are known to be zero or one in the input.
  if (BitWidth != 0) {
    APInt Op0KnownZero(BitWidth, 0), Op0KnownOne(BitWidth, 0);
    APInt Op1KnownZero(BitWidth, 0), Op1KnownOne(BitWidth, 0);

    if (SimplifyDemandedBits(I.getOperandUse(0),
                             DemandedBitsLHSMask(I, BitWidth, isSignBit),
                             Op0KnownZero, Op0KnownOne, 0))
      return &I;
    if (SimplifyDemandedBits(I.getOperandUse(1),
                             APInt::getAllOnesValue(BitWidth), Op1KnownZero,
                             Op1KnownOne, 0))
      return &I;

    // Given the known and unknown bits, compute a range that the LHS could be
    // in.  Compute the Min, Max and RHS values based on the known bits. For the
    // EQ and NE we use unsigned values.
    APInt Op0Min(BitWidth, 0), Op0Max(BitWidth, 0);
    APInt Op1Min(BitWidth, 0), Op1Max(BitWidth, 0);
    if (I.isSigned()) {
      ComputeSignedMinMaxValuesFromKnownBits(Op0KnownZero, Op0KnownOne,
                                             Op0Min, Op0Max);
      ComputeSignedMinMaxValuesFromKnownBits(Op1KnownZero, Op1KnownOne,
                                             Op1Min, Op1Max);
    } else {
      ComputeUnsignedMinMaxValuesFromKnownBits(Op0KnownZero, Op0KnownOne,
                                               Op0Min, Op0Max);
      ComputeUnsignedMinMaxValuesFromKnownBits(Op1KnownZero, Op1KnownOne,
                                               Op1Min, Op1Max);
    }

    // If Min and Max are known to be the same, then SimplifyDemandedBits
    // figured out that the LHS is a constant.  Just constant fold this now so
    // that code below can assume that Min != Max.
    if (!isa<Constant>(Op0) && Op0Min == Op0Max)
      return new ICmpInst(I.getPredicate(),
                          ConstantInt::get(Op0->getType(), Op0Min), Op1);
    if (!isa<Constant>(Op1) && Op1Min == Op1Max)
      return new ICmpInst(I.getPredicate(), Op0,
                          ConstantInt::get(Op1->getType(), Op1Min));

    // Based on the range information we know about the LHS, see if we can
    // simplify this comparison.  For example, (x&4) < 8 is always true.
    switch (I.getPredicate()) {
    default: llvm_unreachable("Unknown icmp opcode!");
    case ICmpInst::ICMP_EQ: {
      if (Op0Max.ult(Op1Min) || Op0Min.ugt(Op1Max))
        return replaceInstUsesWith(I, ConstantInt::getFalse(I.getType()));

      // If all bits are known zero except for one, then we know at most one
      // bit is set.   If the comparison is against zero, then this is a check
      // to see if *that* bit is set.
      APInt Op0KnownZeroInverted = ~Op0KnownZero;
      if (~Op1KnownZero == 0) {
        // If the LHS is an AND with the same constant, look through it.
        Value *LHS = nullptr;
        ConstantInt *LHSC = nullptr;
        if (!match(Op0, m_And(m_Value(LHS), m_ConstantInt(LHSC))) ||
            LHSC->getValue() != Op0KnownZeroInverted)
          LHS = Op0;

        // If the LHS is 1 << x, and we know the result is a power of 2 like 8,
        // then turn "((1 << x)&8) == 0" into "x != 3".
        // or turn "((1 << x)&7) == 0" into "x > 2".
        Value *X = nullptr;
        if (match(LHS, m_Shl(m_One(), m_Value(X)))) {
          APInt ValToCheck = Op0KnownZeroInverted;
          if (ValToCheck.isPowerOf2()) {
            unsigned CmpVal = ValToCheck.countTrailingZeros();
            return new ICmpInst(ICmpInst::ICMP_NE, X,
                                ConstantInt::get(X->getType(), CmpVal));
          } else if ((++ValToCheck).isPowerOf2()) {
            unsigned CmpVal = ValToCheck.countTrailingZeros() - 1;
            return new ICmpInst(ICmpInst::ICMP_UGT, X,
                                ConstantInt::get(X->getType(), CmpVal));
          }
        }

        // If the LHS is 8 >>u x, and we know the result is a power of 2 like 1,
        // then turn "((8 >>u x)&1) == 0" into "x != 3".
        const APInt *CI;
        if (Op0KnownZeroInverted == 1 &&
            match(LHS, m_LShr(m_Power2(CI), m_Value(X))))
          return new ICmpInst(ICmpInst::ICMP_NE, X,
                              ConstantInt::get(X->getType(),
                                               CI->countTrailingZeros()));
      }
      break;
    }
    case ICmpInst::ICMP_NE: {
      if (Op0Max.ult(Op1Min) || Op0Min.ugt(Op1Max))
        return replaceInstUsesWith(I, ConstantInt::getTrue(I.getType()));

      // If all bits are known zero except for one, then we know at most one
      // bit is set.   If the comparison is against zero, then this is a check
      // to see if *that* bit is set.
      APInt Op0KnownZeroInverted = ~Op0KnownZero;
      if (~Op1KnownZero == 0) {
        // If the LHS is an AND with the same constant, look through it.
        Value *LHS = nullptr;
        ConstantInt *LHSC = nullptr;
        if (!match(Op0, m_And(m_Value(LHS), m_ConstantInt(LHSC))) ||
            LHSC->getValue() != Op0KnownZeroInverted)
          LHS = Op0;

        // If the LHS is 1 << x, and we know the result is a power of 2 like 8,
        // then turn "((1 << x)&8) != 0" into "x == 3".
        // or turn "((1 << x)&7) != 0" into "x < 3".
        Value *X = nullptr;
        if (match(LHS, m_Shl(m_One(), m_Value(X)))) {
          APInt ValToCheck = Op0KnownZeroInverted;
          if (ValToCheck.isPowerOf2()) {
            unsigned CmpVal = ValToCheck.countTrailingZeros();
            return new ICmpInst(ICmpInst::ICMP_EQ, X,
                                ConstantInt::get(X->getType(), CmpVal));
          } else if ((++ValToCheck).isPowerOf2()) {
            unsigned CmpVal = ValToCheck.countTrailingZeros();
            return new ICmpInst(ICmpInst::ICMP_ULT, X,
                                ConstantInt::get(X->getType(), CmpVal));
          }
        }

        // If the LHS is 8 >>u x, and we know the result is a power of 2 like 1,
        // then turn "((8 >>u x)&1) != 0" into "x == 3".
        const APInt *CI;
        if (Op0KnownZeroInverted == 1 &&
            match(LHS, m_LShr(m_Power2(CI), m_Value(X))))
          return new ICmpInst(ICmpInst::ICMP_EQ, X,
                              ConstantInt::get(X->getType(),
                                               CI->countTrailingZeros()));
      }
      break;
    }
    case ICmpInst::ICMP_ULT:
      if (Op0Max.ult(Op1Min))          // A <u B -> true if max(A) < min(B)
        return replaceInstUsesWith(I, ConstantInt::getTrue(I.getType()));
      if (Op0Min.uge(Op1Max))          // A <u B -> false if min(A) >= max(B)
        return replaceInstUsesWith(I, ConstantInt::getFalse(I.getType()));
      if (Op1Min == Op0Max)            // A <u B -> A != B if max(A) == min(B)
        return new ICmpInst(ICmpInst::ICMP_NE, Op0, Op1);
      if (ConstantInt *CI = dyn_cast<ConstantInt>(Op1)) {
        if (Op1Max == Op0Min+1)        // A <u C -> A == C-1 if min(A)+1 == C
          return new ICmpInst(ICmpInst::ICMP_EQ, Op0,
                              Builder->getInt(CI->getValue()-1));

        // (x <u 2147483648) -> (x >s -1)  -> true if sign bit clear
        if (CI->isMinValue(true))
          return new ICmpInst(ICmpInst::ICMP_SGT, Op0,
                           Constant::getAllOnesValue(Op0->getType()));
      }
      break;
    case ICmpInst::ICMP_UGT: {
      if (Op0Min.ugt(Op1Max))          // A >u B -> true if min(A) > max(B)
        return replaceInstUsesWith(I, ConstantInt::getTrue(I.getType()));

      if (Op0Max.ule(Op1Min))          // A >u B -> false if max(A) <= max(B)
        return replaceInstUsesWith(I, ConstantInt::getFalse(I.getType()));

      if (Op1Max == Op0Min)            // A >u B -> A != B if min(A) == max(B)
        return new ICmpInst(ICmpInst::ICMP_NE, Op0, Op1);

      const APInt *CmpC;
      if (match(Op1, m_APInt(CmpC))) {
        // A >u C -> A == C+1 if max(a)-1 == C
        if (*CmpC == Op0Max - 1)
          return new ICmpInst(ICmpInst::ICMP_EQ, Op0,
                              ConstantInt::get(Op1->getType(), *CmpC + 1));

        // (x >u 2147483647) -> (x <s 0)  -> true if sign bit set
        if (CmpC->isMaxSignedValue())
          return new ICmpInst(ICmpInst::ICMP_SLT, Op0,
                              Constant::getNullValue(Op0->getType()));
      }
      break;
    }
    case ICmpInst::ICMP_SLT:
      if (Op0Max.slt(Op1Min))          // A <s B -> true if max(A) < min(C)
        return replaceInstUsesWith(I, ConstantInt::getTrue(I.getType()));
      if (Op0Min.sge(Op1Max))          // A <s B -> false if min(A) >= max(C)
        return replaceInstUsesWith(I, ConstantInt::getFalse(I.getType()));
      if (Op1Min == Op0Max)            // A <s B -> A != B if max(A) == min(B)
        return new ICmpInst(ICmpInst::ICMP_NE, Op0, Op1);
      if (ConstantInt *CI = dyn_cast<ConstantInt>(Op1)) {
        if (Op1Max == Op0Min+1)        // A <s C -> A == C-1 if min(A)+1 == C
          return new ICmpInst(ICmpInst::ICMP_EQ, Op0,
                              Builder->getInt(CI->getValue()-1));
      }
      break;
    case ICmpInst::ICMP_SGT:
      if (Op0Min.sgt(Op1Max))          // A >s B -> true if min(A) > max(B)
        return replaceInstUsesWith(I, ConstantInt::getTrue(I.getType()));
      if (Op0Max.sle(Op1Min))          // A >s B -> false if max(A) <= min(B)
        return replaceInstUsesWith(I, ConstantInt::getFalse(I.getType()));

      if (Op1Max == Op0Min)            // A >s B -> A != B if min(A) == max(B)
        return new ICmpInst(ICmpInst::ICMP_NE, Op0, Op1);
      if (ConstantInt *CI = dyn_cast<ConstantInt>(Op1)) {
        if (Op1Min == Op0Max-1)        // A >s C -> A == C+1 if max(A)-1 == C
          return new ICmpInst(ICmpInst::ICMP_EQ, Op0,
                              Builder->getInt(CI->getValue()+1));
      }
      break;
    case ICmpInst::ICMP_SGE:
      assert(!isa<ConstantInt>(Op1) && "ICMP_SGE with ConstantInt not folded!");
      if (Op0Min.sge(Op1Max))          // A >=s B -> true if min(A) >= max(B)
        return replaceInstUsesWith(I, ConstantInt::getTrue(I.getType()));
      if (Op0Max.slt(Op1Min))          // A >=s B -> false if max(A) < min(B)
        return replaceInstUsesWith(I, ConstantInt::getFalse(I.getType()));
      break;
    case ICmpInst::ICMP_SLE:
      assert(!isa<ConstantInt>(Op1) && "ICMP_SLE with ConstantInt not folded!");
      if (Op0Max.sle(Op1Min))          // A <=s B -> true if max(A) <= min(B)
        return replaceInstUsesWith(I, ConstantInt::getTrue(I.getType()));
      if (Op0Min.sgt(Op1Max))          // A <=s B -> false if min(A) > max(B)
        return replaceInstUsesWith(I, ConstantInt::getFalse(I.getType()));
      break;
    case ICmpInst::ICMP_UGE:
      assert(!isa<ConstantInt>(Op1) && "ICMP_UGE with ConstantInt not folded!");
      if (Op0Min.uge(Op1Max))          // A >=u B -> true if min(A) >= max(B)
        return replaceInstUsesWith(I, ConstantInt::getTrue(I.getType()));
      if (Op0Max.ult(Op1Min))          // A >=u B -> false if max(A) < min(B)
        return replaceInstUsesWith(I, ConstantInt::getFalse(I.getType()));
      break;
    case ICmpInst::ICMP_ULE:
      assert(!isa<ConstantInt>(Op1) && "ICMP_ULE with ConstantInt not folded!");
      if (Op0Max.ule(Op1Min))          // A <=u B -> true if max(A) <= min(B)
        return replaceInstUsesWith(I, ConstantInt::getTrue(I.getType()));
      if (Op0Min.ugt(Op1Max))          // A <=u B -> false if min(A) > max(B)
        return replaceInstUsesWith(I, ConstantInt::getFalse(I.getType()));
      break;
    }

    // Turn a signed comparison into an unsigned one if both operands
    // are known to have the same sign.
    if (I.isSigned() &&
        ((Op0KnownZero.isNegative() && Op1KnownZero.isNegative()) ||
         (Op0KnownOne.isNegative() && Op1KnownOne.isNegative())))
      return new ICmpInst(I.getUnsignedPredicate(), Op0, Op1);
  }

  // Test if the ICmpInst instruction is used exclusively by a select as
  // part of a minimum or maximum operation. If so, refrain from doing
  // any other folding. This helps out other analyses which understand
  // non-obfuscated minimum and maximum idioms, such as ScalarEvolution
  // and CodeGen. And in this case, at least one of the comparison
  // operands has at least one user besides the compare (the select),
  // which would often largely negate the benefit of folding anyway.
  if (I.hasOneUse())
    if (SelectInst *SI = dyn_cast<SelectInst>(*I.user_begin()))
      if ((SI->getOperand(1) == Op0 && SI->getOperand(2) == Op1) ||
          (SI->getOperand(2) == Op0 && SI->getOperand(1) == Op1))
        return nullptr;

  // See if we are doing a comparison between a constant and an instruction that
  // can be folded into the comparison.

  if (Instruction *Res = foldICmpWithConstant(I))
    return Res;

  if (Instruction *Res = foldICmpEqualityWithConstant(I))
    return Res;

  if (Instruction *Res = foldICmpIntrinsicWithConstant(I))
    return Res;

  // Handle icmp with constant (but not simple integer constant) RHS
  if (Constant *RHSC = dyn_cast<Constant>(Op1)) {
    if (Instruction *LHSI = dyn_cast<Instruction>(Op0))
      switch (LHSI->getOpcode()) {
      case Instruction::GetElementPtr:
          // icmp pred GEP (P, int 0, int 0, int 0), null -> icmp pred P, null
        if (RHSC->isNullValue() &&
            cast<GetElementPtrInst>(LHSI)->hasAllZeroIndices())
          return new ICmpInst(I.getPredicate(), LHSI->getOperand(0),
                  Constant::getNullValue(LHSI->getOperand(0)->getType()));
        break;
      case Instruction::PHI:
        // Only fold icmp into the PHI if the phi and icmp are in the same
        // block.  If in the same block, we're encouraging jump threading.  If
        // not, we are just pessimizing the code by making an i1 phi.
        if (LHSI->getParent() == I.getParent())
          if (Instruction *NV = FoldOpIntoPhi(I))
            return NV;
        break;
      case Instruction::Select: {
        // If either operand of the select is a constant, we can fold the
        // comparison into the select arms, which will cause one to be
        // constant folded and the select turned into a bitwise or.
        Value *Op1 = nullptr, *Op2 = nullptr;
        ConstantInt *CI = nullptr;
        if (Constant *C = dyn_cast<Constant>(LHSI->getOperand(1))) {
          Op1 = ConstantExpr::getICmp(I.getPredicate(), C, RHSC);
          CI = dyn_cast<ConstantInt>(Op1);
        }
        if (Constant *C = dyn_cast<Constant>(LHSI->getOperand(2))) {
          Op2 = ConstantExpr::getICmp(I.getPredicate(), C, RHSC);
          CI = dyn_cast<ConstantInt>(Op2);
        }

        // We only want to perform this transformation if it will not lead to
        // additional code. This is true if either both sides of the select
        // fold to a constant (in which case the icmp is replaced with a select
        // which will usually simplify) or this is the only user of the
        // select (in which case we are trading a select+icmp for a simpler
        // select+icmp) or all uses of the select can be replaced based on
        // dominance information ("Global cases").
        bool Transform = false;
        if (Op1 && Op2)
          Transform = true;
        else if (Op1 || Op2) {
          // Local case
          if (LHSI->hasOneUse())
            Transform = true;
          // Global cases
          else if (CI && !CI->isZero())
            // When Op1 is constant try replacing select with second operand.
            // Otherwise Op2 is constant and try replacing select with first
            // operand.
            Transform = replacedSelectWithOperand(cast<SelectInst>(LHSI), &I,
                                                  Op1 ? 2 : 1);
        }
        if (Transform) {
          if (!Op1)
            Op1 = Builder->CreateICmp(I.getPredicate(), LHSI->getOperand(1),
                                      RHSC, I.getName());
          if (!Op2)
            Op2 = Builder->CreateICmp(I.getPredicate(), LHSI->getOperand(2),
                                      RHSC, I.getName());
          return SelectInst::Create(LHSI->getOperand(0), Op1, Op2);
        }
        break;
      }
      case Instruction::IntToPtr:
        // icmp pred inttoptr(X), null -> icmp pred X, 0
        if (RHSC->isNullValue() &&
            DL.getIntPtrType(RHSC->getType()) == LHSI->getOperand(0)->getType())
          return new ICmpInst(I.getPredicate(), LHSI->getOperand(0),
                        Constant::getNullValue(LHSI->getOperand(0)->getType()));
        break;

      case Instruction::Load:
        // Try to optimize things like "A[i] > 4" to index computations.
        if (GetElementPtrInst *GEP =
              dyn_cast<GetElementPtrInst>(LHSI->getOperand(0))) {
          if (GlobalVariable *GV = dyn_cast<GlobalVariable>(GEP->getOperand(0)))
            if (GV->isConstant() && GV->hasDefinitiveInitializer() &&
                !cast<LoadInst>(LHSI)->isVolatile())
              if (Instruction *Res = foldCmpLoadFromIndexedGlobal(GEP, GV, I))
                return Res;
        }
        break;
      }
  }

  // If we can optimize a 'icmp GEP, P' or 'icmp P, GEP', do so now.
  if (GEPOperator *GEP = dyn_cast<GEPOperator>(Op0))
    if (Instruction *NI = foldGEPICmp(GEP, Op1, I.getPredicate(), I))
      return NI;
  if (GEPOperator *GEP = dyn_cast<GEPOperator>(Op1))
    if (Instruction *NI = foldGEPICmp(GEP, Op0,
                           ICmpInst::getSwappedPredicate(I.getPredicate()), I))
      return NI;

  // Try to optimize equality comparisons against alloca-based pointers.
  if (Op0->getType()->isPointerTy() && I.isEquality()) {
    assert(Op1->getType()->isPointerTy() && "Comparing pointer with non-pointer?");
    if (auto *Alloca = dyn_cast<AllocaInst>(GetUnderlyingObject(Op0, DL)))
      if (Instruction *New = foldAllocaCmp(I, Alloca, Op1))
        return New;
    if (auto *Alloca = dyn_cast<AllocaInst>(GetUnderlyingObject(Op1, DL)))
      if (Instruction *New = foldAllocaCmp(I, Alloca, Op0))
        return New;
  }

  // Test to see if the operands of the icmp are casted versions of other
  // values.  If the ptr->ptr cast can be stripped off both arguments, we do so
  // now.
  if (BitCastInst *CI = dyn_cast<BitCastInst>(Op0)) {
    if (Op0->getType()->isPointerTy() &&
        (isa<Constant>(Op1) || isa<BitCastInst>(Op1))) {
      // We keep moving the cast from the left operand over to the right
      // operand, where it can often be eliminated completely.
      Op0 = CI->getOperand(0);

      // If operand #1 is a bitcast instruction, it must also be a ptr->ptr cast
      // so eliminate it as well.
      if (BitCastInst *CI2 = dyn_cast<BitCastInst>(Op1))
        Op1 = CI2->getOperand(0);

      // If Op1 is a constant, we can fold the cast into the constant.
      if (Op0->getType() != Op1->getType()) {
        if (Constant *Op1C = dyn_cast<Constant>(Op1)) {
          Op1 = ConstantExpr::getBitCast(Op1C, Op0->getType());
        } else {
          // Otherwise, cast the RHS right before the icmp
          Op1 = Builder->CreateBitCast(Op1, Op0->getType());
        }
      }
      return new ICmpInst(I.getPredicate(), Op0, Op1);
    }
  }

  if (isa<CastInst>(Op0)) {
    // Handle the special case of: icmp (cast bool to X), <cst>
    // This comes up when you have code like
    //   int X = A < B;
    //   if (X) ...
    // For generality, we handle any zero-extension of any operand comparison
    // with a constant or another cast from the same type.
    if (isa<Constant>(Op1) || isa<CastInst>(Op1))
      if (Instruction *R = foldICmpWithCastAndCast(I))
        return R;
  }

  // Special logic for binary operators.
  BinaryOperator *BO0 = dyn_cast<BinaryOperator>(Op0);
  BinaryOperator *BO1 = dyn_cast<BinaryOperator>(Op1);
  if (BO0 || BO1) {
    CmpInst::Predicate Pred = I.getPredicate();
    bool NoOp0WrapProblem = false, NoOp1WrapProblem = false;
    if (BO0 && isa<OverflowingBinaryOperator>(BO0))
      NoOp0WrapProblem = ICmpInst::isEquality(Pred) ||
        (CmpInst::isUnsigned(Pred) && BO0->hasNoUnsignedWrap()) ||
        (CmpInst::isSigned(Pred) && BO0->hasNoSignedWrap());
    if (BO1 && isa<OverflowingBinaryOperator>(BO1))
      NoOp1WrapProblem = ICmpInst::isEquality(Pred) ||
        (CmpInst::isUnsigned(Pred) && BO1->hasNoUnsignedWrap()) ||
        (CmpInst::isSigned(Pred) && BO1->hasNoSignedWrap());

    // Analyze the case when either Op0 or Op1 is an add instruction.
    // Op0 = A + B (or A and B are null); Op1 = C + D (or C and D are null).
    Value *A = nullptr, *B = nullptr, *C = nullptr, *D = nullptr;
    if (BO0 && BO0->getOpcode() == Instruction::Add) {
      A = BO0->getOperand(0);
      B = BO0->getOperand(1);
    }
    if (BO1 && BO1->getOpcode() == Instruction::Add) {
      C = BO1->getOperand(0);
      D = BO1->getOperand(1);
    }

    // icmp (X+cst) < 0 --> X < -cst
    if (NoOp0WrapProblem && ICmpInst::isSigned(Pred) && match(Op1, m_Zero()))
      if (ConstantInt *RHSC = dyn_cast_or_null<ConstantInt>(B))
        if (!RHSC->isMinValue(/*isSigned=*/true))
          return new ICmpInst(Pred, A, ConstantExpr::getNeg(RHSC));

    // icmp (X+Y), X -> icmp Y, 0 for equalities or if there is no overflow.
    if ((A == Op1 || B == Op1) && NoOp0WrapProblem)
      return new ICmpInst(Pred, A == Op1 ? B : A,
                          Constant::getNullValue(Op1->getType()));

    // icmp X, (X+Y) -> icmp 0, Y for equalities or if there is no overflow.
    if ((C == Op0 || D == Op0) && NoOp1WrapProblem)
      return new ICmpInst(Pred, Constant::getNullValue(Op0->getType()),
                          C == Op0 ? D : C);

    // icmp (X+Y), (X+Z) -> icmp Y, Z for equalities or if there is no overflow.
    if (A && C && (A == C || A == D || B == C || B == D) &&
        NoOp0WrapProblem && NoOp1WrapProblem &&
        // Try not to increase register pressure.
        BO0->hasOneUse() && BO1->hasOneUse()) {
      // Determine Y and Z in the form icmp (X+Y), (X+Z).
      Value *Y, *Z;
      if (A == C) {
        // C + B == C + D  ->  B == D
        Y = B;
        Z = D;
      } else if (A == D) {
        // D + B == C + D  ->  B == C
        Y = B;
        Z = C;
      } else if (B == C) {
        // A + C == C + D  ->  A == D
        Y = A;
        Z = D;
      } else {
        assert(B == D);
        // A + D == C + D  ->  A == C
        Y = A;
        Z = C;
      }
      return new ICmpInst(Pred, Y, Z);
    }

    // icmp slt (X + -1), Y -> icmp sle X, Y
    if (A && NoOp0WrapProblem && Pred == CmpInst::ICMP_SLT &&
        match(B, m_AllOnes()))
      return new ICmpInst(CmpInst::ICMP_SLE, A, Op1);

    // icmp sge (X + -1), Y -> icmp sgt X, Y
    if (A && NoOp0WrapProblem && Pred == CmpInst::ICMP_SGE &&
        match(B, m_AllOnes()))
      return new ICmpInst(CmpInst::ICMP_SGT, A, Op1);

    // icmp sle (X + 1), Y -> icmp slt X, Y
    if (A && NoOp0WrapProblem && Pred == CmpInst::ICMP_SLE &&
        match(B, m_One()))
      return new ICmpInst(CmpInst::ICMP_SLT, A, Op1);

    // icmp sgt (X + 1), Y -> icmp sge X, Y
    if (A && NoOp0WrapProblem && Pred == CmpInst::ICMP_SGT &&
        match(B, m_One()))
      return new ICmpInst(CmpInst::ICMP_SGE, A, Op1);

    // icmp sgt X, (Y + -1) -> icmp sge X, Y
    if (C && NoOp1WrapProblem && Pred == CmpInst::ICMP_SGT &&
        match(D, m_AllOnes()))
      return new ICmpInst(CmpInst::ICMP_SGE, Op0, C);

    // icmp sle X, (Y + -1) -> icmp slt X, Y
    if (C && NoOp1WrapProblem && Pred == CmpInst::ICMP_SLE &&
        match(D, m_AllOnes()))
      return new ICmpInst(CmpInst::ICMP_SLT, Op0, C);

    // icmp sge X, (Y + 1) -> icmp sgt X, Y
    if (C && NoOp1WrapProblem && Pred == CmpInst::ICMP_SGE &&
        match(D, m_One()))
      return new ICmpInst(CmpInst::ICMP_SGT, Op0, C);

    // icmp slt X, (Y + 1) -> icmp sle X, Y
    if (C && NoOp1WrapProblem && Pred == CmpInst::ICMP_SLT &&
        match(D, m_One()))
      return new ICmpInst(CmpInst::ICMP_SLE, Op0, C);

    // if C1 has greater magnitude than C2:
    //  icmp (X + C1), (Y + C2) -> icmp (X + C3), Y
    //  s.t. C3 = C1 - C2
    //
    // if C2 has greater magnitude than C1:
    //  icmp (X + C1), (Y + C2) -> icmp X, (Y + C3)
    //  s.t. C3 = C2 - C1
    if (A && C && NoOp0WrapProblem && NoOp1WrapProblem &&
        (BO0->hasOneUse() || BO1->hasOneUse()) && !I.isUnsigned())
      if (ConstantInt *C1 = dyn_cast<ConstantInt>(B))
        if (ConstantInt *C2 = dyn_cast<ConstantInt>(D)) {
          const APInt &AP1 = C1->getValue();
          const APInt &AP2 = C2->getValue();
          if (AP1.isNegative() == AP2.isNegative()) {
            APInt AP1Abs = C1->getValue().abs();
            APInt AP2Abs = C2->getValue().abs();
            if (AP1Abs.uge(AP2Abs)) {
              ConstantInt *C3 = Builder->getInt(AP1 - AP2);
              Value *NewAdd = Builder->CreateNSWAdd(A, C3);
              return new ICmpInst(Pred, NewAdd, C);
            } else {
              ConstantInt *C3 = Builder->getInt(AP2 - AP1);
              Value *NewAdd = Builder->CreateNSWAdd(C, C3);
              return new ICmpInst(Pred, A, NewAdd);
            }
          }
        }


    // Analyze the case when either Op0 or Op1 is a sub instruction.
    // Op0 = A - B (or A and B are null); Op1 = C - D (or C and D are null).
    A = nullptr;
    B = nullptr;
    C = nullptr;
    D = nullptr;
    if (BO0 && BO0->getOpcode() == Instruction::Sub) {
      A = BO0->getOperand(0);
      B = BO0->getOperand(1);
    }
    if (BO1 && BO1->getOpcode() == Instruction::Sub) {
      C = BO1->getOperand(0);
      D = BO1->getOperand(1);
    }

    // icmp (X-Y), X -> icmp 0, Y for equalities or if there is no overflow.
    if (A == Op1 && NoOp0WrapProblem)
      return new ICmpInst(Pred, Constant::getNullValue(Op1->getType()), B);

    // icmp X, (X-Y) -> icmp Y, 0 for equalities or if there is no overflow.
    if (C == Op0 && NoOp1WrapProblem)
      return new ICmpInst(Pred, D, Constant::getNullValue(Op0->getType()));

    // icmp (Y-X), (Z-X) -> icmp Y, Z for equalities or if there is no overflow.
    if (B && D && B == D && NoOp0WrapProblem && NoOp1WrapProblem &&
        // Try not to increase register pressure.
        BO0->hasOneUse() && BO1->hasOneUse())
      return new ICmpInst(Pred, A, C);

    // icmp (X-Y), (X-Z) -> icmp Z, Y for equalities or if there is no overflow.
    if (A && C && A == C && NoOp0WrapProblem && NoOp1WrapProblem &&
        // Try not to increase register pressure.
        BO0->hasOneUse() && BO1->hasOneUse())
      return new ICmpInst(Pred, D, B);

    // icmp (0-X) < cst --> x > -cst
    if (NoOp0WrapProblem && ICmpInst::isSigned(Pred)) {
      Value *X;
      if (match(BO0, m_Neg(m_Value(X))))
        if (ConstantInt *RHSC = dyn_cast<ConstantInt>(Op1))
          if (!RHSC->isMinValue(/*isSigned=*/true))
            return new ICmpInst(I.getSwappedPredicate(), X,
                                ConstantExpr::getNeg(RHSC));
    }

    BinaryOperator *SRem = nullptr;
    // icmp (srem X, Y), Y
    if (BO0 && BO0->getOpcode() == Instruction::SRem &&
        Op1 == BO0->getOperand(1))
      SRem = BO0;
    // icmp Y, (srem X, Y)
    else if (BO1 && BO1->getOpcode() == Instruction::SRem &&
             Op0 == BO1->getOperand(1))
      SRem = BO1;
    if (SRem) {
      // We don't check hasOneUse to avoid increasing register pressure because
      // the value we use is the same value this instruction was already using.
      switch (SRem == BO0 ? ICmpInst::getSwappedPredicate(Pred) : Pred) {
        default: break;
        case ICmpInst::ICMP_EQ:
          return replaceInstUsesWith(I, ConstantInt::getFalse(I.getType()));
        case ICmpInst::ICMP_NE:
          return replaceInstUsesWith(I, ConstantInt::getTrue(I.getType()));
        case ICmpInst::ICMP_SGT:
        case ICmpInst::ICMP_SGE:
          return new ICmpInst(ICmpInst::ICMP_SGT, SRem->getOperand(1),
                              Constant::getAllOnesValue(SRem->getType()));
        case ICmpInst::ICMP_SLT:
        case ICmpInst::ICMP_SLE:
          return new ICmpInst(ICmpInst::ICMP_SLT, SRem->getOperand(1),
                              Constant::getNullValue(SRem->getType()));
      }
    }

    if (BO0 && BO1 && BO0->getOpcode() == BO1->getOpcode() &&
        BO0->hasOneUse() && BO1->hasOneUse() &&
        BO0->getOperand(1) == BO1->getOperand(1)) {
      switch (BO0->getOpcode()) {
      default: break;
      case Instruction::Add:
      case Instruction::Sub:
      case Instruction::Xor:
        if (I.isEquality())    // a+x icmp eq/ne b+x --> a icmp b
          return new ICmpInst(I.getPredicate(), BO0->getOperand(0),
                              BO1->getOperand(0));
        // icmp u/s (a ^ signbit), (b ^ signbit) --> icmp s/u a, b
        if (ConstantInt *CI = dyn_cast<ConstantInt>(BO0->getOperand(1))) {
          if (CI->getValue().isSignBit()) {
            ICmpInst::Predicate Pred = I.isSigned()
                                           ? I.getUnsignedPredicate()
                                           : I.getSignedPredicate();
            return new ICmpInst(Pred, BO0->getOperand(0),
                                BO1->getOperand(0));
          }

          if (BO0->getOpcode() == Instruction::Xor && CI->isMaxValue(true)) {
            ICmpInst::Predicate Pred = I.isSigned()
                                           ? I.getUnsignedPredicate()
                                           : I.getSignedPredicate();
            Pred = I.getSwappedPredicate(Pred);
            return new ICmpInst(Pred, BO0->getOperand(0),
                                BO1->getOperand(0));
          }
        }
        break;
      case Instruction::Mul:
        if (!I.isEquality())
          break;

        if (ConstantInt *CI = dyn_cast<ConstantInt>(BO0->getOperand(1))) {
          // a * Cst icmp eq/ne b * Cst --> a & Mask icmp b & Mask
          // Mask = -1 >> count-trailing-zeros(Cst).
          if (!CI->isZero() && !CI->isOne()) {
            const APInt &AP = CI->getValue();
            ConstantInt *Mask = ConstantInt::get(I.getContext(),
                                    APInt::getLowBitsSet(AP.getBitWidth(),
                                                         AP.getBitWidth() -
                                                    AP.countTrailingZeros()));
            Value *And1 = Builder->CreateAnd(BO0->getOperand(0), Mask);
            Value *And2 = Builder->CreateAnd(BO1->getOperand(0), Mask);
            return new ICmpInst(I.getPredicate(), And1, And2);
          }
        }
        break;
      case Instruction::UDiv:
      case Instruction::LShr:
        if (I.isSigned())
          break;
        LLVM_FALLTHROUGH;
      case Instruction::SDiv:
      case Instruction::AShr:
        if (!BO0->isExact() || !BO1->isExact())
          break;
        return new ICmpInst(I.getPredicate(), BO0->getOperand(0),
                            BO1->getOperand(0));
      case Instruction::Shl: {
        bool NUW = BO0->hasNoUnsignedWrap() && BO1->hasNoUnsignedWrap();
        bool NSW = BO0->hasNoSignedWrap() && BO1->hasNoSignedWrap();
        if (!NUW && !NSW)
          break;
        if (!NSW && I.isSigned())
          break;
        return new ICmpInst(I.getPredicate(), BO0->getOperand(0),
                            BO1->getOperand(0));
      }
      }
    }

    if (BO0) {
      // Transform  A & (L - 1) `ult` L --> L != 0
      auto LSubOne = m_Add(m_Specific(Op1), m_AllOnes());
      auto BitwiseAnd =
          m_CombineOr(m_And(m_Value(), LSubOne), m_And(LSubOne, m_Value()));

      if (match(BO0, BitwiseAnd) && I.getPredicate() == ICmpInst::ICMP_ULT) {
        auto *Zero = Constant::getNullValue(BO0->getType());
        return new ICmpInst(ICmpInst::ICMP_NE, Op1, Zero);
      }
    }
  }

  { Value *A, *B;
    // Transform (A & ~B) == 0 --> (A & B) != 0
    // and       (A & ~B) != 0 --> (A & B) == 0
    // if A is a power of 2.
    if (match(Op0, m_And(m_Value(A), m_Not(m_Value(B)))) &&
        match(Op1, m_Zero()) &&
        isKnownToBeAPowerOfTwo(A, DL, false, 0, &AC, &I, &DT) && I.isEquality())
      return new ICmpInst(I.getInversePredicate(),
                          Builder->CreateAnd(A, B),
                          Op1);

    // ~x < ~y --> y < x
    // ~x < cst --> ~cst < x
    if (match(Op0, m_Not(m_Value(A)))) {
      if (match(Op1, m_Not(m_Value(B))))
        return new ICmpInst(I.getPredicate(), B, A);
      if (ConstantInt *RHSC = dyn_cast<ConstantInt>(Op1))
        return new ICmpInst(I.getPredicate(), ConstantExpr::getNot(RHSC), A);
    }

    Instruction *AddI = nullptr;
    if (match(&I, m_UAddWithOverflow(m_Value(A), m_Value(B),
                                     m_Instruction(AddI))) &&
        isa<IntegerType>(A->getType())) {
      Value *Result;
      Constant *Overflow;
      if (OptimizeOverflowCheck(OCF_UNSIGNED_ADD, A, B, *AddI, Result,
                                Overflow)) {
        replaceInstUsesWith(*AddI, Result);
        return replaceInstUsesWith(I, Overflow);
      }
    }

    // (zext a) * (zext b)  --> llvm.umul.with.overflow.
    if (match(Op0, m_Mul(m_ZExt(m_Value(A)), m_ZExt(m_Value(B))))) {
      if (Instruction *R = ProcessUMulZExtIdiom(I, Op0, Op1, *this))
        return R;
    }
    if (match(Op1, m_Mul(m_ZExt(m_Value(A)), m_ZExt(m_Value(B))))) {
      if (Instruction *R = ProcessUMulZExtIdiom(I, Op1, Op0, *this))
        return R;
    }
  }

  if (I.isEquality()) {
    Value *A, *B, *C, *D;

    if (match(Op0, m_Xor(m_Value(A), m_Value(B)))) {
      if (A == Op1 || B == Op1) {    // (A^B) == A  ->  B == 0
        Value *OtherVal = A == Op1 ? B : A;
        return new ICmpInst(I.getPredicate(), OtherVal,
                            Constant::getNullValue(A->getType()));
      }

      if (match(Op1, m_Xor(m_Value(C), m_Value(D)))) {
        // A^c1 == C^c2 --> A == C^(c1^c2)
        ConstantInt *C1, *C2;
        if (match(B, m_ConstantInt(C1)) &&
            match(D, m_ConstantInt(C2)) && Op1->hasOneUse()) {
          Constant *NC = Builder->getInt(C1->getValue() ^ C2->getValue());
          Value *Xor = Builder->CreateXor(C, NC);
          return new ICmpInst(I.getPredicate(), A, Xor);
        }

        // A^B == A^D -> B == D
        if (A == C) return new ICmpInst(I.getPredicate(), B, D);
        if (A == D) return new ICmpInst(I.getPredicate(), B, C);
        if (B == C) return new ICmpInst(I.getPredicate(), A, D);
        if (B == D) return new ICmpInst(I.getPredicate(), A, C);
      }
    }

    if (match(Op1, m_Xor(m_Value(A), m_Value(B))) &&
        (A == Op0 || B == Op0)) {
      // A == (A^B)  ->  B == 0
      Value *OtherVal = A == Op0 ? B : A;
      return new ICmpInst(I.getPredicate(), OtherVal,
                          Constant::getNullValue(A->getType()));
    }

    // (X&Z) == (Y&Z) -> (X^Y) & Z == 0
    if (match(Op0, m_OneUse(m_And(m_Value(A), m_Value(B)))) &&
        match(Op1, m_OneUse(m_And(m_Value(C), m_Value(D))))) {
      Value *X = nullptr, *Y = nullptr, *Z = nullptr;

      if (A == C) {
        X = B; Y = D; Z = A;
      } else if (A == D) {
        X = B; Y = C; Z = A;
      } else if (B == C) {
        X = A; Y = D; Z = B;
      } else if (B == D) {
        X = A; Y = C; Z = B;
      }

      if (X) {   // Build (X^Y) & Z
        Op1 = Builder->CreateXor(X, Y);
        Op1 = Builder->CreateAnd(Op1, Z);
        I.setOperand(0, Op1);
        I.setOperand(1, Constant::getNullValue(Op1->getType()));
        return &I;
      }
    }

    // Transform (zext A) == (B & (1<<X)-1) --> A == (trunc B)
    // and       (B & (1<<X)-1) == (zext A) --> A == (trunc B)
    ConstantInt *Cst1;
    if ((Op0->hasOneUse() &&
         match(Op0, m_ZExt(m_Value(A))) &&
         match(Op1, m_And(m_Value(B), m_ConstantInt(Cst1)))) ||
        (Op1->hasOneUse() &&
         match(Op0, m_And(m_Value(B), m_ConstantInt(Cst1))) &&
         match(Op1, m_ZExt(m_Value(A))))) {
      APInt Pow2 = Cst1->getValue() + 1;
      if (Pow2.isPowerOf2() && isa<IntegerType>(A->getType()) &&
          Pow2.logBase2() == cast<IntegerType>(A->getType())->getBitWidth())
        return new ICmpInst(I.getPredicate(), A,
                            Builder->CreateTrunc(B, A->getType()));
    }

    // (A >> C) == (B >> C) --> (A^B) u< (1 << C)
    // For lshr and ashr pairs.
    if ((match(Op0, m_OneUse(m_LShr(m_Value(A), m_ConstantInt(Cst1)))) &&
         match(Op1, m_OneUse(m_LShr(m_Value(B), m_Specific(Cst1))))) ||
        (match(Op0, m_OneUse(m_AShr(m_Value(A), m_ConstantInt(Cst1)))) &&
         match(Op1, m_OneUse(m_AShr(m_Value(B), m_Specific(Cst1)))))) {
      unsigned TypeBits = Cst1->getBitWidth();
      unsigned ShAmt = (unsigned)Cst1->getLimitedValue(TypeBits);
      if (ShAmt < TypeBits && ShAmt != 0) {
        ICmpInst::Predicate Pred = I.getPredicate() == ICmpInst::ICMP_NE
                                       ? ICmpInst::ICMP_UGE
                                       : ICmpInst::ICMP_ULT;
        Value *Xor = Builder->CreateXor(A, B, I.getName() + ".unshifted");
        APInt CmpVal = APInt::getOneBitSet(TypeBits, ShAmt);
        return new ICmpInst(Pred, Xor, Builder->getInt(CmpVal));
      }
    }

    // (A << C) == (B << C) --> ((A^B) & (~0U >> C)) == 0
    if (match(Op0, m_OneUse(m_Shl(m_Value(A), m_ConstantInt(Cst1)))) &&
        match(Op1, m_OneUse(m_Shl(m_Value(B), m_Specific(Cst1))))) {
      unsigned TypeBits = Cst1->getBitWidth();
      unsigned ShAmt = (unsigned)Cst1->getLimitedValue(TypeBits);
      if (ShAmt < TypeBits && ShAmt != 0) {
        Value *Xor = Builder->CreateXor(A, B, I.getName() + ".unshifted");
        APInt AndVal = APInt::getLowBitsSet(TypeBits, TypeBits - ShAmt);
        Value *And = Builder->CreateAnd(Xor, Builder->getInt(AndVal),
                                        I.getName() + ".mask");
        return new ICmpInst(I.getPredicate(), And,
                            Constant::getNullValue(Cst1->getType()));
      }
    }

    // Transform "icmp eq (trunc (lshr(X, cst1)), cst" to
    // "icmp (and X, mask), cst"
    uint64_t ShAmt = 0;
    if (Op0->hasOneUse() &&
        match(Op0, m_Trunc(m_OneUse(m_LShr(m_Value(A),
                                           m_ConstantInt(ShAmt))))) &&
        match(Op1, m_ConstantInt(Cst1)) &&
        // Only do this when A has multiple uses.  This is most important to do
        // when it exposes other optimizations.
        !A->hasOneUse()) {
      unsigned ASize =cast<IntegerType>(A->getType())->getPrimitiveSizeInBits();

      if (ShAmt < ASize) {
        APInt MaskV =
          APInt::getLowBitsSet(ASize, Op0->getType()->getPrimitiveSizeInBits());
        MaskV <<= ShAmt;

        APInt CmpV = Cst1->getValue().zext(ASize);
        CmpV <<= ShAmt;

        Value *Mask = Builder->CreateAnd(A, Builder->getInt(MaskV));
        return new ICmpInst(I.getPredicate(), Mask, Builder->getInt(CmpV));
      }
    }
  }

  // The 'cmpxchg' instruction returns an aggregate containing the old value and
  // an i1 which indicates whether or not we successfully did the swap.
  //
  // Replace comparisons between the old value and the expected value with the
  // indicator that 'cmpxchg' returns.
  //
  // N.B.  This transform is only valid when the 'cmpxchg' is not permitted to
  // spuriously fail.  In those cases, the old value may equal the expected
  // value but it is possible for the swap to not occur.
  if (I.getPredicate() == ICmpInst::ICMP_EQ)
    if (auto *EVI = dyn_cast<ExtractValueInst>(Op0))
      if (auto *ACXI = dyn_cast<AtomicCmpXchgInst>(EVI->getAggregateOperand()))
        if (EVI->getIndices()[0] == 0 && ACXI->getCompareOperand() == Op1 &&
            !ACXI->isWeak())
          return ExtractValueInst::Create(ACXI, 1);

  {
    Value *X; ConstantInt *Cst;
    // icmp X+Cst, X
    if (match(Op0, m_Add(m_Value(X), m_ConstantInt(Cst))) && Op1 == X)
      return foldICmpAddOpConst(I, X, Cst, I.getPredicate());

    // icmp X, X+Cst
    if (match(Op1, m_Add(m_Value(X), m_ConstantInt(Cst))) && Op0 == X)
      return foldICmpAddOpConst(I, X, Cst, I.getSwappedPredicate());
  }
  return Changed ? &I : nullptr;
}

/// Fold fcmp ([us]itofp x, cst) if possible.
Instruction *InstCombiner::foldFCmpIntToFPConst(FCmpInst &I, Instruction *LHSI,
                                                Constant *RHSC) {
  if (!isa<ConstantFP>(RHSC)) return nullptr;
  const APFloat &RHS = cast<ConstantFP>(RHSC)->getValueAPF();

  // Get the width of the mantissa.  We don't want to hack on conversions that
  // might lose information from the integer, e.g. "i64 -> float"
  int MantissaWidth = LHSI->getType()->getFPMantissaWidth();
  if (MantissaWidth == -1) return nullptr;  // Unknown.

  IntegerType *IntTy = cast<IntegerType>(LHSI->getOperand(0)->getType());

  bool LHSUnsigned = isa<UIToFPInst>(LHSI);

  if (I.isEquality()) {
    FCmpInst::Predicate P = I.getPredicate();
    bool IsExact = false;
    APSInt RHSCvt(IntTy->getBitWidth(), LHSUnsigned);
    RHS.convertToInteger(RHSCvt, APFloat::rmNearestTiesToEven, &IsExact);

    // If the floating point constant isn't an integer value, we know if we will
    // ever compare equal / not equal to it.
    if (!IsExact) {
      // TODO: Can never be -0.0 and other non-representable values
      APFloat RHSRoundInt(RHS);
      RHSRoundInt.roundToIntegral(APFloat::rmNearestTiesToEven);
      if (RHS.compare(RHSRoundInt) != APFloat::cmpEqual) {
        if (P == FCmpInst::FCMP_OEQ || P == FCmpInst::FCMP_UEQ)
          return replaceInstUsesWith(I, Builder->getFalse());

        assert(P == FCmpInst::FCMP_ONE || P == FCmpInst::FCMP_UNE);
        return replaceInstUsesWith(I, Builder->getTrue());
      }
    }

    // TODO: If the constant is exactly representable, is it always OK to do
    // equality compares as integer?
  }

  // Check to see that the input is converted from an integer type that is small
  // enough that preserves all bits.  TODO: check here for "known" sign bits.
  // This would allow us to handle (fptosi (x >>s 62) to float) if x is i64 f.e.
  unsigned InputSize = IntTy->getScalarSizeInBits();

  // Following test does NOT adjust InputSize downwards for signed inputs,
  // because the most negative value still requires all the mantissa bits
  // to distinguish it from one less than that value.
  if ((int)InputSize > MantissaWidth) {
    // Conversion would lose accuracy. Check if loss can impact comparison.
    int Exp = ilogb(RHS);
    if (Exp == APFloat::IEK_Inf) {
      int MaxExponent = ilogb(APFloat::getLargest(RHS.getSemantics()));
      if (MaxExponent < (int)InputSize - !LHSUnsigned)
        // Conversion could create infinity.
        return nullptr;
    } else {
      // Note that if RHS is zero or NaN, then Exp is negative
      // and first condition is trivially false.
      if (MantissaWidth <= Exp && Exp <= (int)InputSize - !LHSUnsigned)
        // Conversion could affect comparison.
        return nullptr;
    }
  }

  // Otherwise, we can potentially simplify the comparison.  We know that it
  // will always come through as an integer value and we know the constant is
  // not a NAN (it would have been previously simplified).
  assert(!RHS.isNaN() && "NaN comparison not already folded!");

  ICmpInst::Predicate Pred;
  switch (I.getPredicate()) {
  default: llvm_unreachable("Unexpected predicate!");
  case FCmpInst::FCMP_UEQ:
  case FCmpInst::FCMP_OEQ:
    Pred = ICmpInst::ICMP_EQ;
    break;
  case FCmpInst::FCMP_UGT:
  case FCmpInst::FCMP_OGT:
    Pred = LHSUnsigned ? ICmpInst::ICMP_UGT : ICmpInst::ICMP_SGT;
    break;
  case FCmpInst::FCMP_UGE:
  case FCmpInst::FCMP_OGE:
    Pred = LHSUnsigned ? ICmpInst::ICMP_UGE : ICmpInst::ICMP_SGE;
    break;
  case FCmpInst::FCMP_ULT:
  case FCmpInst::FCMP_OLT:
    Pred = LHSUnsigned ? ICmpInst::ICMP_ULT : ICmpInst::ICMP_SLT;
    break;
  case FCmpInst::FCMP_ULE:
  case FCmpInst::FCMP_OLE:
    Pred = LHSUnsigned ? ICmpInst::ICMP_ULE : ICmpInst::ICMP_SLE;
    break;
  case FCmpInst::FCMP_UNE:
  case FCmpInst::FCMP_ONE:
    Pred = ICmpInst::ICMP_NE;
    break;
  case FCmpInst::FCMP_ORD:
    return replaceInstUsesWith(I, Builder->getTrue());
  case FCmpInst::FCMP_UNO:
    return replaceInstUsesWith(I, Builder->getFalse());
  }

  // Now we know that the APFloat is a normal number, zero or inf.

  // See if the FP constant is too large for the integer.  For example,
  // comparing an i8 to 300.0.
  unsigned IntWidth = IntTy->getScalarSizeInBits();

  if (!LHSUnsigned) {
    // If the RHS value is > SignedMax, fold the comparison.  This handles +INF
    // and large values.
    APFloat SMax(RHS.getSemantics());
    SMax.convertFromAPInt(APInt::getSignedMaxValue(IntWidth), true,
                          APFloat::rmNearestTiesToEven);
    if (SMax.compare(RHS) == APFloat::cmpLessThan) {  // smax < 13123.0
      if (Pred == ICmpInst::ICMP_NE  || Pred == ICmpInst::ICMP_SLT ||
          Pred == ICmpInst::ICMP_SLE)
        return replaceInstUsesWith(I, Builder->getTrue());
      return replaceInstUsesWith(I, Builder->getFalse());
    }
  } else {
    // If the RHS value is > UnsignedMax, fold the comparison. This handles
    // +INF and large values.
    APFloat UMax(RHS.getSemantics());
    UMax.convertFromAPInt(APInt::getMaxValue(IntWidth), false,
                          APFloat::rmNearestTiesToEven);
    if (UMax.compare(RHS) == APFloat::cmpLessThan) {  // umax < 13123.0
      if (Pred == ICmpInst::ICMP_NE  || Pred == ICmpInst::ICMP_ULT ||
          Pred == ICmpInst::ICMP_ULE)
        return replaceInstUsesWith(I, Builder->getTrue());
      return replaceInstUsesWith(I, Builder->getFalse());
    }
  }

  if (!LHSUnsigned) {
    // See if the RHS value is < SignedMin.
    APFloat SMin(RHS.getSemantics());
    SMin.convertFromAPInt(APInt::getSignedMinValue(IntWidth), true,
                          APFloat::rmNearestTiesToEven);
    if (SMin.compare(RHS) == APFloat::cmpGreaterThan) { // smin > 12312.0
      if (Pred == ICmpInst::ICMP_NE || Pred == ICmpInst::ICMP_SGT ||
          Pred == ICmpInst::ICMP_SGE)
        return replaceInstUsesWith(I, Builder->getTrue());
      return replaceInstUsesWith(I, Builder->getFalse());
    }
  } else {
    // See if the RHS value is < UnsignedMin.
    APFloat SMin(RHS.getSemantics());
    SMin.convertFromAPInt(APInt::getMinValue(IntWidth), true,
                          APFloat::rmNearestTiesToEven);
    if (SMin.compare(RHS) == APFloat::cmpGreaterThan) { // umin > 12312.0
      if (Pred == ICmpInst::ICMP_NE || Pred == ICmpInst::ICMP_UGT ||
          Pred == ICmpInst::ICMP_UGE)
        return replaceInstUsesWith(I, Builder->getTrue());
      return replaceInstUsesWith(I, Builder->getFalse());
    }
  }

  // Okay, now we know that the FP constant fits in the range [SMIN, SMAX] or
  // [0, UMAX], but it may still be fractional.  See if it is fractional by
  // casting the FP value to the integer value and back, checking for equality.
  // Don't do this for zero, because -0.0 is not fractional.
  Constant *RHSInt = LHSUnsigned
    ? ConstantExpr::getFPToUI(RHSC, IntTy)
    : ConstantExpr::getFPToSI(RHSC, IntTy);
  if (!RHS.isZero()) {
    bool Equal = LHSUnsigned
      ? ConstantExpr::getUIToFP(RHSInt, RHSC->getType()) == RHSC
      : ConstantExpr::getSIToFP(RHSInt, RHSC->getType()) == RHSC;
    if (!Equal) {
      // If we had a comparison against a fractional value, we have to adjust
      // the compare predicate and sometimes the value.  RHSC is rounded towards
      // zero at this point.
      switch (Pred) {
      default: llvm_unreachable("Unexpected integer comparison!");
      case ICmpInst::ICMP_NE:  // (float)int != 4.4   --> true
        return replaceInstUsesWith(I, Builder->getTrue());
      case ICmpInst::ICMP_EQ:  // (float)int == 4.4   --> false
        return replaceInstUsesWith(I, Builder->getFalse());
      case ICmpInst::ICMP_ULE:
        // (float)int <= 4.4   --> int <= 4
        // (float)int <= -4.4  --> false
        if (RHS.isNegative())
          return replaceInstUsesWith(I, Builder->getFalse());
        break;
      case ICmpInst::ICMP_SLE:
        // (float)int <= 4.4   --> int <= 4
        // (float)int <= -4.4  --> int < -4
        if (RHS.isNegative())
          Pred = ICmpInst::ICMP_SLT;
        break;
      case ICmpInst::ICMP_ULT:
        // (float)int < -4.4   --> false
        // (float)int < 4.4    --> int <= 4
        if (RHS.isNegative())
          return replaceInstUsesWith(I, Builder->getFalse());
        Pred = ICmpInst::ICMP_ULE;
        break;
      case ICmpInst::ICMP_SLT:
        // (float)int < -4.4   --> int < -4
        // (float)int < 4.4    --> int <= 4
        if (!RHS.isNegative())
          Pred = ICmpInst::ICMP_SLE;
        break;
      case ICmpInst::ICMP_UGT:
        // (float)int > 4.4    --> int > 4
        // (float)int > -4.4   --> true
        if (RHS.isNegative())
          return replaceInstUsesWith(I, Builder->getTrue());
        break;
      case ICmpInst::ICMP_SGT:
        // (float)int > 4.4    --> int > 4
        // (float)int > -4.4   --> int >= -4
        if (RHS.isNegative())
          Pred = ICmpInst::ICMP_SGE;
        break;
      case ICmpInst::ICMP_UGE:
        // (float)int >= -4.4   --> true
        // (float)int >= 4.4    --> int > 4
        if (RHS.isNegative())
          return replaceInstUsesWith(I, Builder->getTrue());
        Pred = ICmpInst::ICMP_UGT;
        break;
      case ICmpInst::ICMP_SGE:
        // (float)int >= -4.4   --> int >= -4
        // (float)int >= 4.4    --> int > 4
        if (!RHS.isNegative())
          Pred = ICmpInst::ICMP_SGT;
        break;
      }
    }
  }

  // Lower this FP comparison into an appropriate integer version of the
  // comparison.
  return new ICmpInst(Pred, LHSI->getOperand(0), RHSInt);
}

Instruction *InstCombiner::visitFCmpInst(FCmpInst &I) {
  bool Changed = false;

  /// Orders the operands of the compare so that they are listed from most
  /// complex to least complex.  This puts constants before unary operators,
  /// before binary operators.
  if (getComplexity(I.getOperand(0)) < getComplexity(I.getOperand(1))) {
    I.swapOperands();
    Changed = true;
  }

  Value *Op0 = I.getOperand(0), *Op1 = I.getOperand(1);

  if (Value *V = SimplifyFCmpInst(I.getPredicate(), Op0, Op1,
                                  I.getFastMathFlags(), DL, &TLI, &DT, &AC, &I))
    return replaceInstUsesWith(I, V);

  // Simplify 'fcmp pred X, X'
  if (Op0 == Op1) {
    switch (I.getPredicate()) {
    default: llvm_unreachable("Unknown predicate!");
    case FCmpInst::FCMP_UNO:    // True if unordered: isnan(X) | isnan(Y)
    case FCmpInst::FCMP_ULT:    // True if unordered or less than
    case FCmpInst::FCMP_UGT:    // True if unordered or greater than
    case FCmpInst::FCMP_UNE:    // True if unordered or not equal
      // Canonicalize these to be 'fcmp uno %X, 0.0'.
      I.setPredicate(FCmpInst::FCMP_UNO);
      I.setOperand(1, Constant::getNullValue(Op0->getType()));
      return &I;

    case FCmpInst::FCMP_ORD:    // True if ordered (no nans)
    case FCmpInst::FCMP_OEQ:    // True if ordered and equal
    case FCmpInst::FCMP_OGE:    // True if ordered and greater than or equal
    case FCmpInst::FCMP_OLE:    // True if ordered and less than or equal
      // Canonicalize these to be 'fcmp ord %X, 0.0'.
      I.setPredicate(FCmpInst::FCMP_ORD);
      I.setOperand(1, Constant::getNullValue(Op0->getType()));
      return &I;
    }
  }

  // Test if the FCmpInst instruction is used exclusively by a select as
  // part of a minimum or maximum operation. If so, refrain from doing
  // any other folding. This helps out other analyses which understand
  // non-obfuscated minimum and maximum idioms, such as ScalarEvolution
  // and CodeGen. And in this case, at least one of the comparison
  // operands has at least one user besides the compare (the select),
  // which would often largely negate the benefit of folding anyway.
  if (I.hasOneUse())
    if (SelectInst *SI = dyn_cast<SelectInst>(*I.user_begin()))
      if ((SI->getOperand(1) == Op0 && SI->getOperand(2) == Op1) ||
          (SI->getOperand(2) == Op0 && SI->getOperand(1) == Op1))
        return nullptr;

  // Handle fcmp with constant RHS
  if (Constant *RHSC = dyn_cast<Constant>(Op1)) {
    if (Instruction *LHSI = dyn_cast<Instruction>(Op0))
      switch (LHSI->getOpcode()) {
      case Instruction::FPExt: {
        // fcmp (fpext x), C -> fcmp x, (fptrunc C) if fptrunc is lossless
        FPExtInst *LHSExt = cast<FPExtInst>(LHSI);
        ConstantFP *RHSF = dyn_cast<ConstantFP>(RHSC);
        if (!RHSF)
          break;

        const fltSemantics *Sem;
        // FIXME: This shouldn't be here.
        if (LHSExt->getSrcTy()->isHalfTy())
          Sem = &APFloat::IEEEhalf;
        else if (LHSExt->getSrcTy()->isFloatTy())
          Sem = &APFloat::IEEEsingle;
        else if (LHSExt->getSrcTy()->isDoubleTy())
          Sem = &APFloat::IEEEdouble;
        else if (LHSExt->getSrcTy()->isFP128Ty())
          Sem = &APFloat::IEEEquad;
        else if (LHSExt->getSrcTy()->isX86_FP80Ty())
          Sem = &APFloat::x87DoubleExtended;
        else if (LHSExt->getSrcTy()->isPPC_FP128Ty())
          Sem = &APFloat::PPCDoubleDouble;
        else
          break;

        bool Lossy;
        APFloat F = RHSF->getValueAPF();
        F.convert(*Sem, APFloat::rmNearestTiesToEven, &Lossy);

        // Avoid lossy conversions and denormals. Zero is a special case
        // that's OK to convert.
        APFloat Fabs = F;
        Fabs.clearSign();
        if (!Lossy &&
            ((Fabs.compare(APFloat::getSmallestNormalized(*Sem)) !=
                 APFloat::cmpLessThan) || Fabs.isZero()))

          return new FCmpInst(I.getPredicate(), LHSExt->getOperand(0),
                              ConstantFP::get(RHSC->getContext(), F));
        break;
      }
      case Instruction::PHI:
        // Only fold fcmp into the PHI if the phi and fcmp are in the same
        // block.  If in the same block, we're encouraging jump threading.  If
        // not, we are just pessimizing the code by making an i1 phi.
        if (LHSI->getParent() == I.getParent())
          if (Instruction *NV = FoldOpIntoPhi(I))
            return NV;
        break;
      case Instruction::SIToFP:
      case Instruction::UIToFP:
        if (Instruction *NV = foldFCmpIntToFPConst(I, LHSI, RHSC))
          return NV;
        break;
      case Instruction::FSub: {
        // fcmp pred (fneg x), C -> fcmp swap(pred) x, -C
        Value *Op;
        if (match(LHSI, m_FNeg(m_Value(Op))))
          return new FCmpInst(I.getSwappedPredicate(), Op,
                              ConstantExpr::getFNeg(RHSC));
        break;
      }
      case Instruction::Load:
        if (GetElementPtrInst *GEP =
            dyn_cast<GetElementPtrInst>(LHSI->getOperand(0))) {
          if (GlobalVariable *GV = dyn_cast<GlobalVariable>(GEP->getOperand(0)))
            if (GV->isConstant() && GV->hasDefinitiveInitializer() &&
                !cast<LoadInst>(LHSI)->isVolatile())
              if (Instruction *Res = foldCmpLoadFromIndexedGlobal(GEP, GV, I))
                return Res;
        }
        break;
      case Instruction::Call: {
        if (!RHSC->isNullValue())
          break;

        CallInst *CI = cast<CallInst>(LHSI);
        Intrinsic::ID IID = getIntrinsicForCallSite(CI, &TLI);
        if (IID != Intrinsic::fabs)
          break;

        // Various optimization for fabs compared with zero.
        switch (I.getPredicate()) {
        default:
          break;
        // fabs(x) < 0 --> false
        case FCmpInst::FCMP_OLT:
          llvm_unreachable("handled by SimplifyFCmpInst");
        // fabs(x) > 0 --> x != 0
        case FCmpInst::FCMP_OGT:
          return new FCmpInst(FCmpInst::FCMP_ONE, CI->getArgOperand(0), RHSC);
        // fabs(x) <= 0 --> x == 0
        case FCmpInst::FCMP_OLE:
          return new FCmpInst(FCmpInst::FCMP_OEQ, CI->getArgOperand(0), RHSC);
        // fabs(x) >= 0 --> !isnan(x)
        case FCmpInst::FCMP_OGE:
          return new FCmpInst(FCmpInst::FCMP_ORD, CI->getArgOperand(0), RHSC);
        // fabs(x) == 0 --> x == 0
        // fabs(x) != 0 --> x != 0
        case FCmpInst::FCMP_OEQ:
        case FCmpInst::FCMP_UEQ:
        case FCmpInst::FCMP_ONE:
        case FCmpInst::FCMP_UNE:
          return new FCmpInst(I.getPredicate(), CI->getArgOperand(0), RHSC);
        }
      }
      }
  }

  // fcmp pred (fneg x), (fneg y) -> fcmp swap(pred) x, y
  Value *X, *Y;
  if (match(Op0, m_FNeg(m_Value(X))) && match(Op1, m_FNeg(m_Value(Y))))
    return new FCmpInst(I.getSwappedPredicate(), X, Y);

  // fcmp (fpext x), (fpext y) -> fcmp x, y
  if (FPExtInst *LHSExt = dyn_cast<FPExtInst>(Op0))
    if (FPExtInst *RHSExt = dyn_cast<FPExtInst>(Op1))
      if (LHSExt->getSrcTy() == RHSExt->getSrcTy())
        return new FCmpInst(I.getPredicate(), LHSExt->getOperand(0),
                            RHSExt->getOperand(0));

  return Changed ? &I : nullptr;
}<|MERGE_RESOLUTION|>--- conflicted
+++ resolved
@@ -1498,31 +1498,34 @@
 Instruction *InstCombiner::foldICmpAndConstConst(ICmpInst &Cmp,
                                                  BinaryOperator *And,
                                                  const APInt *C1) {
-  // FIXME: This check restricts all folds under here to scalar types.
-  ConstantInt *RHS = dyn_cast<ConstantInt>(Cmp.getOperand(1));
-  if (!RHS)
-    return nullptr;
-
-  // FIXME: Use m_APInt.
-  auto *C2 = dyn_cast<ConstantInt>(And->getOperand(1));
-  if (!C2)
+  const APInt *C2;
+  if (!match(And->getOperand(1), m_APInt(C2)))
     return nullptr;
 
   if (!And->hasOneUse() || !And->getOperand(0)->hasOneUse())
     return nullptr;
 
-  // If the LHS is an AND of a truncating cast, we can widen the and/compare to
-  // be the input width without changing the value produced, eliminating a cast.
-  if (TruncInst *Cast = dyn_cast<TruncInst>(And->getOperand(0))) {
-    // We can do this transformation if either the AND constant does not have
-    // its sign bit set or if it is an equality comparison. Extending a
-    // relational comparison when we're checking the sign bit would not work.
-    if (Cmp.isEquality() || (!C2->isNegative() && C1->isNonNegative())) {
-      Value *NewAnd = Builder->CreateAnd(
-          Cast->getOperand(0), ConstantExpr::getZExt(C2, Cast->getSrcTy()));
-      NewAnd->takeName(And);
-      return new ICmpInst(Cmp.getPredicate(), NewAnd,
-                          ConstantExpr::getZExt(RHS, Cast->getSrcTy()));
+  // If the LHS is an 'and' of a truncate and we can widen the and/compare to
+  // the input width without changing the value produced, eliminate the cast:
+  //
+  // icmp (and (trunc W), C2), C1 -> icmp (and W, C2'), C1'
+  //
+  // We can do this transformation if the constants do not have their sign bits
+  // set or if it is an equality comparison. Extending a relational comparison
+  // when we're checking the sign bit would not work.
+  Value *W;
+  if (match(And->getOperand(0), m_Trunc(m_Value(W))) &&
+      (Cmp.isEquality() || (!C1->isNegative() && !C2->isNegative()))) {
+    // TODO: Is this a good transform for vectors? Wider types may reduce
+    // throughput. Should this transform be limited (even for scalars) by using
+    // ShouldChangeType()?
+    if (!Cmp.getType()->isVectorTy()) {
+      Type *WideType = W->getType();
+      unsigned WideScalarBits = WideType->getScalarSizeInBits();
+      Constant *ZextC1 = ConstantInt::get(WideType, C1->zext(WideScalarBits));
+      Constant *ZextC2 = ConstantInt::get(WideType, C2->zext(WideScalarBits));
+      Value *NewAnd = Builder->CreateAnd(W, ZextC2, And->getName());
+      return new ICmpInst(Cmp.getPredicate(), NewAnd, ZextC1);
     }
   }
 
@@ -1530,7 +1533,7 @@
     return I;
 
   // (icmp pred (and (or (lshr A, B), A), 1), 0) -->
-  //    (icmp pred (and A, (or (shl 1, B), 1), 0))
+  // (icmp pred (and A, (or (shl 1, B), 1), 0))
   //
   // iff pred isn't signed
   if (!Cmp.isSigned() && *C1 == 0 && match(And->getOperand(1), m_One())) {
@@ -1566,16 +1569,6 @@
     }
   }
 
-<<<<<<< HEAD
-  // Replace ((X & C2) > C1) with ((X & C2) != 0), if any bit set in (X & C2)
-  // will produce a result greater than C1.
-  if (Cmp.getPredicate() == ICmpInst::ICMP_UGT) {
-    unsigned NTZ = C2->getValue().countTrailingZeros();
-    if ((NTZ < C2->getBitWidth()) &&
-        APInt::getOneBitSet(C2->getBitWidth(), NTZ).ugt(*C1))
-      return new ICmpInst(ICmpInst::ICMP_NE, And,
-                          Constant::getNullValue(RHS->getType()));
-=======
   // (X & C2) > C1 --> (X & C2) != 0, if any bit set in (X & C2) will produce a
   // result greater than C1.
   unsigned NumTZ = C2->countTrailingZeros();
@@ -1583,7 +1576,6 @@
       APInt::getOneBitSet(C2->getBitWidth(), NumTZ).ugt(*C1)) {
     Constant *Zero = Constant::getNullValue(And->getType());
     return new ICmpInst(ICmpInst::ICMP_NE, And, Zero);
->>>>>>> 728cf859
   }
 
   return nullptr;
