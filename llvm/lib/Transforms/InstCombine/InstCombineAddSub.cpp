//===- InstCombineAddSub.cpp ------------------------------------*- C++ -*-===//
//
//                     The LLVM Compiler Infrastructure
//
// This file is distributed under the University of Illinois Open Source
// License. See LICENSE.TXT for details.
//
//===----------------------------------------------------------------------===//
//
// This file implements the visit functions for add, fadd, sub, and fsub.
//
//===----------------------------------------------------------------------===//

#include "InstCombineInternal.h"
#include "llvm/ADT/STLExtras.h"
#include "llvm/Analysis/InstructionSimplify.h"
#include "llvm/IR/DataLayout.h"
#include "llvm/IR/GetElementPtrTypeIterator.h"
#include "llvm/IR/PatternMatch.h"

using namespace llvm;
using namespace PatternMatch;

#define DEBUG_TYPE "instcombine"

namespace {

  /// Class representing coefficient of floating-point addend.
  /// This class needs to be highly efficient, which is especially true for
  /// the constructor. As of I write this comment, the cost of the default
  /// constructor is merely 4-byte-store-zero (Assuming compiler is able to
  /// perform write-merging).
  ///
  class FAddendCoef {
  public:
    // The constructor has to initialize a APFloat, which is unnecessary for
    // most addends which have coefficient either 1 or -1. So, the constructor
    // is expensive. In order to avoid the cost of the constructor, we should
    // reuse some instances whenever possible. The pre-created instances
    // FAddCombine::Add[0-5] embodies this idea.
    //
    FAddendCoef() : IsFp(false), BufHasFpVal(false), IntVal(0) {}
    ~FAddendCoef();

    void set(short C) {
      assert(!insaneIntVal(C) && "Insane coefficient");
      IsFp = false; IntVal = C;
    }

    void set(const APFloat& C);

    void negate();

    bool isZero() const { return isInt() ? !IntVal : getFpVal().isZero(); }
    Value *getValue(Type *) const;

    // If possible, don't define operator+/operator- etc because these
    // operators inevitably call FAddendCoef's constructor which is not cheap.
    void operator=(const FAddendCoef &A);
    void operator+=(const FAddendCoef &A);
    void operator*=(const FAddendCoef &S);

    bool isOne() const { return isInt() && IntVal == 1; }
    bool isTwo() const { return isInt() && IntVal == 2; }
    bool isMinusOne() const { return isInt() && IntVal == -1; }
    bool isMinusTwo() const { return isInt() && IntVal == -2; }

  private:
    bool insaneIntVal(int V) { return V > 4 || V < -4; }
    APFloat *getFpValPtr()
      { return reinterpret_cast<APFloat*>(&FpValBuf.buffer[0]); }
    const APFloat *getFpValPtr() const
      { return reinterpret_cast<const APFloat*>(&FpValBuf.buffer[0]); }

    const APFloat &getFpVal() const {
      assert(IsFp && BufHasFpVal && "Incorret state");
      return *getFpValPtr();
    }

    APFloat &getFpVal() {
      assert(IsFp && BufHasFpVal && "Incorret state");
      return *getFpValPtr();
    }

    bool isInt() const { return !IsFp; }

    // If the coefficient is represented by an integer, promote it to a
    // floating point.
    void convertToFpType(const fltSemantics &Sem);

    // Construct an APFloat from a signed integer.
    // TODO: We should get rid of this function when APFloat can be constructed
    //       from an *SIGNED* integer.
    APFloat createAPFloatFromInt(const fltSemantics &Sem, int Val);

  private:
    bool IsFp;

    // True iff FpValBuf contains an instance of APFloat.
    bool BufHasFpVal;

    // The integer coefficient of an individual addend is either 1 or -1,
    // and we try to simplify at most 4 addends from neighboring at most
    // two instructions. So the range of <IntVal> falls in [-4, 4]. APInt
    // is overkill of this end.
    short IntVal;

    AlignedCharArrayUnion<APFloat> FpValBuf;
  };

  /// FAddend is used to represent floating-point addend. An addend is
  /// represented as <C, V>, where the V is a symbolic value, and C is a
  /// constant coefficient. A constant addend is represented as <C, 0>.
  ///
  class FAddend {
  public:
    FAddend() : Val(nullptr) {}

    Value *getSymVal() const { return Val; }
    const FAddendCoef &getCoef() const { return Coeff; }

    bool isConstant() const { return Val == nullptr; }
    bool isZero() const { return Coeff.isZero(); }

    void set(short Coefficient, Value *V) {
      Coeff.set(Coefficient);
      Val = V;
    }
    void set(const APFloat &Coefficient, Value *V) {
      Coeff.set(Coefficient);
      Val = V;
    }
    void set(const ConstantFP *Coefficient, Value *V) {
      Coeff.set(Coefficient->getValueAPF());
      Val = V;
    }

    void negate() { Coeff.negate(); }

    /// Drill down the U-D chain one step to find the definition of V, and
    /// try to break the definition into one or two addends.
    static unsigned drillValueDownOneStep(Value* V, FAddend &A0, FAddend &A1);

    /// Similar to FAddend::drillDownOneStep() except that the value being
    /// splitted is the addend itself.
    unsigned drillAddendDownOneStep(FAddend &Addend0, FAddend &Addend1) const;

    void operator+=(const FAddend &T) {
      assert((Val == T.Val) && "Symbolic-values disagree");
      Coeff += T.Coeff;
    }

  private:
    void Scale(const FAddendCoef& ScaleAmt) { Coeff *= ScaleAmt; }

    // This addend has the value of "Coeff * Val".
    Value *Val;
    FAddendCoef Coeff;
  };

  /// FAddCombine is the class for optimizing an unsafe fadd/fsub along
  /// with its neighboring at most two instructions.
  ///
  class FAddCombine {
  public:
    FAddCombine(InstCombiner::BuilderTy *B) : Builder(B), Instr(nullptr) {}
    Value *simplify(Instruction *FAdd);

  private:
    typedef SmallVector<const FAddend*, 4> AddendVect;

    Value *simplifyFAdd(AddendVect& V, unsigned InstrQuota);

    Value *performFactorization(Instruction *I);

    /// Convert given addend to a Value
    Value *createAddendVal(const FAddend &A, bool& NeedNeg);

    /// Return the number of instructions needed to emit the N-ary addition.
    unsigned calcInstrNumber(const AddendVect& Vect);
    Value *createFSub(Value *Opnd0, Value *Opnd1);
    Value *createFAdd(Value *Opnd0, Value *Opnd1);
    Value *createFMul(Value *Opnd0, Value *Opnd1);
    Value *createFDiv(Value *Opnd0, Value *Opnd1);
    Value *createFNeg(Value *V);
    Value *createNaryFAdd(const AddendVect& Opnds, unsigned InstrQuota);
    void createInstPostProc(Instruction *NewInst, bool NoNumber = false);

    InstCombiner::BuilderTy *Builder;
    Instruction *Instr;

     // Debugging stuff are clustered here.
    #ifndef NDEBUG
      unsigned CreateInstrNum;
      void initCreateInstNum() { CreateInstrNum = 0; }
      void incCreateInstNum() { CreateInstrNum++; }
    #else
      void initCreateInstNum() {}
      void incCreateInstNum() {}
    #endif
  };

} // anonymous namespace

//===----------------------------------------------------------------------===//
//
// Implementation of
//    {FAddendCoef, FAddend, FAddition, FAddCombine}.
//
//===----------------------------------------------------------------------===//
FAddendCoef::~FAddendCoef() {
  if (BufHasFpVal)
    getFpValPtr()->~APFloat();
}

void FAddendCoef::set(const APFloat& C) {
  APFloat *P = getFpValPtr();

  if (isInt()) {
    // As the buffer is meanless byte stream, we cannot call
    // APFloat::operator=().
    new(P) APFloat(C);
  } else
    *P = C;

  IsFp = BufHasFpVal = true;
}

void FAddendCoef::convertToFpType(const fltSemantics &Sem) {
  if (!isInt())
    return;

  APFloat *P = getFpValPtr();
  if (IntVal > 0)
    new(P) APFloat(Sem, IntVal);
  else {
    new(P) APFloat(Sem, 0 - IntVal);
    P->changeSign();
  }
  IsFp = BufHasFpVal = true;
}

APFloat FAddendCoef::createAPFloatFromInt(const fltSemantics &Sem, int Val) {
  if (Val >= 0)
    return APFloat(Sem, Val);

  APFloat T(Sem, 0 - Val);
  T.changeSign();

  return T;
}

void FAddendCoef::operator=(const FAddendCoef &That) {
  if (That.isInt())
    set(That.IntVal);
  else
    set(That.getFpVal());
}

void FAddendCoef::operator+=(const FAddendCoef &That) {
  enum APFloat::roundingMode RndMode = APFloat::rmNearestTiesToEven;
  if (isInt() == That.isInt()) {
    if (isInt())
      IntVal += That.IntVal;
    else
      getFpVal().add(That.getFpVal(), RndMode);
    return;
  }

  if (isInt()) {
    const APFloat &T = That.getFpVal();
    convertToFpType(T.getSemantics());
    getFpVal().add(T, RndMode);
    return;
  }

  APFloat &T = getFpVal();
  T.add(createAPFloatFromInt(T.getSemantics(), That.IntVal), RndMode);
}

void FAddendCoef::operator*=(const FAddendCoef &That) {
  if (That.isOne())
    return;

  if (That.isMinusOne()) {
    negate();
    return;
  }

  if (isInt() && That.isInt()) {
    int Res = IntVal * (int)That.IntVal;
    assert(!insaneIntVal(Res) && "Insane int value");
    IntVal = Res;
    return;
  }

  const fltSemantics &Semantic =
    isInt() ? That.getFpVal().getSemantics() : getFpVal().getSemantics();

  if (isInt())
    convertToFpType(Semantic);
  APFloat &F0 = getFpVal();

  if (That.isInt())
    F0.multiply(createAPFloatFromInt(Semantic, That.IntVal),
                APFloat::rmNearestTiesToEven);
  else
    F0.multiply(That.getFpVal(), APFloat::rmNearestTiesToEven);
}

void FAddendCoef::negate() {
  if (isInt())
    IntVal = 0 - IntVal;
  else
    getFpVal().changeSign();
}

Value *FAddendCoef::getValue(Type *Ty) const {
  return isInt() ?
    ConstantFP::get(Ty, float(IntVal)) :
    ConstantFP::get(Ty->getContext(), getFpVal());
}

// The definition of <Val>     Addends
// =========================================
//  A + B                     <1, A>, <1,B>
//  A - B                     <1, A>, <1,B>
//  0 - B                     <-1, B>
//  C * A,                    <C, A>
//  A + C                     <1, A> <C, NULL>
//  0 +/- 0                   <0, NULL> (corner case)
//
// Legend: A and B are not constant, C is constant
//
unsigned FAddend::drillValueDownOneStep
  (Value *Val, FAddend &Addend0, FAddend &Addend1) {
  Instruction *I = nullptr;
  if (!Val || !(I = dyn_cast<Instruction>(Val)))
    return 0;

  unsigned Opcode = I->getOpcode();

  if (Opcode == Instruction::FAdd || Opcode == Instruction::FSub) {
    ConstantFP *C0, *C1;
    Value *Opnd0 = I->getOperand(0);
    Value *Opnd1 = I->getOperand(1);
    if ((C0 = dyn_cast<ConstantFP>(Opnd0)) && C0->isZero())
      Opnd0 = nullptr;

    if ((C1 = dyn_cast<ConstantFP>(Opnd1)) && C1->isZero())
      Opnd1 = nullptr;

    if (Opnd0) {
      if (!C0)
        Addend0.set(1, Opnd0);
      else
        Addend0.set(C0, nullptr);
    }

    if (Opnd1) {
      FAddend &Addend = Opnd0 ? Addend1 : Addend0;
      if (!C1)
        Addend.set(1, Opnd1);
      else
        Addend.set(C1, nullptr);
      if (Opcode == Instruction::FSub)
        Addend.negate();
    }

    if (Opnd0 || Opnd1)
      return Opnd0 && Opnd1 ? 2 : 1;

    // Both operands are zero. Weird!
    Addend0.set(APFloat(C0->getValueAPF().getSemantics()), nullptr);
    return 1;
  }

  if (I->getOpcode() == Instruction::FMul) {
    Value *V0 = I->getOperand(0);
    Value *V1 = I->getOperand(1);
    if (ConstantFP *C = dyn_cast<ConstantFP>(V0)) {
      Addend0.set(C, V1);
      return 1;
    }

    if (ConstantFP *C = dyn_cast<ConstantFP>(V1)) {
      Addend0.set(C, V0);
      return 1;
    }
  }

  return 0;
}

// Try to break *this* addend into two addends. e.g. Suppose this addend is
// <2.3, V>, and V = X + Y, by calling this function, we obtain two addends,
// i.e. <2.3, X> and <2.3, Y>.
//
unsigned FAddend::drillAddendDownOneStep
  (FAddend &Addend0, FAddend &Addend1) const {
  if (isConstant())
    return 0;

  unsigned BreakNum = FAddend::drillValueDownOneStep(Val, Addend0, Addend1);
  if (!BreakNum || Coeff.isOne())
    return BreakNum;

  Addend0.Scale(Coeff);

  if (BreakNum == 2)
    Addend1.Scale(Coeff);

  return BreakNum;
}

// Try to perform following optimization on the input instruction I. Return the
// simplified expression if was successful; otherwise, return 0.
//
//   Instruction "I" is                Simplified into
// -------------------------------------------------------
//   (x * y) +/- (x * z)               x * (y +/- z)
//   (y / x) +/- (z / x)               (y +/- z) / x
//
Value *FAddCombine::performFactorization(Instruction *I) {
  assert((I->getOpcode() == Instruction::FAdd ||
          I->getOpcode() == Instruction::FSub) && "Expect add/sub");

  Instruction *I0 = dyn_cast<Instruction>(I->getOperand(0));
  Instruction *I1 = dyn_cast<Instruction>(I->getOperand(1));

  if (!I0 || !I1 || I0->getOpcode() != I1->getOpcode())
    return nullptr;

  bool isMpy = false;
  if (I0->getOpcode() == Instruction::FMul)
    isMpy = true;
  else if (I0->getOpcode() != Instruction::FDiv)
    return nullptr;

  Value *Opnd0_0 = I0->getOperand(0);
  Value *Opnd0_1 = I0->getOperand(1);
  Value *Opnd1_0 = I1->getOperand(0);
  Value *Opnd1_1 = I1->getOperand(1);

  //  Input Instr I       Factor   AddSub0  AddSub1
  //  ----------------------------------------------
  // (x*y) +/- (x*z)        x        y         z
  // (y/x) +/- (z/x)        x        y         z
  //
  Value *Factor = nullptr;
  Value *AddSub0 = nullptr, *AddSub1 = nullptr;

  if (isMpy) {
    if (Opnd0_0 == Opnd1_0 || Opnd0_0 == Opnd1_1)
      Factor = Opnd0_0;
    else if (Opnd0_1 == Opnd1_0 || Opnd0_1 == Opnd1_1)
      Factor = Opnd0_1;

    if (Factor) {
      AddSub0 = (Factor == Opnd0_0) ? Opnd0_1 : Opnd0_0;
      AddSub1 = (Factor == Opnd1_0) ? Opnd1_1 : Opnd1_0;
    }
  } else if (Opnd0_1 == Opnd1_1) {
    Factor = Opnd0_1;
    AddSub0 = Opnd0_0;
    AddSub1 = Opnd1_0;
  }

  if (!Factor)
    return nullptr;

  FastMathFlags Flags;
  Flags.setUnsafeAlgebra();
  if (I0) Flags &= I->getFastMathFlags();
  if (I1) Flags &= I->getFastMathFlags();

  // Create expression "NewAddSub = AddSub0 +/- AddsSub1"
  Value *NewAddSub = (I->getOpcode() == Instruction::FAdd) ?
                      createFAdd(AddSub0, AddSub1) :
                      createFSub(AddSub0, AddSub1);
  if (ConstantFP *CFP = dyn_cast<ConstantFP>(NewAddSub)) {
    const APFloat &F = CFP->getValueAPF();
    if (!F.isNormal())
      return nullptr;
  } else if (Instruction *II = dyn_cast<Instruction>(NewAddSub))
    II->setFastMathFlags(Flags);

  if (isMpy) {
    Value *RI = createFMul(Factor, NewAddSub);
    if (Instruction *II = dyn_cast<Instruction>(RI))
      II->setFastMathFlags(Flags);
    return RI;
  }

  Value *RI = createFDiv(NewAddSub, Factor);
  if (Instruction *II = dyn_cast<Instruction>(RI))
    II->setFastMathFlags(Flags);
  return RI;
}

Value *FAddCombine::simplify(Instruction *I) {
  assert(I->hasUnsafeAlgebra() && "Should be in unsafe mode");

  // Currently we are not able to handle vector type.
  if (I->getType()->isVectorTy())
    return nullptr;

  assert((I->getOpcode() == Instruction::FAdd ||
          I->getOpcode() == Instruction::FSub) && "Expect add/sub");

  // Save the instruction before calling other member-functions.
  Instr = I;

  FAddend Opnd0, Opnd1, Opnd0_0, Opnd0_1, Opnd1_0, Opnd1_1;

  unsigned OpndNum = FAddend::drillValueDownOneStep(I, Opnd0, Opnd1);

  // Step 1: Expand the 1st addend into Opnd0_0 and Opnd0_1.
  unsigned Opnd0_ExpNum = 0;
  unsigned Opnd1_ExpNum = 0;

  if (!Opnd0.isConstant())
    Opnd0_ExpNum = Opnd0.drillAddendDownOneStep(Opnd0_0, Opnd0_1);

  // Step 2: Expand the 2nd addend into Opnd1_0 and Opnd1_1.
  if (OpndNum == 2 && !Opnd1.isConstant())
    Opnd1_ExpNum = Opnd1.drillAddendDownOneStep(Opnd1_0, Opnd1_1);

  // Step 3: Try to optimize Opnd0_0 + Opnd0_1 + Opnd1_0 + Opnd1_1
  if (Opnd0_ExpNum && Opnd1_ExpNum) {
    AddendVect AllOpnds;
    AllOpnds.push_back(&Opnd0_0);
    AllOpnds.push_back(&Opnd1_0);
    if (Opnd0_ExpNum == 2)
      AllOpnds.push_back(&Opnd0_1);
    if (Opnd1_ExpNum == 2)
      AllOpnds.push_back(&Opnd1_1);

    // Compute instruction quota. We should save at least one instruction.
    unsigned InstQuota = 0;

    Value *V0 = I->getOperand(0);
    Value *V1 = I->getOperand(1);
    InstQuota = ((!isa<Constant>(V0) && V0->hasOneUse()) &&
                 (!isa<Constant>(V1) && V1->hasOneUse())) ? 2 : 1;

    if (Value *R = simplifyFAdd(AllOpnds, InstQuota))
      return R;
  }

  if (OpndNum != 2) {
    // The input instruction is : "I=0.0 +/- V". If the "V" were able to be
    // splitted into two addends, say "V = X - Y", the instruction would have
    // been optimized into "I = Y - X" in the previous steps.
    //
    const FAddendCoef &CE = Opnd0.getCoef();
    return CE.isOne() ? Opnd0.getSymVal() : nullptr;
  }

  // step 4: Try to optimize Opnd0 + Opnd1_0 [+ Opnd1_1]
  if (Opnd1_ExpNum) {
    AddendVect AllOpnds;
    AllOpnds.push_back(&Opnd0);
    AllOpnds.push_back(&Opnd1_0);
    if (Opnd1_ExpNum == 2)
      AllOpnds.push_back(&Opnd1_1);

    if (Value *R = simplifyFAdd(AllOpnds, 1))
      return R;
  }

  // step 5: Try to optimize Opnd1 + Opnd0_0 [+ Opnd0_1]
  if (Opnd0_ExpNum) {
    AddendVect AllOpnds;
    AllOpnds.push_back(&Opnd1);
    AllOpnds.push_back(&Opnd0_0);
    if (Opnd0_ExpNum == 2)
      AllOpnds.push_back(&Opnd0_1);

    if (Value *R = simplifyFAdd(AllOpnds, 1))
      return R;
  }

  // step 6: Try factorization as the last resort,
  return performFactorization(I);
}

Value *FAddCombine::simplifyFAdd(AddendVect& Addends, unsigned InstrQuota) {
  unsigned AddendNum = Addends.size();
  assert(AddendNum <= 4 && "Too many addends");

  // For saving intermediate results;
  unsigned NextTmpIdx = 0;
  FAddend TmpResult[3];

  // Points to the constant addend of the resulting simplified expression.
  // If the resulting expr has constant-addend, this constant-addend is
  // desirable to reside at the top of the resulting expression tree. Placing
  // constant close to supper-expr(s) will potentially reveal some optimization
  // opportunities in super-expr(s).
  //
  const FAddend *ConstAdd = nullptr;

  // Simplified addends are placed <SimpVect>.
  AddendVect SimpVect;

  // The outer loop works on one symbolic-value at a time. Suppose the input
  // addends are : <a1, x>, <b1, y>, <a2, x>, <c1, z>, <b2, y>, ...
  // The symbolic-values will be processed in this order: x, y, z.
  //
  for (unsigned SymIdx = 0; SymIdx < AddendNum; SymIdx++) {

    const FAddend *ThisAddend = Addends[SymIdx];
    if (!ThisAddend) {
      // This addend was processed before.
      continue;
    }

    Value *Val = ThisAddend->getSymVal();
    unsigned StartIdx = SimpVect.size();
    SimpVect.push_back(ThisAddend);

    // The inner loop collects addends sharing same symbolic-value, and these
    // addends will be later on folded into a single addend. Following above
    // example, if the symbolic value "y" is being processed, the inner loop
    // will collect two addends "<b1,y>" and "<b2,Y>". These two addends will
    // be later on folded into "<b1+b2, y>".
    //
    for (unsigned SameSymIdx = SymIdx + 1;
         SameSymIdx < AddendNum; SameSymIdx++) {
      const FAddend *T = Addends[SameSymIdx];
      if (T && T->getSymVal() == Val) {
        // Set null such that next iteration of the outer loop will not process
        // this addend again.
        Addends[SameSymIdx] = nullptr;
        SimpVect.push_back(T);
      }
    }

    // If multiple addends share same symbolic value, fold them together.
    if (StartIdx + 1 != SimpVect.size()) {
      FAddend &R = TmpResult[NextTmpIdx ++];
      R = *SimpVect[StartIdx];
      for (unsigned Idx = StartIdx + 1; Idx < SimpVect.size(); Idx++)
        R += *SimpVect[Idx];

      // Pop all addends being folded and push the resulting folded addend.
      SimpVect.resize(StartIdx);
      if (Val) {
        if (!R.isZero()) {
          SimpVect.push_back(&R);
        }
      } else {
        // Don't push constant addend at this time. It will be the last element
        // of <SimpVect>.
        ConstAdd = &R;
      }
    }
  }

  assert((NextTmpIdx <= array_lengthof(TmpResult) + 1) &&
         "out-of-bound access");

  if (ConstAdd)
    SimpVect.push_back(ConstAdd);

  Value *Result;
  if (!SimpVect.empty())
    Result = createNaryFAdd(SimpVect, InstrQuota);
  else {
    // The addition is folded to 0.0.
    Result = ConstantFP::get(Instr->getType(), 0.0);
  }

  return Result;
}

Value *FAddCombine::createNaryFAdd
  (const AddendVect &Opnds, unsigned InstrQuota) {
  assert(!Opnds.empty() && "Expect at least one addend");

  // Step 1: Check if the # of instructions needed exceeds the quota.
  //
  unsigned InstrNeeded = calcInstrNumber(Opnds);
  if (InstrNeeded > InstrQuota)
    return nullptr;

  initCreateInstNum();

  // step 2: Emit the N-ary addition.
  // Note that at most three instructions are involved in Fadd-InstCombine: the
  // addition in question, and at most two neighboring instructions.
  // The resulting optimized addition should have at least one less instruction
  // than the original addition expression tree. This implies that the resulting
  // N-ary addition has at most two instructions, and we don't need to worry
  // about tree-height when constructing the N-ary addition.

  Value *LastVal = nullptr;
  bool LastValNeedNeg = false;

  // Iterate the addends, creating fadd/fsub using adjacent two addends.
  for (const FAddend *Opnd : Opnds) {
    bool NeedNeg;
    Value *V = createAddendVal(*Opnd, NeedNeg);
    if (!LastVal) {
      LastVal = V;
      LastValNeedNeg = NeedNeg;
      continue;
    }

    if (LastValNeedNeg == NeedNeg) {
      LastVal = createFAdd(LastVal, V);
      continue;
    }

    if (LastValNeedNeg)
      LastVal = createFSub(V, LastVal);
    else
      LastVal = createFSub(LastVal, V);

    LastValNeedNeg = false;
  }

  if (LastValNeedNeg) {
    LastVal = createFNeg(LastVal);
  }

  #ifndef NDEBUG
    assert(CreateInstrNum == InstrNeeded &&
           "Inconsistent in instruction numbers");
  #endif

  return LastVal;
}

Value *FAddCombine::createFSub(Value *Opnd0, Value *Opnd1) {
  Value *V = Builder->CreateFSub(Opnd0, Opnd1);
  if (Instruction *I = dyn_cast<Instruction>(V))
    createInstPostProc(I);
  return V;
}

Value *FAddCombine::createFNeg(Value *V) {
  Value *Zero = cast<Value>(ConstantFP::getZeroValueForNegation(V->getType()));
  Value *NewV = createFSub(Zero, V);
  if (Instruction *I = dyn_cast<Instruction>(NewV))
    createInstPostProc(I, true); // fneg's don't receive instruction numbers.
  return NewV;
}

Value *FAddCombine::createFAdd(Value *Opnd0, Value *Opnd1) {
  Value *V = Builder->CreateFAdd(Opnd0, Opnd1);
  if (Instruction *I = dyn_cast<Instruction>(V))
    createInstPostProc(I);
  return V;
}

Value *FAddCombine::createFMul(Value *Opnd0, Value *Opnd1) {
  Value *V = Builder->CreateFMul(Opnd0, Opnd1);
  if (Instruction *I = dyn_cast<Instruction>(V))
    createInstPostProc(I);
  return V;
}

Value *FAddCombine::createFDiv(Value *Opnd0, Value *Opnd1) {
  Value *V = Builder->CreateFDiv(Opnd0, Opnd1);
  if (Instruction *I = dyn_cast<Instruction>(V))
    createInstPostProc(I);
  return V;
}

void FAddCombine::createInstPostProc(Instruction *NewInstr, bool NoNumber) {
  NewInstr->setDebugLoc(Instr->getDebugLoc());

  // Keep track of the number of instruction created.
  if (!NoNumber)
    incCreateInstNum();

  // Propagate fast-math flags
  NewInstr->setFastMathFlags(Instr->getFastMathFlags());
}

// Return the number of instruction needed to emit the N-ary addition.
// NOTE: Keep this function in sync with createAddendVal().
unsigned FAddCombine::calcInstrNumber(const AddendVect &Opnds) {
  unsigned OpndNum = Opnds.size();
  unsigned InstrNeeded = OpndNum - 1;

  // The number of addends in the form of "(-1)*x".
  unsigned NegOpndNum = 0;

  // Adjust the number of instructions needed to emit the N-ary add.
  for (const FAddend *Opnd : Opnds) {
    if (Opnd->isConstant())
      continue;

    const FAddendCoef &CE = Opnd->getCoef();
    if (CE.isMinusOne() || CE.isMinusTwo())
      NegOpndNum++;

    // Let the addend be "c * x". If "c == +/-1", the value of the addend
    // is immediately available; otherwise, it needs exactly one instruction
    // to evaluate the value.
    if (!CE.isMinusOne() && !CE.isOne())
      InstrNeeded++;
  }
  if (NegOpndNum == OpndNum)
    InstrNeeded++;
  return InstrNeeded;
}

// Input Addend        Value           NeedNeg(output)
// ================================================================
// Constant C          C               false
// <+/-1, V>           V               coefficient is -1
// <2/-2, V>          "fadd V, V"      coefficient is -2
// <C, V>             "fmul V, C"      false
//
// NOTE: Keep this function in sync with FAddCombine::calcInstrNumber.
Value *FAddCombine::createAddendVal(const FAddend &Opnd, bool &NeedNeg) {
  const FAddendCoef &Coeff = Opnd.getCoef();

  if (Opnd.isConstant()) {
    NeedNeg = false;
    return Coeff.getValue(Instr->getType());
  }

  Value *OpndVal = Opnd.getSymVal();

  if (Coeff.isMinusOne() || Coeff.isOne()) {
    NeedNeg = Coeff.isMinusOne();
    return OpndVal;
  }

  if (Coeff.isTwo() || Coeff.isMinusTwo()) {
    NeedNeg = Coeff.isMinusTwo();
    return createFAdd(OpndVal, OpndVal);
  }

  NeedNeg = false;
  return createFMul(OpndVal, Coeff.getValue(Instr->getType()));
}

// If one of the operands only has one non-zero bit, and if the other
// operand has a known-zero bit in a more significant place than it (not
// including the sign bit) the ripple may go up to and fill the zero, but
// won't change the sign. For example, (X & ~4) + 1.
static bool checkRippleForAdd(const APInt &Op0KnownZero,
                              const APInt &Op1KnownZero) {
  APInt Op1MaybeOne = ~Op1KnownZero;
  // Make sure that one of the operand has at most one bit set to 1.
  if (Op1MaybeOne.countPopulation() != 1)
    return false;

  // Find the most significant known 0 other than the sign bit.
  int BitWidth = Op0KnownZero.getBitWidth();
  APInt Op0KnownZeroTemp(Op0KnownZero);
  Op0KnownZeroTemp.clearBit(BitWidth - 1);
  int Op0ZeroPosition = BitWidth - Op0KnownZeroTemp.countLeadingZeros() - 1;

  int Op1OnePosition = BitWidth - Op1MaybeOne.countLeadingZeros() - 1;
  assert(Op1OnePosition >= 0);

  // This also covers the case of no known zero, since in that case
  // Op0ZeroPosition is -1.
  return Op0ZeroPosition >= Op1OnePosition;
}

/// Return true if we can prove that:
///    (sext (add LHS, RHS))  === (add (sext LHS), (sext RHS))
/// This basically requires proving that the add in the original type would not
/// overflow to change the sign bit or have a carry out.
bool InstCombiner::WillNotOverflowSignedAdd(Value *LHS, Value *RHS,
                                            Instruction &CxtI) {
  // There are different heuristics we can use for this.  Here are some simple
  // ones.

  // If LHS and RHS each have at least two sign bits, the addition will look
  // like
  //
  // XX..... +
  // YY.....
  //
  // If the carry into the most significant position is 0, X and Y can't both
  // be 1 and therefore the carry out of the addition is also 0.
  //
  // If the carry into the most significant position is 1, X and Y can't both
  // be 0 and therefore the carry out of the addition is also 1.
  //
  // Since the carry into the most significant position is always equal to
  // the carry out of the addition, there is no signed overflow.
  if (ComputeNumSignBits(LHS, 0, &CxtI) > 1 &&
      ComputeNumSignBits(RHS, 0, &CxtI) > 1)
    return true;

  unsigned BitWidth = LHS->getType()->getScalarSizeInBits();
  APInt LHSKnownZero(BitWidth, 0);
  APInt LHSKnownOne(BitWidth, 0);
  computeKnownBits(LHS, LHSKnownZero, LHSKnownOne, 0, &CxtI);

  APInt RHSKnownZero(BitWidth, 0);
  APInt RHSKnownOne(BitWidth, 0);
  computeKnownBits(RHS, RHSKnownZero, RHSKnownOne, 0, &CxtI);

  // Addition of two 2's complement numbers having opposite signs will never
  // overflow.
  if ((LHSKnownOne[BitWidth - 1] && RHSKnownZero[BitWidth - 1]) ||
      (LHSKnownZero[BitWidth - 1] && RHSKnownOne[BitWidth - 1]))
    return true;

  // Check if carry bit of addition will not cause overflow.
  if (checkRippleForAdd(LHSKnownZero, RHSKnownZero))
    return true;
  if (checkRippleForAdd(RHSKnownZero, LHSKnownZero))
    return true;

  return false;
}

/// \brief Return true if we can prove that:
///    (sub LHS, RHS)  === (sub nsw LHS, RHS)
/// This basically requires proving that the add in the original type would not
/// overflow to change the sign bit or have a carry out.
/// TODO: Handle this for Vectors.
bool InstCombiner::WillNotOverflowSignedSub(Value *LHS, Value *RHS,
                                            Instruction &CxtI) {
  // If LHS and RHS each have at least two sign bits, the subtraction
  // cannot overflow.
  if (ComputeNumSignBits(LHS, 0, &CxtI) > 1 &&
      ComputeNumSignBits(RHS, 0, &CxtI) > 1)
    return true;

  unsigned BitWidth = LHS->getType()->getScalarSizeInBits();
  APInt LHSKnownZero(BitWidth, 0);
  APInt LHSKnownOne(BitWidth, 0);
  computeKnownBits(LHS, LHSKnownZero, LHSKnownOne, 0, &CxtI);

  APInt RHSKnownZero(BitWidth, 0);
  APInt RHSKnownOne(BitWidth, 0);
  computeKnownBits(RHS, RHSKnownZero, RHSKnownOne, 0, &CxtI);

  // Subtraction of two 2's complement numbers having identical signs will
  // never overflow.
  if ((LHSKnownOne[BitWidth - 1] && RHSKnownOne[BitWidth - 1]) ||
      (LHSKnownZero[BitWidth - 1] && RHSKnownZero[BitWidth - 1]))
    return true;

  // TODO: implement logic similar to checkRippleForAdd
  return false;
}

/// \brief Return true if we can prove that:
///    (sub LHS, RHS)  === (sub nuw LHS, RHS)
bool InstCombiner::WillNotOverflowUnsignedSub(Value *LHS, Value *RHS,
                                              Instruction &CxtI) {
  // If the LHS is negative and the RHS is non-negative, no unsigned wrap.
  bool LHSKnownNonNegative, LHSKnownNegative;
  bool RHSKnownNonNegative, RHSKnownNegative;
  ComputeSignBit(LHS, LHSKnownNonNegative, LHSKnownNegative, /*Depth=*/0,
                 &CxtI);
  ComputeSignBit(RHS, RHSKnownNonNegative, RHSKnownNegative, /*Depth=*/0,
                 &CxtI);
  if (LHSKnownNegative && RHSKnownNonNegative)
    return true;

  return false;
}

// Checks if any operand is negative and we can convert add to sub.
// This function checks for following negative patterns
//   ADD(XOR(OR(Z, NOT(C)), C)), 1) == NEG(AND(Z, C))
//   ADD(XOR(AND(Z, C), C), 1) == NEG(OR(Z, ~C))
//   XOR(AND(Z, C), (C + 1)) == NEG(OR(Z, ~C)) if C is even
static Value *checkForNegativeOperand(BinaryOperator &I,
                                      InstCombiner::BuilderTy *Builder) {
  Value *LHS = I.getOperand(0), *RHS = I.getOperand(1);

  // This function creates 2 instructions to replace ADD, we need at least one
  // of LHS or RHS to have one use to ensure benefit in transform.
  if (!LHS->hasOneUse() && !RHS->hasOneUse())
    return nullptr;

  Value *X = nullptr, *Y = nullptr, *Z = nullptr;
  const APInt *C1 = nullptr, *C2 = nullptr;

  // if ONE is on other side, swap
  if (match(RHS, m_Add(m_Value(X), m_One())))
    std::swap(LHS, RHS);

  if (match(LHS, m_Add(m_Value(X), m_One()))) {
    // if XOR on other side, swap
    if (match(RHS, m_Xor(m_Value(Y), m_APInt(C1))))
      std::swap(X, RHS);

    if (match(X, m_Xor(m_Value(Y), m_APInt(C1)))) {
      // X = XOR(Y, C1), Y = OR(Z, C2), C2 = NOT(C1) ==> X == NOT(AND(Z, C1))
      // ADD(ADD(X, 1), RHS) == ADD(X, ADD(RHS, 1)) == SUB(RHS, AND(Z, C1))
      if (match(Y, m_Or(m_Value(Z), m_APInt(C2))) && (*C2 == ~(*C1))) {
        Value *NewAnd = Builder->CreateAnd(Z, *C1);
        return Builder->CreateSub(RHS, NewAnd, "sub");
      } else if (match(Y, m_And(m_Value(Z), m_APInt(C2))) && (*C1 == *C2)) {
        // X = XOR(Y, C1), Y = AND(Z, C2), C2 == C1 ==> X == NOT(OR(Z, ~C1))
        // ADD(ADD(X, 1), RHS) == ADD(X, ADD(RHS, 1)) == SUB(RHS, OR(Z, ~C1))
        Value *NewOr = Builder->CreateOr(Z, ~(*C1));
        return Builder->CreateSub(RHS, NewOr, "sub");
      }
    }
  }

  // Restore LHS and RHS
  LHS = I.getOperand(0);
  RHS = I.getOperand(1);

  // if XOR is on other side, swap
  if (match(RHS, m_Xor(m_Value(Y), m_APInt(C1))))
    std::swap(LHS, RHS);

  // C2 is ODD
  // LHS = XOR(Y, C1), Y = AND(Z, C2), C1 == (C2 + 1) => LHS == NEG(OR(Z, ~C2))
  // ADD(LHS, RHS) == SUB(RHS, OR(Z, ~C2))
  if (match(LHS, m_Xor(m_Value(Y), m_APInt(C1))))
    if (C1->countTrailingZeros() == 0)
      if (match(Y, m_And(m_Value(Z), m_APInt(C2))) && *C1 == (*C2 + 1)) {
        Value *NewOr = Builder->CreateOr(Z, ~(*C2));
        return Builder->CreateSub(RHS, NewOr, "sub");
      }
  return nullptr;
}

Instruction *InstCombiner::visitAdd(BinaryOperator &I) {
  bool Changed = SimplifyAssociativeOrCommutative(I);
  Value *LHS = I.getOperand(0), *RHS = I.getOperand(1);

  if (Value *V = SimplifyVectorOp(I))
    return replaceInstUsesWith(I, V);

  if (Value *V = SimplifyAddInst(LHS, RHS, I.hasNoSignedWrap(),
                                 I.hasNoUnsignedWrap(), DL, &TLI, &DT, &AC))
    return replaceInstUsesWith(I, V);

   // (A*B)+(A*C) -> A*(B+C) etc
  if (Value *V = SimplifyUsingDistributiveLaws(I))
    return replaceInstUsesWith(I, V);

  const APInt *RHSC;
  if (match(RHS, m_APInt(RHSC))) {
    if (RHSC->isSignMask()) {
      // If wrapping is not allowed, then the addition must set the sign bit:
      // X + (signmask) --> X | signmask
      if (I.hasNoSignedWrap() || I.hasNoUnsignedWrap())
        return BinaryOperator::CreateOr(LHS, RHS);

      // If wrapping is allowed, then the addition flips the sign bit of LHS:
      // X + (signmask) --> X ^ signmask
      return BinaryOperator::CreateXor(LHS, RHS);
    }

    // Is this add the last step in a convoluted sext?
    Value *X;
    const APInt *C;
    if (match(LHS, m_ZExt(m_Xor(m_Value(X), m_APInt(C)))) &&
        C->isMinSignedValue() &&
        C->sext(LHS->getType()->getScalarSizeInBits()) == *RHSC) {
      // add(zext(xor i16 X, -32768), -32768) --> sext X
      return CastInst::Create(Instruction::SExt, X, LHS->getType());
    }

    if (RHSC->isNegative() &&
        match(LHS, m_ZExt(m_NUWAdd(m_Value(X), m_APInt(C)))) &&
        RHSC->sge(-C->sext(RHSC->getBitWidth()))) {
      // (add (zext (add nuw X, C)), Val) -> (zext (add nuw X, C+Val))
      Constant *NewC =
          ConstantInt::get(X->getType(), *C + RHSC->trunc(C->getBitWidth()));
      return new ZExtInst(Builder->CreateNUWAdd(X, NewC), I.getType());
    }
  }

  // FIXME: Use the match above instead of dyn_cast to allow these transforms
  // for splat vectors.
  if (ConstantInt *CI = dyn_cast<ConstantInt>(RHS)) {
    // zext(bool) + C -> bool ? C + 1 : C
    if (ZExtInst *ZI = dyn_cast<ZExtInst>(LHS))
      if (ZI->getSrcTy()->isIntegerTy(1))
        return SelectInst::Create(ZI->getOperand(0), AddOne(CI), CI);

    Value *XorLHS = nullptr; ConstantInt *XorRHS = nullptr;
    if (match(LHS, m_Xor(m_Value(XorLHS), m_ConstantInt(XorRHS)))) {
      uint32_t TySizeBits = I.getType()->getScalarSizeInBits();
      const APInt &RHSVal = CI->getValue();
      unsigned ExtendAmt = 0;
      // If we have ADD(XOR(AND(X, 0xFF), 0x80), 0xF..F80), it's a sext.
      // If we have ADD(XOR(AND(X, 0xFF), 0xF..F80), 0x80), it's a sext.
      if (XorRHS->getValue() == -RHSVal) {
        if (RHSVal.isPowerOf2())
          ExtendAmt = TySizeBits - RHSVal.logBase2() - 1;
        else if (XorRHS->getValue().isPowerOf2())
          ExtendAmt = TySizeBits - XorRHS->getValue().logBase2() - 1;
      }

      if (ExtendAmt) {
        APInt Mask = APInt::getHighBitsSet(TySizeBits, ExtendAmt);
        if (!MaskedValueIsZero(XorLHS, Mask, 0, &I))
          ExtendAmt = 0;
      }

      if (ExtendAmt) {
        Constant *ShAmt = ConstantInt::get(I.getType(), ExtendAmt);
        Value *NewShl = Builder->CreateShl(XorLHS, ShAmt, "sext");
        return BinaryOperator::CreateAShr(NewShl, ShAmt);
      }

      // If this is a xor that was canonicalized from a sub, turn it back into
      // a sub and fuse this add with it.
      if (LHS->hasOneUse() && (XorRHS->getValue()+1).isPowerOf2()) {
        IntegerType *IT = cast<IntegerType>(I.getType());
        APInt LHSKnownOne(IT->getBitWidth(), 0);
        APInt LHSKnownZero(IT->getBitWidth(), 0);
        computeKnownBits(XorLHS, LHSKnownZero, LHSKnownOne, 0, &I);
        if ((XorRHS->getValue() | LHSKnownZero).isAllOnesValue())
          return BinaryOperator::CreateSub(ConstantExpr::getAdd(XorRHS, CI),
                                           XorLHS);
      }
      // (X + signmask) + C could have gotten canonicalized to (X^signmask) + C,
      // transform them into (X + (signmask ^ C))
      if (XorRHS->getValue().isSignMask())
        return BinaryOperator::CreateAdd(XorLHS,
                                         ConstantExpr::getXor(XorRHS, CI));
    }
  }

  if (isa<Constant>(RHS))
    if (Instruction *NV = foldOpWithConstantIntoOperand(I))
      return NV;

  if (I.getType()->getScalarType()->isIntegerTy(1))
    return BinaryOperator::CreateXor(LHS, RHS);

  // X + X --> X << 1
  if (LHS == RHS) {
    BinaryOperator *New =
      BinaryOperator::CreateShl(LHS, ConstantInt::get(I.getType(), 1));
    New->setHasNoSignedWrap(I.hasNoSignedWrap());
    New->setHasNoUnsignedWrap(I.hasNoUnsignedWrap());
    return New;
  }

  // -A + B  -->  B - A
  // -A + -B  -->  -(A + B)
  if (Value *LHSV = dyn_castNegVal(LHS)) {
    if (!isa<Constant>(RHS))
      if (Value *RHSV = dyn_castNegVal(RHS)) {
        Value *NewAdd = Builder->CreateAdd(LHSV, RHSV, "sum");
        return BinaryOperator::CreateNeg(NewAdd);
      }

    return BinaryOperator::CreateSub(RHS, LHSV);
  }

  // A + -B  -->  A - B
  if (!isa<Constant>(RHS))
    if (Value *V = dyn_castNegVal(RHS))
      return BinaryOperator::CreateSub(LHS, V);

  if (Value *V = checkForNegativeOperand(I, Builder))
    return replaceInstUsesWith(I, V);

  // A+B --> A|B iff A and B have no bits set in common.
  if (haveNoCommonBitsSet(LHS, RHS, DL, &AC, &I, &DT))
    return BinaryOperator::CreateOr(LHS, RHS);

  if (Constant *CRHS = dyn_cast<Constant>(RHS)) {
    Value *X;
    if (match(LHS, m_Not(m_Value(X)))) // ~X + C --> (C-1) - X
      return BinaryOperator::CreateSub(SubOne(CRHS), X);
  }

  // FIXME: We already did a check for ConstantInt RHS above this.
  // FIXME: Is this pattern covered by another fold? No regression tests fail on
  // removal.
  if (ConstantInt *CRHS = dyn_cast<ConstantInt>(RHS)) {
    // (X & FF00) + xx00  -> (X+xx00) & FF00
    Value *X;
    ConstantInt *C2;
    if (LHS->hasOneUse() &&
        match(LHS, m_And(m_Value(X), m_ConstantInt(C2))) &&
        CRHS->getValue() == (CRHS->getValue() & C2->getValue())) {
      // See if all bits from the first bit set in the Add RHS up are included
      // in the mask.  First, get the rightmost bit.
      const APInt &AddRHSV = CRHS->getValue();

      // Form a mask of all bits from the lowest bit added through the top.
      APInt AddRHSHighBits(~((AddRHSV & -AddRHSV)-1));

      // See if the and mask includes all of these bits.
      APInt AddRHSHighBitsAnd(AddRHSHighBits & C2->getValue());

      if (AddRHSHighBits == AddRHSHighBitsAnd) {
        // Okay, the xform is safe.  Insert the new add pronto.
        Value *NewAdd = Builder->CreateAdd(X, CRHS, LHS->getName());
        return BinaryOperator::CreateAnd(NewAdd, C2);
      }
    }
  }

  // add (select X 0 (sub n A)) A  -->  select X A n
  {
    SelectInst *SI = dyn_cast<SelectInst>(LHS);
    Value *A = RHS;
    if (!SI) {
      SI = dyn_cast<SelectInst>(RHS);
      A = LHS;
    }
    if (SI && SI->hasOneUse()) {
      Value *TV = SI->getTrueValue();
      Value *FV = SI->getFalseValue();
      Value *N;

      // Can we fold the add into the argument of the select?
      // We check both true and false select arguments for a matching subtract.
      if (match(FV, m_Zero()) && match(TV, m_Sub(m_Value(N), m_Specific(A))))
        // Fold the add into the true select value.
        return SelectInst::Create(SI->getCondition(), N, A);

      if (match(TV, m_Zero()) && match(FV, m_Sub(m_Value(N), m_Specific(A))))
        // Fold the add into the false select value.
        return SelectInst::Create(SI->getCondition(), A, N);
    }
  }

  // Check for (add (sext x), y), see if we can merge this into an
  // integer add followed by a sext.
  if (SExtInst *LHSConv = dyn_cast<SExtInst>(LHS)) {
    // (add (sext x), cst) --> (sext (add x, cst'))
    if (ConstantInt *RHSC = dyn_cast<ConstantInt>(RHS)) {
      if (LHSConv->hasOneUse()) {
        Constant *CI =
            ConstantExpr::getTrunc(RHSC, LHSConv->getOperand(0)->getType());
        if (ConstantExpr::getSExt(CI, I.getType()) == RHSC &&
            WillNotOverflowSignedAdd(LHSConv->getOperand(0), CI, I)) {
          // Insert the new, smaller add.
          Value *NewAdd =
              Builder->CreateNSWAdd(LHSConv->getOperand(0), CI, "addconv");
          return new SExtInst(NewAdd, I.getType());
        }
      }
    }

    // (add (sext x), (sext y)) --> (sext (add int x, y))
    if (SExtInst *RHSConv = dyn_cast<SExtInst>(RHS)) {
      // Only do this if x/y have the same type, if at least one of them has a
      // single use (so we don't increase the number of sexts), and if the
      // integer add will not overflow.
      if (LHSConv->getOperand(0)->getType() ==
              RHSConv->getOperand(0)->getType() &&
          (LHSConv->hasOneUse() || RHSConv->hasOneUse()) &&
          WillNotOverflowSignedAdd(LHSConv->getOperand(0),
                                   RHSConv->getOperand(0), I)) {
        // Insert the new integer add.
        Value *NewAdd = Builder->CreateNSWAdd(LHSConv->getOperand(0),
                                             RHSConv->getOperand(0), "addconv");
        return new SExtInst(NewAdd, I.getType());
      }
    }
  }

  // Check for (add (zext x), y), see if we can merge this into an
  // integer add followed by a zext.
  if (auto *LHSConv = dyn_cast<ZExtInst>(LHS)) {
    // (add (zext x), cst) --> (zext (add x, cst'))
    if (ConstantInt *RHSC = dyn_cast<ConstantInt>(RHS)) {
      if (LHSConv->hasOneUse()) {
        Constant *CI =
            ConstantExpr::getTrunc(RHSC, LHSConv->getOperand(0)->getType());
        if (ConstantExpr::getZExt(CI, I.getType()) == RHSC &&
            computeOverflowForUnsignedAdd(LHSConv->getOperand(0), CI, &I) ==
                OverflowResult::NeverOverflows) {
          // Insert the new, smaller add.
          Value *NewAdd =
              Builder->CreateNUWAdd(LHSConv->getOperand(0), CI, "addconv");
          return new ZExtInst(NewAdd, I.getType());
        }
      }
    }

    // (add (zext x), (zext y)) --> (zext (add int x, y))
    if (auto *RHSConv = dyn_cast<ZExtInst>(RHS)) {
      // Only do this if x/y have the same type, if at least one of them has a
      // single use (so we don't increase the number of zexts), and if the
      // integer add will not overflow.
      if (LHSConv->getOperand(0)->getType() ==
              RHSConv->getOperand(0)->getType() &&
          (LHSConv->hasOneUse() || RHSConv->hasOneUse()) &&
          computeOverflowForUnsignedAdd(LHSConv->getOperand(0),
                                        RHSConv->getOperand(0),
                                        &I) == OverflowResult::NeverOverflows) {
        // Insert the new integer add.
        Value *NewAdd = Builder->CreateNUWAdd(
            LHSConv->getOperand(0), RHSConv->getOperand(0), "addconv");
        return new ZExtInst(NewAdd, I.getType());
      }
    }
  }

  // (add (xor A, B) (and A, B)) --> (or A, B)
  {
    Value *A = nullptr, *B = nullptr;
    if (match(RHS, m_Xor(m_Value(A), m_Value(B))) &&
        match(LHS, m_c_And(m_Specific(A), m_Specific(B))))
      return BinaryOperator::CreateOr(A, B);

    if (match(LHS, m_Xor(m_Value(A), m_Value(B))) &&
        match(RHS, m_c_And(m_Specific(A), m_Specific(B))))
      return BinaryOperator::CreateOr(A, B);
  }

  // (add (or A, B) (and A, B)) --> (add A, B)
  {
    Value *A = nullptr, *B = nullptr;
    if (match(RHS, m_Or(m_Value(A), m_Value(B))) &&
        match(LHS, m_c_And(m_Specific(A), m_Specific(B)))) {
      auto *New = BinaryOperator::CreateAdd(A, B);
      New->setHasNoSignedWrap(I.hasNoSignedWrap());
      New->setHasNoUnsignedWrap(I.hasNoUnsignedWrap());
      return New;
    }

    if (match(LHS, m_Or(m_Value(A), m_Value(B))) &&
        match(RHS, m_c_And(m_Specific(A), m_Specific(B)))) {
      auto *New = BinaryOperator::CreateAdd(A, B);
      New->setHasNoSignedWrap(I.hasNoSignedWrap());
      New->setHasNoUnsignedWrap(I.hasNoUnsignedWrap());
      return New;
    }
  }

  // TODO(jingyue): Consider WillNotOverflowSignedAdd and
  // WillNotOverflowUnsignedAdd to reduce the number of invocations of
  // computeKnownBits.
  if (!I.hasNoSignedWrap() && WillNotOverflowSignedAdd(LHS, RHS, I)) {
    Changed = true;
    I.setHasNoSignedWrap(true);
  }
  if (!I.hasNoUnsignedWrap() &&
      computeOverflowForUnsignedAdd(LHS, RHS, &I) ==
          OverflowResult::NeverOverflows) {
    Changed = true;
    I.setHasNoUnsignedWrap(true);
  }

  return Changed ? &I : nullptr;
}

Instruction *InstCombiner::visitFAdd(BinaryOperator &I) {
  bool Changed = SimplifyAssociativeOrCommutative(I);
  Value *LHS = I.getOperand(0), *RHS = I.getOperand(1);

  if (Value *V = SimplifyVectorOp(I))
    return replaceInstUsesWith(I, V);

  if (Value *V =
          SimplifyFAddInst(LHS, RHS, I.getFastMathFlags(), DL, &TLI, &DT, &AC))
    return replaceInstUsesWith(I, V);

  if (isa<Constant>(RHS))
    if (Instruction *FoldedFAdd = foldOpWithConstantIntoOperand(I))
      return FoldedFAdd;

  // -A + B  -->  B - A
  // -A + -B  -->  -(A + B)
  if (Value *LHSV = dyn_castFNegVal(LHS)) {
    Instruction *RI = BinaryOperator::CreateFSub(RHS, LHSV);
    RI->copyFastMathFlags(&I);
    return RI;
  }

  // A + -B  -->  A - B
  if (!isa<Constant>(RHS))
    if (Value *V = dyn_castFNegVal(RHS)) {
      Instruction *RI = BinaryOperator::CreateFSub(LHS, V);
      RI->copyFastMathFlags(&I);
      return RI;
    }

  // Check for (fadd double (sitofp x), y), see if we can merge this into an
  // integer add followed by a promotion.
  if (SIToFPInst *LHSConv = dyn_cast<SIToFPInst>(LHS)) {
    Value *LHSIntVal = LHSConv->getOperand(0);
<<<<<<< HEAD
=======
    Type *FPType = LHSConv->getType();

    // TODO: This check is overly conservative. In many cases known bits
    // analysis can tell us that the result of the addition has less significant
    // bits than the integer type can hold.
    auto IsValidPromotion = [](Type *FTy, Type *ITy) {
      Type *FScalarTy = FTy->getScalarType();
      Type *IScalarTy = ITy->getScalarType();

      // Do we have enough bits in the significand to represent the result of
      // the integer addition?
      unsigned MaxRepresentableBits =
          APFloat::semanticsPrecision(FScalarTy->getFltSemantics());
      return IScalarTy->getIntegerBitWidth() <= MaxRepresentableBits;
    };
>>>>>>> 5477b97d

    // (fadd double (sitofp x), fpcst) --> (sitofp (add int x, intcst))
    // ... if the constant fits in the integer value.  This is useful for things
    // like (double)(x & 1234) + 4.0 -> (double)((X & 1234)+4) which no longer
    // requires a constant pool load, and generally allows the add to be better
    // instcombined.
    if (ConstantFP *CFP = dyn_cast<ConstantFP>(RHS)) {
      Constant *CI =
      ConstantExpr::getFPToSI(CFP, LHSIntVal->getType());
      if (LHSConv->hasOneUse() &&
          ConstantExpr::getSIToFP(CI, I.getType()) == CFP &&
          WillNotOverflowSignedAdd(LHSIntVal, CI, I)) {
        // Insert the new integer add.
        Value *NewAdd = Builder->CreateNSWAdd(LHSIntVal,
                                              CI, "addconv");
        return new SIToFPInst(NewAdd, I.getType());
      }
    }

    // (fadd double (sitofp x), (sitofp y)) --> (sitofp (add int x, y))
    if (SIToFPInst *RHSConv = dyn_cast<SIToFPInst>(RHS)) {
      Value *RHSIntVal = RHSConv->getOperand(0);

      // Only do this if x/y have the same type, if at least one of them has a
      // single use (so we don't increase the number of int->fp conversions),
      // and if the integer add will not overflow.
      if (LHSIntVal->getType() == RHSIntVal->getType() &&
          (LHSConv->hasOneUse() || RHSConv->hasOneUse()) &&
          WillNotOverflowSignedAdd(LHSIntVal, RHSIntVal, I)) {
        // Insert the new integer add.
        Value *NewAdd = Builder->CreateNSWAdd(LHSIntVal,
                                              RHSIntVal, "addconv");
        return new SIToFPInst(NewAdd, I.getType());
      }
    }
  }

  // select C, 0, B + select C, A, 0 -> select C, A, B
  {
    Value *A1, *B1, *C1, *A2, *B2, *C2;
    if (match(LHS, m_Select(m_Value(C1), m_Value(A1), m_Value(B1))) &&
        match(RHS, m_Select(m_Value(C2), m_Value(A2), m_Value(B2)))) {
      if (C1 == C2) {
        Constant *Z1=nullptr, *Z2=nullptr;
        Value *A, *B, *C=C1;
        if (match(A1, m_AnyZero()) && match(B2, m_AnyZero())) {
            Z1 = dyn_cast<Constant>(A1); A = A2;
            Z2 = dyn_cast<Constant>(B2); B = B1;
        } else if (match(B1, m_AnyZero()) && match(A2, m_AnyZero())) {
            Z1 = dyn_cast<Constant>(B1); B = B2;
            Z2 = dyn_cast<Constant>(A2); A = A1;
        }

        if (Z1 && Z2 &&
            (I.hasNoSignedZeros() ||
             (Z1->isNegativeZeroValue() && Z2->isNegativeZeroValue()))) {
          return SelectInst::Create(C, A, B);
        }
      }
    }
  }

  if (I.hasUnsafeAlgebra()) {
    if (Value *V = FAddCombine(Builder).simplify(&I))
      return replaceInstUsesWith(I, V);
  }

  return Changed ? &I : nullptr;
}

/// Optimize pointer differences into the same array into a size.  Consider:
///  &A[10] - &A[0]: we should compile this to "10".  LHS/RHS are the pointer
/// operands to the ptrtoint instructions for the LHS/RHS of the subtract.
///
Value *InstCombiner::OptimizePointerDifference(Value *LHS, Value *RHS,
                                               Type *Ty) {
  // If LHS is a gep based on RHS or RHS is a gep based on LHS, we can optimize
  // this.
  bool Swapped = false;
  GEPOperator *GEP1 = nullptr, *GEP2 = nullptr;

  // For now we require one side to be the base pointer "A" or a constant
  // GEP derived from it.
  if (GEPOperator *LHSGEP = dyn_cast<GEPOperator>(LHS)) {
    // (gep X, ...) - X
    if (LHSGEP->getOperand(0) == RHS) {
      GEP1 = LHSGEP;
      Swapped = false;
    } else if (GEPOperator *RHSGEP = dyn_cast<GEPOperator>(RHS)) {
      // (gep X, ...) - (gep X, ...)
      if (LHSGEP->getOperand(0)->stripPointerCasts() ==
            RHSGEP->getOperand(0)->stripPointerCasts()) {
        GEP2 = RHSGEP;
        GEP1 = LHSGEP;
        Swapped = false;
      }
    }
  }

  if (GEPOperator *RHSGEP = dyn_cast<GEPOperator>(RHS)) {
    // X - (gep X, ...)
    if (RHSGEP->getOperand(0) == LHS) {
      GEP1 = RHSGEP;
      Swapped = true;
    } else if (GEPOperator *LHSGEP = dyn_cast<GEPOperator>(LHS)) {
      // (gep X, ...) - (gep X, ...)
      if (RHSGEP->getOperand(0)->stripPointerCasts() ==
            LHSGEP->getOperand(0)->stripPointerCasts()) {
        GEP2 = LHSGEP;
        GEP1 = RHSGEP;
        Swapped = true;
      }
    }
  }

  // Avoid duplicating the arithmetic if GEP2 has non-constant indices and
  // multiple users.
  if (!GEP1 ||
      (GEP2 && !GEP2->hasAllConstantIndices() && !GEP2->hasOneUse()))
    return nullptr;

  // Emit the offset of the GEP and an intptr_t.
  Value *Result = EmitGEPOffset(GEP1);

  // If we had a constant expression GEP on the other side offsetting the
  // pointer, subtract it from the offset we have.
  if (GEP2) {
    Value *Offset = EmitGEPOffset(GEP2);
    Result = Builder->CreateSub(Result, Offset);
  }

  // If we have p - gep(p, ...)  then we have to negate the result.
  if (Swapped)
    Result = Builder->CreateNeg(Result, "diff.neg");

  return Builder->CreateIntCast(Result, Ty, true);
}

Instruction *InstCombiner::visitSub(BinaryOperator &I) {
  Value *Op0 = I.getOperand(0), *Op1 = I.getOperand(1);

  if (Value *V = SimplifyVectorOp(I))
    return replaceInstUsesWith(I, V);

  if (Value *V = SimplifySubInst(Op0, Op1, I.hasNoSignedWrap(),
                                 I.hasNoUnsignedWrap(), DL, &TLI, &DT, &AC))
    return replaceInstUsesWith(I, V);

  // (A*B)-(A*C) -> A*(B-C) etc
  if (Value *V = SimplifyUsingDistributiveLaws(I))
    return replaceInstUsesWith(I, V);

  // If this is a 'B = x-(-A)', change to B = x+A.
  if (Value *V = dyn_castNegVal(Op1)) {
    BinaryOperator *Res = BinaryOperator::CreateAdd(Op0, V);

    if (const auto *BO = dyn_cast<BinaryOperator>(Op1)) {
      assert(BO->getOpcode() == Instruction::Sub &&
             "Expected a subtraction operator!");
      if (BO->hasNoSignedWrap() && I.hasNoSignedWrap())
        Res->setHasNoSignedWrap(true);
    } else {
      if (cast<Constant>(Op1)->isNotMinSignedValue() && I.hasNoSignedWrap())
        Res->setHasNoSignedWrap(true);
    }

    return Res;
  }

  if (I.getType()->getScalarType()->isIntegerTy(1))
    return BinaryOperator::CreateXor(Op0, Op1);

  // Replace (-1 - A) with (~A).
  if (match(Op0, m_AllOnes()))
    return BinaryOperator::CreateNot(Op1);

  if (Constant *C = dyn_cast<Constant>(Op0)) {
    // C - ~X == X + (1+C)
    Value *X = nullptr;
    if (match(Op1, m_Not(m_Value(X))))
      return BinaryOperator::CreateAdd(X, AddOne(C));

    // Try to fold constant sub into select arguments.
    if (SelectInst *SI = dyn_cast<SelectInst>(Op1))
      if (Instruction *R = FoldOpIntoSelect(I, SI))
        return R;

    // Try to fold constant sub into PHI values.
    if (PHINode *PN = dyn_cast<PHINode>(Op1))
      if (Instruction *R = foldOpIntoPhi(I, PN))
        return R;

    // C-(X+C2) --> (C-C2)-X
    Constant *C2;
    if (match(Op1, m_Add(m_Value(X), m_Constant(C2))))
      return BinaryOperator::CreateSub(ConstantExpr::getSub(C, C2), X);

    // Fold (sub 0, (zext bool to B)) --> (sext bool to B)
    if (C->isNullValue() && match(Op1, m_ZExt(m_Value(X))))
      if (X->getType()->getScalarType()->isIntegerTy(1))
        return CastInst::CreateSExtOrBitCast(X, Op1->getType());

    // Fold (sub 0, (sext bool to B)) --> (zext bool to B)
    if (C->isNullValue() && match(Op1, m_SExt(m_Value(X))))
      if (X->getType()->getScalarType()->isIntegerTy(1))
        return CastInst::CreateZExtOrBitCast(X, Op1->getType());
  }

  const APInt *Op0C;
  if (match(Op0, m_APInt(Op0C))) {
    unsigned BitWidth = I.getType()->getScalarSizeInBits();

    // -(X >>u 31) -> (X >>s 31)
    // -(X >>s 31) -> (X >>u 31)
    if (*Op0C == 0) {
      Value *X;
      const APInt *ShAmt;
      if (match(Op1, m_LShr(m_Value(X), m_APInt(ShAmt))) &&
          *ShAmt == BitWidth - 1) {
        Value *ShAmtOp = cast<Instruction>(Op1)->getOperand(1);
        return BinaryOperator::CreateAShr(X, ShAmtOp);
      }
      if (match(Op1, m_AShr(m_Value(X), m_APInt(ShAmt))) &&
          *ShAmt == BitWidth - 1) {
        Value *ShAmtOp = cast<Instruction>(Op1)->getOperand(1);
        return BinaryOperator::CreateLShr(X, ShAmtOp);
      }
    }

    // Turn this into a xor if LHS is 2^n-1 and the remaining bits are known
    // zero.
    if (Op0C->isMask()) {
      APInt RHSKnownZero(BitWidth, 0);
      APInt RHSKnownOne(BitWidth, 0);
      computeKnownBits(Op1, RHSKnownZero, RHSKnownOne, 0, &I);
      if ((*Op0C | RHSKnownZero).isAllOnesValue())
        return BinaryOperator::CreateXor(Op1, Op0);
    }
  }

  {
    Value *Y;
    // X-(X+Y) == -Y    X-(Y+X) == -Y
    if (match(Op1, m_c_Add(m_Specific(Op0), m_Value(Y))))
      return BinaryOperator::CreateNeg(Y);

    // (X-Y)-X == -Y
    if (match(Op0, m_Sub(m_Specific(Op1), m_Value(Y))))
      return BinaryOperator::CreateNeg(Y);
  }

  // (sub (or A, B) (xor A, B)) --> (and A, B)
  {
    Value *A, *B;
    if (match(Op1, m_Xor(m_Value(A), m_Value(B))) &&
        match(Op0, m_c_Or(m_Specific(A), m_Specific(B))))
      return BinaryOperator::CreateAnd(A, B);
  }

  {
    Value *Y;
    // ((X | Y) - X) --> (~X & Y)
    if (match(Op0, m_OneUse(m_c_Or(m_Value(Y), m_Specific(Op1)))))
      return BinaryOperator::CreateAnd(
          Y, Builder->CreateNot(Op1, Op1->getName() + ".not"));
  }

  if (Op1->hasOneUse()) {
    Value *X = nullptr, *Y = nullptr, *Z = nullptr;
    Constant *C = nullptr;

    // (X - (Y - Z))  -->  (X + (Z - Y)).
    if (match(Op1, m_Sub(m_Value(Y), m_Value(Z))))
      return BinaryOperator::CreateAdd(Op0,
                                      Builder->CreateSub(Z, Y, Op1->getName()));

    // (X - (X & Y))   -->   (X & ~Y)
    //
    if (match(Op1, m_c_And(m_Value(Y), m_Specific(Op0))))
      return BinaryOperator::CreateAnd(Op0,
                                  Builder->CreateNot(Y, Y->getName() + ".not"));

    // 0 - (X sdiv C)  -> (X sdiv -C)  provided the negation doesn't overflow.
    if (match(Op1, m_SDiv(m_Value(X), m_Constant(C))) && match(Op0, m_Zero()) &&
        C->isNotMinSignedValue() && !C->isOneValue())
      return BinaryOperator::CreateSDiv(X, ConstantExpr::getNeg(C));

    // 0 - (X << Y)  -> (-X << Y)   when X is freely negatable.
    if (match(Op1, m_Shl(m_Value(X), m_Value(Y))) && match(Op0, m_Zero()))
      if (Value *XNeg = dyn_castNegVal(X))
        return BinaryOperator::CreateShl(XNeg, Y);

    // Subtracting -1/0 is the same as adding 1/0:
    // sub [nsw] Op0, sext(bool Y) -> add [nsw] Op0, zext(bool Y)
    // 'nuw' is dropped in favor of the canonical form.
    if (match(Op1, m_SExt(m_Value(Y))) &&
        Y->getType()->getScalarSizeInBits() == 1) {
      Value *Zext = Builder->CreateZExt(Y, I.getType());
      BinaryOperator *Add = BinaryOperator::CreateAdd(Op0, Zext);
      Add->setHasNoSignedWrap(I.hasNoSignedWrap());
      return Add;
    }

    // X - A*-B -> X + A*B
    // X - -A*B -> X + A*B
    Value *A, *B;
    Constant *CI;
    if (match(Op1, m_c_Mul(m_Value(A), m_Neg(m_Value(B)))))
      return BinaryOperator::CreateAdd(Op0, Builder->CreateMul(A, B));

    // X - A*CI -> X + A*-CI
    // No need to handle commuted multiply because multiply handling will
    // ensure constant will be move to the right hand side.
    if (match(Op1, m_Mul(m_Value(A), m_Constant(CI)))) {
      Value *NewMul = Builder->CreateMul(A, ConstantExpr::getNeg(CI));
      return BinaryOperator::CreateAdd(Op0, NewMul);
    }
  }

  // Optimize pointer differences into the same array into a size.  Consider:
  //  &A[10] - &A[0]: we should compile this to "10".
  Value *LHSOp, *RHSOp;
  if (match(Op0, m_PtrToInt(m_Value(LHSOp))) &&
      match(Op1, m_PtrToInt(m_Value(RHSOp))))
    if (Value *Res = OptimizePointerDifference(LHSOp, RHSOp, I.getType()))
      return replaceInstUsesWith(I, Res);

  // trunc(p)-trunc(q) -> trunc(p-q)
  if (match(Op0, m_Trunc(m_PtrToInt(m_Value(LHSOp)))) &&
      match(Op1, m_Trunc(m_PtrToInt(m_Value(RHSOp)))))
    if (Value *Res = OptimizePointerDifference(LHSOp, RHSOp, I.getType()))
      return replaceInstUsesWith(I, Res);

  bool Changed = false;
  if (!I.hasNoSignedWrap() && WillNotOverflowSignedSub(Op0, Op1, I)) {
    Changed = true;
    I.setHasNoSignedWrap(true);
  }
  if (!I.hasNoUnsignedWrap() && WillNotOverflowUnsignedSub(Op0, Op1, I)) {
    Changed = true;
    I.setHasNoUnsignedWrap(true);
  }

  return Changed ? &I : nullptr;
}

Instruction *InstCombiner::visitFSub(BinaryOperator &I) {
  Value *Op0 = I.getOperand(0), *Op1 = I.getOperand(1);

  if (Value *V = SimplifyVectorOp(I))
    return replaceInstUsesWith(I, V);

  if (Value *V =
          SimplifyFSubInst(Op0, Op1, I.getFastMathFlags(), DL, &TLI, &DT, &AC))
    return replaceInstUsesWith(I, V);

  // fsub nsz 0, X ==> fsub nsz -0.0, X
  if (I.getFastMathFlags().noSignedZeros() && match(Op0, m_Zero())) {
    // Subtraction from -0.0 is the canonical form of fneg.
    Instruction *NewI = BinaryOperator::CreateFNeg(Op1);
    NewI->copyFastMathFlags(&I);
    return NewI;
  }

  if (isa<Constant>(Op0))
    if (SelectInst *SI = dyn_cast<SelectInst>(Op1))
      if (Instruction *NV = FoldOpIntoSelect(I, SI))
        return NV;

  // If this is a 'B = x-(-A)', change to B = x+A, potentially looking
  // through FP extensions/truncations along the way.
  if (Value *V = dyn_castFNegVal(Op1)) {
    Instruction *NewI = BinaryOperator::CreateFAdd(Op0, V);
    NewI->copyFastMathFlags(&I);
    return NewI;
  }
  if (FPTruncInst *FPTI = dyn_cast<FPTruncInst>(Op1)) {
    if (Value *V = dyn_castFNegVal(FPTI->getOperand(0))) {
      Value *NewTrunc = Builder->CreateFPTrunc(V, I.getType());
      Instruction *NewI = BinaryOperator::CreateFAdd(Op0, NewTrunc);
      NewI->copyFastMathFlags(&I);
      return NewI;
    }
  } else if (FPExtInst *FPEI = dyn_cast<FPExtInst>(Op1)) {
    if (Value *V = dyn_castFNegVal(FPEI->getOperand(0))) {
      Value *NewExt = Builder->CreateFPExt(V, I.getType());
      Instruction *NewI = BinaryOperator::CreateFAdd(Op0, NewExt);
      NewI->copyFastMathFlags(&I);
      return NewI;
    }
  }

  if (I.hasUnsafeAlgebra()) {
    if (Value *V = FAddCombine(Builder).simplify(&I))
      return replaceInstUsesWith(I, V);
  }

  return nullptr;
}<|MERGE_RESOLUTION|>--- conflicted
+++ resolved
@@ -1385,8 +1385,6 @@
   // integer add followed by a promotion.
   if (SIToFPInst *LHSConv = dyn_cast<SIToFPInst>(LHS)) {
     Value *LHSIntVal = LHSConv->getOperand(0);
-<<<<<<< HEAD
-=======
     Type *FPType = LHSConv->getType();
 
     // TODO: This check is overly conservative. In many cases known bits
@@ -1402,40 +1400,43 @@
           APFloat::semanticsPrecision(FScalarTy->getFltSemantics());
       return IScalarTy->getIntegerBitWidth() <= MaxRepresentableBits;
     };
->>>>>>> 5477b97d
 
     // (fadd double (sitofp x), fpcst) --> (sitofp (add int x, intcst))
     // ... if the constant fits in the integer value.  This is useful for things
     // like (double)(x & 1234) + 4.0 -> (double)((X & 1234)+4) which no longer
     // requires a constant pool load, and generally allows the add to be better
     // instcombined.
-    if (ConstantFP *CFP = dyn_cast<ConstantFP>(RHS)) {
-      Constant *CI =
-      ConstantExpr::getFPToSI(CFP, LHSIntVal->getType());
-      if (LHSConv->hasOneUse() &&
-          ConstantExpr::getSIToFP(CI, I.getType()) == CFP &&
-          WillNotOverflowSignedAdd(LHSIntVal, CI, I)) {
-        // Insert the new integer add.
-        Value *NewAdd = Builder->CreateNSWAdd(LHSIntVal,
-                                              CI, "addconv");
-        return new SIToFPInst(NewAdd, I.getType());
-      }
-    }
+    if (ConstantFP *CFP = dyn_cast<ConstantFP>(RHS))
+      if (IsValidPromotion(FPType, LHSIntVal->getType())) {
+        Constant *CI =
+          ConstantExpr::getFPToSI(CFP, LHSIntVal->getType());
+        if (LHSConv->hasOneUse() &&
+            ConstantExpr::getSIToFP(CI, I.getType()) == CFP &&
+            WillNotOverflowSignedAdd(LHSIntVal, CI, I)) {
+          // Insert the new integer add.
+          Value *NewAdd = Builder->CreateNSWAdd(LHSIntVal,
+                                                CI, "addconv");
+          return new SIToFPInst(NewAdd, I.getType());
+        }
+      }
 
     // (fadd double (sitofp x), (sitofp y)) --> (sitofp (add int x, y))
     if (SIToFPInst *RHSConv = dyn_cast<SIToFPInst>(RHS)) {
       Value *RHSIntVal = RHSConv->getOperand(0);
-
-      // Only do this if x/y have the same type, if at least one of them has a
-      // single use (so we don't increase the number of int->fp conversions),
-      // and if the integer add will not overflow.
-      if (LHSIntVal->getType() == RHSIntVal->getType() &&
-          (LHSConv->hasOneUse() || RHSConv->hasOneUse()) &&
-          WillNotOverflowSignedAdd(LHSIntVal, RHSIntVal, I)) {
-        // Insert the new integer add.
-        Value *NewAdd = Builder->CreateNSWAdd(LHSIntVal,
-                                              RHSIntVal, "addconv");
-        return new SIToFPInst(NewAdd, I.getType());
+      // It's enough to check LHS types only because we require int types to
+      // be the same for this transform.
+      if (IsValidPromotion(FPType, LHSIntVal->getType())) {
+        // Only do this if x/y have the same type, if at least one of them has a
+        // single use (so we don't increase the number of int->fp conversions),
+        // and if the integer add will not overflow.
+        if (LHSIntVal->getType() == RHSIntVal->getType() &&
+            (LHSConv->hasOneUse() || RHSConv->hasOneUse()) &&
+            WillNotOverflowSignedAdd(LHSIntVal, RHSIntVal, I)) {
+          // Insert the new integer add.
+          Value *NewAdd = Builder->CreateNSWAdd(LHSIntVal,
+                                                RHSIntVal, "addconv");
+          return new SIToFPInst(NewAdd, I.getType());
+        }
       }
     }
   }
