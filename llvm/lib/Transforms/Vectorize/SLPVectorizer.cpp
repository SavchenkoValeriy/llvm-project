--- conflicted
+++ resolved
@@ -316,28 +316,9 @@
   }
 }
 
-static bool isOdd(unsigned Value) {
-  return Value & 1;
-}
-
 static bool sameOpcodeOrAlt(unsigned Opcode, unsigned AltOpcode,
                             unsigned CheckedOpcode) {
   return Opcode == CheckedOpcode || AltOpcode == CheckedOpcode;
-}
-
-/// Chooses the correct key for scheduling data. If \p Op has the same (or
-/// alternate) opcode as \p OpValue, the key is \p Op. Otherwise the key is \p
-/// OpValue.
-static Value *isOneOf(Value *OpValue, Value *Op) {
-  auto *I = dyn_cast<Instruction>(Op);
-  if (!I)
-    return OpValue;
-  auto *OpInst = cast<Instruction>(OpValue);
-  unsigned OpInstOpcode = OpInst->getOpcode();
-  unsigned IOpcode = I->getOpcode();
-  if (sameOpcodeOrAlt(OpInstOpcode, getAltOpcode(OpInstOpcode), IOpcode))
-    return Op;
-  return OpValue;
 }
 
 namespace {
@@ -347,21 +328,20 @@
   /// The very first instruction in the list with the main opcode.
   Value *OpValue = nullptr;
 
-  /// The main opcode for the list of instructions.
+  /// The main/alternate opcodes for the list of instructions.
   unsigned Opcode = 0;
+  unsigned AltOpcode = 0;
 
   /// Some of the instructions in the list have alternate opcodes.
-  bool IsAltShuffle = false;
+  bool isAltShuffle() const { return Opcode != AltOpcode; }
 
   InstructionsState() = default;
-  InstructionsState(Value *OpValue, unsigned Opcode, bool IsAltShuffle)
-      : OpValue(OpValue), Opcode(Opcode), IsAltShuffle(IsAltShuffle) {}
+  InstructionsState(Value *OpValue, unsigned Opcode, unsigned AltOpcode)
+      : OpValue(OpValue), Opcode(Opcode), AltOpcode(AltOpcode) {}
 };
 
 } // end anonymous namespace
 
-<<<<<<< HEAD
-=======
 /// Chooses the correct key for scheduling data. If \p Op has the same (or
 /// alternate) opcode as \p OpValue, the key is \p Op. Otherwise the key is \p
 /// OpValue.
@@ -372,7 +352,6 @@
   return S.OpValue;
 }
 
->>>>>>> a4651885
 /// \returns analysis of the Instructions in \p VL described in
 /// InstructionsState, the Opcode that we suppose the whole list 
 /// could be vectorized even if its structure is diverse.
@@ -380,40 +359,25 @@
                                        unsigned BaseIndex = 0) {
   // Make sure these are all Instructions.
   if (llvm::any_of(VL, [](Value *V) { return !isa<Instruction>(V); }))
-<<<<<<< HEAD
-    return InstructionsState(VL[0], 0, false);
-
-  unsigned Opcode = cast<Instruction>(VL[0])->getOpcode();
-=======
     return InstructionsState(VL[BaseIndex], 0, 0);
 
   unsigned Opcode = cast<Instruction>(VL[BaseIndex])->getOpcode();
   unsigned AltOpcode = Opcode;
->>>>>>> a4651885
   bool HasAltOpcodes = llvm::any_of(VL, [Opcode](Value *V) {
     return Opcode != cast<Instruction>(V)->getOpcode();
   });
 
   // Check for an alternate opcode pattern.
   if (HasAltOpcodes) {
-    unsigned AltOpcode = getAltOpcode(Opcode);
+    AltOpcode = getAltOpcode(Opcode);
     for (int Cnt = 0, E = VL.size(); Cnt < E; Cnt++) {
       unsigned InstOpcode = cast<Instruction>(VL[Cnt])->getOpcode();
-<<<<<<< HEAD
-      if (InstOpcode != (isOdd(Cnt) ? AltOpcode : Opcode))
-        return InstructionsState(VL[0], 0, false);
-    }
-  }
-
-  return InstructionsState(VL[0], Opcode, HasAltOpcodes);
-=======
       if (!sameOpcodeOrAlt(Opcode, AltOpcode, InstOpcode))
         return InstructionsState(VL[BaseIndex], 0, 0);
     }
   }
 
   return InstructionsState(VL[BaseIndex], Opcode, AltOpcode);
->>>>>>> a4651885
 }
 
 /// \returns true if all of the values in \p VL have the same type or false
@@ -1551,7 +1515,7 @@
   }
   LLVM_DEBUG(dbgs() << "SLP: We are able to schedule this bundle.\n");
 
-  unsigned ShuffleOrOp = S.IsAltShuffle ?
+  unsigned ShuffleOrOp = S.isAltShuffle() ?
                 (unsigned) Instruction::ShuffleVector : S.Opcode;
   switch (ShuffleOrOp) {
     case Instruction::PHI: {
@@ -1938,7 +1902,7 @@
     case Instruction::ShuffleVector:
       // If this is not an alternate sequence of opcode like add-sub
       // then do not vectorize this instruction.
-      if (!S.IsAltShuffle) {
+      if (!S.isAltShuffle()) {
         BS.cancelScheduling(VL, VL0);
         newTreeEntry(VL, false, UserTreeIdx, ReuseShuffleIndicies);
         LLVM_DEBUG(dbgs() << "SLP: ShuffleVector are not vectorized.\n");
@@ -1950,8 +1914,7 @@
       // Reorder operands if reordering would enable vectorization.
       if (isa<BinaryOperator>(VL0)) {
         ValueList Left, Right;
-        unsigned AltOpcode = getAltOpcode(S.Opcode);
-        reorderAltShuffleOperands(S.Opcode, AltOpcode, VL, Left, Right);
+        reorderAltShuffleOperands(S.Opcode, S.AltOpcode, VL, Left, Right);
         buildTree_rec(Left, Depth + 1, UserTreeIdx);
         buildTree_rec(Right, Depth + 1, UserTreeIdx);
         return;
@@ -2130,7 +2093,7 @@
   InstructionsState S = getSameOpcode(VL);
   assert(S.Opcode && allSameType(VL) && allSameBlock(VL) && "Invalid VL");
   Instruction *VL0 = cast<Instruction>(S.OpValue);
-  unsigned ShuffleOrOp = S.IsAltShuffle ?
+  unsigned ShuffleOrOp = S.isAltShuffle() ?
                (unsigned) Instruction::ShuffleVector : S.Opcode;
   switch (ShuffleOrOp) {
     case Instruction::PHI:
@@ -3088,7 +3051,7 @@
     return V;
   }
 
-  unsigned ShuffleOrOp = S.IsAltShuffle ?
+  unsigned ShuffleOrOp = S.isAltShuffle() ?
            (unsigned) Instruction::ShuffleVector : S.Opcode;
   switch (ShuffleOrOp) {
     case Instruction::PHI: {
@@ -3522,15 +3485,9 @@
       ValueList LHSVL, RHSVL;
       assert(Instruction::isBinaryOp(S.Opcode) &&
              "Invalid Shuffle Vector Operand");
-<<<<<<< HEAD
-      unsigned AltOpcode = getAltOpcode(S.Opcode);
-      reorderAltShuffleOperands(S.Opcode, AltOpcode, E->Scalars, LHSVL, RHSVL);
-      setInsertPointAfterBundle(E->Scalars, VL0);
-=======
       reorderAltShuffleOperands(S.Opcode, S.AltOpcode, E->Scalars, LHSVL,
                                 RHSVL);
       setInsertPointAfterBundle(E->Scalars, S);
->>>>>>> a4651885
 
       Value *LHS = vectorizeTree(LHSVL);
       Value *RHS = vectorizeTree(RHSVL);
@@ -3546,27 +3503,31 @@
 
       // Create a vector of LHS op2 RHS
       Value *V1 = Builder.CreateBinOp(
-          static_cast<Instruction::BinaryOps>(AltOpcode), LHS, RHS);
+          static_cast<Instruction::BinaryOps>(S.AltOpcode), LHS, RHS);
 
       // Create shuffle to take alternate operations from the vector.
       // Also, gather up odd and even scalar ops to propagate IR flags to
       // each vector operation.
-      ValueList OddScalars, EvenScalars;
+      ValueList OpScalars, AltScalars;
       unsigned e = E->Scalars.size();
       SmallVector<Constant *, 8> Mask(e);
       for (unsigned i = 0; i < e; ++i) {
-        if (isOdd(i)) {
+        auto *OpInst = cast<Instruction>(E->Scalars[i]);
+        unsigned InstOpcode = OpInst->getOpcode();
+        assert(sameOpcodeOrAlt(S.Opcode, S.AltOpcode, InstOpcode) &&
+               "Unexpected main/alternate opcode");
+        if (InstOpcode == S.AltOpcode) {
           Mask[i] = Builder.getInt32(e + i);
-          OddScalars.push_back(E->Scalars[i]);
+          AltScalars.push_back(E->Scalars[i]);
         } else {
           Mask[i] = Builder.getInt32(i);
-          EvenScalars.push_back(E->Scalars[i]);
+          OpScalars.push_back(E->Scalars[i]);
         }
       }
 
       Value *ShuffleMask = ConstantVector::get(Mask);
-      propagateIRFlags(V0, EvenScalars);
-      propagateIRFlags(V1, OddScalars);
+      propagateIRFlags(V0, OpScalars);
+      propagateIRFlags(V1, AltScalars);
 
       Value *V = Builder.CreateShuffleVector(V0, V1, ShuffleMask);
       if (Instruction *I = dyn_cast<Instruction>(V))
