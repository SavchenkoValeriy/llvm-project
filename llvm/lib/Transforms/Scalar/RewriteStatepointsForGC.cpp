--- conflicted
+++ resolved
@@ -1278,11 +1278,37 @@
 class DeferredReplacement {
   AssertingVH<Instruction> Old;
   AssertingVH<Instruction> New;
+  bool IsDeoptimize = false;
+
+  DeferredReplacement() {}
 
 public:
-  explicit DeferredReplacement(Instruction *Old, Instruction *New) :
-    Old(Old), New(New) {
-    assert(Old != New && "Not allowed!");
+  static DeferredReplacement createRAUW(Instruction *Old, Instruction *New) {
+    assert(Old != New && Old && New &&
+           "Cannot RAUW equal values or to / from null!");
+
+    DeferredReplacement D;
+    D.Old = Old;
+    D.New = New;
+    return D;
+  }
+
+  static DeferredReplacement createDelete(Instruction *ToErase) {
+    DeferredReplacement D;
+    D.Old = ToErase;
+    return D;
+  }
+
+  static DeferredReplacement createDeoptimizeReplacement(Instruction *Old) {
+#ifndef NDEBUG
+    auto *F = cast<CallInst>(Old)->getCalledFunction();
+    assert(F && F->getIntrinsicID() == Intrinsic::experimental_deoptimize &&
+           "Only way to construct a deoptimize deferred replacement");
+#endif
+    DeferredReplacement D;
+    D.Old = Old;
+    D.IsDeoptimize = true;
+    return D;
   }
 
   /// Does the task represented by this instance.
@@ -1291,17 +1317,23 @@
     Instruction *NewI = New;
 
     assert(OldI != NewI && "Disallowed at construction?!");
-<<<<<<< HEAD
-=======
     assert((!IsDeoptimize || !New) &&
            "Deoptimize instrinsics are not replaced!");
->>>>>>> f35d4b09
 
     Old = nullptr;
     New = nullptr;
 
     if (NewI)
       OldI->replaceAllUsesWith(NewI);
+
+    if (IsDeoptimize) {
+      // Note: we've inserted instructions, so the call to llvm.deoptimize may
+      // not necessarilly be followed by the matching return.
+      auto *RI = cast<ReturnInst>(OldI->getParent()->getTerminator());
+      new UnreachableInst(RI->getContext(), RI);
+      RI->eraseFromParent();
+    }
+
     OldI->eraseFromParent();
   }
 };
@@ -1335,14 +1367,11 @@
     Flags |= uint32_t(StatepointFlags::GCTransition);
     TransitionArgs = TransitionBundle->Inputs;
   }
-<<<<<<< HEAD
-=======
 
   // Instead of lowering calls to @llvm.experimental.deoptimize as normal calls
   // with a return value, we lower then as never returning calls to
   // __llvm_deoptimize that are followed by unreachable to get better codegen.
   bool IsDeoptimize = false;
->>>>>>> f35d4b09
 
   StatepointDirectives SD =
       parseStatepointDirectivesFromAttrs(CS.getAttributes());
@@ -1361,7 +1390,7 @@
       SmallVector<Type *, 8> DomainTy;
       for (Value *Arg : CallArgs)
         DomainTy.push_back(Arg->getType());
-      auto *FTy = FunctionType::get(F->getReturnType(), DomainTy,
+      auto *FTy = FunctionType::get(Type::getVoidTy(F->getContext()), DomainTy,
                                     /* isVarArg = */ false);
 
       // Note: CallTarget can be a bitcast instruction of a symbol if there are
@@ -1370,6 +1399,8 @@
       // was doing when generating this kind of IR.
       CallTarget =
           F->getParent()->getOrInsertFunction("__llvm_deoptimize", FTy);
+
+      IsDeoptimize = true;
     }
   }
 
@@ -1453,22 +1484,32 @@
   }
   assert(Token && "Should be set in one of the above branches!");
 
-  Token->setName("statepoint_token");
-  if (!CS.getType()->isVoidTy() && !CS.getInstruction()->use_empty()) {
-    StringRef Name =
-      CS.getInstruction()->hasName() ? CS.getInstruction()->getName() : "";
-    CallInst *GCResult = Builder.CreateGCResult(Token, CS.getType(), Name);
-    GCResult->setAttributes(CS.getAttributes().getRetAttributes());
-
-    // We cannot RAUW or delete CS.getInstruction() because it could be in the
-    // live set of some other safepoint, in which case that safepoint's
-    // PartiallyConstructedSafepointRecord will hold a raw pointer to this
-    // llvm::Instruction.  Instead, we defer the replacement and deletion to
-    // after the live sets have been made explicit in the IR, and we no longer
-    // have raw pointers to worry about.
-    Replacements.emplace_back(CS.getInstruction(), GCResult);
+  if (IsDeoptimize) {
+    // If we're wrapping an @llvm.experimental.deoptimize in a statepoint, we
+    // transform the tail-call like structure to a call to a void function
+    // followed by unreachable to get better codegen.
+    Replacements.push_back(
+        DeferredReplacement::createDeoptimizeReplacement(CS.getInstruction()));
   } else {
-    Replacements.emplace_back(CS.getInstruction(), nullptr);
+    Token->setName("statepoint_token");
+    if (!CS.getType()->isVoidTy() && !CS.getInstruction()->use_empty()) {
+      StringRef Name =
+          CS.getInstruction()->hasName() ? CS.getInstruction()->getName() : "";
+      CallInst *GCResult = Builder.CreateGCResult(Token, CS.getType(), Name);
+      GCResult->setAttributes(CS.getAttributes().getRetAttributes());
+
+      // We cannot RAUW or delete CS.getInstruction() because it could be in the
+      // live set of some other safepoint, in which case that safepoint's
+      // PartiallyConstructedSafepointRecord will hold a raw pointer to this
+      // llvm::Instruction.  Instead, we defer the replacement and deletion to
+      // after the live sets have been made explicit in the IR, and we no longer
+      // have raw pointers to worry about.
+      Replacements.emplace_back(
+          DeferredReplacement::createRAUW(CS.getInstruction(), GCResult));
+    } else {
+      Replacements.emplace_back(
+          DeferredReplacement::createDelete(CS.getInstruction()));
+    }
   }
 
   Result.StatepointToken = Token;
