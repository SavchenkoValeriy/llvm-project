--- conflicted
+++ resolved
@@ -1795,10 +1795,15 @@
       if (PI == LastPredInfo)
         continue;
       LastPredInfo = PI;
-
-      // TODO: Along the false edge, we may know more things too, like icmp of
+      // In phi of ops cases, we may have predicate info that we are evaluating
+      // in a different context.
+      if (!DT->dominates(PBranch->To, getBlockForValue(I)))
+        continue;
+      // TODO: Along the false edge, we may know more things too, like
+      // icmp of
       // same operands is false.
-      // TODO: We only handle actual comparison conditions below, not and/or.
+      // TODO: We only handle actual comparison conditions below, not
+      // and/or.
       auto *BranchCond = dyn_cast<CmpInst>(PBranch->Condition);
       if (!BranchCond)
         continue;
@@ -2623,25 +2628,6 @@
                             (Op != OrigOp ||
                              OpIsSafeForPHIOfOps(Op, I, PHIBlock, VisitedOps));
         }
-<<<<<<< HEAD
-        // Make sure it's marked as a temporary instruction.
-        AllTempInstructions.insert(ValueOp);
-        // and make sure anything that tries to add it's DFS number is
-        // redirected to the instruction we are making a phi of ops
-        // for.
-        InstrDFS.insert({ValueOp, IDFSNum});
-        const Expression *E = performSymbolicEvaluation(ValueOp, Visited);
-        InstrDFS.erase(ValueOp);
-        AllTempInstructions.erase(ValueOp);
-        ValueOp->deleteValue();
-        if (MemAccess)
-          TempToMemory.erase(ValueOp);
-        if (!E)
-          return nullptr;
-        FoundVal = findPhiOfOpsLeader(E, PredBB);
-        if (!FoundVal) {
-          ExpressionToPhiOfOps[E].insert(I);
-=======
         // FIXME: For those things that are not safe We could generate
         // expressions all the way down, and see if this comes out to a
         // constant.  For anything where that is true, and unsafe, we should
@@ -2652,7 +2638,6 @@
                                                         MemAccess, I, PredBB);
         ValueOp->deleteValue();
         if (!FoundVal)
->>>>>>> f1f9c341
           return nullptr;
       } else {
         DEBUG(dbgs() << "Skipping phi of ops operand for incoming block "
