--- conflicted
+++ resolved
@@ -2356,23 +2356,6 @@
     // were generated on top of case #2, which is not expected.
 
     assert(AR->getStepRecurrence(*SE)->isOne() && "only handles unit stride");
-<<<<<<< HEAD
-    const SCEV *IVLimit = nullptr;
-    // For unit stride, IVCount = Start + BECount with 2's complement overflow.
-    // For non-zero Start, compute IVCount here.
-    if (AR->getStart()->isZero())
-      IVLimit = IVCount;
-    else {
-      const SCEV *IVInit = AR->getStart();
-
-      // For integer IVs, truncate the IV before computing IVInit + BECount.
-      if (SE->getTypeSizeInBits(IVInit->getType())
-          > SE->getTypeSizeInBits(IVCount->getType()))
-        IVInit = SE->getTruncateExpr(IVInit, IVCount->getType());
-
-      IVLimit = SE->getAddExpr(IVInit, IVCount);
-    }
-=======
     // For unit stride, IVCount = Start + ExitCount with 2's complement
     // overflow.
     const SCEV *IVInit = AR->getStart();
@@ -2387,7 +2370,6 @@
     if (UsePostInc)
       IVLimit = SE->getAddExpr(IVLimit, SE->getOne(IVLimit->getType()));
 
->>>>>>> 2d756c4f
     // Expand the code for the iteration count.
     BranchInst *BI = cast<BranchInst>(ExitingBB->getTerminator());
     IRBuilder<> Builder(BI);
