//===- CoroFrame.cpp - Builds and manipulates coroutine frame -------------===//
//
//                     The LLVM Compiler Infrastructure
//
// This file is distributed under the University of Illinois Open Source
// License. See LICENSE.TXT for details.
//
//===----------------------------------------------------------------------===//
// This file contains classes used to discover if for a particular value
// there from sue to definition that crosses a suspend block.
//
// Using the information discovered we form a Coroutine Frame structure to
// contain those values. All uses of those values are replaced with appropriate
// GEP + load from the coroutine frame. At the point of the definition we spill
// the value into the coroutine frame.
//
// TODO: pack values tightly using liveness info.
//===----------------------------------------------------------------------===//

#include "CoroInternal.h"
#include "llvm/ADT/BitVector.h"
#include "llvm/IR/CFG.h"
#include "llvm/IR/Dominators.h"
#include "llvm/IR/IRBuilder.h"
#include "llvm/IR/InstIterator.h"
#include "llvm/Support/Debug.h"
#include "llvm/Support/circular_raw_ostream.h"
#include "llvm/Transforms/Utils/BasicBlockUtils.h"

using namespace llvm;

// The "coro-suspend-crossing" flag is very noisy. There is another debug type,
// "coro-frame", which results in leaner debug spew.
#define DEBUG_TYPE "coro-suspend-crossing"

enum { SmallVectorThreshold = 32 };

// Provides two way mapping between the blocks and numbers.
namespace {
class BlockToIndexMapping {
  SmallVector<BasicBlock *, SmallVectorThreshold> V;

public:
  size_t size() const { return V.size(); }

  BlockToIndexMapping(Function &F) {
    for (BasicBlock &BB : F)
      V.push_back(&BB);
    std::sort(V.begin(), V.end());
  }

  size_t blockToIndex(BasicBlock *BB) const {
    auto *I = std::lower_bound(V.begin(), V.end(), BB);
    assert(I != V.end() && *I == BB && "BasicBlockNumberng: Unknown block");
    return I - V.begin();
  }

  BasicBlock *indexToBlock(unsigned Index) const { return V[Index]; }
};
} // end anonymous namespace

// The SuspendCrossingInfo maintains data that allows to answer a question
// whether given two BasicBlocks A and B there is a path from A to B that
// passes through a suspend point.
//
// For every basic block 'i' it maintains a BlockData that consists of:
//   Consumes:  a bit vector which contains a set of indicies of blocks that can
//              reach block 'i'
//   Kills: a bit vector which contains a set of indicies of blocks that can
//          reach block 'i', but one of the path will cross a suspend point
//   Suspend: a boolean indicating whether block 'i' contains a suspend point.
//   End: a boolean indicating whether block 'i' contains a coro.end intrinsic.
//
namespace {
struct SuspendCrossingInfo {
  BlockToIndexMapping Mapping;

  struct BlockData {
    BitVector Consumes;
    BitVector Kills;
    bool Suspend = false;
    bool End = false;
  };
  SmallVector<BlockData, SmallVectorThreshold> Block;

  iterator_range<succ_iterator> successors(BlockData const &BD) const {
    BasicBlock *BB = Mapping.indexToBlock(&BD - &Block[0]);
    return llvm::successors(BB);
  }

  BlockData &getBlockData(BasicBlock *BB) {
    return Block[Mapping.blockToIndex(BB)];
  }

  void dump() const;
  void dump(StringRef Label, BitVector const &BV) const;

  SuspendCrossingInfo(Function &F, coro::Shape &Shape);

  bool hasPathCrossingSuspendPoint(BasicBlock *DefBB, BasicBlock *UseBB) const {
    size_t const DefIndex = Mapping.blockToIndex(DefBB);
    size_t const UseIndex = Mapping.blockToIndex(UseBB);

    assert(Block[UseIndex].Consumes[DefIndex] && "use must consume def");
    bool const Result = Block[UseIndex].Kills[DefIndex];
    DEBUG(dbgs() << UseBB->getName() << " => " << DefBB->getName()
                 << " answer is " << Result << "\n");
    return Result;
  }

  bool isDefinitionAcrossSuspend(BasicBlock *DefBB, User *U) const {
    auto *I = cast<Instruction>(U);

    // We rewrote PHINodes, so that only the ones with exactly one incoming
    // value need to be analyzed.
    if (auto *PN = dyn_cast<PHINode>(I))
      if (PN->getNumIncomingValues() > 1)
        return false;

    BasicBlock *UseBB = I->getParent();
    return hasPathCrossingSuspendPoint(DefBB, UseBB);
  }

  bool isDefinitionAcrossSuspend(Argument &A, User *U) const {
    return isDefinitionAcrossSuspend(&A.getParent()->getEntryBlock(), U);
  }

  bool isDefinitionAcrossSuspend(Instruction &I, User *U) const {
    return isDefinitionAcrossSuspend(I.getParent(), U);
  }
};
} // end anonymous namespace

LLVM_DUMP_METHOD void SuspendCrossingInfo::dump(StringRef Label,
                                                BitVector const &BV) const {
  dbgs() << Label << ":";
  for (size_t I = 0, N = BV.size(); I < N; ++I)
    if (BV[I])
      dbgs() << " " << Mapping.indexToBlock(I)->getName();
  dbgs() << "\n";
}

LLVM_DUMP_METHOD void SuspendCrossingInfo::dump() const {
  for (size_t I = 0, N = Block.size(); I < N; ++I) {
    BasicBlock *const B = Mapping.indexToBlock(I);
    dbgs() << B->getName() << ":\n";
    dump("   Consumes", Block[I].Consumes);
    dump("      Kills", Block[I].Kills);
  }
  dbgs() << "\n";
}

SuspendCrossingInfo::SuspendCrossingInfo(Function &F, coro::Shape &Shape)
    : Mapping(F) {
  const size_t N = Mapping.size();
  Block.resize(N);

  // Initialize every block so that it consumes itself
  for (size_t I = 0; I < N; ++I) {
    auto &B = Block[I];
    B.Consumes.resize(N);
    B.Kills.resize(N);
    B.Consumes.set(I);
  }

  // Mark all CoroEnd Blocks. We do not propagate Kills beyond coro.ends as
  // the code beyond coro.end is reachable during initial invocation of the
  // coroutine.
  for (auto *CE : Shape.CoroEnds)
    getBlockData(CE->getParent()).End = true;

  // Mark all suspend blocks and indicate that kill everything they consume.
  // Note, that crossing coro.save is used to indicate suspend, as any code
  // between coro.save and coro.suspend may resume the coroutine and all of the
  // state needs to be saved by that time.
  for (CoroSuspendInst *CSI : Shape.CoroSuspends) {
    CoroSaveInst *const CoroSave = CSI->getCoroSave();
    BasicBlock *const CoroSaveBB = CoroSave->getParent();
    auto &B = getBlockData(CoroSaveBB);
    B.Suspend = true;
    B.Kills |= B.Consumes;
  }

  // Iterate propagating consumes and kills until they stop changing
  int Iteration = 0; (void)Iteration;
  
  bool Changed;
  do {
    DEBUG(dbgs() << "iteration " << ++Iteration);
    DEBUG(dbgs() << "==============\n");

    Changed = false;
    for (size_t I = 0; I < N; ++I) {
      auto &B = Block[I];
      for (BasicBlock *SI : successors(B)) {

        auto SuccNo = Mapping.blockToIndex(SI);

        // Saved Consumes and Kills bitsets so that it is easy to see
        // if anything changed after propagation.
        auto &S = Block[SuccNo];
        auto SavedConsumes = S.Consumes;
        auto SavedKills = S.Kills;

        // Propagate Kills and Consumes from block B into its successor S.
        S.Consumes |= B.Consumes;
        S.Kills |= B.Kills;

        // If block B is a suspend block, it should propagate kills into the
        // its successor for every block B consumes.
        if (B.Suspend) {
          S.Kills |= B.Consumes;
        }
        if (S.Suspend) {
          // If block S is a suspend block, it should kill all of the blocks it
          // consumes.
          S.Kills |= S.Consumes;
        } else if (S.End) {
          // If block S is an end block, it should not propagate kills as the
          // blocks following coro.end() are reached during initial invocation
          // of the coroutine while all the data are still available on the
          // stack or in the registers.
          S.Kills.reset();
        } else {
          // This is reached when S block it not Suspend nor coro.end and it
          // need to make sure that it is not in the kill set.
          S.Kills.reset(SuccNo);
        }

        // See if anything changed.
        Changed |= (S.Kills != SavedKills) || (S.Consumes != SavedConsumes);

        if (S.Kills != SavedKills) {
          DEBUG(dbgs() << "\nblock " << I << " follower " << SI->getName()
                       << "\n");
          DEBUG(dump("S.Kills", S.Kills));
          DEBUG(dump("SavedKills", SavedKills));
        }
        if (S.Consumes != SavedConsumes) {
          DEBUG(dbgs() << "\nblock " << I << " follower " << SI << "\n");
          DEBUG(dump("S.Consume", S.Consumes));
          DEBUG(dump("SavedCons", SavedConsumes));
        }
      }
    }
  } while (Changed);
  DEBUG(dump());
}

#undef DEBUG_TYPE // "coro-suspend-crossing"
#define DEBUG_TYPE "coro-frame"

// We build up the list of spills for every case where a use is separated
// from the definition by a suspend point.

struct Spill : std::pair<Value *, Instruction *> {
  using base = std::pair<Value *, Instruction *>;

  Spill(Value *Def, User *U) : base(Def, cast<Instruction>(U)) {}

  Value *def() const { return first; }
  Instruction *user() const { return second; }
  BasicBlock *userBlock() const { return second->getParent(); }

  std::pair<Value *, BasicBlock *> getKey() const {
    return {def(), userBlock()};
  }

  bool operator<(Spill const &rhs) const { return getKey() < rhs.getKey(); }
};

// Note that there may be more than one record with the same value of Def in
// the SpillInfo vector.
using SpillInfo = SmallVector<Spill, 8>;

#ifndef NDEBUG
static void dump(StringRef Title, SpillInfo const &Spills) {
  dbgs() << "------------- " << Title << "--------------\n";
  Value *CurrentValue = nullptr;
  for (auto const &E : Spills) {
    if (CurrentValue != E.def()) {
      CurrentValue = E.def();
      CurrentValue->dump();
    }
    dbgs() << "   user: ";
    E.user()->dump();
  }
}
#endif

// Build a struct that will keep state for an active coroutine.
//   struct f.frame {
//     ResumeFnTy ResumeFnAddr;
//     ResumeFnTy DestroyFnAddr;
//     int ResumeIndex;
//     ... promise (if present) ...
//     ... spills ...
//   };
static StructType *buildFrameType(Function &F, coro::Shape &Shape,
                                  SpillInfo &Spills) {
  LLVMContext &C = F.getContext();
  SmallString<32> Name(F.getName());
  Name.append(".Frame");
  StructType *FrameTy = StructType::create(C, Name);
  auto *FramePtrTy = FrameTy->getPointerTo();
  auto *FnTy = FunctionType::get(Type::getVoidTy(C), FramePtrTy,
                                 /*IsVarArgs=*/false);
  auto *FnPtrTy = FnTy->getPointerTo();

<<<<<<< HEAD
  if (Shape.CoroSuspends.size() > UINT32_MAX)
    report_fatal_error("Cannot handle coroutine with this many suspend points");

  SmallVector<Type *, 8> Types{FnPtrTy, FnPtrTy, Type::getInt32Ty(C)};
=======
  // Figure out how wide should be an integer type storing the suspend index.
  unsigned IndexBits = std::max(1U, Log2_64_Ceil(Shape.CoroSuspends.size()));
  Type *PromiseType = Shape.PromiseAlloca
                          ? Shape.PromiseAlloca->getType()->getElementType()
                          : Type::getInt1Ty(C);
  SmallVector<Type *, 8> Types{FnPtrTy, FnPtrTy, PromiseType,
                               Type::getIntNTy(C, IndexBits)};
>>>>>>> f3c8a9cf
  Value *CurrentDef = nullptr;

  // Create an entry for every spilled value.
  for (auto const &S : Spills) {
    if (CurrentDef == S.def())
      continue;

    CurrentDef = S.def();
    // PromiseAlloca was already added to Types array earlier.
    if (CurrentDef == Shape.PromiseAlloca)
      continue;

    Type *Ty = nullptr;
    if (auto *AI = dyn_cast<AllocaInst>(CurrentDef))
      Ty = AI->getAllocatedType();
    else
      Ty = CurrentDef->getType();

    Types.push_back(Ty);
  }
  FrameTy->setBody(Types);

  return FrameTy;
}

// Returns the index of the last non-spill field in the coroutine frame.
//  2 - if there is no coroutine promise specified or 3, if there is.
static unsigned getLastNonSpillIndex(coro::Shape &Shape) {
  // TODO: Add support for coroutine promise.
  return 2;
}

// Replace all alloca and SSA values that are accessed across suspend points
// with GetElementPointer from coroutine frame + loads and stores. Create an
// AllocaSpillBB that will become the new entry block for the resume parts of
// the coroutine:
//
//    %hdl = coro.begin(...)
//    whatever
//
// becomes:
//
//    %hdl = coro.begin(...)
//    %FramePtr = bitcast i8* hdl to %f.frame*
//    br label %AllocaSpillBB
//
//  AllocaSpillBB:
//    ; geps corresponding to allocas that were moved to coroutine frame
//    br label PostSpill
//
//  PostSpill:
//    whatever
//
//
static Instruction *insertSpills(SpillInfo &Spills, coro::Shape &Shape) {
  auto *CB = Shape.CoroBegin;
  IRBuilder<> Builder(CB->getNextNode());
  PointerType *FramePtrTy = Shape.FrameTy->getPointerTo();
  auto *FramePtr =
      cast<Instruction>(Builder.CreateBitCast(CB, FramePtrTy, "FramePtr"));
  Type *FrameTy = FramePtrTy->getElementType();

  Value *CurrentValue = nullptr;
  BasicBlock *CurrentBlock = nullptr;
  Value *CurrentReload = nullptr;
  unsigned Index = getLastNonSpillIndex(Shape);

  // We need to keep track of any allocas that need "spilling"
  // since they will live in the coroutine frame now, all access to them
  // need to be changed, not just the access across suspend points
  // we remember allocas and their indices to be handled once we processed
  // all the spills.
  SmallVector<std::pair<AllocaInst *, unsigned>, 4> Allocas;
  // Promise alloca (if present) has a fixed field number (Shape::PromiseField)
  if (Shape.PromiseAlloca)
    Allocas.emplace_back(Shape.PromiseAlloca, coro::Shape::PromiseField);

  // Create a load instruction to reload the spilled value from the coroutine
  // frame.
  auto CreateReload = [&](Instruction *InsertBefore) {
    Builder.SetInsertPoint(InsertBefore);
    auto *G = Builder.CreateConstInBoundsGEP2_32(FrameTy, FramePtr, 0, Index,
                                                 CurrentValue->getName() +
                                                     Twine(".reload.addr"));
    return isa<AllocaInst>(CurrentValue)
               ? G
               : Builder.CreateLoad(G,
                                    CurrentValue->getName() + Twine(".reload"));
  };

  for (auto const &E : Spills) {
    // If we have not seen the value, generate a spill.
    if (CurrentValue != E.def()) {
      CurrentValue = E.def();
      CurrentBlock = nullptr;
      CurrentReload = nullptr;

      ++Index;

      if (auto *AI = dyn_cast<AllocaInst>(CurrentValue)) {
        // Spilled AllocaInst will be replaced with GEP from the coroutine frame
        // there is no spill required.
        Allocas.emplace_back(AI, Index);
        if (!AI->isStaticAlloca())
          report_fatal_error("Coroutines cannot handle non static allocas yet");
      } else {
        // Otherwise, create a store instruction storing the value into the
        // coroutine frame. For, argument, we will place the store instruction
        // right after the coroutine frame pointer instruction, i.e. bitcase of
        // coro.begin from i8* to %f.frame*. For all other values, the spill is
        // placed immediately after the definition.
        Builder.SetInsertPoint(
            isa<Argument>(CurrentValue)
                ? FramePtr->getNextNode()
                : dyn_cast<Instruction>(E.def())->getNextNode());

        auto *G = Builder.CreateConstInBoundsGEP2_32(
            FrameTy, FramePtr, 0, Index,
            CurrentValue->getName() + Twine(".spill.addr"));
        Builder.CreateStore(CurrentValue, G);
      }
    }

    // If we have not seen the use block, generate a reload in it.
    if (CurrentBlock != E.userBlock()) {
      CurrentBlock = E.userBlock();
      CurrentReload = CreateReload(&*CurrentBlock->getFirstInsertionPt());
    }

    // Replace all uses of CurrentValue in the current instruction with reload.
    E.user()->replaceUsesOfWith(CurrentValue, CurrentReload);
  }

  BasicBlock *FramePtrBB = FramePtr->getParent();
  Shape.AllocaSpillBlock =
      FramePtrBB->splitBasicBlock(FramePtr->getNextNode(), "AllocaSpillBB");
  Shape.AllocaSpillBlock->splitBasicBlock(&Shape.AllocaSpillBlock->front(),
                                          "PostSpill");

  Builder.SetInsertPoint(&Shape.AllocaSpillBlock->front());
  // If we found any allocas, replace all of their remaining uses with Geps.
  for (auto &P : Allocas) {
    auto *G =
        Builder.CreateConstInBoundsGEP2_32(FrameTy, FramePtr, 0, P.second);
    // We are not using ReplaceInstWithInst(P.first, cast<Instruction>(G)) here,
    // as we are changing location of the instruction.
    G->takeName(P.first);
    P.first->replaceAllUsesWith(G);
    P.first->eraseFromParent();
  }
  return FramePtr;
}

static void rewritePHIs(BasicBlock &BB) {
  // For every incoming edge we will create a block holding all
  // incoming values in a single PHI nodes.
  //
  // loop:
  //    %n.val = phi i32[%n, %entry], [%inc, %loop]
  //
  // It will create:
  //
  // loop.from.entry:
  //    %n.loop.pre = phi i32 [%n, %entry]
  //    br %label loop
  // loop.from.loop:
  //    %inc.loop.pre = phi i32 [%inc, %loop]
  //    br %label loop
  //
  // After this rewrite, further analysis will ignore any phi nodes with more
  // than one incoming edge.

  // TODO: Simplify PHINodes in the basic block to remove duplicate
  // predecessors.

  SmallVector<BasicBlock *, 8> Preds(pred_begin(&BB), pred_end(&BB));
  for (BasicBlock *Pred : Preds) {
    auto *IncomingBB = SplitEdge(Pred, &BB);
    IncomingBB->setName(BB.getName() + Twine(".from.") + Pred->getName());
    auto *PN = cast<PHINode>(&BB.front());
    do {
      int Index = PN->getBasicBlockIndex(IncomingBB);
      Value *V = PN->getIncomingValue(Index);
      PHINode *InputV = PHINode::Create(
          V->getType(), 1, V->getName() + Twine(".") + BB.getName(),
          &IncomingBB->front());
      InputV->addIncoming(V, Pred);
      PN->setIncomingValue(Index, InputV);
      PN = dyn_cast<PHINode>(PN->getNextNode());
    } while (PN);
  }
}

static void rewritePHIs(Function &F) {
  SmallVector<BasicBlock *, 8> WorkList;

  for (BasicBlock &BB : F)
    if (auto *PN = dyn_cast<PHINode>(&BB.front()))
      if (PN->getNumIncomingValues() > 1)
        WorkList.push_back(&BB);

  for (BasicBlock *BB : WorkList)
    rewritePHIs(*BB);
}

// Check for instructions that we can recreate on resume as opposed to spill
// the result into a coroutine frame.
static bool materializable(Instruction &V) {
  return isa<CastInst>(&V) || isa<GetElementPtrInst>(&V) ||
         isa<BinaryOperator>(&V) || isa<CmpInst>(&V) || isa<SelectInst>(&V);
}

// For every use of the value that is across suspend point, recreate that value
// after a suspend point.
static void rewriteMaterializableInstructions(IRBuilder<> &IRB,
                                              SpillInfo const &Spills) {
  BasicBlock *CurrentBlock = nullptr;
  Instruction *CurrentMaterialization = nullptr;
  Instruction *CurrentDef = nullptr;

  for (auto const &E : Spills) {
    // If it is a new definition, update CurrentXXX variables.
    if (CurrentDef != E.def()) {
      CurrentDef = cast<Instruction>(E.def());
      CurrentBlock = nullptr;
      CurrentMaterialization = nullptr;
    }

    // If we have not seen this block, materialize the value.
    if (CurrentBlock != E.userBlock()) {
      CurrentBlock = E.userBlock();
      CurrentMaterialization = cast<Instruction>(CurrentDef)->clone();
      CurrentMaterialization->setName(CurrentDef->getName());
      CurrentMaterialization->insertBefore(
          &*CurrentBlock->getFirstInsertionPt());
    }

    if (auto *PN = dyn_cast<PHINode>(E.user())) {
      assert(PN->getNumIncomingValues() == 1 && "unexpected number of incoming "
                                                "values in the PHINode");
      PN->replaceAllUsesWith(CurrentMaterialization);
      PN->eraseFromParent();
      continue;
    }

    // Replace all uses of CurrentDef in the current instruction with the
    // CurrentMaterialization for the block.
    E.user()->replaceUsesOfWith(CurrentDef, CurrentMaterialization);
  }
}

// Splits the block at a particular instruction unless it is the first
// instruction in the block with a single predecessor.
static BasicBlock *splitBlockIfNotFirst(Instruction *I, const Twine &Name) {
  auto *BB = I->getParent();
  if (&BB->front() == I) {
    if (BB->getSinglePredecessor()) {
      BB->setName(Name);
      return BB;
    }
  }
  return BB->splitBasicBlock(I, Name);
}

// Split above and below a particular instruction so that it
// will be all alone by itself in a block.
static void splitAround(Instruction *I, const Twine &Name) {
  splitBlockIfNotFirst(I, Name);
  splitBlockIfNotFirst(I->getNextNode(), "After" + Name);
}

void coro::buildCoroutineFrame(Function &F, Shape &Shape) {
  Shape.PromiseAlloca = Shape.CoroBegin->getId()->getPromise();
  if (Shape.PromiseAlloca) {
    Shape.CoroBegin->getId()->clearPromise();
  }

  // Make sure that all coro.saves and the fallthrough coro.end are in their
  // own block to simplify the logic of building up SuspendCrossing data.
  for (CoroSuspendInst *CSI : Shape.CoroSuspends)
    splitAround(CSI->getCoroSave(), "CoroSave");

  // Put fallthrough CoroEnd into its own block. Note: Shape::buildFrom places
  // the fallthrough coro.end as the first element of CoroEnds array.
  splitAround(Shape.CoroEnds.front(), "CoroEnd");

  // Transforms multi-edge PHI Nodes, so that any value feeding into a PHI will
  // never has its definition separated from the PHI by the suspend point.
  rewritePHIs(F);

  // Build suspend crossing info.
  SuspendCrossingInfo Checker(F, Shape);

  IRBuilder<> Builder(F.getContext());
  SpillInfo Spills;

  // See if there are materializable instructions across suspend points.
  for (Instruction &I : instructions(F))
    if (materializable(I))
      for (User *U : I.users())
        if (Checker.isDefinitionAcrossSuspend(I, U))
          Spills.emplace_back(&I, U);

  // Rewrite materializable instructions to be materialized at the use point.
  std::sort(Spills.begin(), Spills.end());
  DEBUG(dump("Materializations", Spills));
  rewriteMaterializableInstructions(Builder, Spills);

  // Collect the spills for arguments and other not-materializable values.
  Spills.clear();
  for (Argument &A : F.getArgumentList())
    for (User *U : A.users())
      if (Checker.isDefinitionAcrossSuspend(A, U))
        Spills.emplace_back(&A, U);

  for (Instruction &I : instructions(F)) {
    // token returned by CoroSave is an artifact of how we build save/suspend
    // pairs and should not be part of the Coroutine Frame
    if (isa<CoroSaveInst>(&I))
      continue;
    // CoroBeginInst returns a handle to a coroutine which is passed as a sole
    // parameter to .resume and .cleanup parts and should not go into coroutine
    // frame.
    if (isa<CoroBeginInst>(&I))
      continue;
<<<<<<< HEAD
=======
    // A token returned CoroIdInst is used to tie together structural intrinsics
    // in a coroutine. It should not be saved to the coroutine frame.
    if (isa<CoroIdInst>(&I))
      continue;
    // The Coroutine Promise always included into coroutine frame, no need to
    // check for suspend crossing.
    if (Shape.PromiseAlloca == &I)
      continue;
>>>>>>> f3c8a9cf

    for (User *U : I.users())
      if (Checker.isDefinitionAcrossSuspend(I, U)) {
        // We cannot spill a token.
        if (I.getType()->isTokenTy())
          report_fatal_error(
              "token definition is separated from the use by a suspend point");
        assert(!materializable(I) &&
               "rewriteMaterializable did not do its job");
        Spills.emplace_back(&I, U);
      }
  }
  std::sort(Spills.begin(), Spills.end());
  DEBUG(dump("Spills", Spills));

  Shape.FrameTy = buildFrameType(F, Shape, Spills);
  Shape.FramePtr = insertSpills(Spills, Shape);
}<|MERGE_RESOLUTION|>--- conflicted
+++ resolved
@@ -24,6 +24,7 @@
 #include "llvm/IR/IRBuilder.h"
 #include "llvm/IR/InstIterator.h"
 #include "llvm/Support/Debug.h"
+#include "llvm/Support/MathExtras.h"
 #include "llvm/Support/circular_raw_ostream.h"
 #include "llvm/Transforms/Utils/BasicBlockUtils.h"
 
@@ -182,8 +183,9 @@
   }
 
   // Iterate propagating consumes and kills until they stop changing
-  int Iteration = 0; (void)Iteration;
-  
+  int Iteration = 0;
+  (void)Iteration;
+
   bool Changed;
   do {
     DEBUG(dbgs() << "iteration " << ++Iteration);
@@ -307,12 +309,6 @@
                                  /*IsVarArgs=*/false);
   auto *FnPtrTy = FnTy->getPointerTo();
 
-<<<<<<< HEAD
-  if (Shape.CoroSuspends.size() > UINT32_MAX)
-    report_fatal_error("Cannot handle coroutine with this many suspend points");
-
-  SmallVector<Type *, 8> Types{FnPtrTy, FnPtrTy, Type::getInt32Ty(C)};
-=======
   // Figure out how wide should be an integer type storing the suspend index.
   unsigned IndexBits = std::max(1U, Log2_64_Ceil(Shape.CoroSuspends.size()));
   Type *PromiseType = Shape.PromiseAlloca
@@ -320,7 +316,6 @@
                           : Type::getInt1Ty(C);
   SmallVector<Type *, 8> Types{FnPtrTy, FnPtrTy, PromiseType,
                                Type::getIntNTy(C, IndexBits)};
->>>>>>> f3c8a9cf
   Value *CurrentDef = nullptr;
 
   // Create an entry for every spilled value.
@@ -344,13 +339,6 @@
   FrameTy->setBody(Types);
 
   return FrameTy;
-}
-
-// Returns the index of the last non-spill field in the coroutine frame.
-//  2 - if there is no coroutine promise specified or 3, if there is.
-static unsigned getLastNonSpillIndex(coro::Shape &Shape) {
-  // TODO: Add support for coroutine promise.
-  return 2;
 }
 
 // Replace all alloca and SSA values that are accessed across suspend points
@@ -386,7 +374,7 @@
   Value *CurrentValue = nullptr;
   BasicBlock *CurrentBlock = nullptr;
   Value *CurrentReload = nullptr;
-  unsigned Index = getLastNonSpillIndex(Shape);
+  unsigned Index = coro::Shape::LastKnownField;
 
   // We need to keep track of any allocas that need "spilling"
   // since they will live in the coroutine frame now, all access to them
@@ -646,8 +634,6 @@
     // frame.
     if (isa<CoroBeginInst>(&I))
       continue;
-<<<<<<< HEAD
-=======
     // A token returned CoroIdInst is used to tie together structural intrinsics
     // in a coroutine. It should not be saved to the coroutine frame.
     if (isa<CoroIdInst>(&I))
@@ -656,7 +642,6 @@
     // check for suspend crossing.
     if (Shape.PromiseAlloca == &I)
       continue;
->>>>>>> f3c8a9cf
 
     for (User *U : I.users())
       if (Checker.isDefinitionAcrossSuspend(I, U)) {
