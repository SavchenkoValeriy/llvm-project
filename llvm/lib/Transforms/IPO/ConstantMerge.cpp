--- conflicted
+++ resolved
@@ -44,17 +44,6 @@
     // For this pass, process all of the globals in the module, eliminating
     // duplicate constants.
     bool runOnModule(Module &M) override;
-<<<<<<< HEAD
-
-    // Return true iff we can determine the alignment of this global variable.
-    bool hasKnownAlignment(GlobalVariable *GV) const;
-
-    // Return the alignment of the global, including converting the default
-    // alignment to a concrete value.
-    unsigned getAlignment(GlobalVariable *GV) const;
-
-=======
->>>>>>> 69fa1926
   };
 }
 
