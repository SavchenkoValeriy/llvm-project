--- conflicted
+++ resolved
@@ -86,10 +86,6 @@
                        cl::desc("Base penalty for splitting cold code (as a "
                                 "multiple of TCC_Basic)"));
 
-static cl::opt<int> MaxParametersForSplit(
-    "hotcoldsplit-max-params", cl::init(8), cl::Hidden,
-    cl::desc("Maximum number of parameters for a split function"));
-
 static cl::opt<bool> EnableColdSection(
     "enable-cold-section", cl::init(false), cl::Hidden,
     cl::desc("Enable placement of extracted cold functions"
@@ -307,11 +303,7 @@
     }
   }
 
-<<<<<<< HEAD
-  // Apply an penalty for calling the split function. Factor in the cost of
-=======
   // Apply a penalty for calling the split function. Factor in the cost of
->>>>>>> 1ab4db0f
   // materializing all of the parameters.
   int NumOutputsAndSplitPhis = NumOutputs + NumSplitExitPhis;
   int NumParams = NumInputs + NumOutputsAndSplitPhis;
