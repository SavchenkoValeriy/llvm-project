//===- FunctionAttrs.cpp - Pass which marks functions attributes ----------===//
//
//                     The LLVM Compiler Infrastructure
//
// This file is distributed under the University of Illinois Open Source
// License. See LICENSE.TXT for details.
//
//===----------------------------------------------------------------------===//
///
/// \file
/// This file implements interprocedural passes which walk the
/// call-graph deducing and/or propagating function attributes.
///
//===----------------------------------------------------------------------===//

#include "llvm/Transforms/IPO.h"
#include "llvm/ADT/SCCIterator.h"
#include "llvm/ADT/SetVector.h"
#include "llvm/ADT/SmallSet.h"
#include "llvm/ADT/Statistic.h"
#include "llvm/ADT/StringSwitch.h"
#include "llvm/Analysis/AliasAnalysis.h"
#include "llvm/Analysis/AssumptionCache.h"
#include "llvm/Analysis/BasicAliasAnalysis.h"
#include "llvm/Analysis/CallGraph.h"
#include "llvm/Analysis/CallGraphSCCPass.h"
#include "llvm/Analysis/CaptureTracking.h"
#include "llvm/Analysis/TargetLibraryInfo.h"
#include "llvm/Analysis/ValueTracking.h"
#include "llvm/IR/GlobalVariable.h"
#include "llvm/IR/InstIterator.h"
#include "llvm/IR/IntrinsicInst.h"
#include "llvm/IR/LLVMContext.h"
#include "llvm/Support/Debug.h"
#include "llvm/Support/raw_ostream.h"
#include "llvm/Analysis/TargetLibraryInfo.h"
using namespace llvm;

#define DEBUG_TYPE "functionattrs"

STATISTIC(NumReadNone, "Number of functions marked readnone");
STATISTIC(NumReadOnly, "Number of functions marked readonly");
STATISTIC(NumNoCapture, "Number of arguments marked nocapture");
STATISTIC(NumReadNoneArg, "Number of arguments marked readnone");
STATISTIC(NumReadOnlyArg, "Number of arguments marked readonly");
STATISTIC(NumNoAlias, "Number of function returns marked noalias");
STATISTIC(NumNonNullReturn, "Number of function returns marked nonnull");
STATISTIC(NumNoRecurse, "Number of functions marked as norecurse");

namespace {
typedef SmallSetVector<Function *, 8> SCCNodeSet;
}

namespace {
struct PostOrderFunctionAttrs : public CallGraphSCCPass {
  static char ID; // Pass identification, replacement for typeid
  PostOrderFunctionAttrs() : CallGraphSCCPass(ID) {
    initializePostOrderFunctionAttrsPass(*PassRegistry::getPassRegistry());
  }

  bool runOnSCC(CallGraphSCC &SCC) override;

  void getAnalysisUsage(AnalysisUsage &AU) const override {
    AU.setPreservesCFG();
    AU.addRequired<AssumptionCacheTracker>();
    AU.addRequired<TargetLibraryInfoWrapperPass>();
    addUsedAAAnalyses(AU);
    CallGraphSCCPass::getAnalysisUsage(AU);
  }

private:
  TargetLibraryInfo *TLI;
};
}

char PostOrderFunctionAttrs::ID = 0;
INITIALIZE_PASS_BEGIN(PostOrderFunctionAttrs, "functionattrs",
                      "Deduce function attributes", false, false)
INITIALIZE_PASS_DEPENDENCY(AssumptionCacheTracker)
INITIALIZE_PASS_DEPENDENCY(CallGraphWrapperPass)
INITIALIZE_PASS_DEPENDENCY(TargetLibraryInfoWrapperPass)
INITIALIZE_PASS_END(PostOrderFunctionAttrs, "functionattrs",
                    "Deduce function attributes", false, false)

Pass *llvm::createPostOrderFunctionAttrsPass() { return new PostOrderFunctionAttrs(); }

namespace {
/// The three kinds of memory access relevant to 'readonly' and
/// 'readnone' attributes.
enum MemoryAccessKind {
  MAK_ReadNone = 0,
  MAK_ReadOnly = 1,
  MAK_MayWrite = 2
};
}

static MemoryAccessKind checkFunctionMemoryAccess(Function &F, AAResults &AAR,
                                                  const SCCNodeSet &SCCNodes) {
  FunctionModRefBehavior MRB = AAR.getModRefBehavior(&F);
  if (MRB == FMRB_DoesNotAccessMemory)
    // Already perfect!
    return MAK_ReadNone;

  // Definitions with weak linkage may be overridden at linktime with
  // something that writes memory, so treat them like declarations.
  if (F.isDeclaration() || F.mayBeOverridden()) {
    if (AliasAnalysis::onlyReadsMemory(MRB))
      return MAK_ReadOnly;

    // Conservatively assume it writes to memory.
    return MAK_MayWrite;
  }

  // Scan the function body for instructions that may read or write memory.
  bool ReadsMemory = false;
  for (inst_iterator II = inst_begin(F), E = inst_end(F); II != E; ++II) {
    Instruction *I = &*II;

    // Some instructions can be ignored even if they read or write memory.
    // Detect these now, skipping to the next instruction if one is found.
    CallSite CS(cast<Value>(I));
    if (CS) {
      // Ignore calls to functions in the same SCC, as long as the call sites
      // don't have operand bundles.  Calls with operand bundles are allowed to
      // have memory effects not described by the memory effects of the call
      // target.
      if (!CS.hasOperandBundles() && CS.getCalledFunction() &&
          SCCNodes.count(CS.getCalledFunction()))
        continue;
      FunctionModRefBehavior MRB = AAR.getModRefBehavior(CS);

      // If the call doesn't access memory, we're done.
      if (!(MRB & MRI_ModRef))
        continue;

      if (!AliasAnalysis::onlyAccessesArgPointees(MRB)) {
        // The call could access any memory. If that includes writes, give up.
        if (MRB & MRI_Mod)
          return MAK_MayWrite;
        // If it reads, note it.
        if (MRB & MRI_Ref)
          ReadsMemory = true;
        continue;
      }

      // Check whether all pointer arguments point to local memory, and
      // ignore calls that only access local memory.
      for (CallSite::arg_iterator CI = CS.arg_begin(), CE = CS.arg_end();
           CI != CE; ++CI) {
        Value *Arg = *CI;
        if (!Arg->getType()->isPtrOrPtrVectorTy())
          continue;

        AAMDNodes AAInfo;
        I->getAAMetadata(AAInfo);
        MemoryLocation Loc(Arg, MemoryLocation::UnknownSize, AAInfo);

        // Skip accesses to local or constant memory as they don't impact the
        // externally visible mod/ref behavior.
        if (AAR.pointsToConstantMemory(Loc, /*OrLocal=*/true))
          continue;

        if (MRB & MRI_Mod)
          // Writes non-local memory.  Give up.
          return MAK_MayWrite;
        if (MRB & MRI_Ref)
          // Ok, it reads non-local memory.
          ReadsMemory = true;
      }
      continue;
    } else if (LoadInst *LI = dyn_cast<LoadInst>(I)) {
      // Ignore non-volatile loads from local memory. (Atomic is okay here.)
      if (!LI->isVolatile()) {
        MemoryLocation Loc = MemoryLocation::get(LI);
        if (AAR.pointsToConstantMemory(Loc, /*OrLocal=*/true))
          continue;
      }
    } else if (StoreInst *SI = dyn_cast<StoreInst>(I)) {
      // Ignore non-volatile stores to local memory. (Atomic is okay here.)
      if (!SI->isVolatile()) {
        MemoryLocation Loc = MemoryLocation::get(SI);
        if (AAR.pointsToConstantMemory(Loc, /*OrLocal=*/true))
          continue;
      }
    } else if (VAArgInst *VI = dyn_cast<VAArgInst>(I)) {
      // Ignore vaargs on local memory.
      MemoryLocation Loc = MemoryLocation::get(VI);
      if (AAR.pointsToConstantMemory(Loc, /*OrLocal=*/true))
        continue;
    }

    // Any remaining instructions need to be taken seriously!  Check if they
    // read or write memory.
    if (I->mayWriteToMemory())
      // Writes memory.  Just give up.
      return MAK_MayWrite;

    // If this instruction may read memory, remember that.
    ReadsMemory |= I->mayReadFromMemory();
  }

  return ReadsMemory ? MAK_ReadOnly : MAK_ReadNone;
}

/// Deduce readonly/readnone attributes for the SCC.
template <typename AARGetterT>
static bool addReadAttrs(const SCCNodeSet &SCCNodes, AARGetterT AARGetter) {
  // Check if any of the functions in the SCC read or write memory.  If they
  // write memory then they can't be marked readnone or readonly.
  bool ReadsMemory = false;
  for (Function *F : SCCNodes) {
    // Call the callable parameter to look up AA results for this function.
    AAResults &AAR = AARGetter(*F);

    switch (checkFunctionMemoryAccess(*F, AAR, SCCNodes)) {
    case MAK_MayWrite:
      return false;
    case MAK_ReadOnly:
      ReadsMemory = true;
      break;
    case MAK_ReadNone:
      // Nothing to do!
      break;
    }
  }

  // Success!  Functions in this SCC do not access memory, or only read memory.
  // Give them the appropriate attribute.
  bool MadeChange = false;
  for (Function *F : SCCNodes) {
    if (F->doesNotAccessMemory())
      // Already perfect!
      continue;

    if (F->onlyReadsMemory() && ReadsMemory)
      // No change.
      continue;

    MadeChange = true;

    // Clear out any existing attributes.
    AttrBuilder B;
    B.addAttribute(Attribute::ReadOnly).addAttribute(Attribute::ReadNone);
    F->removeAttributes(
        AttributeSet::FunctionIndex,
        AttributeSet::get(F->getContext(), AttributeSet::FunctionIndex, B));

    // Add in the new attribute.
    F->addAttribute(AttributeSet::FunctionIndex,
                    ReadsMemory ? Attribute::ReadOnly : Attribute::ReadNone);

    if (ReadsMemory)
      ++NumReadOnly;
    else
      ++NumReadNone;
  }

  return MadeChange;
}

namespace {
/// For a given pointer Argument, this retains a list of Arguments of functions
/// in the same SCC that the pointer data flows into. We use this to build an
/// SCC of the arguments.
struct ArgumentGraphNode {
  Argument *Definition;
  SmallVector<ArgumentGraphNode *, 4> Uses;
};

class ArgumentGraph {
  // We store pointers to ArgumentGraphNode objects, so it's important that
  // that they not move around upon insert.
  typedef std::map<Argument *, ArgumentGraphNode> ArgumentMapTy;

  ArgumentMapTy ArgumentMap;

  // There is no root node for the argument graph, in fact:
  //   void f(int *x, int *y) { if (...) f(x, y); }
  // is an example where the graph is disconnected. The SCCIterator requires a
  // single entry point, so we maintain a fake ("synthetic") root node that
  // uses every node. Because the graph is directed and nothing points into
  // the root, it will not participate in any SCCs (except for its own).
  ArgumentGraphNode SyntheticRoot;

public:
  ArgumentGraph() { SyntheticRoot.Definition = nullptr; }

  typedef SmallVectorImpl<ArgumentGraphNode *>::iterator iterator;

  iterator begin() { return SyntheticRoot.Uses.begin(); }
  iterator end() { return SyntheticRoot.Uses.end(); }
  ArgumentGraphNode *getEntryNode() { return &SyntheticRoot; }

  ArgumentGraphNode *operator[](Argument *A) {
    ArgumentGraphNode &Node = ArgumentMap[A];
    Node.Definition = A;
    SyntheticRoot.Uses.push_back(&Node);
    return &Node;
  }
};

/// This tracker checks whether callees are in the SCC, and if so it does not
/// consider that a capture, instead adding it to the "Uses" list and
/// continuing with the analysis.
struct ArgumentUsesTracker : public CaptureTracker {
  ArgumentUsesTracker(const SCCNodeSet &SCCNodes)
      : Captured(false), SCCNodes(SCCNodes) {}

  void tooManyUses() override { Captured = true; }

  bool captured(const Use *U) override {
    CallSite CS(U->getUser());
    if (!CS.getInstruction()) {
      Captured = true;
      return true;
    }

    Function *F = CS.getCalledFunction();
    if (!F || F->isDeclaration() || F->mayBeOverridden() ||
        !SCCNodes.count(F)) {
      Captured = true;
      return true;
    }

    // Note: the callee and the two successor blocks *follow* the argument
    // operands.  This means there is no need to adjust UseIndex to account for
    // these.

    unsigned UseIndex =
        std::distance(const_cast<const Use *>(CS.arg_begin()), U);

    assert(UseIndex < CS.data_operands_size() &&
           "Indirect function calls should have been filtered above!");

    if (UseIndex >= CS.getNumArgOperands()) {
      // Data operand, but not a argument operand -- must be a bundle operand
      assert(CS.hasOperandBundles() && "Must be!");

      // CaptureTracking told us that we're being captured by an operand bundle
      // use.  In this case it does not matter if the callee is within our SCC
      // or not -- we've been captured in some unknown way, and we have to be
      // conservative.
      Captured = true;
      return true;
    }

    if (UseIndex >= F->arg_size()) {
      assert(F->isVarArg() && "More params than args in non-varargs call");
      Captured = true;
      return true;
    }

    Uses.push_back(&*std::next(F->arg_begin(), UseIndex));
    return false;
  }

  bool Captured; // True only if certainly captured (used outside our SCC).
  SmallVector<Argument *, 4> Uses; // Uses within our SCC.

  const SCCNodeSet &SCCNodes;
};
}

namespace llvm {
template <> struct GraphTraits<ArgumentGraphNode *> {
  typedef ArgumentGraphNode NodeType;
  typedef SmallVectorImpl<ArgumentGraphNode *>::iterator ChildIteratorType;

  static inline NodeType *getEntryNode(NodeType *A) { return A; }
  static inline ChildIteratorType child_begin(NodeType *N) {
    return N->Uses.begin();
  }
  static inline ChildIteratorType child_end(NodeType *N) {
    return N->Uses.end();
  }
};
template <>
struct GraphTraits<ArgumentGraph *> : public GraphTraits<ArgumentGraphNode *> {
  static NodeType *getEntryNode(ArgumentGraph *AG) {
    return AG->getEntryNode();
  }
  static ChildIteratorType nodes_begin(ArgumentGraph *AG) {
    return AG->begin();
  }
  static ChildIteratorType nodes_end(ArgumentGraph *AG) { return AG->end(); }
};
}

/// Returns Attribute::None, Attribute::ReadOnly or Attribute::ReadNone.
static Attribute::AttrKind
determinePointerReadAttrs(Argument *A,
                          const SmallPtrSet<Argument *, 8> &SCCNodes) {

  SmallVector<Use *, 32> Worklist;
  SmallSet<Use *, 32> Visited;

  // inalloca arguments are always clobbered by the call.
  if (A->hasInAllocaAttr())
    return Attribute::None;

  bool IsRead = false;
  // We don't need to track IsWritten. If A is written to, return immediately.

  for (Use &U : A->uses()) {
    Visited.insert(&U);
    Worklist.push_back(&U);
  }

  while (!Worklist.empty()) {
    Use *U = Worklist.pop_back_val();
    Instruction *I = cast<Instruction>(U->getUser());

    switch (I->getOpcode()) {
    case Instruction::BitCast:
    case Instruction::GetElementPtr:
    case Instruction::PHI:
    case Instruction::Select:
    case Instruction::AddrSpaceCast:
      // The original value is not read/written via this if the new value isn't.
      for (Use &UU : I->uses())
        if (Visited.insert(&UU).second)
          Worklist.push_back(&UU);
      break;

    case Instruction::Call:
    case Instruction::Invoke: {
      bool Captures = true;

      if (I->getType()->isVoidTy())
        Captures = false;

      auto AddUsersToWorklistIfCapturing = [&] {
        if (Captures)
          for (Use &UU : I->uses())
            if (Visited.insert(&UU).second)
              Worklist.push_back(&UU);
      };

      CallSite CS(I);
      if (CS.doesNotAccessMemory()) {
        AddUsersToWorklistIfCapturing();
        continue;
      }

      Function *F = CS.getCalledFunction();
      if (!F) {
        if (CS.onlyReadsMemory()) {
          IsRead = true;
          AddUsersToWorklistIfCapturing();
          continue;
        }
        return Attribute::None;
      }

      // Note: the callee and the two successor blocks *follow* the argument
      // operands.  This means there is no need to adjust UseIndex to account
      // for these.

      unsigned UseIndex = std::distance(CS.arg_begin(), U);

      // U cannot be the callee operand use: since we're exploring the
      // transitive uses of an Argument, having such a use be a callee would
      // imply the CallSite is an indirect call or invoke; and we'd take the
      // early exit above.
      assert(UseIndex < CS.data_operands_size() &&
             "Data operand use expected!");

      bool IsOperandBundleUse = UseIndex >= CS.getNumArgOperands();

      if (UseIndex >= F->arg_size() && !IsOperandBundleUse) {
        assert(F->isVarArg() && "More params than args in non-varargs call");
        return Attribute::None;
      }

      Captures &= !CS.doesNotCapture(UseIndex);

      // Since the optimizer (by design) cannot see the data flow corresponding
      // to a operand bundle use, these cannot participate in the optimistic SCC
      // analysis.  Instead, we model the operand bundle uses as arguments in
      // call to a function external to the SCC.
      if (!SCCNodes.count(&*std::next(F->arg_begin(), UseIndex)) ||
          IsOperandBundleUse) {

        // The accessors used on CallSite here do the right thing for calls and
        // invokes with operand bundles.

        if (!CS.onlyReadsMemory() && !CS.onlyReadsMemory(UseIndex))
          return Attribute::None;
        if (!CS.doesNotAccessMemory(UseIndex))
          IsRead = true;
      }

      AddUsersToWorklistIfCapturing();
      break;
    }

    case Instruction::Load:
      IsRead = true;
      break;

    case Instruction::ICmp:
    case Instruction::Ret:
      break;

    default:
      return Attribute::None;
    }
  }

  return IsRead ? Attribute::ReadOnly : Attribute::ReadNone;
}

/// Deduce nocapture attributes for the SCC.
static bool addArgumentAttrs(const SCCNodeSet &SCCNodes) {
  bool Changed = false;

  ArgumentGraph AG;

  AttrBuilder B;
  B.addAttribute(Attribute::NoCapture);

  // Check each function in turn, determining which pointer arguments are not
  // captured.
  for (Function *F : SCCNodes) {
    // Definitions with weak linkage may be overridden at linktime with
    // something that captures pointers, so treat them like declarations.
    if (F->isDeclaration() || F->mayBeOverridden())
      continue;

    // Functions that are readonly (or readnone) and nounwind and don't return
    // a value can't capture arguments. Don't analyze them.
    if (F->onlyReadsMemory() && F->doesNotThrow() &&
        F->getReturnType()->isVoidTy()) {
      for (Function::arg_iterator A = F->arg_begin(), E = F->arg_end(); A != E;
           ++A) {
        if (A->getType()->isPointerTy() && !A->hasNoCaptureAttr()) {
          A->addAttr(AttributeSet::get(F->getContext(), A->getArgNo() + 1, B));
          ++NumNoCapture;
          Changed = true;
        }
      }
      continue;
    }

    for (Function::arg_iterator A = F->arg_begin(), E = F->arg_end(); A != E;
         ++A) {
      if (!A->getType()->isPointerTy())
        continue;
      bool HasNonLocalUses = false;
      if (!A->hasNoCaptureAttr()) {
        ArgumentUsesTracker Tracker(SCCNodes);
        PointerMayBeCaptured(&*A, &Tracker);
        if (!Tracker.Captured) {
          if (Tracker.Uses.empty()) {
            // If it's trivially not captured, mark it nocapture now.
            A->addAttr(
                AttributeSet::get(F->getContext(), A->getArgNo() + 1, B));
            ++NumNoCapture;
            Changed = true;
          } else {
            // If it's not trivially captured and not trivially not captured,
            // then it must be calling into another function in our SCC. Save
            // its particulars for Argument-SCC analysis later.
            ArgumentGraphNode *Node = AG[&*A];
            for (SmallVectorImpl<Argument *>::iterator
                     UI = Tracker.Uses.begin(),
                     UE = Tracker.Uses.end();
                 UI != UE; ++UI) {
              Node->Uses.push_back(AG[*UI]);
              if (*UI != A)
                HasNonLocalUses = true;
            }
          }
        }
        // Otherwise, it's captured. Don't bother doing SCC analysis on it.
      }
      if (!HasNonLocalUses && !A->onlyReadsMemory()) {
        // Can we determine that it's readonly/readnone without doing an SCC?
        // Note that we don't allow any calls at all here, or else our result
        // will be dependent on the iteration order through the functions in the
        // SCC.
        SmallPtrSet<Argument *, 8> Self;
        Self.insert(&*A);
        Attribute::AttrKind R = determinePointerReadAttrs(&*A, Self);
        if (R != Attribute::None) {
          AttrBuilder B;
          B.addAttribute(R);
          A->addAttr(AttributeSet::get(A->getContext(), A->getArgNo() + 1, B));
          Changed = true;
          R == Attribute::ReadOnly ? ++NumReadOnlyArg : ++NumReadNoneArg;
        }
      }
    }
  }

  // The graph we've collected is partial because we stopped scanning for
  // argument uses once we solved the argument trivially. These partial nodes
  // show up as ArgumentGraphNode objects with an empty Uses list, and for
  // these nodes the final decision about whether they capture has already been
  // made.  If the definition doesn't have a 'nocapture' attribute by now, it
  // captures.

  for (scc_iterator<ArgumentGraph *> I = scc_begin(&AG); !I.isAtEnd(); ++I) {
    const std::vector<ArgumentGraphNode *> &ArgumentSCC = *I;
    if (ArgumentSCC.size() == 1) {
      if (!ArgumentSCC[0]->Definition)
        continue; // synthetic root node

      // eg. "void f(int* x) { if (...) f(x); }"
      if (ArgumentSCC[0]->Uses.size() == 1 &&
          ArgumentSCC[0]->Uses[0] == ArgumentSCC[0]) {
        Argument *A = ArgumentSCC[0]->Definition;
        A->addAttr(AttributeSet::get(A->getContext(), A->getArgNo() + 1, B));
        ++NumNoCapture;
        Changed = true;
      }
      continue;
    }

    bool SCCCaptured = false;
    for (auto I = ArgumentSCC.begin(), E = ArgumentSCC.end();
         I != E && !SCCCaptured; ++I) {
      ArgumentGraphNode *Node = *I;
      if (Node->Uses.empty()) {
        if (!Node->Definition->hasNoCaptureAttr())
          SCCCaptured = true;
      }
    }
    if (SCCCaptured)
      continue;

    SmallPtrSet<Argument *, 8> ArgumentSCCNodes;
    // Fill ArgumentSCCNodes with the elements of the ArgumentSCC.  Used for
    // quickly looking up whether a given Argument is in this ArgumentSCC.
    for (auto I = ArgumentSCC.begin(), E = ArgumentSCC.end(); I != E; ++I) {
      ArgumentSCCNodes.insert((*I)->Definition);
    }

    for (auto I = ArgumentSCC.begin(), E = ArgumentSCC.end();
         I != E && !SCCCaptured; ++I) {
      ArgumentGraphNode *N = *I;
      for (SmallVectorImpl<ArgumentGraphNode *>::iterator UI = N->Uses.begin(),
                                                          UE = N->Uses.end();
           UI != UE; ++UI) {
        Argument *A = (*UI)->Definition;
        if (A->hasNoCaptureAttr() || ArgumentSCCNodes.count(A))
          continue;
        SCCCaptured = true;
        break;
      }
    }
    if (SCCCaptured)
      continue;

    for (unsigned i = 0, e = ArgumentSCC.size(); i != e; ++i) {
      Argument *A = ArgumentSCC[i]->Definition;
      A->addAttr(AttributeSet::get(A->getContext(), A->getArgNo() + 1, B));
      ++NumNoCapture;
      Changed = true;
    }

    // We also want to compute readonly/readnone. With a small number of false
    // negatives, we can assume that any pointer which is captured isn't going
    // to be provably readonly or readnone, since by definition we can't
    // analyze all uses of a captured pointer.
    //
    // The false negatives happen when the pointer is captured by a function
    // that promises readonly/readnone behaviour on the pointer, then the
    // pointer's lifetime ends before anything that writes to arbitrary memory.
    // Also, a readonly/readnone pointer may be returned, but returning a
    // pointer is capturing it.

    Attribute::AttrKind ReadAttr = Attribute::ReadNone;
    for (unsigned i = 0, e = ArgumentSCC.size(); i != e; ++i) {
      Argument *A = ArgumentSCC[i]->Definition;
      Attribute::AttrKind K = determinePointerReadAttrs(A, ArgumentSCCNodes);
      if (K == Attribute::ReadNone)
        continue;
      if (K == Attribute::ReadOnly) {
        ReadAttr = Attribute::ReadOnly;
        continue;
      }
      ReadAttr = K;
      break;
    }

    if (ReadAttr != Attribute::None) {
      AttrBuilder B, R;
      B.addAttribute(ReadAttr);
      R.addAttribute(Attribute::ReadOnly).addAttribute(Attribute::ReadNone);
      for (unsigned i = 0, e = ArgumentSCC.size(); i != e; ++i) {
        Argument *A = ArgumentSCC[i]->Definition;
        // Clear out existing readonly/readnone attributes
        A->removeAttr(AttributeSet::get(A->getContext(), A->getArgNo() + 1, R));
        A->addAttr(AttributeSet::get(A->getContext(), A->getArgNo() + 1, B));
        ReadAttr == Attribute::ReadOnly ? ++NumReadOnlyArg : ++NumReadNoneArg;
        Changed = true;
      }
    }
  }

  return Changed;
}

/// Tests whether a function is "malloc-like".
///
/// A function is "malloc-like" if it returns either null or a pointer that
/// doesn't alias any other pointer visible to the caller.
static bool isFunctionMallocLike(Function *F, const SCCNodeSet &SCCNodes) {
  SmallSetVector<Value *, 8> FlowsToReturn;
  for (Function::iterator I = F->begin(), E = F->end(); I != E; ++I)
    if (ReturnInst *Ret = dyn_cast<ReturnInst>(I->getTerminator()))
      FlowsToReturn.insert(Ret->getReturnValue());

  for (unsigned i = 0; i != FlowsToReturn.size(); ++i) {
    Value *RetVal = FlowsToReturn[i];

    if (Constant *C = dyn_cast<Constant>(RetVal)) {
      if (!C->isNullValue() && !isa<UndefValue>(C))
        return false;

      continue;
    }

    if (isa<Argument>(RetVal))
      return false;

    if (Instruction *RVI = dyn_cast<Instruction>(RetVal))
      switch (RVI->getOpcode()) {
      // Extend the analysis by looking upwards.
      case Instruction::BitCast:
      case Instruction::GetElementPtr:
      case Instruction::AddrSpaceCast:
        FlowsToReturn.insert(RVI->getOperand(0));
        continue;
      case Instruction::Select: {
        SelectInst *SI = cast<SelectInst>(RVI);
        FlowsToReturn.insert(SI->getTrueValue());
        FlowsToReturn.insert(SI->getFalseValue());
        continue;
      }
      case Instruction::PHI: {
        PHINode *PN = cast<PHINode>(RVI);
        for (Value *IncValue : PN->incoming_values())
          FlowsToReturn.insert(IncValue);
        continue;
      }

      // Check whether the pointer came from an allocation.
      case Instruction::Alloca:
        break;
      case Instruction::Call:
      case Instruction::Invoke: {
        CallSite CS(RVI);
        if (CS.paramHasAttr(0, Attribute::NoAlias))
          break;
        if (CS.getCalledFunction() && SCCNodes.count(CS.getCalledFunction()))
          break;
      } // fall-through
      default:
        return false; // Did not come from an allocation.
      }

    if (PointerMayBeCaptured(RetVal, false, /*StoreCaptures=*/false))
      return false;
  }

  return true;
}

/// Deduce noalias attributes for the SCC.
static bool addNoAliasAttrs(const SCCNodeSet &SCCNodes) {
  // Check each function in turn, determining which functions return noalias
  // pointers.
  for (Function *F : SCCNodes) {
    // Already noalias.
    if (F->doesNotAlias(0))
      continue;

    // Definitions with weak linkage may be overridden at linktime, so
    // treat them like declarations.
    if (F->isDeclaration() || F->mayBeOverridden())
      return false;

    // We annotate noalias return values, which are only applicable to
    // pointer types.
    if (!F->getReturnType()->isPointerTy())
      continue;

    if (!isFunctionMallocLike(F, SCCNodes))
      return false;
  }

  bool MadeChange = false;
  for (Function *F : SCCNodes) {
    if (F->doesNotAlias(0) || !F->getReturnType()->isPointerTy())
      continue;

    F->setDoesNotAlias(0);
    ++NumNoAlias;
    MadeChange = true;
  }

  return MadeChange;
}

/// Tests whether this function is known to not return null.
///
/// Requires that the function returns a pointer.
///
/// Returns true if it believes the function will not return a null, and sets
/// \p Speculative based on whether the returned conclusion is a speculative
/// conclusion due to SCC calls.
static bool isReturnNonNull(Function *F, const SCCNodeSet &SCCNodes,
                            const TargetLibraryInfo &TLI, bool &Speculative) {
  assert(F->getReturnType()->isPointerTy() &&
         "nonnull only meaningful on pointer types");
  Speculative = false;

  SmallSetVector<Value *, 8> FlowsToReturn;
  for (BasicBlock &BB : *F)
    if (auto *Ret = dyn_cast<ReturnInst>(BB.getTerminator()))
      FlowsToReturn.insert(Ret->getReturnValue());

  for (unsigned i = 0; i != FlowsToReturn.size(); ++i) {
    Value *RetVal = FlowsToReturn[i];

    // If this value is locally known to be non-null, we're good
    if (isKnownNonNull(RetVal, &TLI))
      continue;

    // Otherwise, we need to look upwards since we can't make any local
    // conclusions.
    Instruction *RVI = dyn_cast<Instruction>(RetVal);
    if (!RVI)
      return false;
    switch (RVI->getOpcode()) {
    // Extend the analysis by looking upwards.
    case Instruction::BitCast:
    case Instruction::GetElementPtr:
    case Instruction::AddrSpaceCast:
      FlowsToReturn.insert(RVI->getOperand(0));
      continue;
    case Instruction::Select: {
      SelectInst *SI = cast<SelectInst>(RVI);
      FlowsToReturn.insert(SI->getTrueValue());
      FlowsToReturn.insert(SI->getFalseValue());
      continue;
    }
    case Instruction::PHI: {
      PHINode *PN = cast<PHINode>(RVI);
      for (int i = 0, e = PN->getNumIncomingValues(); i != e; ++i)
        FlowsToReturn.insert(PN->getIncomingValue(i));
      continue;
    }
    case Instruction::Call:
    case Instruction::Invoke: {
      CallSite CS(RVI);
      Function *Callee = CS.getCalledFunction();
      // A call to a node within the SCC is assumed to return null until
      // proven otherwise
      if (Callee && SCCNodes.count(Callee)) {
        Speculative = true;
        continue;
      }
      return false;
    }
    default:
      return false; // Unknown source, may be null
    };
    llvm_unreachable("should have either continued or returned");
  }

  return true;
}

/// Deduce nonnull attributes for the SCC.
static bool addNonNullAttrs(const SCCNodeSet &SCCNodes,
                            const TargetLibraryInfo &TLI) {
  // Speculative that all functions in the SCC return only nonnull
  // pointers.  We may refute this as we analyze functions.
  bool SCCReturnsNonNull = true;

  bool MadeChange = false;

  // Check each function in turn, determining which functions return nonnull
  // pointers.
  for (Function *F : SCCNodes) {
    // Already nonnull.
    if (F->getAttributes().hasAttribute(AttributeSet::ReturnIndex,
                                        Attribute::NonNull))
      continue;

    // Definitions with weak linkage may be overridden at linktime, so
    // treat them like declarations.
    if (F->isDeclaration() || F->mayBeOverridden())
      return false;

    // We annotate nonnull return values, which are only applicable to
    // pointer types.
    if (!F->getReturnType()->isPointerTy())
      continue;

    bool Speculative = false;
    if (isReturnNonNull(F, SCCNodes, TLI, Speculative)) {
      if (!Speculative) {
        // Mark the function eagerly since we may discover a function
        // which prevents us from speculating about the entire SCC
        DEBUG(dbgs() << "Eagerly marking " << F->getName() << " as nonnull\n");
        F->addAttribute(AttributeSet::ReturnIndex, Attribute::NonNull);
        ++NumNonNullReturn;
        MadeChange = true;
      }
      continue;
    }
    // At least one function returns something which could be null, can't
    // speculate any more.
    SCCReturnsNonNull = false;
  }

  if (SCCReturnsNonNull) {
    for (Function *F : SCCNodes) {
      if (F->getAttributes().hasAttribute(AttributeSet::ReturnIndex,
                                          Attribute::NonNull) ||
          !F->getReturnType()->isPointerTy())
        continue;

      DEBUG(dbgs() << "SCC marking " << F->getName() << " as nonnull\n");
      F->addAttribute(AttributeSet::ReturnIndex, Attribute::NonNull);
      ++NumNonNullReturn;
      MadeChange = true;
    }
  }

  return MadeChange;
}

/// Removes convergent attributes where we can prove that none of the SCC's
/// callees are themselves convergent.  Returns true if successful at removing
/// the attribute.
static bool removeConvergentAttrs(const SCCNodeSet &SCCNodes) {
  // Determines whether a function can be made non-convergent, ignoring all
  // other functions in SCC.  (A function can *actually* be made non-convergent
  // only if all functions in its SCC can be made convergent.)
<<<<<<< HEAD
  auto CanRemoveConvergent = [&] (CallGraphNode *CGN) {
    Function *F = CGN->getFunction();
    if (!F) return false;

    if (!F->isConvergent()) return true;
=======
  auto CanRemoveConvergent = [&](Function *F) {
    if (!F->isConvergent())
      return true;
>>>>>>> 3937bc70

    // Can't remove convergent from declarations.
    if (F->isDeclaration()) return false;

<<<<<<< HEAD
    // Don't remove convergent from optnone functions.
    if (F->hasFnAttribute(Attribute::OptimizeNone))
      return false;

    // Can't remove convergent if any of F's callees -- ignoring functions in the
    // SCC itself -- are convergent.
    if (llvm::any_of(*CGN, [&](const CallGraphNode::CallRecord &CR) {
          Function *F = CR.second->getFunction();
          return SCCNodes.count(F) == 0 && (!F || F->isConvergent());
        }))
      return false;

    // CGN doesn't contain calls to intrinsics, so iterate over all of F's
    // callsites, looking for any calls to convergent intrinsics.  If we find one,
    // F must remain marked as convergent.
    auto IsConvergentIntrinsicCall = [](Instruction &I) {
      CallSite CS(cast<Value>(&I));
      if (!CS)
        return false;
      Function *Callee = CS.getCalledFunction();
      return Callee && Callee->isIntrinsic() && Callee->isConvergent();
    };
    return !llvm::any_of(*F, [=](BasicBlock &BB) {
      return llvm::any_of(BB, IsConvergentIntrinsicCall);
    });
  };

  // We can remove the convergent attr from functions in the SCC if they all can
  // be made non-convergent (because they call only non-convergent functions,
  // other than each other).
  if (!llvm::all_of(SCC, CanRemoveConvergent)) return false;
=======
    for (Instruction &I : instructions(*F))
      if (auto CS = CallSite(&I)) {
        // Can't remove convergent if any of F's callees -- ignoring functions
        // in the SCC itself -- are convergent. This needs to consider both
        // function calls and intrinsic calls. We also assume indirect calls
        // might call a convergent function.
        // FIXME: We should revisit this when we put convergent onto calls
        // instead of functions so that indirect calls which should be
        // convergent are required to be marked as such.
        Function *Callee = CS.getCalledFunction();
        if (!Callee || (SCCNodes.count(Callee) == 0 && Callee->isConvergent()))
          return false;
      }

    return true;
  };

  // We can remove the convergent attr from functions in the SCC if they all
  // can be made non-convergent (because they call only non-convergent
  // functions, other than each other).
  if (!llvm::all_of(SCCNodes, CanRemoveConvergent))
    return false;
>>>>>>> 3937bc70

  // If we got here, all of the SCC's callees are non-convergent. Therefore all
  // of the SCC's functions can be marked as non-convergent.
  for (Function *F : SCCNodes) {
    if (F->isConvergent())
      DEBUG(dbgs() << "Removing convergent attr from " << F->getName() << "\n");
    F->setNotConvergent();
  }
  return true;
}

static bool setDoesNotRecurse(Function &F) {
  if (F.doesNotRecurse())
    return false;
  F.setDoesNotRecurse();
  ++NumNoRecurse;
  return true;
}

static bool addNoRecurseAttrs(const CallGraphSCC &SCC) {
  // Try and identify functions that do not recurse.

  // If the SCC contains multiple nodes we know for sure there is recursion.
  if (!SCC.isSingular())
    return false;

  const CallGraphNode *CGN = *SCC.begin();
  Function *F = CGN->getFunction();
  if (!F || F->isDeclaration() || F->doesNotRecurse())
    return false;

  // If all of the calls in F are identifiable and are to norecurse functions, F
  // is norecurse. This check also detects self-recursion as F is not currently
  // marked norecurse, so any called from F to F will not be marked norecurse.
  if (std::all_of(CGN->begin(), CGN->end(),
                  [](const CallGraphNode::CallRecord &CR) {
                    Function *F = CR.second->getFunction();
                    return F && F->doesNotRecurse();
                  }))
    // Function calls a potentially recursive function.
    return setDoesNotRecurse(*F);

  // Nothing else we can deduce usefully during the postorder traversal.
  return false;
}

bool PostOrderFunctionAttrs::runOnSCC(CallGraphSCC &SCC) {
  TLI = &getAnalysis<TargetLibraryInfoWrapperPass>().getTLI();
  bool Changed = false;

  // We compute dedicated AA results for each function in the SCC as needed. We
  // use a lambda referencing external objects so that they live long enough to
  // be queried, but we re-use them each time.
  Optional<BasicAAResult> BAR;
  Optional<AAResults> AAR;
  auto AARGetter = [&](Function &F) -> AAResults & {
    BAR.emplace(createLegacyPMBasicAAResult(*this, F));
    AAR.emplace(createLegacyPMAAResults(*this, F, *BAR));
    return *AAR;
  };

  // Fill SCCNodes with the elements of the SCC. Used for quickly looking up
  // whether a given CallGraphNode is in this SCC. Also track whether there are
  // any external or opt-none nodes that will prevent us from optimizing any
  // part of the SCC.
  SCCNodeSet SCCNodes;
  bool ExternalNode = false;
  for (CallGraphSCC::iterator I = SCC.begin(), E = SCC.end(); I != E; ++I) {
    Function *F = (*I)->getFunction();
    if (!F || F->hasFnAttribute(Attribute::OptimizeNone)) {
      // External node or function we're trying not to optimize - we both avoid
      // transform them and avoid leveraging information they provide.
      ExternalNode = true;
      continue;
    }

    SCCNodes.insert(F);
  }

  Changed |= addReadAttrs(SCCNodes, AARGetter);
  Changed |= addArgumentAttrs(SCCNodes);

  // If we have no external nodes participating in the SCC, we can deduce some
  // more precise attributes as well.
  if (!ExternalNode) {
    Changed |= addNoAliasAttrs(SCCNodes);
    Changed |= addNonNullAttrs(SCCNodes, *TLI);
    Changed |= removeConvergentAttrs(SCCNodes);
  }

  Changed |= addNoRecurseAttrs(SCC);
  return Changed;
}

namespace {
/// A pass to do RPO deduction and propagation of function attributes.
///
/// This pass provides a general RPO or "top down" propagation of
/// function attributes. For a few (rare) cases, we can deduce significantly
/// more about function attributes by working in RPO, so this pass
/// provides the compliment to the post-order pass above where the majority of
/// deduction is performed.
// FIXME: Currently there is no RPO CGSCC pass structure to slide into and so
// this is a boring module pass, but eventually it should be an RPO CGSCC pass
// when such infrastructure is available.
struct ReversePostOrderFunctionAttrs : public ModulePass {
  static char ID; // Pass identification, replacement for typeid
  ReversePostOrderFunctionAttrs() : ModulePass(ID) {
    initializeReversePostOrderFunctionAttrsPass(*PassRegistry::getPassRegistry());
  }

  bool runOnModule(Module &M) override;

  void getAnalysisUsage(AnalysisUsage &AU) const override {
    AU.setPreservesCFG();
    AU.addRequired<CallGraphWrapperPass>();
  }
};
}

char ReversePostOrderFunctionAttrs::ID = 0;
INITIALIZE_PASS_BEGIN(ReversePostOrderFunctionAttrs, "rpo-functionattrs",
                      "Deduce function attributes in RPO", false, false)
INITIALIZE_PASS_DEPENDENCY(CallGraphWrapperPass)
INITIALIZE_PASS_END(ReversePostOrderFunctionAttrs, "rpo-functionattrs",
                    "Deduce function attributes in RPO", false, false)

Pass *llvm::createReversePostOrderFunctionAttrsPass() {
  return new ReversePostOrderFunctionAttrs();
}

static bool addNoRecurseAttrsTopDown(Function &F) {
  // We check the preconditions for the function prior to calling this to avoid
  // the cost of building up a reversible post-order list. We assert them here
  // to make sure none of the invariants this relies on were violated.
  assert(!F.isDeclaration() && "Cannot deduce norecurse without a definition!");
  assert(!F.doesNotRecurse() &&
         "This function has already been deduced as norecurs!");
  assert(F.hasInternalLinkage() &&
         "Can only do top-down deduction for internal linkage functions!");

  // If F is internal and all of its uses are calls from a non-recursive
  // functions, then none of its calls could in fact recurse without going
  // through a function marked norecurse, and so we can mark this function too
  // as norecurse. Note that the uses must actually be calls -- otherwise
  // a pointer to this function could be returned from a norecurse function but
  // this function could be recursively (indirectly) called. Note that this
  // also detects if F is directly recursive as F is not yet marked as
  // a norecurse function.
  for (auto *U : F.users()) {
    auto *I = dyn_cast<Instruction>(U);
    if (!I)
      return false;
    CallSite CS(I);
    if (!CS || !CS.getParent()->getParent()->doesNotRecurse())
      return false;
  }
  return setDoesNotRecurse(F);
}

bool ReversePostOrderFunctionAttrs::runOnModule(Module &M) {
  // We only have a post-order SCC traversal (because SCCs are inherently
  // discovered in post-order), so we accumulate them in a vector and then walk
  // it in reverse. This is simpler than using the RPO iterator infrastructure
  // because we need to combine SCC detection and the PO walk of the call
  // graph. We can also cheat egregiously because we're primarily interested in
  // synthesizing norecurse and so we can only save the singular SCCs as SCCs
  // with multiple functions in them will clearly be recursive.
  auto &CG = getAnalysis<CallGraphWrapperPass>().getCallGraph();
  SmallVector<Function *, 16> Worklist;
  for (scc_iterator<CallGraph *> I = scc_begin(&CG); !I.isAtEnd(); ++I) {
    if (I->size() != 1)
      continue;

    Function *F = I->front()->getFunction();
    if (F && !F->isDeclaration() && !F->doesNotRecurse() &&
        F->hasInternalLinkage())
      Worklist.push_back(F);
  }

  bool Changed = false;
  for (auto *F : reverse(Worklist))
    Changed |= addNoRecurseAttrsTopDown(*F);

  return Changed;
}<|MERGE_RESOLUTION|>--- conflicted
+++ resolved
@@ -942,54 +942,14 @@
   // Determines whether a function can be made non-convergent, ignoring all
   // other functions in SCC.  (A function can *actually* be made non-convergent
   // only if all functions in its SCC can be made convergent.)
-<<<<<<< HEAD
-  auto CanRemoveConvergent = [&] (CallGraphNode *CGN) {
-    Function *F = CGN->getFunction();
-    if (!F) return false;
-
-    if (!F->isConvergent()) return true;
-=======
   auto CanRemoveConvergent = [&](Function *F) {
     if (!F->isConvergent())
       return true;
->>>>>>> 3937bc70
 
     // Can't remove convergent from declarations.
-    if (F->isDeclaration()) return false;
-
-<<<<<<< HEAD
-    // Don't remove convergent from optnone functions.
-    if (F->hasFnAttribute(Attribute::OptimizeNone))
+    if (F->isDeclaration())
       return false;
 
-    // Can't remove convergent if any of F's callees -- ignoring functions in the
-    // SCC itself -- are convergent.
-    if (llvm::any_of(*CGN, [&](const CallGraphNode::CallRecord &CR) {
-          Function *F = CR.second->getFunction();
-          return SCCNodes.count(F) == 0 && (!F || F->isConvergent());
-        }))
-      return false;
-
-    // CGN doesn't contain calls to intrinsics, so iterate over all of F's
-    // callsites, looking for any calls to convergent intrinsics.  If we find one,
-    // F must remain marked as convergent.
-    auto IsConvergentIntrinsicCall = [](Instruction &I) {
-      CallSite CS(cast<Value>(&I));
-      if (!CS)
-        return false;
-      Function *Callee = CS.getCalledFunction();
-      return Callee && Callee->isIntrinsic() && Callee->isConvergent();
-    };
-    return !llvm::any_of(*F, [=](BasicBlock &BB) {
-      return llvm::any_of(BB, IsConvergentIntrinsicCall);
-    });
-  };
-
-  // We can remove the convergent attr from functions in the SCC if they all can
-  // be made non-convergent (because they call only non-convergent functions,
-  // other than each other).
-  if (!llvm::all_of(SCC, CanRemoveConvergent)) return false;
-=======
     for (Instruction &I : instructions(*F))
       if (auto CS = CallSite(&I)) {
         // Can't remove convergent if any of F's callees -- ignoring functions
@@ -1012,7 +972,6 @@
   // functions, other than each other).
   if (!llvm::all_of(SCCNodes, CanRemoveConvergent))
     return false;
->>>>>>> 3937bc70
 
   // If we got here, all of the SCC's callees are non-convergent. Therefore all
   // of the SCC's functions can be marked as non-convergent.
