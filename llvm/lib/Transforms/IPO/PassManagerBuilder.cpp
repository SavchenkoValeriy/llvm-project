//===- PassManagerBuilder.cpp - Build Standard Pass -----------------------===//
//
// Part of the LLVM Project, under the Apache License v2.0 with LLVM Exceptions.
// See https://llvm.org/LICENSE.txt for license information.
// SPDX-License-Identifier: Apache-2.0 WITH LLVM-exception
//
//===----------------------------------------------------------------------===//
//
// This file defines the PassManagerBuilder class, which is used to set up a
// "standard" optimization sequence suitable for languages like C and C++.
//
//===----------------------------------------------------------------------===//

#include "llvm/Transforms/IPO/PassManagerBuilder.h"
#include "llvm-c/Transforms/PassManagerBuilder.h"
#include "llvm/ADT/SmallVector.h"
#include "llvm/Analysis/BasicAliasAnalysis.h"
#include "llvm/Analysis/CFLAndersAliasAnalysis.h"
#include "llvm/Analysis/CFLSteensAliasAnalysis.h"
#include "llvm/Analysis/GlobalsModRef.h"
#include "llvm/Analysis/InlineCost.h"
#include "llvm/Analysis/Passes.h"
#include "llvm/Analysis/ScopedNoAliasAA.h"
#include "llvm/Analysis/TargetLibraryInfo.h"
#include "llvm/Analysis/TypeBasedAliasAnalysis.h"
#include "llvm/IR/DataLayout.h"
#include "llvm/IR/LegacyPassManager.h"
#include "llvm/IR/Verifier.h"
#include "llvm/Support/CommandLine.h"
#include "llvm/Support/ManagedStatic.h"
#include "llvm/Transforms/AggressiveInstCombine/AggressiveInstCombine.h"
#include "llvm/Transforms/IPO.h"
#include "llvm/Transforms/IPO/ForceFunctionAttrs.h"
#include "llvm/Transforms/IPO/FunctionAttrs.h"
#include "llvm/Transforms/IPO/InferFunctionAttrs.h"
#include "llvm/Transforms/InstCombine/InstCombine.h"
#include "llvm/Transforms/Instrumentation.h"
#include "llvm/Transforms/Scalar.h"
#include "llvm/Transforms/Scalar/GVN.h"
#include "llvm/Transforms/Scalar/InstSimplifyPass.h"
#include "llvm/Transforms/Scalar/SimpleLoopUnswitch.h"
#include "llvm/Transforms/Utils.h"
#include "llvm/Transforms/Vectorize.h"

using namespace llvm;

static cl::opt<bool>
    RunPartialInlining("enable-partial-inlining", cl::init(false), cl::Hidden,
                       cl::ZeroOrMore, cl::desc("Run Partial inlinining pass"));

static cl::opt<bool>
    RunLoopVectorization("vectorize-loops", cl::Hidden,
                         cl::desc("Run the Loop vectorization passes"));

static cl::opt<bool>
RunSLPVectorization("vectorize-slp", cl::Hidden,
                    cl::desc("Run the SLP vectorization passes"));

static cl::opt<bool>
UseGVNAfterVectorization("use-gvn-after-vectorization",
  cl::init(false), cl::Hidden,
  cl::desc("Run GVN instead of Early CSE after vectorization passes"));

static cl::opt<bool> ExtraVectorizerPasses(
    "extra-vectorizer-passes", cl::init(false), cl::Hidden,
    cl::desc("Run cleanup optimization passes after vectorization."));

static cl::opt<bool>
RunLoopRerolling("reroll-loops", cl::Hidden,
                 cl::desc("Run the loop rerolling pass"));

static cl::opt<bool> RunNewGVN("enable-newgvn", cl::init(false), cl::Hidden,
                               cl::desc("Run the NewGVN pass"));

static cl::opt<bool>
RunSLPAfterLoopVectorization("run-slp-after-loop-vectorization",
  cl::init(true), cl::Hidden,
  cl::desc("Run the SLP vectorizer (and BB vectorizer) after the Loop "
           "vectorizer instead of before"));

// Experimental option to use CFL-AA
enum class CFLAAType { None, Steensgaard, Andersen, Both };
static cl::opt<CFLAAType>
    UseCFLAA("use-cfl-aa", cl::init(CFLAAType::None), cl::Hidden,
             cl::desc("Enable the new, experimental CFL alias analysis"),
             cl::values(clEnumValN(CFLAAType::None, "none", "Disable CFL-AA"),
                        clEnumValN(CFLAAType::Steensgaard, "steens",
                                   "Enable unification-based CFL-AA"),
                        clEnumValN(CFLAAType::Andersen, "anders",
                                   "Enable inclusion-based CFL-AA"),
                        clEnumValN(CFLAAType::Both, "both",
                                   "Enable both variants of CFL-AA")));

static cl::opt<bool> EnableLoopInterchange(
    "enable-loopinterchange", cl::init(false), cl::Hidden,
    cl::desc("Enable the new, experimental LoopInterchange Pass"));

static cl::opt<bool> EnableUnrollAndJam("enable-unroll-and-jam",
                                        cl::init(false), cl::Hidden,
                                        cl::desc("Enable Unroll And Jam Pass"));

static cl::opt<bool>
    EnablePrepareForThinLTO("prepare-for-thinlto", cl::init(false), cl::Hidden,
                            cl::desc("Enable preparation for ThinLTO."));

static cl::opt<bool>
    EnablePerformThinLTO("perform-thinlto", cl::init(false), cl::Hidden,
                         cl::desc("Enable performing ThinLTO."));

cl::opt<bool> EnableHotColdSplit("hot-cold-split", cl::init(false), cl::Hidden,
    cl::desc("Enable hot-cold splitting pass"));

static cl::opt<bool> UseLoopVersioningLICM(
    "enable-loop-versioning-licm", cl::init(false), cl::Hidden,
    cl::desc("Enable the experimental Loop Versioning LICM pass"));

static cl::opt<bool>
    DisablePreInliner("disable-preinline", cl::init(false), cl::Hidden,
                      cl::desc("Disable pre-instrumentation inliner"));

static cl::opt<int> PreInlineThreshold(
    "preinline-threshold", cl::Hidden, cl::init(75), cl::ZeroOrMore,
    cl::desc("Control the amount of inlining in pre-instrumentation inliner "
             "(default = 75)"));

static cl::opt<bool> EnableEarlyCSEMemSSA(
    "enable-earlycse-memssa", cl::init(true), cl::Hidden,
    cl::desc("Enable the EarlyCSE w/ MemorySSA pass (default = on)"));

static cl::opt<bool> EnableGVNHoist(
    "enable-gvn-hoist", cl::init(false), cl::Hidden,
    cl::desc("Enable the GVN hoisting pass (default = off)"));

static cl::opt<bool>
    DisableLibCallsShrinkWrap("disable-libcalls-shrinkwrap", cl::init(false),
                              cl::Hidden,
                              cl::desc("Disable shrink-wrap library calls"));

static cl::opt<bool> EnableSimpleLoopUnswitch(
    "enable-simple-loop-unswitch", cl::init(false), cl::Hidden,
    cl::desc("Enable the simple loop unswitch pass. Also enables independent "
             "cleanup passes integrated into the loop pass manager pipeline."));

static cl::opt<bool> EnableGVNSink(
    "enable-gvn-sink", cl::init(false), cl::Hidden,
    cl::desc("Enable the GVN sinking pass (default = off)"));

static cl::opt<bool>
    EnableCHR("enable-chr", cl::init(true), cl::Hidden,
              cl::desc("Enable control height reduction optimization (CHR)"));

cl::opt<bool> FlattenedProfileUsed(
    "flattened-profile-used", cl::init(false), cl::Hidden,
    cl::desc("Indicate the sample profile being used is flattened, i.e., "
             "no inline hierachy exists in the profile. "));

PassManagerBuilder::PassManagerBuilder() {
    OptLevel = 2;
    SizeLevel = 0;
    LibraryInfo = nullptr;
    Inliner = nullptr;
    DisableUnrollLoops = false;
    SLPVectorize = RunSLPVectorization;
    LoopVectorize = RunLoopVectorization;
    RerollLoops = RunLoopRerolling;
    NewGVN = RunNewGVN;
    DisableGVNLoadPRE = false;
    VerifyInput = false;
    VerifyOutput = false;
    MergeFunctions = false;
    SplitColdCode = false;
    PrepareForLTO = false;
    EnablePGOInstrGen = false;
    PGOInstrGen = "";
    PGOInstrUse = "";
    PGOSampleUse = "";
    PrepareForThinLTO = EnablePrepareForThinLTO;
    PerformThinLTO = EnablePerformThinLTO;
    DivergentTarget = false;
}

PassManagerBuilder::~PassManagerBuilder() {
  delete LibraryInfo;
  delete Inliner;
}

/// Set of global extensions, automatically added as part of the standard set.
static ManagedStatic<SmallVector<std::pair<PassManagerBuilder::ExtensionPointTy,
   PassManagerBuilder::ExtensionFn>, 8> > GlobalExtensions;

/// Check if GlobalExtensions is constructed and not empty.
/// Since GlobalExtensions is a managed static, calling 'empty()' will trigger
/// the construction of the object.
static bool GlobalExtensionsNotEmpty() {
  return GlobalExtensions.isConstructed() && !GlobalExtensions->empty();
}

void PassManagerBuilder::addGlobalExtension(
    PassManagerBuilder::ExtensionPointTy Ty,
    PassManagerBuilder::ExtensionFn Fn) {
  GlobalExtensions->push_back(std::make_pair(Ty, std::move(Fn)));
}

void PassManagerBuilder::addExtension(ExtensionPointTy Ty, ExtensionFn Fn) {
  Extensions.push_back(std::make_pair(Ty, std::move(Fn)));
}

void PassManagerBuilder::addExtensionsToPM(ExtensionPointTy ETy,
                                           legacy::PassManagerBase &PM) const {
  if (GlobalExtensionsNotEmpty()) {
    for (auto &Ext : *GlobalExtensions) {
      if (Ext.first == ETy)
        Ext.second(*this, PM);
    }
  }
  for (unsigned i = 0, e = Extensions.size(); i != e; ++i)
    if (Extensions[i].first == ETy)
      Extensions[i].second(*this, PM);
}

void PassManagerBuilder::addInitialAliasAnalysisPasses(
    legacy::PassManagerBase &PM) const {
  switch (UseCFLAA) {
  case CFLAAType::Steensgaard:
    PM.add(createCFLSteensAAWrapperPass());
    break;
  case CFLAAType::Andersen:
    PM.add(createCFLAndersAAWrapperPass());
    break;
  case CFLAAType::Both:
    PM.add(createCFLSteensAAWrapperPass());
    PM.add(createCFLAndersAAWrapperPass());
    break;
  default:
    break;
  }

  // Add TypeBasedAliasAnalysis before BasicAliasAnalysis so that
  // BasicAliasAnalysis wins if they disagree. This is intended to help
  // support "obvious" type-punning idioms.
  PM.add(createTypeBasedAAWrapperPass());
  PM.add(createScopedNoAliasAAWrapperPass());
}

void PassManagerBuilder::addInstructionCombiningPass(
    legacy::PassManagerBase &PM) const {
  bool ExpensiveCombines = OptLevel > 2;
  PM.add(createInstructionCombiningPass(ExpensiveCombines));
}

void PassManagerBuilder::populateFunctionPassManager(
    legacy::FunctionPassManager &FPM) {
  addExtensionsToPM(EP_EarlyAsPossible, FPM);
  FPM.add(createEntryExitInstrumenterPass());

  // Add LibraryInfo if we have some.
  if (LibraryInfo)
    FPM.add(new TargetLibraryInfoWrapperPass(*LibraryInfo));

  if (OptLevel == 0) return;

  addInitialAliasAnalysisPasses(FPM);

  FPM.add(createCFGSimplificationPass());
  FPM.add(createSROAPass());
  FPM.add(createEarlyCSEPass());
  FPM.add(createLowerExpectIntrinsicPass());
}

// Do PGO instrumentation generation or use pass as the option specified.
void PassManagerBuilder::addPGOInstrPasses(legacy::PassManagerBase &MPM) {
  if (!EnablePGOInstrGen && PGOInstrUse.empty() && PGOSampleUse.empty())
    return;
  // Perform the preinline and cleanup passes for O1 and above.
  // And avoid doing them if optimizing for size.
  if (OptLevel > 0 && SizeLevel == 0 && !DisablePreInliner &&
      PGOSampleUse.empty()) {
    // Create preinline pass. We construct an InlineParams object and specify
    // the threshold here to avoid the command line options of the regular
    // inliner to influence pre-inlining. The only fields of InlineParams we
    // care about are DefaultThreshold and HintThreshold.
    InlineParams IP;
    IP.DefaultThreshold = PreInlineThreshold;
    // FIXME: The hint threshold has the same value used by the regular inliner.
    // This should probably be lowered after performance testing.
    IP.HintThreshold = 325;

    MPM.add(createFunctionInliningPass(IP));
    MPM.add(createSROAPass());
    MPM.add(createEarlyCSEPass());             // Catch trivial redundancies
    MPM.add(createCFGSimplificationPass());    // Merge & remove BBs
    MPM.add(createInstructionCombiningPass()); // Combine silly seq's
    addExtensionsToPM(EP_Peephole, MPM);
  }
  if (EnablePGOInstrGen) {
    MPM.add(createPGOInstrumentationGenLegacyPass());
    // Add the profile lowering pass.
    InstrProfOptions Options;
    if (!PGOInstrGen.empty())
      Options.InstrProfileOutput = PGOInstrGen;
    Options.DoCounterPromotion = true;
    MPM.add(createLoopRotatePass());
    MPM.add(createInstrProfilingLegacyPass(Options));
  }
  if (!PGOInstrUse.empty())
    MPM.add(createPGOInstrumentationUseLegacyPass(PGOInstrUse));
  // Indirect call promotion that promotes intra-module targets only.
  // For ThinLTO this is done earlier due to interactions with globalopt
  // for imported functions. We don't run this at -O0.
  if (OptLevel > 0)
    MPM.add(
        createPGOIndirectCallPromotionLegacyPass(false, !PGOSampleUse.empty()));
}
void PassManagerBuilder::addFunctionSimplificationPasses(
    legacy::PassManagerBase &MPM) {
  // Start of function pass.
  // Break up aggregate allocas, using SSAUpdater.
  MPM.add(createSROAPass());
  MPM.add(createEarlyCSEPass(EnableEarlyCSEMemSSA)); // Catch trivial redundancies
  if (EnableGVNHoist)
    MPM.add(createGVNHoistPass());
  if (EnableGVNSink) {
    MPM.add(createGVNSinkPass());
    MPM.add(createCFGSimplificationPass());
  }

  // Speculative execution if the target has divergent branches; otherwise nop.
  MPM.add(createSpeculativeExecutionIfHasBranchDivergencePass());
  MPM.add(createJumpThreadingPass());         // Thread jumps.
  MPM.add(createCorrelatedValuePropagationPass()); // Propagate conditionals
  MPM.add(createCFGSimplificationPass());     // Merge & remove BBs
  // Combine silly seq's
  if (OptLevel > 2)
    MPM.add(createAggressiveInstCombinerPass());
  addInstructionCombiningPass(MPM);
  if (SizeLevel == 0 && !DisableLibCallsShrinkWrap)
    MPM.add(createLibCallsShrinkWrapPass());
  addExtensionsToPM(EP_Peephole, MPM);

  // Optimize memory intrinsic calls based on the profiled size information.
  if (SizeLevel == 0)
    MPM.add(createPGOMemOPSizeOptLegacyPass());

  MPM.add(createTailCallEliminationPass()); // Eliminate tail calls
  MPM.add(createCFGSimplificationPass());     // Merge & remove BBs
  MPM.add(createReassociatePass());           // Reassociate expressions

  // Begin the loop pass pipeline.
  if (EnableSimpleLoopUnswitch) {
    // The simple loop unswitch pass relies on separate cleanup passes. Schedule
    // them first so when we re-process a loop they run before other loop
    // passes.
    MPM.add(createLoopInstSimplifyPass());
    MPM.add(createLoopSimplifyCFGPass());
  }
  // Rotate Loop - disable header duplication at -Oz
  MPM.add(createLoopRotatePass(SizeLevel == 2 ? 0 : -1));
  MPM.add(createLICMPass());                  // Hoist loop invariants
  if (EnableSimpleLoopUnswitch)
    MPM.add(createSimpleLoopUnswitchLegacyPass());
  else
    MPM.add(createLoopUnswitchPass(SizeLevel || OptLevel < 3, DivergentTarget));
  // FIXME: We break the loop pass pipeline here in order to do full
  // simplify-cfg. Eventually loop-simplifycfg should be enhanced to replace the
  // need for this.
  MPM.add(createCFGSimplificationPass());
  addInstructionCombiningPass(MPM);
  // We resume loop passes creating a second loop pipeline here.
  MPM.add(createIndVarSimplifyPass());        // Canonicalize indvars
  MPM.add(createLoopIdiomPass());             // Recognize idioms like memset.
  addExtensionsToPM(EP_LateLoopOptimizations, MPM);
  MPM.add(createLoopDeletionPass());          // Delete dead loops

  if (EnableLoopInterchange)
    MPM.add(createLoopInterchangePass()); // Interchange loops

  MPM.add(createSimpleLoopUnrollPass(OptLevel,
                                     DisableUnrollLoops)); // Unroll small loops
  addExtensionsToPM(EP_LoopOptimizerEnd, MPM);
  // This ends the loop pass pipelines.

  if (OptLevel > 1) {
    MPM.add(createMergedLoadStoreMotionPass()); // Merge ld/st in diamonds
    MPM.add(NewGVN ? createNewGVNPass()
                   : createGVNPass(DisableGVNLoadPRE)); // Remove redundancies
  }
  MPM.add(createMemCpyOptPass());             // Remove memcpy / form memset
  MPM.add(createSCCPPass());                  // Constant prop with SCCP

  // Delete dead bit computations (instcombine runs after to fold away the dead
  // computations, and then ADCE will run later to exploit any new DCE
  // opportunities that creates).
  MPM.add(createBitTrackingDCEPass());        // Delete dead bit computations

  // Run instcombine after redundancy elimination to exploit opportunities
  // opened up by them.
  addInstructionCombiningPass(MPM);
  addExtensionsToPM(EP_Peephole, MPM);
  MPM.add(createJumpThreadingPass());         // Thread jumps
  MPM.add(createCorrelatedValuePropagationPass());
  MPM.add(createDeadStoreEliminationPass());  // Delete dead stores
  MPM.add(createLICMPass());

  addExtensionsToPM(EP_ScalarOptimizerLate, MPM);

  if (RerollLoops)
    MPM.add(createLoopRerollPass());
  if (!RunSLPAfterLoopVectorization && SLPVectorize)
    MPM.add(createSLPVectorizerPass()); // Vectorize parallel scalar chains.

  MPM.add(createAggressiveDCEPass());         // Delete dead instructions
  MPM.add(createCFGSimplificationPass()); // Merge & remove BBs
  // Clean up after everything.
  addInstructionCombiningPass(MPM);
  addExtensionsToPM(EP_Peephole, MPM);

  if (EnableCHR && OptLevel >= 3 &&
      (!PGOInstrUse.empty() || !PGOSampleUse.empty()))
    MPM.add(createControlHeightReductionLegacyPass());
}

void PassManagerBuilder::populateModulePassManager(
    legacy::PassManagerBase &MPM) {
  // Whether this is a default or *LTO pre-link pipeline. The FullLTO post-link
  // is handled separately, so just check this is not the ThinLTO post-link.
  bool DefaultOrPreLinkPipeline = !PerformThinLTO;

  if (!PGOSampleUse.empty()) {
    MPM.add(createPruneEHPass());
    // In ThinLTO mode, when flattened profile is used, all the available
    // profile information will be annotated in PreLink phase so there is
    // no need to load the profile again in PostLink.
    if (!(FlattenedProfileUsed && PerformThinLTO))
      MPM.add(createSampleProfileLoaderPass(PGOSampleUse));
  }

  // Allow forcing function attributes as a debugging and tuning aid.
  MPM.add(createForceFunctionAttrsLegacyPass());

  // If all optimizations are disabled, just run the always-inline pass and,
  // if enabled, the function merging pass.
  if (OptLevel == 0) {
    addPGOInstrPasses(MPM);
    if (Inliner) {
      MPM.add(Inliner);
      Inliner = nullptr;
    }

    // FIXME: The BarrierNoopPass is a HACK! The inliner pass above implicitly
    // creates a CGSCC pass manager, but we don't want to add extensions into
    // that pass manager. To prevent this we insert a no-op module pass to reset
    // the pass manager to get the same behavior as EP_OptimizerLast in non-O0
    // builds. The function merging pass is
    if (MergeFunctions)
      MPM.add(createMergeFunctionsPass());
    else if (GlobalExtensionsNotEmpty() || !Extensions.empty())
      MPM.add(createBarrierNoopPass());

    if (PerformThinLTO) {
      // Drop available_externally and unreferenced globals. This is necessary
      // with ThinLTO in order to avoid leaving undefined references to dead
      // globals in the object file.
      MPM.add(createEliminateAvailableExternallyPass());
      MPM.add(createGlobalDCEPass());
    }

    addExtensionsToPM(EP_EnabledOnOptLevel0, MPM);

    if (PrepareForLTO || PrepareForThinLTO) {
      MPM.add(createCanonicalizeAliasesPass());
      // Rename anon globals to be able to export them in the summary.
      // This has to be done after we add the extensions to the pass manager
      // as there could be passes (e.g. Adddress sanitizer) which introduce
      // new unnamed globals.
      MPM.add(createNameAnonGlobalPass());
    }
    return;
  }

  // Add LibraryInfo if we have some.
  if (LibraryInfo)
    MPM.add(new TargetLibraryInfoWrapperPass(*LibraryInfo));

  addInitialAliasAnalysisPasses(MPM);

  // For ThinLTO there are two passes of indirect call promotion. The
  // first is during the compile phase when PerformThinLTO=false and
  // intra-module indirect call targets are promoted. The second is during
  // the ThinLTO backend when PerformThinLTO=true, when we promote imported
  // inter-module indirect calls. For that we perform indirect call promotion
  // earlier in the pass pipeline, here before globalopt. Otherwise imported
  // available_externally functions look unreferenced and are removed.
  if (PerformThinLTO)
    MPM.add(createPGOIndirectCallPromotionLegacyPass(/*InLTO = */ true,
                                                     !PGOSampleUse.empty()));

  // For SamplePGO in ThinLTO compile phase, we do not want to unroll loops
  // as it will change the CFG too much to make the 2nd profile annotation
  // in backend more difficult.
  bool PrepareForThinLTOUsingPGOSampleProfile =
      PrepareForThinLTO && !PGOSampleUse.empty();
  if (PrepareForThinLTOUsingPGOSampleProfile)
    DisableUnrollLoops = true;

  // Infer attributes about declarations if possible.
  MPM.add(createInferFunctionAttrsLegacyPass());

  addExtensionsToPM(EP_ModuleOptimizerEarly, MPM);

  if (OptLevel > 2)
    MPM.add(createCallSiteSplittingPass());

  MPM.add(createIPSCCPPass());          // IP SCCP
  MPM.add(createCalledValuePropagationPass());
  MPM.add(createGlobalOptimizerPass()); // Optimize out global vars
  // Promote any localized global vars.
  MPM.add(createPromoteMemoryToRegisterPass());

  MPM.add(createDeadArgEliminationPass()); // Dead argument elimination

  addInstructionCombiningPass(MPM); // Clean up after IPCP & DAE
  addExtensionsToPM(EP_Peephole, MPM);
  MPM.add(createCFGSimplificationPass()); // Clean up after IPCP & DAE

  // For SamplePGO in ThinLTO compile phase, we do not want to do indirect
  // call promotion as it will change the CFG too much to make the 2nd
  // profile annotation in backend more difficult.
  // PGO instrumentation is added during the compile phase for ThinLTO, do
  // not run it a second time
  if (DefaultOrPreLinkPipeline && !PrepareForThinLTOUsingPGOSampleProfile)
    addPGOInstrPasses(MPM);

<<<<<<< HEAD
  // Split out cold code before inlining. See comment in the new PM
  // (\ref buildModuleSimplificationPipeline).
  if ((EnableHotColdSplit || SplitColdCode) && DefaultOrPreLinkPipeline)
    MPM.add(createHotColdSplittingPass());

=======
>>>>>>> 9c6a9276
  // We add a module alias analysis pass here. In part due to bugs in the
  // analysis infrastructure this "works" in that the analysis stays alive
  // for the entire SCC pass run below.
  MPM.add(createGlobalsAAWrapperPass());

  // Start of CallGraph SCC passes.
  MPM.add(createPruneEHPass()); // Remove dead EH info
  bool RunInliner = false;
  if (Inliner) {
    MPM.add(Inliner);
    Inliner = nullptr;
    RunInliner = true;
  }

  MPM.add(createPostOrderFunctionAttrsLegacyPass());
  if (OptLevel > 2)
    MPM.add(createArgumentPromotionPass()); // Scalarize uninlined fn args

  addExtensionsToPM(EP_CGSCCOptimizerLate, MPM);
  addFunctionSimplificationPasses(MPM);

  // FIXME: This is a HACK! The inliner pass above implicitly creates a CGSCC
  // pass manager that we are specifically trying to avoid. To prevent this
  // we must insert a no-op module pass to reset the pass manager.
  MPM.add(createBarrierNoopPass());

  if (RunPartialInlining)
    MPM.add(createPartialInliningPass());

  if (OptLevel > 1 && !PrepareForLTO && !PrepareForThinLTO)
    // Remove avail extern fns and globals definitions if we aren't
    // compiling an object file for later LTO. For LTO we want to preserve
    // these so they are eligible for inlining at link-time. Note if they
    // are unreferenced they will be removed by GlobalDCE later, so
    // this only impacts referenced available externally globals.
    // Eventually they will be suppressed during codegen, but eliminating
    // here enables more opportunity for GlobalDCE as it may make
    // globals referenced by available external functions dead
    // and saves running remaining passes on the eliminated functions.
    MPM.add(createEliminateAvailableExternallyPass());

  MPM.add(createReversePostOrderFunctionAttrsPass());

  // The inliner performs some kind of dead code elimination as it goes,
  // but there are cases that are not really caught by it. We might
  // at some point consider teaching the inliner about them, but it
  // is OK for now to run GlobalOpt + GlobalDCE in tandem as their
  // benefits generally outweight the cost, making the whole pipeline
  // faster.
  if (RunInliner) {
    MPM.add(createGlobalOptimizerPass());
    MPM.add(createGlobalDCEPass());
  }

  // If we are planning to perform ThinLTO later, let's not bloat the code with
  // unrolling/vectorization/... now. We'll first run the inliner + CGSCC passes
  // during ThinLTO and perform the rest of the optimizations afterward.
  if (PrepareForThinLTO) {
    // Ensure we perform any last passes, but do so before renaming anonymous
    // globals in case the passes add any.
    addExtensionsToPM(EP_OptimizerLast, MPM);
    MPM.add(createCanonicalizeAliasesPass());
    // Rename anon globals to be able to export them in the summary.
    MPM.add(createNameAnonGlobalPass());
    return;
  }

  if (PerformThinLTO)
    // Optimize globals now when performing ThinLTO, this enables more
    // optimizations later.
    MPM.add(createGlobalOptimizerPass());

  // Scheduling LoopVersioningLICM when inlining is over, because after that
  // we may see more accurate aliasing. Reason to run this late is that too
  // early versioning may prevent further inlining due to increase of code
  // size. By placing it just after inlining other optimizations which runs
  // later might get benefit of no-alias assumption in clone loop.
  if (UseLoopVersioningLICM) {
    MPM.add(createLoopVersioningLICMPass());    // Do LoopVersioningLICM
    MPM.add(createLICMPass());                  // Hoist loop invariants
  }

  // We add a fresh GlobalsModRef run at this point. This is particularly
  // useful as the above will have inlined, DCE'ed, and function-attr
  // propagated everything. We should at this point have a reasonably minimal
  // and richly annotated call graph. By computing aliasing and mod/ref
  // information for all local globals here, the late loop passes and notably
  // the vectorizer will be able to use them to help recognize vectorizable
  // memory operations.
  //
  // Note that this relies on a bug in the pass manager which preserves
  // a module analysis into a function pass pipeline (and throughout it) so
  // long as the first function pass doesn't invalidate the module analysis.
  // Thus both Float2Int and LoopRotate have to preserve AliasAnalysis for
  // this to work. Fortunately, it is trivial to preserve AliasAnalysis
  // (doing nothing preserves it as it is required to be conservatively
  // correct in the face of IR changes).
  MPM.add(createGlobalsAAWrapperPass());

  MPM.add(createFloat2IntPass());

  addExtensionsToPM(EP_VectorizerStart, MPM);

  // Re-rotate loops in all our loop nests. These may have fallout out of
  // rotated form due to GVN or other transformations, and the vectorizer relies
  // on the rotated form. Disable header duplication at -Oz.
  MPM.add(createLoopRotatePass(SizeLevel == 2 ? 0 : -1));

  // Distribute loops to allow partial vectorization.  I.e. isolate dependences
  // into separate loop that would otherwise inhibit vectorization.  This is
  // currently only performed for loops marked with the metadata
  // llvm.loop.distribute=true or when -enable-loop-distribute is specified.
  MPM.add(createLoopDistributePass());

  MPM.add(createLoopVectorizePass(DisableUnrollLoops, !LoopVectorize));

  // Eliminate loads by forwarding stores from the previous iteration to loads
  // of the current iteration.
  MPM.add(createLoopLoadEliminationPass());

  // FIXME: Because of #pragma vectorize enable, the passes below are always
  // inserted in the pipeline, even when the vectorizer doesn't run (ex. when
  // on -O1 and no #pragma is found). Would be good to have these two passes
  // as function calls, so that we can only pass them when the vectorizer
  // changed the code.
  addInstructionCombiningPass(MPM);
  if (OptLevel > 1 && ExtraVectorizerPasses) {
    // At higher optimization levels, try to clean up any runtime overlap and
    // alignment checks inserted by the vectorizer. We want to track correllated
    // runtime checks for two inner loops in the same outer loop, fold any
    // common computations, hoist loop-invariant aspects out of any outer loop,
    // and unswitch the runtime checks if possible. Once hoisted, we may have
    // dead (or speculatable) control flows or more combining opportunities.
    MPM.add(createEarlyCSEPass());
    MPM.add(createCorrelatedValuePropagationPass());
    addInstructionCombiningPass(MPM);
    MPM.add(createLICMPass());
    MPM.add(createLoopUnswitchPass(SizeLevel || OptLevel < 3, DivergentTarget));
    MPM.add(createCFGSimplificationPass());
    addInstructionCombiningPass(MPM);
  }

  // Cleanup after loop vectorization, etc. Simplification passes like CVP and
  // GVN, loop transforms, and others have already run, so it's now better to
  // convert to more optimized IR using more aggressive simplify CFG options.
  // The extra sinking transform can create larger basic blocks, so do this
  // before SLP vectorization.
  MPM.add(createCFGSimplificationPass(1, true, true, false, true));

  if (RunSLPAfterLoopVectorization && SLPVectorize) {
    MPM.add(createSLPVectorizerPass()); // Vectorize parallel scalar chains.
    if (OptLevel > 1 && ExtraVectorizerPasses) {
      MPM.add(createEarlyCSEPass());
    }
  }

  addExtensionsToPM(EP_Peephole, MPM);
  addInstructionCombiningPass(MPM);

  if (EnableUnrollAndJam && !DisableUnrollLoops) {
    // Unroll and Jam. We do this before unroll but need to be in a separate
    // loop pass manager in order for the outer loop to be processed by
    // unroll and jam before the inner loop is unrolled.
    MPM.add(createLoopUnrollAndJamPass(OptLevel));
  }

  MPM.add(createLoopUnrollPass(OptLevel,
                               DisableUnrollLoops)); // Unroll small loops

  if (!DisableUnrollLoops) {
    // LoopUnroll may generate some redundency to cleanup.
    addInstructionCombiningPass(MPM);

    // Runtime unrolling will introduce runtime check in loop prologue. If the
    // unrolled loop is a inner loop, then the prologue will be inside the
    // outer loop. LICM pass can help to promote the runtime check out if the
    // checked value is loop invariant.
    MPM.add(createLICMPass());
  }

  MPM.add(createWarnMissedTransformationsPass());

  // After vectorization and unrolling, assume intrinsics may tell us more
  // about pointer alignments.
  MPM.add(createAlignmentFromAssumptionsPass());

  // FIXME: We shouldn't bother with this anymore.
  MPM.add(createStripDeadPrototypesPass()); // Get rid of dead prototypes

  // GlobalOpt already deletes dead functions and globals, at -O2 try a
  // late pass of GlobalDCE.  It is capable of deleting dead cycles.
  if (OptLevel > 1) {
    MPM.add(createGlobalDCEPass());         // Remove dead fns and globals.
    MPM.add(createConstantMergePass());     // Merge dup global constants
  }

  // See comment in the new PM for justification of scheduling splitting at
  // this stage (\ref buildModuleSimplificationPipeline).
  if (EnableHotColdSplit && !(PrepareForLTO || PrepareForThinLTO))
    MPM.add(createHotColdSplittingPass());

  if (MergeFunctions)
    MPM.add(createMergeFunctionsPass());

  // LoopSink pass sinks instructions hoisted by LICM, which serves as a
  // canonicalization pass that enables other optimizations. As a result,
  // LoopSink pass needs to be a very late IR pass to avoid undoing LICM
  // result too early.
  MPM.add(createLoopSinkPass());
  // Get rid of LCSSA nodes.
  MPM.add(createInstSimplifyLegacyPass());

  // This hoists/decomposes div/rem ops. It should run after other sink/hoist
  // passes to avoid re-sinking, but before SimplifyCFG because it can allow
  // flattening of blocks.
  MPM.add(createDivRemPairsPass());

  // LoopSink (and other loop passes since the last simplifyCFG) might have
  // resulted in single-entry-single-exit or empty blocks. Clean up the CFG.
  MPM.add(createCFGSimplificationPass());

  addExtensionsToPM(EP_OptimizerLast, MPM);

  if (PrepareForLTO) {
    MPM.add(createCanonicalizeAliasesPass());
    // Rename anon globals to be able to handle them in the summary
    MPM.add(createNameAnonGlobalPass());
  }
}

void PassManagerBuilder::addLTOOptimizationPasses(legacy::PassManagerBase &PM) {
  // Load sample profile before running the LTO optimization pipeline.
  if (!PGOSampleUse.empty()) {
    PM.add(createPruneEHPass());
    PM.add(createSampleProfileLoaderPass(PGOSampleUse));
  }

  // Remove unused virtual tables to improve the quality of code generated by
  // whole-program devirtualization and bitset lowering.
  PM.add(createGlobalDCEPass());

  // Provide AliasAnalysis services for optimizations.
  addInitialAliasAnalysisPasses(PM);

  // Allow forcing function attributes as a debugging and tuning aid.
  PM.add(createForceFunctionAttrsLegacyPass());

  // Infer attributes about declarations if possible.
  PM.add(createInferFunctionAttrsLegacyPass());

  if (OptLevel > 1) {
    // Split call-site with more constrained arguments.
    PM.add(createCallSiteSplittingPass());

    // Indirect call promotion. This should promote all the targets that are
    // left by the earlier promotion pass that promotes intra-module targets.
    // This two-step promotion is to save the compile time. For LTO, it should
    // produce the same result as if we only do promotion here.
    PM.add(
        createPGOIndirectCallPromotionLegacyPass(true, !PGOSampleUse.empty()));

    // Propagate constants at call sites into the functions they call.  This
    // opens opportunities for globalopt (and inlining) by substituting function
    // pointers passed as arguments to direct uses of functions.
    PM.add(createIPSCCPPass());

    // Attach metadata to indirect call sites indicating the set of functions
    // they may target at run-time. This should follow IPSCCP.
    PM.add(createCalledValuePropagationPass());
  }

  // Infer attributes about definitions. The readnone attribute in particular is
  // required for virtual constant propagation.
  PM.add(createPostOrderFunctionAttrsLegacyPass());
  PM.add(createReversePostOrderFunctionAttrsPass());

  // Split globals using inrange annotations on GEP indices. This can help
  // improve the quality of generated code when virtual constant propagation or
  // control flow integrity are enabled.
  PM.add(createGlobalSplitPass());

  // Apply whole-program devirtualization and virtual constant propagation.
  PM.add(createWholeProgramDevirtPass(ExportSummary, nullptr));

  // That's all we need at opt level 1.
  if (OptLevel == 1)
    return;

  // Now that we internalized some globals, see if we can hack on them!
  PM.add(createGlobalOptimizerPass());
  // Promote any localized global vars.
  PM.add(createPromoteMemoryToRegisterPass());

  // Linking modules together can lead to duplicated global constants, only
  // keep one copy of each constant.
  PM.add(createConstantMergePass());

  // Remove unused arguments from functions.
  PM.add(createDeadArgEliminationPass());

  // Reduce the code after globalopt and ipsccp.  Both can open up significant
  // simplification opportunities, and both can propagate functions through
  // function pointers.  When this happens, we often have to resolve varargs
  // calls, etc, so let instcombine do this.
  if (OptLevel > 2)
    PM.add(createAggressiveInstCombinerPass());
  addInstructionCombiningPass(PM);
  addExtensionsToPM(EP_Peephole, PM);

  // Inline small functions
  bool RunInliner = Inliner;
  if (RunInliner) {
    PM.add(Inliner);
    Inliner = nullptr;
  }

  PM.add(createPruneEHPass());   // Remove dead EH info.

  // Optimize globals again if we ran the inliner.
  if (RunInliner)
    PM.add(createGlobalOptimizerPass());
  PM.add(createGlobalDCEPass()); // Remove dead functions.

  // If we didn't decide to inline a function, check to see if we can
  // transform it to pass arguments by value instead of by reference.
  PM.add(createArgumentPromotionPass());

  // The IPO passes may leave cruft around.  Clean up after them.
  addInstructionCombiningPass(PM);
  addExtensionsToPM(EP_Peephole, PM);
  PM.add(createJumpThreadingPass());

  // Break up allocas
  PM.add(createSROAPass());

  // Run a few AA driven optimizations here and now, to cleanup the code.
  PM.add(createPostOrderFunctionAttrsLegacyPass()); // Add nocapture.
  PM.add(createGlobalsAAWrapperPass()); // IP alias analysis.

  PM.add(createLICMPass());                 // Hoist loop invariants.
  PM.add(createMergedLoadStoreMotionPass()); // Merge ld/st in diamonds.
  PM.add(NewGVN ? createNewGVNPass()
                : createGVNPass(DisableGVNLoadPRE)); // Remove redundancies.
  PM.add(createMemCpyOptPass());            // Remove dead memcpys.

  // Nuke dead stores.
  PM.add(createDeadStoreEliminationPass());

  // More loops are countable; try to optimize them.
  PM.add(createIndVarSimplifyPass());
  PM.add(createLoopDeletionPass());
  if (EnableLoopInterchange)
    PM.add(createLoopInterchangePass());

  PM.add(createSimpleLoopUnrollPass(OptLevel,
                                    DisableUnrollLoops)); // Unroll small loops
  PM.add(createLoopVectorizePass(true, !LoopVectorize));
  // The vectorizer may have significantly shortened a loop body; unroll again.
  PM.add(createLoopUnrollPass(OptLevel, DisableUnrollLoops));

  PM.add(createWarnMissedTransformationsPass());

  // Now that we've optimized loops (in particular loop induction variables),
  // we may have exposed more scalar opportunities. Run parts of the scalar
  // optimizer again at this point.
  addInstructionCombiningPass(PM); // Initial cleanup
  PM.add(createCFGSimplificationPass()); // if-convert
  PM.add(createSCCPPass()); // Propagate exposed constants
  addInstructionCombiningPass(PM); // Clean up again
  PM.add(createBitTrackingDCEPass());

  // More scalar chains could be vectorized due to more alias information
  if (RunSLPAfterLoopVectorization)
    if (SLPVectorize)
      PM.add(createSLPVectorizerPass()); // Vectorize parallel scalar chains.

  // After vectorization, assume intrinsics may tell us more about pointer
  // alignments.
  PM.add(createAlignmentFromAssumptionsPass());

  // Cleanup and simplify the code after the scalar optimizations.
  addInstructionCombiningPass(PM);
  addExtensionsToPM(EP_Peephole, PM);

  PM.add(createJumpThreadingPass());
}

void PassManagerBuilder::addLateLTOOptimizationPasses(
    legacy::PassManagerBase &PM) {
  // See comment in the new PM for justification of scheduling splitting at
  // this stage (\ref buildLTODefaultPipeline).
  if (EnableHotColdSplit)
    PM.add(createHotColdSplittingPass());

  // Delete basic blocks, which optimization passes may have killed.
  PM.add(createCFGSimplificationPass());

  // Drop bodies of available externally objects to improve GlobalDCE.
  PM.add(createEliminateAvailableExternallyPass());

  // Now that we have optimized the program, discard unreachable functions.
  PM.add(createGlobalDCEPass());

  // FIXME: this is profitable (for compiler time) to do at -O0 too, but
  // currently it damages debug info.
  if (MergeFunctions)
    PM.add(createMergeFunctionsPass());
}

void PassManagerBuilder::populateThinLTOPassManager(
    legacy::PassManagerBase &PM) {
  PerformThinLTO = true;
  if (LibraryInfo)
    PM.add(new TargetLibraryInfoWrapperPass(*LibraryInfo));

  if (VerifyInput)
    PM.add(createVerifierPass());

  if (ImportSummary) {
    // These passes import type identifier resolutions for whole-program
    // devirtualization and CFI. They must run early because other passes may
    // disturb the specific instruction patterns that these passes look for,
    // creating dependencies on resolutions that may not appear in the summary.
    //
    // For example, GVN may transform the pattern assume(type.test) appearing in
    // two basic blocks into assume(phi(type.test, type.test)), which would
    // transform a dependency on a WPD resolution into a dependency on a type
    // identifier resolution for CFI.
    //
    // Also, WPD has access to more precise information than ICP and can
    // devirtualize more effectively, so it should operate on the IR first.
    PM.add(createWholeProgramDevirtPass(nullptr, ImportSummary));
    PM.add(createLowerTypeTestsPass(nullptr, ImportSummary));
  }

  populateModulePassManager(PM);

  if (VerifyOutput)
    PM.add(createVerifierPass());
  PerformThinLTO = false;
}

void PassManagerBuilder::populateLTOPassManager(legacy::PassManagerBase &PM) {
  if (LibraryInfo)
    PM.add(new TargetLibraryInfoWrapperPass(*LibraryInfo));

  if (VerifyInput)
    PM.add(createVerifierPass());

  if (OptLevel != 0)
    addLTOOptimizationPasses(PM);
  else {
    // The whole-program-devirt pass needs to run at -O0 because only it knows
    // about the llvm.type.checked.load intrinsic: it needs to both lower the
    // intrinsic itself and handle it in the summary.
    PM.add(createWholeProgramDevirtPass(ExportSummary, nullptr));
  }

  // Create a function that performs CFI checks for cross-DSO calls with targets
  // in the current module.
  PM.add(createCrossDSOCFIPass());

  // Lower type metadata and the type.test intrinsic. This pass supports Clang's
  // control flow integrity mechanisms (-fsanitize=cfi*) and needs to run at
  // link time if CFI is enabled. The pass does nothing if CFI is disabled.
  PM.add(createLowerTypeTestsPass(ExportSummary, nullptr));

  if (OptLevel != 0)
    addLateLTOOptimizationPasses(PM);

  if (VerifyOutput)
    PM.add(createVerifierPass());
}

inline PassManagerBuilder *unwrap(LLVMPassManagerBuilderRef P) {
    return reinterpret_cast<PassManagerBuilder*>(P);
}

inline LLVMPassManagerBuilderRef wrap(PassManagerBuilder *P) {
  return reinterpret_cast<LLVMPassManagerBuilderRef>(P);
}

LLVMPassManagerBuilderRef LLVMPassManagerBuilderCreate() {
  PassManagerBuilder *PMB = new PassManagerBuilder();
  return wrap(PMB);
}

void LLVMPassManagerBuilderDispose(LLVMPassManagerBuilderRef PMB) {
  PassManagerBuilder *Builder = unwrap(PMB);
  delete Builder;
}

void
LLVMPassManagerBuilderSetOptLevel(LLVMPassManagerBuilderRef PMB,
                                  unsigned OptLevel) {
  PassManagerBuilder *Builder = unwrap(PMB);
  Builder->OptLevel = OptLevel;
}

void
LLVMPassManagerBuilderSetSizeLevel(LLVMPassManagerBuilderRef PMB,
                                   unsigned SizeLevel) {
  PassManagerBuilder *Builder = unwrap(PMB);
  Builder->SizeLevel = SizeLevel;
}

void
LLVMPassManagerBuilderSetDisableUnitAtATime(LLVMPassManagerBuilderRef PMB,
                                            LLVMBool Value) {
  // NOTE: The DisableUnitAtATime switch has been removed.
}

void
LLVMPassManagerBuilderSetDisableUnrollLoops(LLVMPassManagerBuilderRef PMB,
                                            LLVMBool Value) {
  PassManagerBuilder *Builder = unwrap(PMB);
  Builder->DisableUnrollLoops = Value;
}

void
LLVMPassManagerBuilderSetDisableSimplifyLibCalls(LLVMPassManagerBuilderRef PMB,
                                                 LLVMBool Value) {
  // NOTE: The simplify-libcalls pass has been removed.
}

void
LLVMPassManagerBuilderUseInlinerWithThreshold(LLVMPassManagerBuilderRef PMB,
                                              unsigned Threshold) {
  PassManagerBuilder *Builder = unwrap(PMB);
  Builder->Inliner = createFunctionInliningPass(Threshold);
}

void
LLVMPassManagerBuilderPopulateFunctionPassManager(LLVMPassManagerBuilderRef PMB,
                                                  LLVMPassManagerRef PM) {
  PassManagerBuilder *Builder = unwrap(PMB);
  legacy::FunctionPassManager *FPM = unwrap<legacy::FunctionPassManager>(PM);
  Builder->populateFunctionPassManager(*FPM);
}

void
LLVMPassManagerBuilderPopulateModulePassManager(LLVMPassManagerBuilderRef PMB,
                                                LLVMPassManagerRef PM) {
  PassManagerBuilder *Builder = unwrap(PMB);
  legacy::PassManagerBase *MPM = unwrap(PM);
  Builder->populateModulePassManager(*MPM);
}

void LLVMPassManagerBuilderPopulateLTOPassManager(LLVMPassManagerBuilderRef PMB,
                                                  LLVMPassManagerRef PM,
                                                  LLVMBool Internalize,
                                                  LLVMBool RunInliner) {
  PassManagerBuilder *Builder = unwrap(PMB);
  legacy::PassManagerBase *LPM = unwrap(PM);

  // A small backwards compatibility hack. populateLTOPassManager used to take
  // an RunInliner option.
  if (RunInliner && !Builder->Inliner)
    Builder->Inliner = createFunctionInliningPass();

  Builder->populateLTOPassManager(*LPM);
}<|MERGE_RESOLUTION|>--- conflicted
+++ resolved
@@ -530,14 +530,6 @@
   if (DefaultOrPreLinkPipeline && !PrepareForThinLTOUsingPGOSampleProfile)
     addPGOInstrPasses(MPM);
 
-<<<<<<< HEAD
-  // Split out cold code before inlining. See comment in the new PM
-  // (\ref buildModuleSimplificationPipeline).
-  if ((EnableHotColdSplit || SplitColdCode) && DefaultOrPreLinkPipeline)
-    MPM.add(createHotColdSplittingPass());
-
-=======
->>>>>>> 9c6a9276
   // We add a module alias analysis pass here. In part due to bugs in the
   // analysis infrastructure this "works" in that the analysis stays alive
   // for the entire SCC pass run below.
@@ -736,7 +728,8 @@
 
   // See comment in the new PM for justification of scheduling splitting at
   // this stage (\ref buildModuleSimplificationPipeline).
-  if (EnableHotColdSplit && !(PrepareForLTO || PrepareForThinLTO))
+  if ((EnableHotColdSplit || SplitColdCode) &&
+      !(PrepareForLTO || PrepareForThinLTO))
     MPM.add(createHotColdSplittingPass());
 
   if (MergeFunctions)
@@ -929,7 +922,7 @@
     legacy::PassManagerBase &PM) {
   // See comment in the new PM for justification of scheduling splitting at
   // this stage (\ref buildLTODefaultPipeline).
-  if (EnableHotColdSplit)
+  if (EnableHotColdSplit || SplitColdCode)
     PM.add(createHotColdSplittingPass());
 
   // Delete basic blocks, which optimization passes may have killed.
