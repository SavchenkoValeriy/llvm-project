//===- FunctionImport.cpp - ThinLTO Summary-based Function Import ---------===//
//
//                     The LLVM Compiler Infrastructure
//
// This file is distributed under the University of Illinois Open Source
// License. See LICENSE.TXT for details.
//
//===----------------------------------------------------------------------===//
//
// This file implements Function import based on summaries.
//
//===----------------------------------------------------------------------===//

#include "llvm/Transforms/IPO/FunctionImport.h"

#include "llvm/ADT/SmallVector.h"
#include "llvm/ADT/Statistic.h"
#include "llvm/ADT/StringSet.h"
#include "llvm/ADT/Triple.h"
#include "llvm/IR/AutoUpgrade.h"
#include "llvm/IR/DiagnosticPrinter.h"
#include "llvm/IR/IntrinsicInst.h"
#include "llvm/IR/Module.h"
#include "llvm/IRReader/IRReader.h"
#include "llvm/Linker/Linker.h"
#include "llvm/Object/IRObjectFile.h"
#include "llvm/Object/ModuleSummaryIndexObjectFile.h"
#include "llvm/Support/CommandLine.h"
#include "llvm/Support/Debug.h"
#include "llvm/Support/SourceMgr.h"
#include "llvm/Transforms/IPO/Internalize.h"
#include "llvm/Transforms/Utils/FunctionImportUtils.h"

#define DEBUG_TYPE "function-import"

using namespace llvm;

STATISTIC(NumImported, "Number of functions imported");

/// Limit on instruction count of imported functions.
static cl::opt<unsigned> ImportInstrLimit(
    "import-instr-limit", cl::init(100), cl::Hidden, cl::value_desc("N"),
    cl::desc("Only import functions with less than N instructions"));

static cl::opt<float>
    ImportInstrFactor("import-instr-evolution-factor", cl::init(0.7),
                      cl::Hidden, cl::value_desc("x"),
                      cl::desc("As we import functions, multiply the "
                               "`import-instr-limit` threshold by this factor "
                               "before processing newly imported functions"));
<<<<<<< HEAD
=======

static cl::opt<float> ImportHotInstrFactor(
    "import-hot-evolution-factor", cl::init(1.0), cl::Hidden,
    cl::value_desc("x"),
    cl::desc("As we import functions called from hot callsite, multiply the "
             "`import-instr-limit` threshold by this factor "
             "before processing newly imported functions"));

>>>>>>> acac3ab7
static cl::opt<float> ImportHotMultiplier(
    "import-hot-multiplier", cl::init(3.0), cl::Hidden, cl::value_desc("x"),
    cl::ZeroOrMore, cl::desc("Multiply the `import-instr-limit` threshold for "
                             "hot callsites"));

static cl::opt<bool> PrintImports("print-imports", cl::init(false), cl::Hidden,
                                  cl::desc("Print imported functions"));

// Temporary allows the function import pass to disable always linking
// referenced discardable symbols.
static cl::opt<bool>
    DontForceImportReferencedDiscardableSymbols("disable-force-link-odr",
                                                cl::init(false), cl::Hidden);

static cl::opt<bool> EnableImportMetadata(
    "enable-import-metadata", cl::init(
#if !defined(NDEBUG)
                                  true /*Enabled with asserts.*/
#else
                                  false
#endif
                                  ),
    cl::Hidden, cl::desc("Enable import metadata like 'thinlto_src_module'"));

// Load lazily a module from \p FileName in \p Context.
static std::unique_ptr<Module> loadFile(const std::string &FileName,
                                        LLVMContext &Context) {
  SMDiagnostic Err;
  DEBUG(dbgs() << "Loading '" << FileName << "'\n");
  // Metadata isn't loaded until functions are imported, to minimize
  // the memory overhead.
  std::unique_ptr<Module> Result =
      getLazyIRFileModule(FileName, Err, Context,
                          /* ShouldLazyLoadMetadata = */ true);
  if (!Result) {
    Err.print("function-import", errs());
    report_fatal_error("Abort");
  }

  return Result;
}

namespace {

// Return true if the Summary describes a GlobalValue that can be externally
// referenced, i.e. it does not need renaming (linkage is not local) or renaming
// is possible (does not have a section for instance).
static bool canBeExternallyReferenced(const GlobalValueSummary &Summary) {
  if (!Summary.needsRenaming())
    return true;

  if (Summary.hasSection())
    // Can't rename a global that needs renaming if has a section.
    return false;

  return true;
}

// Return true if \p GUID describes a GlobalValue that can be externally
// referenced, i.e. it does not need renaming (linkage is not local) or
// renaming is possible (does not have a section for instance).
static bool canBeExternallyReferenced(const ModuleSummaryIndex &Index,
                                      GlobalValue::GUID GUID) {
  auto Summaries = Index.findGlobalValueSummaryList(GUID);
  if (Summaries == Index.end())
    return true;
  if (Summaries->second.size() != 1)
    // If there are multiple globals with this GUID, then we know it is
    // not a local symbol, and it is necessarily externally referenced.
    return true;

  // We don't need to check for the module path, because if it can't be
  // externally referenced and we call it, it is necessarilly in the same
  // module
  return canBeExternallyReferenced(**Summaries->second.begin());
}

// Return true if the global described by \p Summary can be imported in another
// module.
static bool eligibleForImport(const ModuleSummaryIndex &Index,
                              const GlobalValueSummary &Summary) {
  if (!canBeExternallyReferenced(Summary))
    // Can't import a global that needs renaming if has a section for instance.
    // FIXME: we may be able to import it by copying it without promotion.
    return false;

  // Don't import functions that are not viable to inline.
  if (Summary.isNotViableToInline())
    return false;

  // Check references (and potential calls) in the same module. If the current
  // value references a global that can't be externally referenced it is not
  // eligible for import.
  bool AllRefsCanBeExternallyReferenced =
      llvm::all_of(Summary.refs(), [&](const ValueInfo &VI) {
        return canBeExternallyReferenced(Index, VI.getGUID());
      });
  if (!AllRefsCanBeExternallyReferenced)
    return false;

  if (auto *FuncSummary = dyn_cast<FunctionSummary>(&Summary)) {
    bool AllCallsCanBeExternallyReferenced = llvm::all_of(
        FuncSummary->calls(), [&](const FunctionSummary::EdgeTy &Edge) {
          return canBeExternallyReferenced(Index, Edge.first.getGUID());
        });
    if (!AllCallsCanBeExternallyReferenced)
      return false;
  }
  return true;
}

/// Given a list of possible callee implementation for a call site, select one
/// that fits the \p Threshold.
///
/// FIXME: select "best" instead of first that fits. But what is "best"?
/// - The smallest: more likely to be inlined.
/// - The one with the least outgoing edges (already well optimized).
/// - One from a module already being imported from in order to reduce the
///   number of source modules parsed/linked.
/// - One that has PGO data attached.
/// - [insert you fancy metric here]
static const GlobalValueSummary *
selectCallee(const ModuleSummaryIndex &Index,
             const GlobalValueSummaryList &CalleeSummaryList,
             unsigned Threshold) {
  auto It = llvm::find_if(
      CalleeSummaryList,
      [&](const std::unique_ptr<GlobalValueSummary> &SummaryPtr) {
        auto *GVSummary = SummaryPtr.get();
        if (GlobalValue::isInterposableLinkage(GVSummary->linkage()))
          // There is no point in importing these, we can't inline them
          return false;
        if (auto *AS = dyn_cast<AliasSummary>(GVSummary)) {
          GVSummary = &AS->getAliasee();
          // Alias can't point to "available_externally". However when we import
          // linkOnceODR the linkage does not change. So we import the alias
          // and aliasee only in this case.
          // FIXME: we should import alias as available_externally *function*,
          // the destination module does need to know it is an alias.
          if (!GlobalValue::isLinkOnceODRLinkage(GVSummary->linkage()))
            return false;
        }

        auto *Summary = cast<FunctionSummary>(GVSummary);

        if (Summary->instCount() > Threshold)
          return false;

        if (!eligibleForImport(Index, *Summary))
          return false;

        return true;
      });
  if (It == CalleeSummaryList.end())
    return nullptr;

  return cast<GlobalValueSummary>(It->get());
}

/// Return the summary for the function \p GUID that fits the \p Threshold, or
/// null if there's no match.
static const GlobalValueSummary *selectCallee(GlobalValue::GUID GUID,
                                              unsigned Threshold,
                                              const ModuleSummaryIndex &Index) {
  auto CalleeSummaryList = Index.findGlobalValueSummaryList(GUID);
  if (CalleeSummaryList == Index.end())
    return nullptr; // This function does not have a summary
  return selectCallee(Index, CalleeSummaryList->second, Threshold);
}

/// Mark the global \p GUID as export by module \p ExportModulePath if found in
/// this module. If it is a GlobalVariable, we also mark any referenced global
/// in the current module as exported.
static void exportGlobalInModule(const ModuleSummaryIndex &Index,
                                 StringRef ExportModulePath,
                                 GlobalValue::GUID GUID,
                                 FunctionImporter::ExportSetTy &ExportList) {
  auto FindGlobalSummaryInModule =
      [&](GlobalValue::GUID GUID) -> GlobalValueSummary *{
        auto SummaryList = Index.findGlobalValueSummaryList(GUID);
        if (SummaryList == Index.end())
          // This global does not have a summary, it is not part of the ThinLTO
          // process
          return nullptr;
        auto SummaryIter = llvm::find_if(
            SummaryList->second,
            [&](const std::unique_ptr<GlobalValueSummary> &Summary) {
              return Summary->modulePath() == ExportModulePath;
            });
        if (SummaryIter == SummaryList->second.end())
          return nullptr;
        return SummaryIter->get();
      };

  auto *Summary = FindGlobalSummaryInModule(GUID);
  if (!Summary)
    return;
  // We found it in the current module, mark as exported
  ExportList.insert(GUID);

  auto GVS = dyn_cast<GlobalVarSummary>(Summary);
  if (!GVS)
    return;
  // FunctionImportGlobalProcessing::doPromoteLocalToGlobal() will always
  // trigger importing  the initializer for `constant unnamed addr` globals that
  // are referenced. We conservatively export all the referenced symbols for
  // every global to workaround this, so that the ExportList is accurate.
  // FIXME: with a "isConstant" flag in the summary we could be more targetted.
  for (auto &Ref : GVS->refs()) {
    auto GUID = Ref.getGUID();
    auto *RefSummary = FindGlobalSummaryInModule(GUID);
    if (RefSummary)
      // Found a ref in the current module, mark it as exported
      ExportList.insert(GUID);
  }
}

using EdgeInfo = std::pair<const FunctionSummary *, unsigned /* Threshold */>;

/// Compute the list of functions to import for a given caller. Mark these
/// imported functions and the symbols they reference in their source module as
/// exported from their source module.
static void computeImportForFunction(
    const FunctionSummary &Summary, const ModuleSummaryIndex &Index,
    const unsigned Threshold, const GVSummaryMapTy &DefinedGVSummaries,
    SmallVectorImpl<EdgeInfo> &Worklist,
    FunctionImporter::ImportMapTy &ImportList,
    StringMap<FunctionImporter::ExportSetTy> *ExportLists = nullptr) {
  for (auto &Edge : Summary.calls()) {
    auto GUID = Edge.first.getGUID();
    DEBUG(dbgs() << " edge -> " << GUID << " Threshold:" << Threshold << "\n");

    if (DefinedGVSummaries.count(GUID)) {
      DEBUG(dbgs() << "ignored! Target already in destination module.\n");
      continue;
    }

    // FIXME: Also lower the threshold for cold callsites.
    const auto NewThreshold =
<<<<<<< HEAD
        Edge.second.Hotness == CalleeInfo::HotnessType::Hot
            ? Threshold * ImportHotMultiplier
            : Threshold;
=======
        Threshold * GetBonusMultiplier(Edge.second.Hotness);

>>>>>>> acac3ab7
    auto *CalleeSummary = selectCallee(GUID, NewThreshold, Index);
    if (!CalleeSummary) {
      DEBUG(dbgs() << "ignored! No qualifying callee with summary found.\n");
      continue;
    }
    // "Resolve" the summary, traversing alias,
    const FunctionSummary *ResolvedCalleeSummary;
    if (isa<AliasSummary>(CalleeSummary)) {
      ResolvedCalleeSummary = cast<FunctionSummary>(
          &cast<AliasSummary>(CalleeSummary)->getAliasee());
      assert(
          GlobalValue::isLinkOnceODRLinkage(ResolvedCalleeSummary->linkage()) &&
          "Unexpected alias to a non-linkonceODR in import list");
    } else
      ResolvedCalleeSummary = cast<FunctionSummary>(CalleeSummary);

    assert(ResolvedCalleeSummary->instCount() <= NewThreshold &&
           "selectCallee() didn't honor the threshold");

    auto ExportModulePath = ResolvedCalleeSummary->modulePath();
    auto &ProcessedThreshold = ImportList[ExportModulePath][GUID];
    /// Since the traversal of the call graph is DFS, we can revisit a function
    /// a second time with a higher threshold. In this case, it is added back to
    /// the worklist with the new threshold.
    if (ProcessedThreshold && ProcessedThreshold >= Threshold) {
      DEBUG(dbgs() << "ignored! Target was already seen with Threshold "
                   << ProcessedThreshold << "\n");
      continue;
    }
    // Mark this function as imported in this module, with the current Threshold
    ProcessedThreshold = Threshold;

    // Make exports in the source module.
    if (ExportLists) {
      auto &ExportList = (*ExportLists)[ExportModulePath];
      ExportList.insert(GUID);
      // Mark all functions and globals referenced by this function as exported
      // to the outside if they are defined in the same source module.
      for (auto &Edge : ResolvedCalleeSummary->calls()) {
        auto CalleeGUID = Edge.first.getGUID();
        exportGlobalInModule(Index, ExportModulePath, CalleeGUID, ExportList);
      }
      for (auto &Ref : ResolvedCalleeSummary->refs()) {
        auto GUID = Ref.getGUID();
        exportGlobalInModule(Index, ExportModulePath, GUID, ExportList);
      }
    }

    auto GetAdjustedThreshold = [](unsigned Threshold, bool IsHotCallsite) {
      // Adjust the threshold for next level of imported functions.
      // The threshold is different for hot callsites because we can then
      // inline chains of hot calls.
      if (IsHotCallsite)
        return Threshold * ImportHotInstrFactor;
      return Threshold * ImportInstrFactor;
    };

    bool IsHotCallsite = Edge.second.Hotness == CalleeInfo::HotnessType::Hot;

    // Insert the newly imported function to the worklist.
    Worklist.emplace_back(ResolvedCalleeSummary,
                          GetAdjustedThreshold(Threshold, IsHotCallsite));
  }
}

/// Given the list of globals defined in a module, compute the list of imports
/// as well as the list of "exports", i.e. the list of symbols referenced from
/// another module (that may require promotion).
static void ComputeImportForModule(
    const GVSummaryMapTy &DefinedGVSummaries, const ModuleSummaryIndex &Index,
    FunctionImporter::ImportMapTy &ImportList,
    StringMap<FunctionImporter::ExportSetTy> *ExportLists = nullptr) {
  // Worklist contains the list of function imported in this module, for which
  // we will analyse the callees and may import further down the callgraph.
  SmallVector<EdgeInfo, 128> Worklist;

  // Populate the worklist with the import for the functions in the current
  // module
  for (auto &GVSummary : DefinedGVSummaries) {
    auto *Summary = GVSummary.second;
    if (auto *AS = dyn_cast<AliasSummary>(Summary))
      Summary = &AS->getAliasee();
    auto *FuncSummary = dyn_cast<FunctionSummary>(Summary);
    if (!FuncSummary)
      // Skip import for global variables
      continue;
    DEBUG(dbgs() << "Initalize import for " << GVSummary.first << "\n");
    computeImportForFunction(*FuncSummary, Index, ImportInstrLimit,
                             DefinedGVSummaries, Worklist, ImportList,
                             ExportLists);
  }

  // Process the newly imported functions and add callees to the worklist.
  while (!Worklist.empty()) {
    auto FuncInfo = Worklist.pop_back_val();
    auto *Summary = FuncInfo.first;
    auto Threshold = FuncInfo.second;

    computeImportForFunction(*Summary, Index, Threshold, DefinedGVSummaries,
                             Worklist, ImportList, ExportLists);
  }
}

} // anonymous namespace

/// Compute all the import and export for every module using the Index.
void llvm::ComputeCrossModuleImport(
    const ModuleSummaryIndex &Index,
    const StringMap<GVSummaryMapTy> &ModuleToDefinedGVSummaries,
    StringMap<FunctionImporter::ImportMapTy> &ImportLists,
    StringMap<FunctionImporter::ExportSetTy> &ExportLists) {
  // For each module that has function defined, compute the import/export lists.
  for (auto &DefinedGVSummaries : ModuleToDefinedGVSummaries) {
    auto &ImportList = ImportLists[DefinedGVSummaries.first()];
    DEBUG(dbgs() << "Computing import for Module '"
                 << DefinedGVSummaries.first() << "'\n");
    ComputeImportForModule(DefinedGVSummaries.second, Index, ImportList,
                           &ExportLists);
  }

#ifndef NDEBUG
  DEBUG(dbgs() << "Import/Export lists for " << ImportLists.size()
               << " modules:\n");
  for (auto &ModuleImports : ImportLists) {
    auto ModName = ModuleImports.first();
    auto &Exports = ExportLists[ModName];
    DEBUG(dbgs() << "* Module " << ModName << " exports " << Exports.size()
                 << " functions. Imports from " << ModuleImports.second.size()
                 << " modules.\n");
    for (auto &Src : ModuleImports.second) {
      auto SrcModName = Src.first();
      DEBUG(dbgs() << " - " << Src.second.size() << " functions imported from "
                   << SrcModName << "\n");
    }
  }
#endif
}

/// Compute all the imports for the given module in the Index.
void llvm::ComputeCrossModuleImportForModule(
    StringRef ModulePath, const ModuleSummaryIndex &Index,
    FunctionImporter::ImportMapTy &ImportList) {

  // Collect the list of functions this module defines.
  // GUID -> Summary
  GVSummaryMapTy FunctionSummaryMap;
  Index.collectDefinedFunctionsForModule(ModulePath, FunctionSummaryMap);

  // Compute the import list for this module.
  DEBUG(dbgs() << "Computing import for Module '" << ModulePath << "'\n");
  ComputeImportForModule(FunctionSummaryMap, Index, ImportList);

#ifndef NDEBUG
  DEBUG(dbgs() << "* Module " << ModulePath << " imports from "
               << ImportList.size() << " modules.\n");
  for (auto &Src : ImportList) {
    auto SrcModName = Src.first();
    DEBUG(dbgs() << " - " << Src.second.size() << " functions imported from "
                 << SrcModName << "\n");
  }
#endif
}

/// Compute the set of summaries needed for a ThinLTO backend compilation of
/// \p ModulePath.
void llvm::gatherImportedSummariesForModule(
    StringRef ModulePath,
    const StringMap<GVSummaryMapTy> &ModuleToDefinedGVSummaries,
    const FunctionImporter::ImportMapTy &ImportList,
    std::map<std::string, GVSummaryMapTy> &ModuleToSummariesForIndex) {
  // Include all summaries from the importing module.
  ModuleToSummariesForIndex[ModulePath] =
      ModuleToDefinedGVSummaries.lookup(ModulePath);
  // Include summaries for imports.
  for (auto &ILI : ImportList) {
    auto &SummariesForIndex = ModuleToSummariesForIndex[ILI.first()];
    const auto &DefinedGVSummaries =
        ModuleToDefinedGVSummaries.lookup(ILI.first());
    for (auto &GI : ILI.second) {
      const auto &DS = DefinedGVSummaries.find(GI.first);
      assert(DS != DefinedGVSummaries.end() &&
             "Expected a defined summary for imported global value");
      SummariesForIndex[GI.first] = DS->second;
    }
  }
}

/// Emit the files \p ModulePath will import from into \p OutputFilename.
std::error_code
llvm::EmitImportsFiles(StringRef ModulePath, StringRef OutputFilename,
                       const FunctionImporter::ImportMapTy &ModuleImports) {
  std::error_code EC;
  raw_fd_ostream ImportsOS(OutputFilename, EC, sys::fs::OpenFlags::F_None);
  if (EC)
    return EC;
  for (auto &ILI : ModuleImports)
    ImportsOS << ILI.first() << "\n";
  return std::error_code();
}

/// Fixup WeakForLinker linkages in \p TheModule based on summary analysis.
void llvm::thinLTOResolveWeakForLinkerModule(
    Module &TheModule, const GVSummaryMapTy &DefinedGlobals) {
  auto updateLinkage = [&](GlobalValue &GV) {
    if (!GlobalValue::isWeakForLinker(GV.getLinkage()))
      return;
    // See if the global summary analysis computed a new resolved linkage.
    const auto &GS = DefinedGlobals.find(GV.getGUID());
    if (GS == DefinedGlobals.end())
      return;
    auto NewLinkage = GS->second->linkage();
    if (NewLinkage == GV.getLinkage())
      return;
    DEBUG(dbgs() << "ODR fixing up linkage for `" << GV.getName() << "` from "
                 << GV.getLinkage() << " to " << NewLinkage << "\n");
    GV.setLinkage(NewLinkage);
    // Remove functions converted to available_externally from comdats,
    // as this is a declaration for the linker, and will be dropped eventually.
    // It is illegal for comdats to contain declarations.
    auto *GO = dyn_cast_or_null<GlobalObject>(&GV);
    if (GO && GO->isDeclarationForLinker() && GO->hasComdat()) {
      assert(GO->hasAvailableExternallyLinkage() &&
             "Expected comdat on definition (possibly available external)");
      GO->setComdat(nullptr);
    }
  };

  // Process functions and global now
  for (auto &GV : TheModule)
    updateLinkage(GV);
  for (auto &GV : TheModule.globals())
    updateLinkage(GV);
  for (auto &GV : TheModule.aliases())
    updateLinkage(GV);
}

/// Run internalization on \p TheModule based on symmary analysis.
void llvm::thinLTOInternalizeModule(Module &TheModule,
                                    const GVSummaryMapTy &DefinedGlobals) {
  // Parse inline ASM and collect the list of symbols that are not defined in
  // the current module.
  StringSet<> AsmUndefinedRefs;
  object::IRObjectFile::CollectAsmUndefinedRefs(
      Triple(TheModule.getTargetTriple()), TheModule.getModuleInlineAsm(),
      [&AsmUndefinedRefs](StringRef Name, object::BasicSymbolRef::Flags Flags) {
        if (Flags & object::BasicSymbolRef::SF_Undefined)
          AsmUndefinedRefs.insert(Name);
      });

  // Declare a callback for the internalize pass that will ask for every
  // candidate GlobalValue if it can be internalized or not.
  auto MustPreserveGV = [&](const GlobalValue &GV) -> bool {
    // Can't be internalized if referenced in inline asm.
    if (AsmUndefinedRefs.count(GV.getName()))
      return true;

    // Lookup the linkage recorded in the summaries during global analysis.
    const auto &GS = DefinedGlobals.find(GV.getGUID());
    GlobalValue::LinkageTypes Linkage;
    if (GS == DefinedGlobals.end()) {
      // Must have been promoted (possibly conservatively). Find original
      // name so that we can access the correct summary and see if it can
      // be internalized again.
      // FIXME: Eventually we should control promotion instead of promoting
      // and internalizing again.
      StringRef OrigName =
          ModuleSummaryIndex::getOriginalNameBeforePromote(GV.getName());
      std::string OrigId = GlobalValue::getGlobalIdentifier(
          OrigName, GlobalValue::InternalLinkage,
          TheModule.getSourceFileName());
      const auto &GS = DefinedGlobals.find(GlobalValue::getGUID(OrigId));
      if (GS == DefinedGlobals.end()) {
        // Also check the original non-promoted non-globalized name. In some
        // cases a preempted weak value is linked in as a local copy because
        // it is referenced by an alias (IRLinker::linkGlobalValueProto).
        // In that case, since it was originally not a local value, it was
        // recorded in the index using the original name.
        // FIXME: This may not be needed once PR27866 is fixed.
        const auto &GS = DefinedGlobals.find(GlobalValue::getGUID(OrigName));
        assert(GS != DefinedGlobals.end());
        Linkage = GS->second->linkage();
      } else {
        Linkage = GS->second->linkage();
      }
    } else
      Linkage = GS->second->linkage();
    return !GlobalValue::isLocalLinkage(Linkage);
  };

  // FIXME: See if we can just internalize directly here via linkage changes
  // based on the index, rather than invoking internalizeModule.
  llvm::internalizeModule(TheModule, MustPreserveGV);
}

// Automatically import functions in Module \p DestModule based on the summaries
// index.
//
bool FunctionImporter::importFunctions(
    Module &DestModule, const FunctionImporter::ImportMapTy &ImportList,
    bool ForceImportReferencedDiscardableSymbols) {
  DEBUG(dbgs() << "Starting import for Module "
               << DestModule.getModuleIdentifier() << "\n");
  unsigned ImportedCount = 0;

  // Linker that will be used for importing function
  Linker TheLinker(DestModule);
  // Do the actual import of functions now, one Module at a time
  std::set<StringRef> ModuleNameOrderedList;
  for (auto &FunctionsToImportPerModule : ImportList) {
    ModuleNameOrderedList.insert(FunctionsToImportPerModule.first());
  }
  for (auto &Name : ModuleNameOrderedList) {
    // Get the module for the import
    const auto &FunctionsToImportPerModule = ImportList.find(Name);
    assert(FunctionsToImportPerModule != ImportList.end());
    std::unique_ptr<Module> SrcModule = ModuleLoader(Name);
    assert(&DestModule.getContext() == &SrcModule->getContext() &&
           "Context mismatch");

    // If modules were created with lazy metadata loading, materialize it
    // now, before linking it (otherwise this will be a noop).
    SrcModule->materializeMetadata();
    UpgradeDebugInfo(*SrcModule);

    auto &ImportGUIDs = FunctionsToImportPerModule->second;
    // Find the globals to import
    DenseSet<const GlobalValue *> GlobalsToImport;
    for (Function &F : *SrcModule) {
      if (!F.hasName())
        continue;
      auto GUID = F.getGUID();
      auto Import = ImportGUIDs.count(GUID);
      DEBUG(dbgs() << (Import ? "Is" : "Not") << " importing function " << GUID
                   << " " << F.getName() << " from "
                   << SrcModule->getSourceFileName() << "\n");
      if (Import) {
        F.materialize();
        if (EnableImportMetadata) {
          // Add 'thinlto_src_module' metadata for statistics and debugging.
          F.setMetadata(
              "thinlto_src_module",
              llvm::MDNode::get(
                  DestModule.getContext(),
                  {llvm::MDString::get(DestModule.getContext(),
                                       SrcModule->getSourceFileName())}));
        }
        GlobalsToImport.insert(&F);
      }
    }
    for (GlobalVariable &GV : SrcModule->globals()) {
      if (!GV.hasName())
        continue;
      auto GUID = GV.getGUID();
      auto Import = ImportGUIDs.count(GUID);
      DEBUG(dbgs() << (Import ? "Is" : "Not") << " importing global " << GUID
                   << " " << GV.getName() << " from "
                   << SrcModule->getSourceFileName() << "\n");
      if (Import) {
        GV.materialize();
        GlobalsToImport.insert(&GV);
      }
    }
    for (GlobalAlias &GA : SrcModule->aliases()) {
      if (!GA.hasName())
        continue;
      auto GUID = GA.getGUID();
      auto Import = ImportGUIDs.count(GUID);
      DEBUG(dbgs() << (Import ? "Is" : "Not") << " importing alias " << GUID
                   << " " << GA.getName() << " from "
                   << SrcModule->getSourceFileName() << "\n");
      if (Import) {
        // Alias can't point to "available_externally". However when we import
        // linkOnceODR the linkage does not change. So we import the alias
        // and aliasee only in this case. This has been handled by
        // computeImportForFunction()
        GlobalObject *GO = GA.getBaseObject();
        assert(GO->hasLinkOnceODRLinkage() &&
               "Unexpected alias to a non-linkonceODR in import list");
#ifndef NDEBUG
        if (!GlobalsToImport.count(GO))
          DEBUG(dbgs() << " alias triggers importing aliasee " << GO->getGUID()
                       << " " << GO->getName() << " from "
                       << SrcModule->getSourceFileName() << "\n");
#endif
        GO->materialize();
        GlobalsToImport.insert(GO);
        GA.materialize();
        GlobalsToImport.insert(&GA);
      }
    }

    // Link in the specified functions.
    if (renameModuleForThinLTO(*SrcModule, Index, &GlobalsToImport))
      return true;

    if (PrintImports) {
      for (const auto *GV : GlobalsToImport)
        dbgs() << DestModule.getSourceFileName() << ": Import " << GV->getName()
               << " from " << SrcModule->getSourceFileName() << "\n";
    }

    // Instruct the linker that the client will take care of linkonce resolution
    unsigned Flags = Linker::Flags::None;
    if (!ForceImportReferencedDiscardableSymbols)
      Flags |= Linker::Flags::DontForceLinkLinkonceODR;

    if (TheLinker.linkInModule(std::move(SrcModule), Flags, &GlobalsToImport))
      report_fatal_error("Function Import: link error");

    ImportedCount += GlobalsToImport.size();
  }

  NumImported += ImportedCount;

  DEBUG(dbgs() << "Imported " << ImportedCount << " functions for Module "
               << DestModule.getModuleIdentifier() << "\n");
  return ImportedCount;
}

/// Summary file to use for function importing when using -function-import from
/// the command line.
static cl::opt<std::string>
    SummaryFile("summary-file",
                cl::desc("The summary file to use for function importing."));

static void diagnosticHandler(const DiagnosticInfo &DI) {
  raw_ostream &OS = errs();
  DiagnosticPrinterRawOStream DP(OS);
  DI.print(DP);
  OS << '\n';
}

/// Parse the summary index out of an IR file and return the summary
/// index object if found, or nullptr if not.
static std::unique_ptr<ModuleSummaryIndex> getModuleSummaryIndexForFile(
    StringRef Path, std::string &Error,
    const DiagnosticHandlerFunction &DiagnosticHandler) {
  std::unique_ptr<MemoryBuffer> Buffer;
  ErrorOr<std::unique_ptr<MemoryBuffer>> BufferOrErr =
      MemoryBuffer::getFile(Path);
  if (std::error_code EC = BufferOrErr.getError()) {
    Error = EC.message();
    return nullptr;
  }
  Buffer = std::move(BufferOrErr.get());
  ErrorOr<std::unique_ptr<object::ModuleSummaryIndexObjectFile>> ObjOrErr =
      object::ModuleSummaryIndexObjectFile::create(Buffer->getMemBufferRef(),
                                                   DiagnosticHandler);
  if (std::error_code EC = ObjOrErr.getError()) {
    Error = EC.message();
    return nullptr;
  }
  return (*ObjOrErr)->takeIndex();
}

static bool doImportingForModule(Module &M, const ModuleSummaryIndex *Index) {
  if (SummaryFile.empty() && !Index)
    report_fatal_error("error: -function-import requires -summary-file or "
                       "file from frontend\n");
  std::unique_ptr<ModuleSummaryIndex> IndexPtr;
  if (!SummaryFile.empty()) {
    if (Index)
      report_fatal_error("error: -summary-file and index from frontend\n");
    std::string Error;
    IndexPtr =
        getModuleSummaryIndexForFile(SummaryFile, Error, diagnosticHandler);
    if (!IndexPtr) {
      errs() << "Error loading file '" << SummaryFile << "': " << Error << "\n";
      return false;
    }
    Index = IndexPtr.get();
  }

  // First step is collecting the import list.
  FunctionImporter::ImportMapTy ImportList;
  ComputeCrossModuleImportForModule(M.getModuleIdentifier(), *Index,
                                    ImportList);

  // Next we need to promote to global scope and rename any local values that
  // are potentially exported to other modules.
  if (renameModuleForThinLTO(M, *Index, nullptr)) {
    errs() << "Error renaming module\n";
    return false;
  }

  // Perform the import now.
  auto ModuleLoader = [&M](StringRef Identifier) {
    return loadFile(Identifier, M.getContext());
  };
  FunctionImporter Importer(*Index, ModuleLoader);
  return Importer.importFunctions(M, ImportList,
                                  !DontForceImportReferencedDiscardableSymbols);
}

namespace {
/// Pass that performs cross-module function import provided a summary file.
class FunctionImportLegacyPass : public ModulePass {
  /// Optional module summary index to use for importing, otherwise
  /// the summary-file option must be specified.
  const ModuleSummaryIndex *Index;

public:
  /// Pass identification, replacement for typeid
  static char ID;

  /// Specify pass name for debug output
  const char *getPassName() const override { return "Function Importing"; }

  explicit FunctionImportLegacyPass(const ModuleSummaryIndex *Index = nullptr)
      : ModulePass(ID), Index(Index) {}

  bool runOnModule(Module &M) override {
    if (skipModule(M))
      return false;

    return doImportingForModule(M, Index);
  }
};
} // anonymous namespace

PreservedAnalyses FunctionImportPass::run(Module &M,
                                          ModuleAnalysisManager &AM) {
  if (!doImportingForModule(M, Index))
    return PreservedAnalyses::all();

  return PreservedAnalyses::none();
}

char FunctionImportLegacyPass::ID = 0;
INITIALIZE_PASS(FunctionImportLegacyPass, "function-import",
                "Summary Based Function Import", false, false)

namespace llvm {
Pass *createFunctionImportPass(const ModuleSummaryIndex *Index = nullptr) {
  return new FunctionImportLegacyPass(Index);
}
}<|MERGE_RESOLUTION|>--- conflicted
+++ resolved
@@ -48,8 +48,6 @@
                       cl::desc("As we import functions, multiply the "
                                "`import-instr-limit` threshold by this factor "
                                "before processing newly imported functions"));
-<<<<<<< HEAD
-=======
 
 static cl::opt<float> ImportHotInstrFactor(
     "import-hot-evolution-factor", cl::init(1.0), cl::Hidden,
@@ -58,11 +56,14 @@
              "`import-instr-limit` threshold by this factor "
              "before processing newly imported functions"));
 
->>>>>>> acac3ab7
 static cl::opt<float> ImportHotMultiplier(
     "import-hot-multiplier", cl::init(3.0), cl::Hidden, cl::value_desc("x"),
-    cl::ZeroOrMore, cl::desc("Multiply the `import-instr-limit` threshold for "
-                             "hot callsites"));
+    cl::desc("Multiply the `import-instr-limit` threshold for hot callsites"));
+
+// FIXME: This multiplier was not really tuned up.
+static cl::opt<float> ImportColdMultiplier(
+    "import-cold-multiplier", cl::init(0), cl::Hidden, cl::value_desc("N"),
+    cl::desc("Multiply the `import-instr-limit` threshold for cold callsites"));
 
 static cl::opt<bool> PrintImports("print-imports", cl::init(false), cl::Hidden,
                                   cl::desc("Print imported functions"));
@@ -296,16 +297,17 @@
       continue;
     }
 
-    // FIXME: Also lower the threshold for cold callsites.
+    auto GetBonusMultiplier = [](CalleeInfo::HotnessType Hotness) -> float {
+      if (Hotness == CalleeInfo::HotnessType::Hot)
+        return ImportHotMultiplier;
+      if (Hotness == CalleeInfo::HotnessType::Cold)
+        return ImportColdMultiplier;
+      return 1.0;
+    };
+
     const auto NewThreshold =
-<<<<<<< HEAD
-        Edge.second.Hotness == CalleeInfo::HotnessType::Hot
-            ? Threshold * ImportHotMultiplier
-            : Threshold;
-=======
         Threshold * GetBonusMultiplier(Edge.second.Hotness);
 
->>>>>>> acac3ab7
     auto *CalleeSummary = selectCallee(GUID, NewThreshold, Index);
     if (!CalleeSummary) {
       DEBUG(dbgs() << "ignored! No qualifying callee with summary found.\n");
