//===- FunctionImport.cpp - ThinLTO Summary-based Function Import ---------===//
//
//                     The LLVM Compiler Infrastructure
//
// This file is distributed under the University of Illinois Open Source
// License. See LICENSE.TXT for details.
//
//===----------------------------------------------------------------------===//
//
// This file implements Function import based on summaries.
//
//===----------------------------------------------------------------------===//

#include "llvm/Transforms/IPO/FunctionImport.h"

#include "llvm/ADT/SmallVector.h"
#include "llvm/ADT/Statistic.h"
#include "llvm/ADT/StringSet.h"
#include "llvm/IR/AutoUpgrade.h"
#include "llvm/IR/DiagnosticPrinter.h"
#include "llvm/IR/IntrinsicInst.h"
#include "llvm/IR/Module.h"
#include "llvm/IRReader/IRReader.h"
#include "llvm/Linker/Linker.h"
#include "llvm/Object/ModuleSummaryIndexObjectFile.h"
#include "llvm/Support/CommandLine.h"
#include "llvm/Support/Debug.h"
#include "llvm/Support/SourceMgr.h"
#include "llvm/Transforms/Utils/FunctionImportUtils.h"

#define DEBUG_TYPE "function-import"

using namespace llvm;

STATISTIC(NumImported, "Number of functions imported");

/// Limit on instruction count of imported functions.
static cl::opt<unsigned> ImportInstrLimit(
    "import-instr-limit", cl::init(100), cl::Hidden, cl::value_desc("N"),
    cl::desc("Only import functions with less than N instructions"));

static cl::opt<float>
    ImportInstrFactor("import-instr-evolution-factor", cl::init(0.7),
                      cl::Hidden, cl::value_desc("x"),
                      cl::desc("As we import functions, multiply the "
                               "`import-instr-limit` threshold by this factor "
                               "before processing newly imported functions"));

static cl::opt<bool> PrintImports("print-imports", cl::init(false), cl::Hidden,
                                  cl::desc("Print imported functions"));

// Load lazily a module from \p FileName in \p Context.
static std::unique_ptr<Module> loadFile(const std::string &FileName,
                                        LLVMContext &Context) {
  SMDiagnostic Err;
  DEBUG(dbgs() << "Loading '" << FileName << "'\n");
  // Metadata isn't loaded until functions are imported, to minimize
  // the memory overhead.
  std::unique_ptr<Module> Result =
      getLazyIRFileModule(FileName, Err, Context,
                          /* ShouldLazyLoadMetadata = */ true);
  if (!Result) {
    Err.print("function-import", errs());
    report_fatal_error("Abort");
  }

  return Result;
}

namespace {

/// Given a list of possible callee implementation for a call site, select one
/// that fits the \p Threshold.
///
/// FIXME: select "best" instead of first that fits. But what is "best"?
/// - The smallest: more likely to be inlined.
/// - The one with the least outgoing edges (already well optimized).
/// - One from a module already being imported from in order to reduce the
///   number of source modules parsed/linked.
/// - One that has PGO data attached.
/// - [insert you fancy metric here]
static const GlobalValueSummary *
selectCallee(const GlobalValueInfoList &CalleeInfoList, unsigned Threshold) {
  auto It = llvm::find_if(
      CalleeInfoList, [&](const std::unique_ptr<GlobalValueInfo> &GlobInfo) {
        assert(GlobInfo->summary() &&
               "We should not have a Global Info without summary");
        auto *GVSummary = GlobInfo->summary();
        if (GlobalValue::isWeakAnyLinkage(GVSummary->linkage()))
          // There is no point in importing weak symbols, we can't inline them
          return false;
        if (auto *AS = dyn_cast<AliasSummary>(GVSummary)) {
          GVSummary = &AS->getAliasee();
          // Alias can't point to "available_externally". However when we import
          // linkOnceODR the linkage does not change. So we import the alias
          // and aliasee only in this case.
          // FIXME: we should import alias as available_externally *function*,
          // the destination module does need to know it is an alias.
          if (!GlobalValue::isLinkOnceODRLinkage(GVSummary->linkage()))
            return false;
        }

        auto *Summary = cast<FunctionSummary>(GVSummary);

        if (Summary->instCount() > Threshold)
          return false;

        return true;
      });
  if (It == CalleeInfoList.end())
    return nullptr;

  return cast<GlobalValueSummary>((*It)->summary());
}

/// Return the summary for the function \p GUID that fits the \p Threshold, or
/// null if there's no match.
static const GlobalValueSummary *selectCallee(GlobalValue::GUID GUID,
                                              unsigned Threshold,
                                              const ModuleSummaryIndex &Index) {
  auto CalleeInfoList = Index.findGlobalValueInfoList(GUID);
  if (CalleeInfoList == Index.end()) {
    return nullptr; // This function does not have a summary
  }
  return selectCallee(CalleeInfoList->second, Threshold);
}

/// Return true if the global \p GUID is exported by module \p ExportModulePath.
static bool isGlobalExported(const ModuleSummaryIndex &Index,
                             StringRef ExportModulePath,
                             GlobalValue::GUID GUID) {
  auto CalleeInfoList = Index.findGlobalValueInfoList(GUID);
  if (CalleeInfoList == Index.end())
    // This global does not have a summary, it is not part of the ThinLTO
    // process
    return false;
  auto DefinedInCalleeModule = llvm::find_if(
      CalleeInfoList->second,
      [&](const std::unique_ptr<GlobalValueInfo> &GlobInfo) {
        auto *Summary = GlobInfo->summary();
        assert(Summary && "Unexpected GlobalValueInfo without summary");
        return Summary->modulePath() == ExportModulePath;
      });
  return (DefinedInCalleeModule != CalleeInfoList->second.end());
}

using EdgeInfo = std::pair<const FunctionSummary *, unsigned /* Threshold */>;

/// Compute the list of functions to import for a given caller. Mark these
/// imported functions and the symbols they reference in their source module as
/// exported from their source module.
static void computeImportForFunction(
    const FunctionSummary &Summary, const ModuleSummaryIndex &Index,
    unsigned Threshold,
    const std::map<GlobalValue::GUID, GlobalValueSummary *> &DefinedGVSummaries,
    SmallVectorImpl<EdgeInfo> &Worklist,
    FunctionImporter::ImportMapTy &ImportsForModule,
    StringMap<FunctionImporter::ExportSetTy> *ExportLists = nullptr) {
  for (auto &Edge : Summary.calls()) {
    auto GUID = Edge.first.getGUID();
    DEBUG(dbgs() << " edge -> " << GUID << " Threshold:" << Threshold << "\n");

    if (DefinedGVSummaries.count(GUID)) {
      DEBUG(dbgs() << "ignored! Target already in destination module.\n");
      continue;
    }

    auto *CalleeSummary = selectCallee(GUID, Threshold, Index);
    if (!CalleeSummary) {
      DEBUG(dbgs() << "ignored! No qualifying callee with summary found.\n");
      continue;
    }
    // "Resolve" the summary, traversing alias,
    const FunctionSummary *ResolvedCalleeSummary;
    if (isa<AliasSummary>(CalleeSummary))
      ResolvedCalleeSummary = cast<FunctionSummary>(
          &cast<AliasSummary>(CalleeSummary)->getAliasee());
<<<<<<< HEAD
    else
=======
      assert(
          GlobalValue::isLinkOnceODRLinkage(ResolvedCalleeSummary->linkage()) &&
          "Unexpected alias to a non-linkonceODR in import list");
    } else
>>>>>>> fb5c307c
      ResolvedCalleeSummary = cast<FunctionSummary>(CalleeSummary);

    assert(ResolvedCalleeSummary->instCount() <= Threshold &&
           "selectCallee() didn't honor the threshold");

    auto ExportModulePath = ResolvedCalleeSummary->modulePath();
    auto &ProcessedThreshold = ImportsForModule[ExportModulePath][GUID];
    /// Since the traversal of the call graph is DFS, we can revisit a function
    /// a second time with a higher threshold. In this case, it is added back to
    /// the worklist with the new threshold.
    if (ProcessedThreshold && ProcessedThreshold > Threshold) {
      DEBUG(dbgs() << "ignored! Target was already seen with Threshold "
                   << ProcessedThreshold << "\n");
      continue;
    }
    // Mark this function as imported in this module, with the current Threshold
    ProcessedThreshold = Threshold;

    // Make exports in the source module.
    if (ExportLists) {
      auto &ExportList = (*ExportLists)[ExportModulePath];
      ExportList.insert(GUID);
      // Mark all functions and globals referenced by this function as exported
      // to the outside if they are defined in the same source module.
      for (auto &Edge : ResolvedCalleeSummary->calls()) {
        auto CalleeGUID = Edge.first.getGUID();
        if (isGlobalExported(Index, ExportModulePath, CalleeGUID))
          ExportList.insert(CalleeGUID);
      }
      for (auto &Ref : ResolvedCalleeSummary->refs()) {
        auto GUID = Ref.getGUID();
        if (isGlobalExported(Index, ExportModulePath, GUID))
          ExportList.insert(GUID);
      }
    }

    // Insert the newly imported function to the worklist.
    Worklist.push_back(std::make_pair(ResolvedCalleeSummary, Threshold));
  }
}

/// Given the list of globals defined in a module, compute the list of imports
/// as well as the list of "exports", i.e. the list of symbols referenced from
/// another module (that may require promotion).
static void ComputeImportForModule(
    const std::map<GlobalValue::GUID, GlobalValueSummary *> &DefinedGVSummaries,
    const ModuleSummaryIndex &Index,
    FunctionImporter::ImportMapTy &ImportsForModule,
    StringMap<FunctionImporter::ExportSetTy> *ExportLists = nullptr) {
  // Worklist contains the list of function imported in this module, for which
  // we will analyse the callees and may import further down the callgraph.
  SmallVector<EdgeInfo, 128> Worklist;

  // Populate the worklist with the import for the functions in the current
  // module
  for (auto &GVInfo : DefinedGVSummaries) {
    auto *Summary = GVInfo.second;
    if (auto *AS = dyn_cast<AliasSummary>(Summary))
      Summary = &AS->getAliasee();
    auto *FuncSummary = dyn_cast<FunctionSummary>(Summary);
    if (!FuncSummary)
      // Skip import for global variables
      continue;
    DEBUG(dbgs() << "Initalize import for " << GVInfo.first << "\n");
    computeImportForFunction(*FuncSummary, Index, ImportInstrLimit,
                             DefinedGVSummaries, Worklist, ImportsForModule,
                             ExportLists);
  }

  while (!Worklist.empty()) {
    auto FuncInfo = Worklist.pop_back_val();
    auto *Summary = FuncInfo.first;
    auto Threshold = FuncInfo.second;

    // Process the newly imported functions and add callees to the worklist.
    // Adjust the threshold
    Threshold = Threshold * ImportInstrFactor;

    computeImportForFunction(*Summary, Index, Threshold, DefinedGVSummaries,
                             Worklist, ImportsForModule, ExportLists);
  }
}

} // anonymous namespace

/// Compute all the import and export for every module using the Index.
void llvm::ComputeCrossModuleImport(
    const ModuleSummaryIndex &Index,
    const StringMap<std::map<GlobalValue::GUID, GlobalValueSummary *>> &
        ModuleToDefinedGVSummaries,
    StringMap<FunctionImporter::ImportMapTy> &ImportLists,
    StringMap<FunctionImporter::ExportSetTy> &ExportLists) {
  // For each module that has function defined, compute the import/export lists.
  for (auto &DefinedGVSummaries : ModuleToDefinedGVSummaries) {
    auto &ImportsForModule = ImportLists[DefinedGVSummaries.first()];
    DEBUG(dbgs() << "Computing import for Module '"
                 << DefinedGVSummaries.first() << "'\n");
    ComputeImportForModule(DefinedGVSummaries.second, Index, ImportsForModule,
                           &ExportLists);
  }

#ifndef NDEBUG
  DEBUG(dbgs() << "Import/Export lists for " << ImportLists.size()
               << " modules:\n");
  for (auto &ModuleImports : ImportLists) {
    auto ModName = ModuleImports.first();
    auto &Exports = ExportLists[ModName];
    DEBUG(dbgs() << "* Module " << ModName << " exports " << Exports.size()
                 << " functions. Imports from " << ModuleImports.second.size()
                 << " modules.\n");
    for (auto &Src : ModuleImports.second) {
      auto SrcModName = Src.first();
      DEBUG(dbgs() << " - " << Src.second.size() << " functions imported from "
                   << SrcModName << "\n");
    }
  }
#endif
}

/// Compute all the imports for the given module in the Index.
void llvm::ComputeCrossModuleImportForModule(
    StringRef ModulePath, const ModuleSummaryIndex &Index,
    FunctionImporter::ImportMapTy &ImportList) {

  // Collect the list of functions this module defines.
  // GUID -> Summary
  std::map<GlobalValue::GUID, GlobalValueSummary *> FunctionInfoMap;
  Index.collectDefinedFunctionsForModule(ModulePath, FunctionInfoMap);

  // Compute the import list for this module.
  DEBUG(dbgs() << "Computing import for Module '" << ModulePath << "'\n");
  ComputeImportForModule(FunctionInfoMap, Index, ImportList);

#ifndef NDEBUG
  DEBUG(dbgs() << "* Module " << ModulePath << " imports from "
               << ImportList.size() << " modules.\n");
  for (auto &Src : ImportList) {
    auto SrcModName = Src.first();
    DEBUG(dbgs() << " - " << Src.second.size() << " functions imported from "
                 << SrcModName << "\n");
  }
#endif
}

// Automatically import functions in Module \p DestModule based on the summaries
// index.
//
bool FunctionImporter::importFunctions(
    Module &DestModule, const FunctionImporter::ImportMapTy &ImportList) {
  DEBUG(dbgs() << "Starting import for Module "
               << DestModule.getModuleIdentifier() << "\n");
  unsigned ImportedCount = 0;

  // Linker that will be used for importing function
  Linker TheLinker(DestModule);
  // Do the actual import of functions now, one Module at a time
  std::set<StringRef> ModuleNameOrderedList;
  for (auto &FunctionsToImportPerModule : ImportList) {
    ModuleNameOrderedList.insert(FunctionsToImportPerModule.first());
  }
  for (auto &Name : ModuleNameOrderedList) {
    // Get the module for the import
    const auto &FunctionsToImportPerModule = ImportList.find(Name);
    assert(FunctionsToImportPerModule != ImportList.end());
    std::unique_ptr<Module> SrcModule = ModuleLoader(Name);
    assert(&DestModule.getContext() == &SrcModule->getContext() &&
           "Context mismatch");

    // If modules were created with lazy metadata loading, materialize it
    // now, before linking it (otherwise this will be a noop).
    SrcModule->materializeMetadata();
    UpgradeDebugInfo(*SrcModule);

    auto &ImportGUIDs = FunctionsToImportPerModule->second;
    // Find the globals to import
    DenseSet<const GlobalValue *> GlobalsToImport;
    for (auto &GV : *SrcModule) {
      if (!GV.hasName())
        continue;
      auto GUID = GV.getGUID();
      auto Import = ImportGUIDs.count(GUID);
      DEBUG(dbgs() << (Import ? "Is" : "Not") << " importing function " << GUID
                   << " " << GV.getName() << " from "
                   << SrcModule->getSourceFileName() << "\n");
      if (Import) {
        GV.materialize();
        GlobalsToImport.insert(&GV);
      }
    }
    for (auto &GV : SrcModule->globals()) {
      if (!GV.hasName())
        continue;
      auto GUID = GV.getGUID();
      auto Import = ImportGUIDs.count(GUID);
      DEBUG(dbgs() << (Import ? "Is" : "Not") << " importing global " << GUID
                   << " " << GV.getName() << " from "
                   << SrcModule->getSourceFileName() << "\n");
      if (Import) {
        GV.materialize();
        GlobalsToImport.insert(&GV);
      }
    }
    for (auto &GV : SrcModule->aliases()) {
      if (!GV.hasName())
        continue;
      auto GUID = GV.getGUID();
      auto Import = ImportGUIDs.count(GUID);
      DEBUG(dbgs() << (Import ? "Is" : "Not") << " importing alias " << GUID
                   << " " << GV.getName() << " from "
                   << SrcModule->getSourceFileName() << "\n");
      if (Import) {
        // Alias can't point to "available_externally". However when we import
        // linkOnceODR the linkage does not change. So we import the alias
        // and aliasee only in this case.
        GlobalObject *GO = GV.getBaseObject();
        if (!GO->hasLinkOnceODRLinkage())
          continue;
#ifndef NDEBUG
        if (!GlobalsToImport.count(GO))
          DEBUG(dbgs() << " alias triggers importing aliasee " << GO->getGUID()
                       << " " << GO->getName() << " from "
                       << SrcModule->getSourceFileName() << "\n");
#endif
        GO->materialize();
        GlobalsToImport.insert(GO);
        GV.materialize();
        GlobalsToImport.insert(&GV);
      }
    }

    // Link in the specified functions.
    if (renameModuleForThinLTO(*SrcModule, Index, &GlobalsToImport))
      return true;

    if (PrintImports) {
      for (const auto *GV : GlobalsToImport)
        dbgs() << DestModule.getSourceFileName() << ": Import " << GV->getName()
               << " from " << SrcModule->getSourceFileName() << "\n";
    }

    if (TheLinker.linkInModule(std::move(SrcModule), Linker::Flags::None,
                               &GlobalsToImport))
      report_fatal_error("Function Import: link error");

    ImportedCount += GlobalsToImport.size();
  }

  NumImported += ImportedCount;

  DEBUG(dbgs() << "Imported " << ImportedCount << " functions for Module "
               << DestModule.getModuleIdentifier() << "\n");
  return ImportedCount;
}

/// Summary file to use for function importing when using -function-import from
/// the command line.
static cl::opt<std::string>
    SummaryFile("summary-file",
                cl::desc("The summary file to use for function importing."));

static void diagnosticHandler(const DiagnosticInfo &DI) {
  raw_ostream &OS = errs();
  DiagnosticPrinterRawOStream DP(OS);
  DI.print(DP);
  OS << '\n';
}

/// Parse the summary index out of an IR file and return the summary
/// index object if found, or nullptr if not.
static std::unique_ptr<ModuleSummaryIndex>
getModuleSummaryIndexForFile(StringRef Path, std::string &Error,
                             DiagnosticHandlerFunction DiagnosticHandler) {
  std::unique_ptr<MemoryBuffer> Buffer;
  ErrorOr<std::unique_ptr<MemoryBuffer>> BufferOrErr =
      MemoryBuffer::getFile(Path);
  if (std::error_code EC = BufferOrErr.getError()) {
    Error = EC.message();
    return nullptr;
  }
  Buffer = std::move(BufferOrErr.get());
  ErrorOr<std::unique_ptr<object::ModuleSummaryIndexObjectFile>> ObjOrErr =
      object::ModuleSummaryIndexObjectFile::create(Buffer->getMemBufferRef(),
                                                   DiagnosticHandler);
  if (std::error_code EC = ObjOrErr.getError()) {
    Error = EC.message();
    return nullptr;
  }
  return (*ObjOrErr)->takeIndex();
}

namespace {
/// Pass that performs cross-module function import provided a summary file.
class FunctionImportPass : public ModulePass {
  /// Optional module summary index to use for importing, otherwise
  /// the summary-file option must be specified.
  const ModuleSummaryIndex *Index;

public:
  /// Pass identification, replacement for typeid
  static char ID;

  /// Specify pass name for debug output
  const char *getPassName() const override { return "Function Importing"; }

  explicit FunctionImportPass(const ModuleSummaryIndex *Index = nullptr)
      : ModulePass(ID), Index(Index) {}

  bool runOnModule(Module &M) override {
    if (SummaryFile.empty() && !Index)
      report_fatal_error("error: -function-import requires -summary-file or "
                         "file from frontend\n");
    std::unique_ptr<ModuleSummaryIndex> IndexPtr;
    if (!SummaryFile.empty()) {
      if (Index)
        report_fatal_error("error: -summary-file and index from frontend\n");
      std::string Error;
      IndexPtr =
          getModuleSummaryIndexForFile(SummaryFile, Error, diagnosticHandler);
      if (!IndexPtr) {
        errs() << "Error loading file '" << SummaryFile << "': " << Error
               << "\n";
        return false;
      }
      Index = IndexPtr.get();
    }

    // First step is collecting the import list.
    FunctionImporter::ImportMapTy ImportList;
    ComputeCrossModuleImportForModule(M.getModuleIdentifier(), *Index,
                                      ImportList);

    // Next we need to promote to global scope and rename any local values that
    // are potentially exported to other modules.
    if (renameModuleForThinLTO(M, *Index, nullptr)) {
      errs() << "Error renaming module\n";
      return false;
    }

    // Perform the import now.
    auto ModuleLoader = [&M](StringRef Identifier) {
      return loadFile(Identifier, M.getContext());
    };
    FunctionImporter Importer(*Index, ModuleLoader);
    return Importer.importFunctions(M, ImportList);
  }
};
} // anonymous namespace

char FunctionImportPass::ID = 0;
INITIALIZE_PASS_BEGIN(FunctionImportPass, "function-import",
                      "Summary Based Function Import", false, false)
INITIALIZE_PASS_END(FunctionImportPass, "function-import",
                    "Summary Based Function Import", false, false)

namespace llvm {
Pass *createFunctionImportPass(const ModuleSummaryIndex *Index = nullptr) {
  return new FunctionImportPass(Index);
}
}<|MERGE_RESOLUTION|>--- conflicted
+++ resolved
@@ -172,17 +172,13 @@
     }
     // "Resolve" the summary, traversing alias,
     const FunctionSummary *ResolvedCalleeSummary;
-    if (isa<AliasSummary>(CalleeSummary))
+    if (isa<AliasSummary>(CalleeSummary)) {
       ResolvedCalleeSummary = cast<FunctionSummary>(
           &cast<AliasSummary>(CalleeSummary)->getAliasee());
-<<<<<<< HEAD
-    else
-=======
       assert(
           GlobalValue::isLinkOnceODRLinkage(ResolvedCalleeSummary->linkage()) &&
           "Unexpected alias to a non-linkonceODR in import list");
     } else
->>>>>>> fb5c307c
       ResolvedCalleeSummary = cast<FunctionSummary>(CalleeSummary);
 
     assert(ResolvedCalleeSummary->instCount() <= Threshold &&
@@ -396,10 +392,11 @@
       if (Import) {
         // Alias can't point to "available_externally". However when we import
         // linkOnceODR the linkage does not change. So we import the alias
-        // and aliasee only in this case.
+        // and aliasee only in this case. This has been handled by
+        // computeImportForFunction()
         GlobalObject *GO = GV.getBaseObject();
-        if (!GO->hasLinkOnceODRLinkage())
-          continue;
+        assert(GO->hasLinkOnceODRLinkage() &&
+               "Unexpected alias to a non-linkonceODR in import list");
 #ifndef NDEBUG
         if (!GlobalsToImport.count(GO))
           DEBUG(dbgs() << " alias triggers importing aliasee " << GO->getGUID()
