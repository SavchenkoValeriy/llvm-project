--- conflicted
+++ resolved
@@ -13,9 +13,50 @@
 #include "llvm/IR/Function.h"
 #include "llvm/IR/GlobalVariable.h"
 #include "llvm/IR/Module.h"
+#include "llvm/Support/TargetRegistry.h"
+#include "llvm/Target/TargetMachine.h"
 
 namespace llvm {
 namespace orc {
+
+JITTargetMachineBuilder::JITTargetMachineBuilder(Triple TT)
+    : TT(std::move(TT)) {}
+
+Expected<JITTargetMachineBuilder> JITTargetMachineBuilder::detectHost() {
+  return JITTargetMachineBuilder(Triple(sys::getProcessTriple()));
+}
+
+Expected<std::unique_ptr<TargetMachine>>
+JITTargetMachineBuilder::createTargetMachine() {
+  if (!Arch.empty()) {
+    Triple::ArchType Type = Triple::getArchTypeForLLVMName(Arch);
+
+    if (Type == Triple::UnknownArch)
+      return make_error<StringError>(std::string("Unknown arch: ") + Arch,
+                                     inconvertibleErrorCode());
+  }
+
+  std::string ErrMsg;
+  auto *TheTarget = TargetRegistry::lookupTarget(TT.getTriple(), ErrMsg);
+  if (!TheTarget)
+    return make_error<StringError>(std::move(ErrMsg), inconvertibleErrorCode());
+
+  auto *TM =
+      TheTarget->createTargetMachine(TT.getTriple(), CPU, Features.getString(),
+                                     Options, RM, CM, OptLevel, /*JIT*/ true);
+  if (!TM)
+    return make_error<StringError>("Could not allocate target machine",
+                                   inconvertibleErrorCode());
+
+  return std::unique_ptr<TargetMachine>(TM);
+}
+
+JITTargetMachineBuilder &JITTargetMachineBuilder::addFeatures(
+    const std::vector<std::string> &FeatureVec) {
+  for (const auto &F : FeatureVec)
+    Features.AddFeature(F);
+  return *this;
+}
 
 CtorDtorIterator::CtorDtorIterator(const GlobalVariable *GV, bool End)
   : InitList(
@@ -68,6 +109,8 @@
 
   ConstantInt *Priority = dyn_cast<ConstantInt>(CS->getOperand(0));
   Value *Data = CS->getNumOperands() == 3 ? CS->getOperand(2) : nullptr;
+  if (!isa<GlobalValue>(Data))
+    Data = nullptr;
   return Element(Priority->getZExtValue(), Func, Data);
 }
 
@@ -83,9 +126,6 @@
                     CtorDtorIterator(DtorsList, true));
 }
 
-<<<<<<< HEAD
-void LocalCXXRuntimeOverrides::runDestructors() {
-=======
 void CtorDtorRunner2::add(iterator_range<CtorDtorIterator> CtorDtors) {
   if (CtorDtors.begin() == CtorDtors.end())
     return;
@@ -140,20 +180,69 @@
 }
 
 void LocalCXXRuntimeOverridesBase::runDestructors() {
->>>>>>> 8f9dbb1d
   auto& CXXDestructorDataPairs = DSOHandleOverride;
   for (auto &P : CXXDestructorDataPairs)
     P.first(P.second);
   CXXDestructorDataPairs.clear();
 }
 
-int LocalCXXRuntimeOverrides::CXAAtExitOverride(DestructorPtr Destructor,
-                                                void *Arg, void *DSOHandle) {
+int LocalCXXRuntimeOverridesBase::CXAAtExitOverride(DestructorPtr Destructor,
+                                                    void *Arg,
+                                                    void *DSOHandle) {
   auto& CXXDestructorDataPairs =
     *reinterpret_cast<CXXDestructorDataPairList*>(DSOHandle);
   CXXDestructorDataPairs.push_back(std::make_pair(Destructor, Arg));
   return 0;
 }
 
+Error LocalCXXRuntimeOverrides2::enable(VSO &V, MangleAndInterner &Mangle) {
+  SymbolMap RuntimeInterposes(
+      {{Mangle("__dso_handle"),
+        JITEvaluatedSymbol(toTargetAddress(&DSOHandleOverride),
+                           JITSymbolFlags::Exported)},
+       {Mangle("__cxa_atexit"),
+        JITEvaluatedSymbol(toTargetAddress(&CXAAtExitOverride),
+                           JITSymbolFlags::Exported)}});
+
+  return V.define(absoluteSymbols(std::move(RuntimeInterposes)));
+}
+
+DynamicLibraryFallbackGenerator::DynamicLibraryFallbackGenerator(
+    sys::DynamicLibrary Dylib, const DataLayout &DL, SymbolPredicate Allow)
+    : Dylib(std::move(Dylib)), Allow(std::move(Allow)),
+      GlobalPrefix(DL.getGlobalPrefix()) {}
+
+SymbolNameSet DynamicLibraryFallbackGenerator::
+operator()(VSO &V, const SymbolNameSet &Names) {
+  orc::SymbolNameSet Added;
+  orc::SymbolMap NewSymbols;
+
+  bool HasGlobalPrefix = (GlobalPrefix != '\0');
+
+  for (auto &Name : Names) {
+    if (!Allow(Name) || (*Name).empty())
+      continue;
+
+    if (HasGlobalPrefix && (*Name).front() != GlobalPrefix)
+      continue;
+
+    std::string Tmp((*Name).data() + (HasGlobalPrefix ? 1 : 0), (*Name).size());
+    if (void *Addr = Dylib.getAddressOfSymbol(Tmp.c_str())) {
+      Added.insert(Name);
+      NewSymbols[Name] = JITEvaluatedSymbol(
+          static_cast<JITTargetAddress>(reinterpret_cast<uintptr_t>(Addr)),
+          JITSymbolFlags::Exported);
+    }
+  }
+
+  // Add any new symbols to V. Since the fallback generator is only called for
+  // symbols that are not already defined, this will never trigger a duplicate
+  // definition error, so we can wrap this call in a 'cantFail'.
+  if (!NewSymbols.empty())
+    cantFail(V.define(absoluteSymbols(std::move(NewSymbols))));
+
+  return Added;
+}
+
 } // End namespace orc.
 } // End namespace llvm.