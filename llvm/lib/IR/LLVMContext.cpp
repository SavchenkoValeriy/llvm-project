--- conflicted
+++ resolved
@@ -68,17 +68,16 @@
          "cfguardtarget operand bundle id drifted!");
   (void)CFGuardTargetEntry;
 
-<<<<<<< HEAD
+
+  auto *PreallocatedEntry = pImpl->getOrInsertBundleTag("preallocated");
+  assert(PreallocatedEntry->second == LLVMContext::OB_preallocated &&
+         "preallocated operand bundle id drifted!");
+  (void)PreallocatedEntry;
+
   auto *PtrauthEntry = pImpl->getOrInsertBundleTag("ptrauth");
   assert(PtrauthEntry->second == LLVMContext::OB_ptrauth &&
          "ptrauth operand bundle id drifted!");
   (void)PtrauthEntry;
-=======
-  auto *PreallocatedEntry = pImpl->getOrInsertBundleTag("preallocated");
-  assert(PreallocatedEntry->second == LLVMContext::OB_preallocated &&
-         "preallocated operand bundle id drifted!");
-  (void)PreallocatedEntry;
->>>>>>> 3b0450ac
 
   SyncScope::ID SingleThreadSSID =
       pImpl->getOrInsertSyncScopeID("singlethread");
