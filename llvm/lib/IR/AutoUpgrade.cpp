--- conflicted
+++ resolved
@@ -74,10 +74,7 @@
   if (Name=="ssse3.pabs.b.128" || // Added in 6.0
       Name=="ssse3.pabs.w.128" || // Added in 6.0
       Name=="ssse3.pabs.d.128" || // Added in 6.0
-<<<<<<< HEAD
-=======
       Name.startswith("fma.vfmadd.") || // Added in 7.0
->>>>>>> 6dc45e6c
       Name.startswith("fma.vfmsub.") || // Added in 7.0
       Name.startswith("fma.vfmsubadd.") || // Added in 7.0
       Name.startswith("fma.vfnmadd.") || // Added in 7.0
@@ -2749,85 +2746,6 @@
         Rep = EmitX86Select(Builder, CI->getArgOperand(3), Rep,
                             CI->getArgOperand(2));
       }
-<<<<<<< HEAD
-    } else if (IsX86 && Name.startswith("fma.vfmsub")) {
-      // Handle FMSUB and FSUBADD.
-      unsigned VecWidth = CI->getType()->getPrimitiveSizeInBits();
-      unsigned EltWidth = CI->getType()->getScalarSizeInBits();
-      Intrinsic::ID IID;
-      if (Name[10] == '.' && Name[11] == 'p') {
-        // Packed FMSUB
-        if (VecWidth == 128 && EltWidth == 32)
-          IID = Intrinsic::x86_fma_vfmadd_ps;
-        else if (VecWidth == 128 && EltWidth == 64)
-          IID = Intrinsic::x86_fma_vfmadd_pd;
-        else if (VecWidth == 256 && EltWidth == 32)
-          IID = Intrinsic::x86_fma_vfmadd_ps_256;
-        else if (VecWidth == 256 && EltWidth == 64)
-          IID = Intrinsic::x86_fma_vfmadd_pd_256;
-        else
-          llvm_unreachable("Unexpected intrinsic");
-      } else if (Name[10] == '.' && Name[11] == 's') {
-        // Scalar FMSUB
-        if (EltWidth == 32)
-          IID = Intrinsic::x86_fma_vfmadd_ss;
-        else if (EltWidth == 64)
-          IID = Intrinsic::x86_fma_vfmadd_sd;
-        else
-          llvm_unreachable("Unexpected intrinsic");
-      } else {
-        // FMSUBADD
-        if (VecWidth == 128 && EltWidth == 32)
-          IID = Intrinsic::x86_fma_vfmaddsub_ps;
-        else if (VecWidth == 128 && EltWidth == 64)
-          IID = Intrinsic::x86_fma_vfmaddsub_pd;
-        else if (VecWidth == 256 && EltWidth == 32)
-          IID = Intrinsic::x86_fma_vfmaddsub_ps_256;
-        else if (VecWidth == 256 && EltWidth == 64)
-          IID = Intrinsic::x86_fma_vfmaddsub_pd_256;
-        else
-          llvm_unreachable("Unexpected intrinsic");
-      }
-      Value *Arg2 = Builder.CreateFNeg(CI->getArgOperand(2));
-      Value *Ops[] = { CI->getArgOperand(0), CI->getArgOperand(1), Arg2 };
-      Rep = Builder.CreateCall(Intrinsic::getDeclaration(CI->getModule(), IID),
-                                                         Ops);
-    } else if (IsX86 && (Name.startswith("fma.vfnmadd.") ||
-                         Name.startswith("fma.vfnmsub."))) {
-      Value *Arg0 = CI->getArgOperand(0);
-      Value *Arg1 = CI->getArgOperand(1);
-      Value *Arg2 = CI->getArgOperand(2);
-      unsigned VecWidth = CI->getType()->getPrimitiveSizeInBits();
-      unsigned EltWidth = CI->getType()->getScalarSizeInBits();
-      Intrinsic::ID IID;
-      if (Name[12] == 'p') {
-        // Packed FNMADD/FNSUB
-        Arg0 = Builder.CreateFNeg(Arg0);
-        if (VecWidth == 128 && EltWidth == 32)
-          IID = Intrinsic::x86_fma_vfmadd_ps;
-        else if (VecWidth == 128 && EltWidth == 64)
-          IID = Intrinsic::x86_fma_vfmadd_pd;
-        else if (VecWidth == 256 && EltWidth == 32)
-          IID = Intrinsic::x86_fma_vfmadd_ps_256;
-        else if (VecWidth == 256 && EltWidth == 64)
-          IID = Intrinsic::x86_fma_vfmadd_pd_256;
-        else
-          llvm_unreachable("Unexpected intrinsic");
-      } else {
-        // Scalar FNMADD/FNMSUB
-        Arg1 = Builder.CreateFNeg(Arg1); // Arg0 is passthru so invert Arg1.
-        if (EltWidth == 32)
-          IID = Intrinsic::x86_fma_vfmadd_ss;
-        else if (EltWidth == 64)
-          IID = Intrinsic::x86_fma_vfmadd_sd;
-        else
-          llvm_unreachable("Unexpected intrinsic");
-      }
-      // Invert for FNMSUB.
-      if (Name[8] == 's')
-        Arg2 = Builder.CreateFNeg(Arg2);
-      Value *Ops[] = { Arg0, Arg1, Arg2 };
-=======
     } else if (IsX86 && (Name.startswith("fma.vfmadd.") ||
                          Name.startswith("fma.vfmsub.") ||
                          Name.startswith("fma.vfnmadd.") ||
@@ -2877,7 +2795,6 @@
         llvm_unreachable("Unexpected intrinsic");
       Value *Arg2 = Builder.CreateFNeg(CI->getArgOperand(2));
       Value *Ops[] = { CI->getArgOperand(0), CI->getArgOperand(1), Arg2 };
->>>>>>> 6dc45e6c
       Rep = Builder.CreateCall(Intrinsic::getDeclaration(CI->getModule(), IID),
                                                          Ops);
     } else if (IsX86 && (Name.startswith("avx512.mask.pternlog.") ||
