//===-- AutoUpgrade.cpp - Implement auto-upgrade helper functions ---------===//
//
//                     The LLVM Compiler Infrastructure
//
// This file is distributed under the University of Illinois Open Source
// License. See LICENSE.TXT for details.
//
//===----------------------------------------------------------------------===//
//
// This file implements the auto-upgrade helper functions.
// This is where deprecated IR intrinsics and other IR features are updated to
// current specifications.
//
//===----------------------------------------------------------------------===//

#include "llvm/IR/AutoUpgrade.h"
#include "llvm/IR/CFG.h"
#include "llvm/IR/CallSite.h"
#include "llvm/IR/Constants.h"
#include "llvm/IR/DIBuilder.h"
#include "llvm/IR/DebugInfo.h"
#include "llvm/IR/DiagnosticInfo.h"
#include "llvm/IR/Function.h"
#include "llvm/IR/IRBuilder.h"
#include "llvm/IR/Instruction.h"
#include "llvm/IR/IntrinsicInst.h"
#include "llvm/IR/LLVMContext.h"
#include "llvm/IR/Module.h"
#include "llvm/Support/ErrorHandling.h"
#include "llvm/Support/Regex.h"
#include <cstring>
using namespace llvm;

// Upgrade the declarations of the SSE4.1 functions whose arguments have
// changed their type from v4f32 to v2i64.
static bool UpgradeSSE41Function(Function* F, Intrinsic::ID IID,
                                 Function *&NewFn) {
  // Check whether this is an old version of the function, which received
  // v4f32 arguments.
  Type *Arg0Type = F->getFunctionType()->getParamType(0);
  if (Arg0Type != VectorType::get(Type::getFloatTy(F->getContext()), 4))
    return false;

  // Yes, it's old, replace it with new version.
  F->setName(F->getName() + ".old");
  NewFn = Intrinsic::getDeclaration(F->getParent(), IID);
  return true;
}

// Upgrade the declarations of intrinsic functions whose 8-bit immediate mask
// arguments have changed their type from i32 to i8.
static bool UpgradeX86IntrinsicsWith8BitMask(Function *F, Intrinsic::ID IID,
                                             Function *&NewFn) {
  // Check that the last argument is an i32.
  Type *LastArgType = F->getFunctionType()->getParamType(
     F->getFunctionType()->getNumParams() - 1);
  if (!LastArgType->isIntegerTy(32))
    return false;

  // Move this function aside and map down.
  F->setName(F->getName() + ".old");
  NewFn = Intrinsic::getDeclaration(F->getParent(), IID);
  return true;
}

static bool UpgradeIntrinsicFunction1(Function *F, Function *&NewFn) {
  assert(F && "Illegal to upgrade a non-existent Function.");

  // Quickly eliminate it, if it's not a candidate.
  StringRef Name = F->getName();
  if (Name.size() <= 8 || !Name.startswith("llvm."))
    return false;
  Name = Name.substr(5); // Strip off "llvm."

  switch (Name[0]) {
  default: break;
  case 'a': {
    if (Name.startswith("arm.neon.vclz")) {
      Type* args[2] = {
        F->arg_begin()->getType(),
        Type::getInt1Ty(F->getContext())
      };
      // Can't use Intrinsic::getDeclaration here as it adds a ".i1" to
      // the end of the name. Change name from llvm.arm.neon.vclz.* to
      //  llvm.ctlz.*
      FunctionType* fType = FunctionType::get(F->getReturnType(), args, false);
      NewFn = Function::Create(fType, F->getLinkage(),
                               "llvm.ctlz." + Name.substr(14), F->getParent());
      return true;
    }
    if (Name.startswith("arm.neon.vcnt")) {
      NewFn = Intrinsic::getDeclaration(F->getParent(), Intrinsic::ctpop,
                                        F->arg_begin()->getType());
      return true;
    }
    Regex vldRegex("^arm\\.neon\\.vld([1234]|[234]lane)\\.v[a-z0-9]*$");
    if (vldRegex.match(Name)) {
      auto fArgs = F->getFunctionType()->params();
      SmallVector<Type *, 4> Tys(fArgs.begin(), fArgs.end());
      // Can't use Intrinsic::getDeclaration here as the return types might
      // then only be structurally equal.
      FunctionType* fType = FunctionType::get(F->getReturnType(), Tys, false);
      NewFn = Function::Create(fType, F->getLinkage(),
                               "llvm." + Name + ".p0i8", F->getParent());
      return true;
    }
    Regex vstRegex("^arm\\.neon\\.vst([1234]|[234]lane)\\.v[a-z0-9]*$");
    if (vstRegex.match(Name)) {
      static const Intrinsic::ID StoreInts[] = {Intrinsic::arm_neon_vst1,
                                                Intrinsic::arm_neon_vst2,
                                                Intrinsic::arm_neon_vst3,
                                                Intrinsic::arm_neon_vst4};

      static const Intrinsic::ID StoreLaneInts[] = {
        Intrinsic::arm_neon_vst2lane, Intrinsic::arm_neon_vst3lane,
        Intrinsic::arm_neon_vst4lane
      };

      auto fArgs = F->getFunctionType()->params();
      Type *Tys[] = {fArgs[0], fArgs[1]};
      if (Name.find("lane") == StringRef::npos)
        NewFn = Intrinsic::getDeclaration(F->getParent(),
                                          StoreInts[fArgs.size() - 3], Tys);
      else
        NewFn = Intrinsic::getDeclaration(F->getParent(),
                                          StoreLaneInts[fArgs.size() - 5], Tys);
      return true;
    }
    if (Name == "aarch64.thread.pointer" || Name == "arm.thread.pointer") {
      NewFn = Intrinsic::getDeclaration(F->getParent(), Intrinsic::thread_pointer);
      return true;
    }
    break;
  }

  case 'c': {
    if (Name.startswith("ctlz.") && F->arg_size() == 1) {
      F->setName(Name + ".old");
      NewFn = Intrinsic::getDeclaration(F->getParent(), Intrinsic::ctlz,
                                        F->arg_begin()->getType());
      return true;
    }
    if (Name.startswith("cttz.") && F->arg_size() == 1) {
      F->setName(Name + ".old");
      NewFn = Intrinsic::getDeclaration(F->getParent(), Intrinsic::cttz,
                                        F->arg_begin()->getType());
      return true;
    }
    break;
  }

  case 'o':
    // We only need to change the name to match the mangling including the
    // address space.
    if (F->arg_size() == 2 && Name.startswith("objectsize.")) {
      Type *Tys[2] = { F->getReturnType(), F->arg_begin()->getType() };
      if (F->getName() != Intrinsic::getName(Intrinsic::objectsize, Tys)) {
        F->setName(Name + ".old");
        NewFn = Intrinsic::getDeclaration(F->getParent(),
                                          Intrinsic::objectsize, Tys);
        return true;
      }
    }
    break;

  case 's':
    if (Name == "stackprotectorcheck") {
      NewFn = nullptr;
      return true;
    }

  case 'x': {
    if (Name.startswith("x86.sse2.pcmpeq.") ||
        Name.startswith("x86.sse2.pcmpgt.") ||
        Name.startswith("x86.avx2.pcmpeq.") ||
        Name.startswith("x86.avx2.pcmpgt.") ||
        Name.startswith("x86.avx2.vbroadcast") ||
        Name.startswith("x86.avx2.pbroadcast") ||
        Name.startswith("x86.avx.vpermil.") ||
        Name.startswith("x86.sse41.pmovsx") ||
        Name.startswith("x86.sse41.pmovzx") ||
        Name.startswith("x86.avx2.pmovsx") ||
        Name.startswith("x86.avx2.pmovzx") ||
        Name == "x86.sse2.cvtdq2pd" ||
        Name == "x86.sse2.cvtps2pd" ||
        Name == "x86.avx.cvtdq2.pd.256" ||
        Name == "x86.avx.cvt.ps2.pd.256" ||
        Name == "x86.sse2.cvttps2dq" ||
        Name.startswith("x86.avx.cvtt.") ||
        Name.startswith("x86.avx.vinsertf128.") ||
        Name == "x86.avx2.vinserti128" ||
        Name.startswith("x86.avx.vextractf128.") ||
        Name == "x86.avx2.vextracti128" ||
        Name.startswith("x86.avx.movnt.") ||
        Name == "x86.sse2.storel.dq" ||
        Name.startswith("x86.sse.storeu.") ||
        Name.startswith("x86.sse2.storeu.") ||
        Name.startswith("x86.avx.storeu.") ||
        Name.startswith("x86.avx512.mask.storeu.p") ||
        Name.startswith("x86.avx512.mask.storeu.b.") ||
        Name.startswith("x86.avx512.mask.storeu.w.") ||
        Name.startswith("x86.avx512.mask.storeu.d.") ||
        Name.startswith("x86.avx512.mask.storeu.q.") ||
        Name.startswith("x86.avx512.mask.store.p") ||
        Name.startswith("x86.avx512.mask.store.b.") ||
        Name.startswith("x86.avx512.mask.store.w.") ||
        Name.startswith("x86.avx512.mask.store.d.") ||
        Name.startswith("x86.avx512.mask.store.q.") ||
        Name.startswith("x86.avx512.mask.loadu.p") ||
        Name.startswith("x86.avx512.mask.loadu.b.") ||
        Name.startswith("x86.avx512.mask.loadu.w.") ||
        Name.startswith("x86.avx512.mask.loadu.d.") ||
        Name.startswith("x86.avx512.mask.loadu.q.") ||
        Name.startswith("x86.avx512.mask.load.p") ||
        Name.startswith("x86.avx512.mask.load.b.") ||
        Name.startswith("x86.avx512.mask.load.w.") ||
        Name.startswith("x86.avx512.mask.load.d.") ||
        Name.startswith("x86.avx512.mask.load.q.") ||
        Name == "x86.sse42.crc32.64.8" ||
        Name.startswith("x86.avx.vbroadcast.s") ||
        Name.startswith("x86.avx512.mask.palignr.") ||
        Name.startswith("x86.sse2.psll.dq") ||
        Name.startswith("x86.sse2.psrl.dq") ||
        Name.startswith("x86.avx2.psll.dq") ||
        Name.startswith("x86.avx2.psrl.dq") ||
        Name.startswith("x86.avx512.psll.dq") ||
        Name.startswith("x86.avx512.psrl.dq") ||
        Name == "x86.sse41.pblendw" ||
        Name.startswith("x86.sse41.blendp") ||
        Name.startswith("x86.avx.blend.p") ||
        Name == "x86.avx2.pblendw" ||
        Name.startswith("x86.avx2.pblendd.") ||
        Name == "x86.avx2.vbroadcasti128" ||
        Name == "x86.xop.vpcmov" ||
        (Name.startswith("x86.xop.vpcom") && F->arg_size() == 2)) {
      NewFn = nullptr;
      return true;
    }
    // SSE4.1 ptest functions may have an old signature.
    if (Name.startswith("x86.sse41.ptest")) {
      if (Name == "x86.sse41.ptestc")
        return UpgradeSSE41Function(F, Intrinsic::x86_sse41_ptestc, NewFn);
      if (Name == "x86.sse41.ptestz")
        return UpgradeSSE41Function(F, Intrinsic::x86_sse41_ptestz, NewFn);
      if (Name == "x86.sse41.ptestnzc")
        return UpgradeSSE41Function(F, Intrinsic::x86_sse41_ptestnzc, NewFn);
    }
    // Several blend and other instructions with masks used the wrong number of
    // bits.
    if (Name == "x86.sse41.insertps")
      return UpgradeX86IntrinsicsWith8BitMask(F, Intrinsic::x86_sse41_insertps,
                                              NewFn);
    if (Name == "x86.sse41.dppd")
      return UpgradeX86IntrinsicsWith8BitMask(F, Intrinsic::x86_sse41_dppd,
                                              NewFn);
    if (Name == "x86.sse41.dpps")
      return UpgradeX86IntrinsicsWith8BitMask(F, Intrinsic::x86_sse41_dpps,
                                              NewFn);
    if (Name == "x86.sse41.mpsadbw")
      return UpgradeX86IntrinsicsWith8BitMask(F, Intrinsic::x86_sse41_mpsadbw,
                                              NewFn);
    if (Name == "x86.avx.dp.ps.256")
      return UpgradeX86IntrinsicsWith8BitMask(F, Intrinsic::x86_avx_dp_ps_256,
                                              NewFn);
    if (Name == "x86.avx2.mpsadbw")
      return UpgradeX86IntrinsicsWith8BitMask(F, Intrinsic::x86_avx2_mpsadbw,
                                              NewFn);

    // frcz.ss/sd may need to have an argument dropped
    if (Name.startswith("x86.xop.vfrcz.ss") && F->arg_size() == 2) {
      F->setName(Name + ".old");
      NewFn = Intrinsic::getDeclaration(F->getParent(),
                                        Intrinsic::x86_xop_vfrcz_ss);
      return true;
    }
    if (Name.startswith("x86.xop.vfrcz.sd") && F->arg_size() == 2) {
      F->setName(Name + ".old");
      NewFn = Intrinsic::getDeclaration(F->getParent(),
                                        Intrinsic::x86_xop_vfrcz_sd);
      return true;
    }
    // Fix the FMA4 intrinsics to remove the 4
    if (Name.startswith("x86.fma4.")) {
      F->setName("llvm.x86.fma" + Name.substr(8));
      NewFn = F;
      return true;
    }
    // Upgrade any XOP PERMIL2 index operand still using a float/double vector.
    if (Name.startswith("x86.xop.vpermil2")) {
      auto Params = F->getFunctionType()->params();
      auto Idx = Params[2];
      if (Idx->getScalarType()->isFloatingPointTy()) {
        F->setName(Name + ".old");
        unsigned IdxSize = Idx->getPrimitiveSizeInBits();
        unsigned EltSize = Idx->getScalarSizeInBits();
        Intrinsic::ID Permil2ID;
        if (EltSize == 64 && IdxSize == 128)
          Permil2ID = Intrinsic::x86_xop_vpermil2pd;
        else if (EltSize == 32 && IdxSize == 128)
          Permil2ID = Intrinsic::x86_xop_vpermil2ps;
        else if (EltSize == 64 && IdxSize == 256)
          Permil2ID = Intrinsic::x86_xop_vpermil2pd_256;
        else
          Permil2ID = Intrinsic::x86_xop_vpermil2ps_256;
        NewFn = Intrinsic::getDeclaration(F->getParent(), Permil2ID);
        return true;
      }
    }
    break;
  }
  }

  //  This may not belong here. This function is effectively being overloaded
  //  to both detect an intrinsic which needs upgrading, and to provide the
  //  upgraded form of the intrinsic. We should perhaps have two separate
  //  functions for this.
  return false;
}

bool llvm::UpgradeIntrinsicFunction(Function *F, Function *&NewFn) {
  NewFn = nullptr;
  bool Upgraded = UpgradeIntrinsicFunction1(F, NewFn);
  assert(F != NewFn && "Intrinsic function upgraded to the same function");

  // Upgrade intrinsic attributes.  This does not change the function.
  if (NewFn)
    F = NewFn;
  if (Intrinsic::ID id = F->getIntrinsicID())
    F->setAttributes(Intrinsic::getAttributes(F->getContext(), id));
  return Upgraded;
}

bool llvm::UpgradeGlobalVariable(GlobalVariable *GV) {
  // Nothing to do yet.
  return false;
}

// Handles upgrading SSE2/AVX2/AVX512BW PSLLDQ intrinsics by converting them
// to byte shuffles.
static Value *UpgradeX86PSLLDQIntrinsics(IRBuilder<> &Builder, LLVMContext &C,
                                         Value *Op, unsigned Shift) {
  Type *ResultTy = Op->getType();
  unsigned NumElts = ResultTy->getVectorNumElements() * 8;

  // Bitcast from a 64-bit element type to a byte element type.
  Type *VecTy = VectorType::get(Type::getInt8Ty(C), NumElts);
  Op = Builder.CreateBitCast(Op, VecTy, "cast");

  // We'll be shuffling in zeroes.
  Value *Res = Constant::getNullValue(VecTy);

  // If shift is less than 16, emit a shuffle to move the bytes. Otherwise,
  // we'll just return the zero vector.
  if (Shift < 16) {
    int Idxs[64];
    // 256/512-bit version is split into 2/4 16-byte lanes.
    for (unsigned l = 0; l != NumElts; l += 16)
      for (unsigned i = 0; i != 16; ++i) {
        unsigned Idx = NumElts + i - Shift;
        if (Idx < NumElts)
          Idx -= NumElts - 16; // end of lane, switch operand.
        Idxs[l + i] = Idx + l;
      }

    Res = Builder.CreateShuffleVector(Res, Op, makeArrayRef(Idxs, NumElts));
  }

  // Bitcast back to a 64-bit element type.
  return Builder.CreateBitCast(Res, ResultTy, "cast");
}

static Value *UpgradeX86PALIGNRIntrinsics(IRBuilder<> &Builder, LLVMContext &C,
                                          Value *Op0, Value *Op1, Value *Shift,
                                          Value *Passthru, Value *Mask) {
  unsigned ShiftVal = cast<llvm::ConstantInt>(Shift)->getZExtValue();

  unsigned NumElts = Op0->getType()->getVectorNumElements();
  assert(NumElts % 16 == 0);

  // If palignr is shifting the pair of vectors more than the size of two
  // lanes, emit zero.
  if (ShiftVal >= 32)
    return llvm::Constant::getNullValue(Op0->getType());

  // If palignr is shifting the pair of input vectors more than one lane,
  // but less than two lanes, convert to shifting in zeroes.
  if (ShiftVal > 16) {
    ShiftVal -= 16;
    Op1 = Op0;
    Op0 = llvm::Constant::getNullValue(Op0->getType());
  }

  int Indices[64];
  // 256-bit palignr operates on 128-bit lanes so we need to handle that
  for (unsigned l = 0; l != NumElts; l += 16) {
    for (unsigned i = 0; i != 16; ++i) {
      unsigned Idx = ShiftVal + i;
      if (Idx >= 16)
        Idx += NumElts - 16; // End of lane, switch operand.
      Indices[l + i] = Idx + l;
    }
  }

  Value *Align = Builder.CreateShuffleVector(Op1, Op0,
                                             makeArrayRef(Indices, NumElts),
                                             "palignr");

  // If the mask is all ones just emit the align operation.
  if (const auto *C = dyn_cast<Constant>(Mask))
    if (C->isAllOnesValue())
      return Align;

  llvm::VectorType *MaskTy = llvm::VectorType::get(Builder.getInt1Ty(),
                                                   NumElts);
  Mask = Builder.CreateBitCast(Mask, MaskTy, "cast");
  return Builder.CreateSelect(Mask, Align, Passthru);
}

// Handles upgrading SSE2/AVX2/AVX512BW PSRLDQ intrinsics by converting them
// to byte shuffles.
static Value *UpgradeX86PSRLDQIntrinsics(IRBuilder<> &Builder, LLVMContext &C,
                                         Value *Op,
                                         unsigned Shift) {
  Type *ResultTy = Op->getType();
  unsigned NumElts = ResultTy->getVectorNumElements() * 8;

  // Bitcast from a 64-bit element type to a byte element type.
  Type *VecTy = VectorType::get(Type::getInt8Ty(C), NumElts);
  Op = Builder.CreateBitCast(Op, VecTy, "cast");

  // We'll be shuffling in zeroes.
  Value *Res = Constant::getNullValue(VecTy);

  // If shift is less than 16, emit a shuffle to move the bytes. Otherwise,
  // we'll just return the zero vector.
  if (Shift < 16) {
    int Idxs[64];
    // 256/512-bit version is split into 2/4 16-byte lanes.
    for (unsigned l = 0; l != NumElts; l += 16)
      for (unsigned i = 0; i != 16; ++i) {
        unsigned Idx = i + Shift;
        if (Idx >= 16)
          Idx += NumElts - 16; // end of lane, switch operand.
        Idxs[l + i] = Idx + l;
      }

    Res = Builder.CreateShuffleVector(Op, Res, makeArrayRef(Idxs, NumElts));
  }

  // Bitcast back to a 64-bit element type.
  return Builder.CreateBitCast(Res, ResultTy, "cast");
}

static Value *UpgradeMaskedStore(IRBuilder<> &Builder, LLVMContext &C,
                                 Value *Ptr, Value *Data, Value *Mask,
                                 bool Aligned) {
  // Cast the pointer to the right type.
  Ptr = Builder.CreateBitCast(Ptr,
                              llvm::PointerType::getUnqual(Data->getType()));
  unsigned Align =
    Aligned ? cast<VectorType>(Data->getType())->getBitWidth() / 8 : 1;

  // If the mask is all ones just emit a regular store.
  if (const auto *C = dyn_cast<Constant>(Mask))
    if (C->isAllOnesValue())
      return Builder.CreateAlignedStore(Data, Ptr, Align);

  // Convert the mask from an integer type to a vector of i1.
  unsigned NumElts = Data->getType()->getVectorNumElements();
  llvm::VectorType *MaskTy = llvm::VectorType::get(Builder.getInt1Ty(),
                             cast<IntegerType>(Mask->getType())->getBitWidth());
  Mask = Builder.CreateBitCast(Mask, MaskTy);

  // If we have less than 8 elements, then the starting mask was an i8 and
  // we need to extract down to the right number of elements.
  if (NumElts < 8) {
    int Indices[4];
    for (unsigned i = 0; i != NumElts; ++i)
      Indices[i] = i;
    Mask = Builder.CreateShuffleVector(Mask, Mask,
                                       makeArrayRef(Indices, NumElts),
                                       "extract");
  }

  return Builder.CreateMaskedStore(Data, Ptr, Align, Mask);
}

static Value *UpgradeMaskedLoad(IRBuilder<> &Builder, LLVMContext &C,
                                Value *Ptr, Value *Passthru, Value *Mask,
                                bool Aligned) {
  // Cast the pointer to the right type.
  Ptr = Builder.CreateBitCast(Ptr,
                             llvm::PointerType::getUnqual(Passthru->getType()));
  unsigned Align =
    Aligned ? cast<VectorType>(Passthru->getType())->getBitWidth() / 8 : 1;

  // If the mask is all ones just emit a regular store.
  if (const auto *C = dyn_cast<Constant>(Mask))
    if (C->isAllOnesValue())
      return Builder.CreateAlignedLoad(Ptr, Align);

  // Convert the mask from an integer type to a vector of i1.
  unsigned NumElts = Passthru->getType()->getVectorNumElements();
  llvm::VectorType *MaskTy = llvm::VectorType::get(Builder.getInt1Ty(),
                             cast<IntegerType>(Mask->getType())->getBitWidth());
  Mask = Builder.CreateBitCast(Mask, MaskTy);

  // If we have less than 8 elements, then the starting mask was an i8 and
  // we need to extract down to the right number of elements.
  if (NumElts < 8) {
    int Indices[4];
    for (unsigned i = 0; i != NumElts; ++i)
      Indices[i] = i;
    Mask = Builder.CreateShuffleVector(Mask, Mask,
                                       makeArrayRef(Indices, NumElts),
                                       "extract");
  }

  return Builder.CreateMaskedLoad(Ptr, Align, Mask, Passthru);
}

// UpgradeIntrinsicCall - Upgrade a call to an old intrinsic to be a call the
// upgraded intrinsic. All argument and return casting must be provided in
// order to seamlessly integrate with existing context.
void llvm::UpgradeIntrinsicCall(CallInst *CI, Function *NewFn) {
  Function *F = CI->getCalledFunction();
  LLVMContext &C = CI->getContext();
  IRBuilder<> Builder(C);
  Builder.SetInsertPoint(CI->getParent(), CI->getIterator());

  assert(F && "Intrinsic call is not direct?");

  if (!NewFn) {
    // Get the Function's name.
    StringRef Name = F->getName();

    Value *Rep;
    // Upgrade packed integer vector compares intrinsics to compare instructions
    if (Name.startswith("llvm.x86.sse2.pcmpeq.") ||
        Name.startswith("llvm.x86.avx2.pcmpeq.")) {
      Rep = Builder.CreateICmpEQ(CI->getArgOperand(0), CI->getArgOperand(1),
                                 "pcmpeq");
      // need to sign extend since icmp returns vector of i1
      Rep = Builder.CreateSExt(Rep, CI->getType(), "");
    } else if (Name.startswith("llvm.x86.sse2.pcmpgt.") ||
               Name.startswith("llvm.x86.avx2.pcmpgt.")) {
      Rep = Builder.CreateICmpSGT(CI->getArgOperand(0), CI->getArgOperand(1),
                                  "pcmpgt");
      // need to sign extend since icmp returns vector of i1
      Rep = Builder.CreateSExt(Rep, CI->getType(), "");
    } else if (Name == "llvm.x86.sse2.cvtdq2pd" ||
               Name == "llvm.x86.sse2.cvtps2pd" ||
               Name == "llvm.x86.avx.cvtdq2.pd.256" ||
               Name == "llvm.x86.avx.cvt.ps2.pd.256") {
      // Lossless i32/float to double conversion.
      // Extract the bottom elements if necessary and convert to double vector.
      Value *Src = CI->getArgOperand(0);
      VectorType *SrcTy = cast<VectorType>(Src->getType());
      VectorType *DstTy = cast<VectorType>(CI->getType());
      Rep = CI->getArgOperand(0);

      unsigned NumDstElts = DstTy->getNumElements();
      if (NumDstElts < SrcTy->getNumElements()) {
        assert(NumDstElts == 2 && "Unexpected vector size");
        const int ShuffleMask[2] = { 0, 1 };
        Rep = Builder.CreateShuffleVector(Rep, UndefValue::get(SrcTy), ShuffleMask);
      }

      bool Int2Double = (StringRef::npos != Name.find("cvtdq2"));
      if (Int2Double)
        Rep = Builder.CreateSIToFP(Rep, DstTy, "cvtdq2pd");
      else
        Rep = Builder.CreateFPExt(Rep, DstTy, "cvtps2pd");
    } else if (Name == "llvm.x86.sse2.cvttps2dq" ||
               Name.startswith("llvm.x86.avx.cvtt.")) {
      // Truncation (round to zero) float/double to i32 vector conversion.
      Value *Src = CI->getArgOperand(0);
      VectorType *DstTy = cast<VectorType>(CI->getType());
      Rep = Builder.CreateFPToSI(Src, DstTy, "cvtt");
    } else if (Name.startswith("llvm.x86.avx.movnt.")) {
      Module *M = F->getParent();
      SmallVector<Metadata *, 1> Elts;
      Elts.push_back(
          ConstantAsMetadata::get(ConstantInt::get(Type::getInt32Ty(C), 1)));
      MDNode *Node = MDNode::get(C, Elts);

      Value *Arg0 = CI->getArgOperand(0);
      Value *Arg1 = CI->getArgOperand(1);

      // Convert the type of the pointer to a pointer to the stored type.
      Value *BC = Builder.CreateBitCast(Arg0,
                                        PointerType::getUnqual(Arg1->getType()),
                                        "cast");
      StoreInst *SI = Builder.CreateAlignedStore(Arg1, BC, 32);
      SI->setMetadata(M->getMDKindID("nontemporal"), Node);

      // Remove intrinsic.
      CI->eraseFromParent();
      return;
    } else if (Name == "llvm.x86.sse2.storel.dq") {
      Value *Arg0 = CI->getArgOperand(0);
      Value *Arg1 = CI->getArgOperand(1);

      Type *NewVecTy = VectorType::get(Type::getInt64Ty(C), 2);
      Value *BC0 = Builder.CreateBitCast(Arg1, NewVecTy, "cast");
      Value *Elt = Builder.CreateExtractElement(BC0, (uint64_t)0);
      Value *BC = Builder.CreateBitCast(Arg0,
                                        PointerType::getUnqual(Elt->getType()),
                                        "cast");
      Builder.CreateAlignedStore(Elt, BC, 1);

      // Remove intrinsic.
      CI->eraseFromParent();
      return;
    } else if (Name.startswith("llvm.x86.sse.storeu.") ||
               Name.startswith("llvm.x86.sse2.storeu.") ||
               Name.startswith("llvm.x86.avx.storeu.")) {
      Value *Arg0 = CI->getArgOperand(0);
      Value *Arg1 = CI->getArgOperand(1);

      Arg0 = Builder.CreateBitCast(Arg0,
                                   PointerType::getUnqual(Arg1->getType()),
                                   "cast");
      Builder.CreateAlignedStore(Arg1, Arg0, 1);

      // Remove intrinsic.
      CI->eraseFromParent();
      return;
    } else if (Name.startswith("llvm.x86.avx512.mask.storeu.p") ||
               Name.startswith("llvm.x86.avx512.mask.storeu.b.") ||
               Name.startswith("llvm.x86.avx512.mask.storeu.w.") ||
               Name.startswith("llvm.x86.avx512.mask.storeu.d.") ||
               Name.startswith("llvm.x86.avx512.mask.storeu.q.")) {
      UpgradeMaskedStore(Builder, C, CI->getArgOperand(0), CI->getArgOperand(1),
                         CI->getArgOperand(2), /*Aligned*/false);

      // Remove intrinsic.
      CI->eraseFromParent();
      return;
    } else if (Name.startswith("llvm.x86.avx512.mask.store.p") ||
               Name.startswith("llvm.x86.avx512.mask.store.b.") ||
               Name.startswith("llvm.x86.avx512.mask.store.w.") ||
               Name.startswith("llvm.x86.avx512.mask.store.d.") ||
               Name.startswith("llvm.x86.avx512.mask.store.q.")) {
      UpgradeMaskedStore(Builder, C, CI->getArgOperand(0), CI->getArgOperand(1),
                         CI->getArgOperand(2), /*Aligned*/true);

      // Remove intrinsic.
      CI->eraseFromParent();
      return;
    } else if (Name.startswith("llvm.x86.avx512.mask.loadu.p") ||
               Name.startswith("llvm.x86.avx512.mask.loadu.b.") ||
               Name.startswith("llvm.x86.avx512.mask.loadu.w.") ||
               Name.startswith("llvm.x86.avx512.mask.loadu.d.") ||
               Name.startswith("llvm.x86.avx512.mask.loadu.q.")) {
      Rep = UpgradeMaskedLoad(Builder, C, CI->getArgOperand(0),
                              CI->getArgOperand(1), CI->getArgOperand(2),
                              /*Aligned*/false);
    } else if (Name.startswith("llvm.x86.avx512.mask.load.p") ||
               Name.startswith("llvm.x86.avx512.mask.load.b.") ||
               Name.startswith("llvm.x86.avx512.mask.load.w.") ||
               Name.startswith("llvm.x86.avx512.mask.load.d.") ||
               Name.startswith("llvm.x86.avx512.mask.load.q.")) {
      Rep = UpgradeMaskedLoad(Builder, C, CI->getArgOperand(0),
                              CI->getArgOperand(1),CI->getArgOperand(2),
                              /*Aligned*/true);
    } else if (Name.startswith("llvm.x86.xop.vpcom")) {
      Intrinsic::ID intID;
      if (Name.endswith("ub"))
        intID = Intrinsic::x86_xop_vpcomub;
      else if (Name.endswith("uw"))
        intID = Intrinsic::x86_xop_vpcomuw;
      else if (Name.endswith("ud"))
        intID = Intrinsic::x86_xop_vpcomud;
      else if (Name.endswith("uq"))
        intID = Intrinsic::x86_xop_vpcomuq;
      else if (Name.endswith("b"))
        intID = Intrinsic::x86_xop_vpcomb;
      else if (Name.endswith("w"))
        intID = Intrinsic::x86_xop_vpcomw;
      else if (Name.endswith("d"))
        intID = Intrinsic::x86_xop_vpcomd;
      else if (Name.endswith("q"))
        intID = Intrinsic::x86_xop_vpcomq;
      else
        llvm_unreachable("Unknown suffix");

      Name = Name.substr(18); // strip off "llvm.x86.xop.vpcom"
      unsigned Imm;
      if (Name.startswith("lt"))
        Imm = 0;
      else if (Name.startswith("le"))
        Imm = 1;
      else if (Name.startswith("gt"))
        Imm = 2;
      else if (Name.startswith("ge"))
        Imm = 3;
      else if (Name.startswith("eq"))
        Imm = 4;
      else if (Name.startswith("ne"))
        Imm = 5;
      else if (Name.startswith("false"))
        Imm = 6;
      else if (Name.startswith("true"))
        Imm = 7;
      else
        llvm_unreachable("Unknown condition");

      Function *VPCOM = Intrinsic::getDeclaration(F->getParent(), intID);
      Rep =
          Builder.CreateCall(VPCOM, {CI->getArgOperand(0), CI->getArgOperand(1),
                                     Builder.getInt8(Imm)});
    } else if (Name == "llvm.x86.xop.vpcmov") {
      Value *Arg0 = CI->getArgOperand(0);
      Value *Arg1 = CI->getArgOperand(1);
      Value *Sel = CI->getArgOperand(2);
      unsigned NumElts = CI->getType()->getVectorNumElements();
      Constant *MinusOne = ConstantVector::getSplat(NumElts, Builder.getInt64(-1));
      Value *NotSel = Builder.CreateXor(Sel, MinusOne);
      Value *Sel0 = Builder.CreateAnd(Arg0, Sel);
      Value *Sel1 = Builder.CreateAnd(Arg1, NotSel);
      Rep = Builder.CreateOr(Sel0, Sel1);
    } else if (Name == "llvm.x86.sse42.crc32.64.8") {
      Function *CRC32 = Intrinsic::getDeclaration(F->getParent(),
                                               Intrinsic::x86_sse42_crc32_32_8);
      Value *Trunc0 = Builder.CreateTrunc(CI->getArgOperand(0), Type::getInt32Ty(C));
      Rep = Builder.CreateCall(CRC32, {Trunc0, CI->getArgOperand(1)});
      Rep = Builder.CreateZExt(Rep, CI->getType(), "");
    } else if (Name.startswith("llvm.x86.avx.vbroadcast")) {
      // Replace broadcasts with a series of insertelements.
      Type *VecTy = CI->getType();
      Type *EltTy = VecTy->getVectorElementType();
      unsigned EltNum = VecTy->getVectorNumElements();
      Value *Cast = Builder.CreateBitCast(CI->getArgOperand(0),
                                          EltTy->getPointerTo());
      Value *Load = Builder.CreateLoad(EltTy, Cast);
      Type *I32Ty = Type::getInt32Ty(C);
      Rep = UndefValue::get(VecTy);
      for (unsigned I = 0; I < EltNum; ++I)
        Rep = Builder.CreateInsertElement(Rep, Load,
                                          ConstantInt::get(I32Ty, I));
    } else if (Name.startswith("llvm.x86.sse41.pmovsx") ||
               Name.startswith("llvm.x86.sse41.pmovzx") ||
               Name.startswith("llvm.x86.avx2.pmovsx") ||
               Name.startswith("llvm.x86.avx2.pmovzx")) {
      VectorType *SrcTy = cast<VectorType>(CI->getArgOperand(0)->getType());
      VectorType *DstTy = cast<VectorType>(CI->getType());
      unsigned NumDstElts = DstTy->getNumElements();

      // Extract a subvector of the first NumDstElts lanes and sign/zero extend.
<<<<<<< HEAD
      SmallVector<int, 8> ShuffleMask;
      for (int i = 0; i != (int)NumDstElts; ++i)
        ShuffleMask.push_back(i);
=======
      SmallVector<uint32_t, 8> ShuffleMask(NumDstElts);
      for (unsigned i = 0; i != NumDstElts; ++i)
        ShuffleMask[i] = i;
>>>>>>> e3bb4574

      Value *SV = Builder.CreateShuffleVector(
          CI->getArgOperand(0), UndefValue::get(SrcTy), ShuffleMask);

      bool DoSext = (StringRef::npos != Name.find("pmovsx"));
      Rep = DoSext ? Builder.CreateSExt(SV, DstTy)
                   : Builder.CreateZExt(SV, DstTy);
    } else if (Name == "llvm.x86.avx2.vbroadcasti128") {
      // Replace vbroadcasts with a vector shuffle.
      Type *VT = VectorType::get(Type::getInt64Ty(C), 2);
      Value *Op = Builder.CreatePointerCast(CI->getArgOperand(0),
                                            PointerType::getUnqual(VT));
      Value *Load = Builder.CreateLoad(VT, Op);
      const int Idxs[4] = { 0, 1, 0, 1 };
      Rep = Builder.CreateShuffleVector(Load, UndefValue::get(Load->getType()),
                                        Idxs);
    } else if (Name.startswith("llvm.x86.avx2.pbroadcast") ||
               Name.startswith("llvm.x86.avx2.vbroadcast")) {
      // Replace vp?broadcasts with a vector shuffle.
      Value *Op = CI->getArgOperand(0);
      unsigned NumElts = CI->getType()->getVectorNumElements();
      Type *MaskTy = VectorType::get(Type::getInt32Ty(C), NumElts);
      Rep = Builder.CreateShuffleVector(Op, UndefValue::get(Op->getType()),
                                        Constant::getNullValue(MaskTy));
    } else if (Name.startswith("llvm.x86.avx512.mask.palignr.")) {
      Rep = UpgradeX86PALIGNRIntrinsics(Builder, C, CI->getArgOperand(0),
                                        CI->getArgOperand(1),
                                        CI->getArgOperand(2),
                                        CI->getArgOperand(3),
                                        CI->getArgOperand(4));
    } else if (Name == "llvm.x86.sse2.psll.dq" ||
               Name == "llvm.x86.avx2.psll.dq") {
      // 128/256-bit shift left specified in bits.
      unsigned Shift = cast<ConstantInt>(CI->getArgOperand(1))->getZExtValue();
      Rep = UpgradeX86PSLLDQIntrinsics(Builder, C, CI->getArgOperand(0),
                                       Shift / 8); // Shift is in bits.
    } else if (Name == "llvm.x86.sse2.psrl.dq" ||
               Name == "llvm.x86.avx2.psrl.dq") {
      // 128/256-bit shift right specified in bits.
      unsigned Shift = cast<ConstantInt>(CI->getArgOperand(1))->getZExtValue();
      Rep = UpgradeX86PSRLDQIntrinsics(Builder, C, CI->getArgOperand(0),
                                       Shift / 8); // Shift is in bits.
    } else if (Name == "llvm.x86.sse2.psll.dq.bs" ||
               Name == "llvm.x86.avx2.psll.dq.bs" ||
               Name == "llvm.x86.avx512.psll.dq.512") {
      // 128/256/512-bit shift left specified in bytes.
      unsigned Shift = cast<ConstantInt>(CI->getArgOperand(1))->getZExtValue();
      Rep = UpgradeX86PSLLDQIntrinsics(Builder, C, CI->getArgOperand(0), Shift);
    } else if (Name == "llvm.x86.sse2.psrl.dq.bs" ||
               Name == "llvm.x86.avx2.psrl.dq.bs" ||
               Name == "llvm.x86.avx512.psrl.dq.512") {
      // 128/256/512-bit shift right specified in bytes.
      unsigned Shift = cast<ConstantInt>(CI->getArgOperand(1))->getZExtValue();
      Rep = UpgradeX86PSRLDQIntrinsics(Builder, C, CI->getArgOperand(0), Shift);
    } else if (Name == "llvm.x86.sse41.pblendw" ||
               Name.startswith("llvm.x86.sse41.blendp") ||
               Name.startswith("llvm.x86.avx.blend.p") ||
               Name == "llvm.x86.avx2.pblendw" ||
               Name.startswith("llvm.x86.avx2.pblendd.")) {
      Value *Op0 = CI->getArgOperand(0);
      Value *Op1 = CI->getArgOperand(1);
      unsigned Imm = cast <ConstantInt>(CI->getArgOperand(2))->getZExtValue();
      VectorType *VecTy = cast<VectorType>(CI->getType());
      unsigned NumElts = VecTy->getNumElements();

<<<<<<< HEAD
      SmallVector<Constant*, 16> Idxs;
      for (unsigned i = 0; i != NumElts; ++i) {
        unsigned Idx = ((Imm >> (i%8)) & 1) ? i + NumElts : i;
        Idxs.push_back(Builder.getInt32(Idx));
      }
=======
      SmallVector<uint32_t, 16> Idxs(NumElts);
      for (unsigned i = 0; i != NumElts; ++i)
        Idxs[i] = ((Imm >> (i%8)) & 1) ? i + NumElts : i;
>>>>>>> e3bb4574

      Rep = Builder.CreateShuffleVector(Op0, Op1, ConstantVector::get(Idxs));
    } else if (Name.startswith("llvm.x86.avx.vinsertf128.") ||
               Name == "llvm.x86.avx2.vinserti128") {
      Value *Op0 = CI->getArgOperand(0);
      Value *Op1 = CI->getArgOperand(1);
      unsigned Imm = cast<ConstantInt>(CI->getArgOperand(2))->getZExtValue();
      VectorType *VecTy = cast<VectorType>(CI->getType());
      unsigned NumElts = VecTy->getNumElements();

      // Mask off the high bits of the immediate value; hardware ignores those.
      Imm = Imm & 1;

      // Extend the second operand into a vector that is twice as big.
      Value *UndefV = UndefValue::get(Op1->getType());
<<<<<<< HEAD
      SmallVector<Constant*, 8> Idxs;
      for (unsigned i = 0; i != NumElts; ++i) {
        Idxs.push_back(Builder.getInt32(i));
      }
      Rep = Builder.CreateShuffleVector(Op1, UndefV, ConstantVector::get(Idxs));
=======
      SmallVector<uint32_t, 8> Idxs(NumElts);
      for (unsigned i = 0; i != NumElts; ++i)
        Idxs[i] = i;
      Rep = Builder.CreateShuffleVector(Op1, UndefV, Idxs);
>>>>>>> e3bb4574

      // Insert the second operand into the first operand.

      // Note that there is no guarantee that instruction lowering will actually
      // produce a vinsertf128 instruction for the created shuffles. In
      // particular, the 0 immediate case involves no lane changes, so it can
      // be handled as a blend.

      // Example of shuffle mask for 32-bit elements:
      // Imm = 1  <i32 0, i32 1, i32 2,  i32 3,  i32 8, i32 9, i32 10, i32 11>
      // Imm = 0  <i32 8, i32 9, i32 10, i32 11, i32 4, i32 5, i32 6,  i32 7 >

<<<<<<< HEAD
      SmallVector<Constant*, 8> Idxs2;
      // The low half of the result is either the low half of the 1st operand
      // or the low half of the 2nd operand (the inserted vector).
      for (unsigned i = 0; i != NumElts / 2; ++i) {
        unsigned Idx = Imm ? i : (i + NumElts);
        Idxs2.push_back(Builder.getInt32(Idx));
      }
      // The high half of the result is either the low half of the 2nd operand
      // (the inserted vector) or the high half of the 1st operand.
      for (unsigned i = NumElts / 2; i != NumElts; ++i) {
        unsigned Idx = Imm ? (i + NumElts / 2) : i;
        Idxs2.push_back(Builder.getInt32(Idx));
      }
      Rep = Builder.CreateShuffleVector(Op0, Rep, ConstantVector::get(Idxs2));
=======
      // The low half of the result is either the low half of the 1st operand
      // or the low half of the 2nd operand (the inserted vector).
      for (unsigned i = 0; i != NumElts / 2; ++i)
        Idxs[i] = Imm ? i : (i + NumElts);
      // The high half of the result is either the low half of the 2nd operand
      // (the inserted vector) or the high half of the 1st operand.
      for (unsigned i = NumElts / 2; i != NumElts; ++i)
        Idxs[i] = Imm ? (i + NumElts / 2) : i;
      Rep = Builder.CreateShuffleVector(Op0, Rep, Idxs);
>>>>>>> e3bb4574
    } else if (Name.startswith("llvm.x86.avx.vextractf128.") ||
               Name == "llvm.x86.avx2.vextracti128") {
      Value *Op0 = CI->getArgOperand(0);
      unsigned Imm = cast<ConstantInt>(CI->getArgOperand(1))->getZExtValue();
      VectorType *VecTy = cast<VectorType>(CI->getType());
      unsigned NumElts = VecTy->getNumElements();

      // Mask off the high bits of the immediate value; hardware ignores those.
      Imm = Imm & 1;

      // Get indexes for either the high half or low half of the input vector.
      SmallVector<Constant*, 4> Idxs(NumElts);
      for (unsigned i = 0; i != NumElts; ++i) {
        unsigned Idx = Imm ? (i + NumElts) : i;
        Idxs[i] = Builder.getInt32(Idx);
      }

      Value *UndefV = UndefValue::get(Op0->getType());
      Rep = Builder.CreateShuffleVector(Op0, UndefV, ConstantVector::get(Idxs));
    } else if (Name == "llvm.stackprotectorcheck") {
      Rep = nullptr;
    } else {
      bool PD128 = false, PD256 = false, PS128 = false, PS256 = false;
      if (Name == "llvm.x86.avx.vpermil.pd.256")
        PD256 = true;
      else if (Name == "llvm.x86.avx.vpermil.pd")
        PD128 = true;
      else if (Name == "llvm.x86.avx.vpermil.ps.256")
        PS256 = true;
      else if (Name == "llvm.x86.avx.vpermil.ps")
        PS128 = true;

      if (PD256 || PD128 || PS256 || PS128) {
        Value *Op0 = CI->getArgOperand(0);
        unsigned Imm = cast<ConstantInt>(CI->getArgOperand(1))->getZExtValue();
        SmallVector<Constant*, 8> Idxs;

        if (PD128)
          for (unsigned i = 0; i != 2; ++i)
            Idxs.push_back(Builder.getInt32((Imm >> i) & 0x1));
        else if (PD256)
          for (unsigned l = 0; l != 4; l+=2)
            for (unsigned i = 0; i != 2; ++i)
              Idxs.push_back(Builder.getInt32(((Imm >> (l+i)) & 0x1) + l));
        else if (PS128)
          for (unsigned i = 0; i != 4; ++i)
            Idxs.push_back(Builder.getInt32((Imm >> (2 * i)) & 0x3));
        else if (PS256)
          for (unsigned l = 0; l != 8; l+=4)
            for (unsigned i = 0; i != 4; ++i)
              Idxs.push_back(Builder.getInt32(((Imm >> (2 * i)) & 0x3) + l));
        else
          llvm_unreachable("Unexpected function");

        Rep = Builder.CreateShuffleVector(Op0, Op0, ConstantVector::get(Idxs));
      } else {
        llvm_unreachable("Unknown function for CallInst upgrade.");
      }
    }

    if (Rep)
      CI->replaceAllUsesWith(Rep);
    CI->eraseFromParent();
    return;
  }

  std::string Name = CI->getName();
  if (!Name.empty())
    CI->setName(Name + ".old");

  switch (NewFn->getIntrinsicID()) {
  default:
    llvm_unreachable("Unknown function for CallInst upgrade.");

  case Intrinsic::arm_neon_vld1:
  case Intrinsic::arm_neon_vld2:
  case Intrinsic::arm_neon_vld3:
  case Intrinsic::arm_neon_vld4:
  case Intrinsic::arm_neon_vld2lane:
  case Intrinsic::arm_neon_vld3lane:
  case Intrinsic::arm_neon_vld4lane:
  case Intrinsic::arm_neon_vst1:
  case Intrinsic::arm_neon_vst2:
  case Intrinsic::arm_neon_vst3:
  case Intrinsic::arm_neon_vst4:
  case Intrinsic::arm_neon_vst2lane:
  case Intrinsic::arm_neon_vst3lane:
  case Intrinsic::arm_neon_vst4lane: {
    SmallVector<Value *, 4> Args(CI->arg_operands().begin(),
                                 CI->arg_operands().end());
    CI->replaceAllUsesWith(Builder.CreateCall(NewFn, Args));
    CI->eraseFromParent();
    return;
  }

  case Intrinsic::ctlz:
  case Intrinsic::cttz:
    assert(CI->getNumArgOperands() == 1 &&
           "Mismatch between function args and call args");
    CI->replaceAllUsesWith(Builder.CreateCall(
        NewFn, {CI->getArgOperand(0), Builder.getFalse()}, Name));
    CI->eraseFromParent();
    return;

  case Intrinsic::objectsize:
    CI->replaceAllUsesWith(Builder.CreateCall(
        NewFn, {CI->getArgOperand(0), CI->getArgOperand(1)}, Name));
    CI->eraseFromParent();
    return;

  case Intrinsic::ctpop: {
    CI->replaceAllUsesWith(Builder.CreateCall(NewFn, {CI->getArgOperand(0)}));
    CI->eraseFromParent();
    return;
  }

  case Intrinsic::x86_xop_vfrcz_ss:
  case Intrinsic::x86_xop_vfrcz_sd:
    CI->replaceAllUsesWith(
        Builder.CreateCall(NewFn, {CI->getArgOperand(1)}, Name));
    CI->eraseFromParent();
    return;

  case Intrinsic::x86_xop_vpermil2pd:
  case Intrinsic::x86_xop_vpermil2ps:
  case Intrinsic::x86_xop_vpermil2pd_256:
  case Intrinsic::x86_xop_vpermil2ps_256: {
    SmallVector<Value *, 4> Args(CI->arg_operands().begin(),
                                 CI->arg_operands().end());
    VectorType *FltIdxTy = cast<VectorType>(Args[2]->getType());
    VectorType *IntIdxTy = VectorType::getInteger(FltIdxTy);
    Args[2] = Builder.CreateBitCast(Args[2], IntIdxTy);
    CI->replaceAllUsesWith(Builder.CreateCall(NewFn, Args, Name));
    CI->eraseFromParent();
    return;
  }

  case Intrinsic::x86_sse41_ptestc:
  case Intrinsic::x86_sse41_ptestz:
  case Intrinsic::x86_sse41_ptestnzc: {
    // The arguments for these intrinsics used to be v4f32, and changed
    // to v2i64. This is purely a nop, since those are bitwise intrinsics.
    // So, the only thing required is a bitcast for both arguments.
    // First, check the arguments have the old type.
    Value *Arg0 = CI->getArgOperand(0);
    if (Arg0->getType() != VectorType::get(Type::getFloatTy(C), 4))
      return;

    // Old intrinsic, add bitcasts
    Value *Arg1 = CI->getArgOperand(1);

    Type *NewVecTy = VectorType::get(Type::getInt64Ty(C), 2);

    Value *BC0 = Builder.CreateBitCast(Arg0, NewVecTy, "cast");
    Value *BC1 = Builder.CreateBitCast(Arg1, NewVecTy, "cast");

    CallInst *NewCall = Builder.CreateCall(NewFn, {BC0, BC1}, Name);
    CI->replaceAllUsesWith(NewCall);
    CI->eraseFromParent();
    return;
  }

  case Intrinsic::x86_sse41_insertps:
  case Intrinsic::x86_sse41_dppd:
  case Intrinsic::x86_sse41_dpps:
  case Intrinsic::x86_sse41_mpsadbw:
  case Intrinsic::x86_avx_dp_ps_256:
  case Intrinsic::x86_avx2_mpsadbw: {
    // Need to truncate the last argument from i32 to i8 -- this argument models
    // an inherently 8-bit immediate operand to these x86 instructions.
    SmallVector<Value *, 4> Args(CI->arg_operands().begin(),
                                 CI->arg_operands().end());

    // Replace the last argument with a trunc.
    Args.back() = Builder.CreateTrunc(Args.back(), Type::getInt8Ty(C), "trunc");

    CallInst *NewCall = Builder.CreateCall(NewFn, Args);
    CI->replaceAllUsesWith(NewCall);
    CI->eraseFromParent();
    return;
  }

  case Intrinsic::thread_pointer: {
    CI->replaceAllUsesWith(Builder.CreateCall(NewFn, {}));
    CI->eraseFromParent();
    return;
  }
  }
}

void llvm::UpgradeCallsToIntrinsic(Function *F) {
  assert(F && "Illegal attempt to upgrade a non-existent intrinsic.");

  // Check if this function should be upgraded and get the replacement function
  // if there is one.
  Function *NewFn;
  if (UpgradeIntrinsicFunction(F, NewFn)) {
    // Replace all users of the old function with the new function or new
    // instructions. This is not a range loop because the call is deleted.
    for (auto UI = F->user_begin(), UE = F->user_end(); UI != UE; )
      if (CallInst *CI = dyn_cast<CallInst>(*UI++))
        UpgradeIntrinsicCall(CI, NewFn);

    // Remove old function, no longer used, from the module.
    F->eraseFromParent();
  }
}

void llvm::UpgradeInstWithTBAATag(Instruction *I) {
  MDNode *MD = I->getMetadata(LLVMContext::MD_tbaa);
  assert(MD && "UpgradeInstWithTBAATag should have a TBAA tag");
  // Check if the tag uses struct-path aware TBAA format.
  if (isa<MDNode>(MD->getOperand(0)) && MD->getNumOperands() >= 3)
    return;

  if (MD->getNumOperands() == 3) {
    Metadata *Elts[] = {MD->getOperand(0), MD->getOperand(1)};
    MDNode *ScalarType = MDNode::get(I->getContext(), Elts);
    // Create a MDNode <ScalarType, ScalarType, offset 0, const>
    Metadata *Elts2[] = {ScalarType, ScalarType,
                         ConstantAsMetadata::get(Constant::getNullValue(
                             Type::getInt64Ty(I->getContext()))),
                         MD->getOperand(2)};
    I->setMetadata(LLVMContext::MD_tbaa, MDNode::get(I->getContext(), Elts2));
  } else {
    // Create a MDNode <MD, MD, offset 0>
    Metadata *Elts[] = {MD, MD, ConstantAsMetadata::get(Constant::getNullValue(
                                    Type::getInt64Ty(I->getContext())))};
    I->setMetadata(LLVMContext::MD_tbaa, MDNode::get(I->getContext(), Elts));
  }
}

Instruction *llvm::UpgradeBitCastInst(unsigned Opc, Value *V, Type *DestTy,
                                      Instruction *&Temp) {
  if (Opc != Instruction::BitCast)
    return nullptr;

  Temp = nullptr;
  Type *SrcTy = V->getType();
  if (SrcTy->isPtrOrPtrVectorTy() && DestTy->isPtrOrPtrVectorTy() &&
      SrcTy->getPointerAddressSpace() != DestTy->getPointerAddressSpace()) {
    LLVMContext &Context = V->getContext();

    // We have no information about target data layout, so we assume that
    // the maximum pointer size is 64bit.
    Type *MidTy = Type::getInt64Ty(Context);
    Temp = CastInst::Create(Instruction::PtrToInt, V, MidTy);

    return CastInst::Create(Instruction::IntToPtr, Temp, DestTy);
  }

  return nullptr;
}

Value *llvm::UpgradeBitCastExpr(unsigned Opc, Constant *C, Type *DestTy) {
  if (Opc != Instruction::BitCast)
    return nullptr;

  Type *SrcTy = C->getType();
  if (SrcTy->isPtrOrPtrVectorTy() && DestTy->isPtrOrPtrVectorTy() &&
      SrcTy->getPointerAddressSpace() != DestTy->getPointerAddressSpace()) {
    LLVMContext &Context = C->getContext();

    // We have no information about target data layout, so we assume that
    // the maximum pointer size is 64bit.
    Type *MidTy = Type::getInt64Ty(Context);

    return ConstantExpr::getIntToPtr(ConstantExpr::getPtrToInt(C, MidTy),
                                     DestTy);
  }

  return nullptr;
}

/// Check the debug info version number, if it is out-dated, drop the debug
/// info. Return true if module is modified.
bool llvm::UpgradeDebugInfo(Module &M) {
  unsigned Version = getDebugMetadataVersionFromModule(M);
  if (Version == DEBUG_METADATA_VERSION)
    return false;

  bool RetCode = StripDebugInfo(M);
  if (RetCode) {
    DiagnosticInfoDebugMetadataVersion DiagVersion(M, Version);
    M.getContext().diagnose(DiagVersion);
  }
  return RetCode;
}

bool llvm::UpgradeModuleFlags(Module &M) {
  const NamedMDNode *ModFlags = M.getModuleFlagsMetadata();
  if (!ModFlags)
    return false;

  bool HasObjCFlag = false, HasClassProperties = false;
  for (unsigned I = 0, E = ModFlags->getNumOperands(); I != E; ++I) {
    MDNode *Op = ModFlags->getOperand(I);
    if (Op->getNumOperands() < 2)
      continue;
    MDString *ID = dyn_cast_or_null<MDString>(Op->getOperand(1));
    if (!ID)
      continue;
    if (ID->getString() == "Objective-C Image Info Version")
      HasObjCFlag = true;
    if (ID->getString() == "Objective-C Class Properties")
      HasClassProperties = true;
  }
  // "Objective-C Class Properties" is recently added for Objective-C. We
  // upgrade ObjC bitcodes to contain a "Objective-C Class Properties" module
  // flag of value 0, so we can correclty report error when trying to link
  // an ObjC bitcode without this module flag with an ObjC bitcode with this
  // module flag.
  if (HasObjCFlag && !HasClassProperties) {
    M.addModuleFlag(llvm::Module::Error, "Objective-C Class Properties",
                    (uint32_t)0);
    return true;
  }
  return false;
}

static bool isOldLoopArgument(Metadata *MD) {
  auto *T = dyn_cast_or_null<MDTuple>(MD);
  if (!T)
    return false;
  if (T->getNumOperands() < 1)
    return false;
  auto *S = dyn_cast_or_null<MDString>(T->getOperand(0));
  if (!S)
    return false;
  return S->getString().startswith("llvm.vectorizer.");
}

static MDString *upgradeLoopTag(LLVMContext &C, StringRef OldTag) {
  StringRef OldPrefix = "llvm.vectorizer.";
  assert(OldTag.startswith(OldPrefix) && "Expected old prefix");

  if (OldTag == "llvm.vectorizer.unroll")
    return MDString::get(C, "llvm.loop.interleave.count");

  return MDString::get(
      C, (Twine("llvm.loop.vectorize.") + OldTag.drop_front(OldPrefix.size()))
             .str());
}

static Metadata *upgradeLoopArgument(Metadata *MD) {
  auto *T = dyn_cast_or_null<MDTuple>(MD);
  if (!T)
    return MD;
  if (T->getNumOperands() < 1)
    return MD;
  auto *OldTag = dyn_cast_or_null<MDString>(T->getOperand(0));
  if (!OldTag)
    return MD;
  if (!OldTag->getString().startswith("llvm.vectorizer."))
    return MD;

  // This has an old tag.  Upgrade it.
  SmallVector<Metadata *, 8> Ops;
  Ops.reserve(T->getNumOperands());
  Ops.push_back(upgradeLoopTag(T->getContext(), OldTag->getString()));
  for (unsigned I = 1, E = T->getNumOperands(); I != E; ++I)
    Ops.push_back(T->getOperand(I));

  return MDTuple::get(T->getContext(), Ops);
}

MDNode *llvm::upgradeInstructionLoopAttachment(MDNode &N) {
  auto *T = dyn_cast<MDTuple>(&N);
  if (!T)
    return &N;

  if (!llvm::any_of(T->operands(), isOldLoopArgument))
    return &N;

  SmallVector<Metadata *, 8> Ops;
  Ops.reserve(T->getNumOperands());
  for (Metadata *MD : T->operands())
    Ops.push_back(upgradeLoopArgument(MD));

  return MDTuple::get(T->getContext(), Ops);
}<|MERGE_RESOLUTION|>--- conflicted
+++ resolved
@@ -352,7 +352,7 @@
   // If shift is less than 16, emit a shuffle to move the bytes. Otherwise,
   // we'll just return the zero vector.
   if (Shift < 16) {
-    int Idxs[64];
+    uint32_t Idxs[64];
     // 256/512-bit version is split into 2/4 16-byte lanes.
     for (unsigned l = 0; l != NumElts; l += 16)
       for (unsigned i = 0; i != 16; ++i) {
@@ -390,7 +390,7 @@
     Op0 = llvm::Constant::getNullValue(Op0->getType());
   }
 
-  int Indices[64];
+  uint32_t Indices[64];
   // 256-bit palignr operates on 128-bit lanes so we need to handle that
   for (unsigned l = 0; l != NumElts; l += 16) {
     for (unsigned i = 0; i != 16; ++i) {
@@ -434,7 +434,7 @@
   // If shift is less than 16, emit a shuffle to move the bytes. Otherwise,
   // we'll just return the zero vector.
   if (Shift < 16) {
-    int Idxs[64];
+    uint32_t Idxs[64];
     // 256/512-bit version is split into 2/4 16-byte lanes.
     for (unsigned l = 0; l != NumElts; l += 16)
       for (unsigned i = 0; i != 16; ++i) {
@@ -474,7 +474,7 @@
   // If we have less than 8 elements, then the starting mask was an i8 and
   // we need to extract down to the right number of elements.
   if (NumElts < 8) {
-    int Indices[4];
+    uint32_t Indices[4];
     for (unsigned i = 0; i != NumElts; ++i)
       Indices[i] = i;
     Mask = Builder.CreateShuffleVector(Mask, Mask,
@@ -508,7 +508,7 @@
   // If we have less than 8 elements, then the starting mask was an i8 and
   // we need to extract down to the right number of elements.
   if (NumElts < 8) {
-    int Indices[4];
+    uint32_t Indices[4];
     for (unsigned i = 0; i != NumElts; ++i)
       Indices[i] = i;
     Mask = Builder.CreateShuffleVector(Mask, Mask,
@@ -562,8 +562,9 @@
       unsigned NumDstElts = DstTy->getNumElements();
       if (NumDstElts < SrcTy->getNumElements()) {
         assert(NumDstElts == 2 && "Unexpected vector size");
-        const int ShuffleMask[2] = { 0, 1 };
-        Rep = Builder.CreateShuffleVector(Rep, UndefValue::get(SrcTy), ShuffleMask);
+        uint32_t ShuffleMask[2] = { 0, 1 };
+        Rep = Builder.CreateShuffleVector(Rep, UndefValue::get(SrcTy),
+                                          ShuffleMask);
       }
 
       bool Int2Double = (StringRef::npos != Name.find("cvtdq2"));
@@ -748,15 +749,9 @@
       unsigned NumDstElts = DstTy->getNumElements();
 
       // Extract a subvector of the first NumDstElts lanes and sign/zero extend.
-<<<<<<< HEAD
-      SmallVector<int, 8> ShuffleMask;
-      for (int i = 0; i != (int)NumDstElts; ++i)
-        ShuffleMask.push_back(i);
-=======
       SmallVector<uint32_t, 8> ShuffleMask(NumDstElts);
       for (unsigned i = 0; i != NumDstElts; ++i)
         ShuffleMask[i] = i;
->>>>>>> e3bb4574
 
       Value *SV = Builder.CreateShuffleVector(
           CI->getArgOperand(0), UndefValue::get(SrcTy), ShuffleMask);
@@ -770,7 +765,7 @@
       Value *Op = Builder.CreatePointerCast(CI->getArgOperand(0),
                                             PointerType::getUnqual(VT));
       Value *Load = Builder.CreateLoad(VT, Op);
-      const int Idxs[4] = { 0, 1, 0, 1 };
+      uint32_t Idxs[4] = { 0, 1, 0, 1 };
       Rep = Builder.CreateShuffleVector(Load, UndefValue::get(Load->getType()),
                                         Idxs);
     } else if (Name.startswith("llvm.x86.avx2.pbroadcast") ||
@@ -822,19 +817,11 @@
       VectorType *VecTy = cast<VectorType>(CI->getType());
       unsigned NumElts = VecTy->getNumElements();
 
-<<<<<<< HEAD
-      SmallVector<Constant*, 16> Idxs;
-      for (unsigned i = 0; i != NumElts; ++i) {
-        unsigned Idx = ((Imm >> (i%8)) & 1) ? i + NumElts : i;
-        Idxs.push_back(Builder.getInt32(Idx));
-      }
-=======
       SmallVector<uint32_t, 16> Idxs(NumElts);
       for (unsigned i = 0; i != NumElts; ++i)
         Idxs[i] = ((Imm >> (i%8)) & 1) ? i + NumElts : i;
->>>>>>> e3bb4574
-
-      Rep = Builder.CreateShuffleVector(Op0, Op1, ConstantVector::get(Idxs));
+
+      Rep = Builder.CreateShuffleVector(Op0, Op1, Idxs);
     } else if (Name.startswith("llvm.x86.avx.vinsertf128.") ||
                Name == "llvm.x86.avx2.vinserti128") {
       Value *Op0 = CI->getArgOperand(0);
@@ -848,18 +835,10 @@
 
       // Extend the second operand into a vector that is twice as big.
       Value *UndefV = UndefValue::get(Op1->getType());
-<<<<<<< HEAD
-      SmallVector<Constant*, 8> Idxs;
-      for (unsigned i = 0; i != NumElts; ++i) {
-        Idxs.push_back(Builder.getInt32(i));
-      }
-      Rep = Builder.CreateShuffleVector(Op1, UndefV, ConstantVector::get(Idxs));
-=======
       SmallVector<uint32_t, 8> Idxs(NumElts);
       for (unsigned i = 0; i != NumElts; ++i)
         Idxs[i] = i;
       Rep = Builder.CreateShuffleVector(Op1, UndefV, Idxs);
->>>>>>> e3bb4574
 
       // Insert the second operand into the first operand.
 
@@ -872,22 +851,6 @@
       // Imm = 1  <i32 0, i32 1, i32 2,  i32 3,  i32 8, i32 9, i32 10, i32 11>
       // Imm = 0  <i32 8, i32 9, i32 10, i32 11, i32 4, i32 5, i32 6,  i32 7 >
 
-<<<<<<< HEAD
-      SmallVector<Constant*, 8> Idxs2;
-      // The low half of the result is either the low half of the 1st operand
-      // or the low half of the 2nd operand (the inserted vector).
-      for (unsigned i = 0; i != NumElts / 2; ++i) {
-        unsigned Idx = Imm ? i : (i + NumElts);
-        Idxs2.push_back(Builder.getInt32(Idx));
-      }
-      // The high half of the result is either the low half of the 2nd operand
-      // (the inserted vector) or the high half of the 1st operand.
-      for (unsigned i = NumElts / 2; i != NumElts; ++i) {
-        unsigned Idx = Imm ? (i + NumElts / 2) : i;
-        Idxs2.push_back(Builder.getInt32(Idx));
-      }
-      Rep = Builder.CreateShuffleVector(Op0, Rep, ConstantVector::get(Idxs2));
-=======
       // The low half of the result is either the low half of the 1st operand
       // or the low half of the 2nd operand (the inserted vector).
       for (unsigned i = 0; i != NumElts / 2; ++i)
@@ -897,7 +860,6 @@
       for (unsigned i = NumElts / 2; i != NumElts; ++i)
         Idxs[i] = Imm ? (i + NumElts / 2) : i;
       Rep = Builder.CreateShuffleVector(Op0, Rep, Idxs);
->>>>>>> e3bb4574
     } else if (Name.startswith("llvm.x86.avx.vextractf128.") ||
                Name == "llvm.x86.avx2.vextracti128") {
       Value *Op0 = CI->getArgOperand(0);
@@ -909,53 +871,34 @@
       Imm = Imm & 1;
 
       // Get indexes for either the high half or low half of the input vector.
-      SmallVector<Constant*, 4> Idxs(NumElts);
+      SmallVector<uint32_t, 4> Idxs(NumElts);
       for (unsigned i = 0; i != NumElts; ++i) {
-        unsigned Idx = Imm ? (i + NumElts) : i;
-        Idxs[i] = Builder.getInt32(Idx);
+        Idxs[i] = Imm ? (i + NumElts) : i;
       }
 
       Value *UndefV = UndefValue::get(Op0->getType());
-      Rep = Builder.CreateShuffleVector(Op0, UndefV, ConstantVector::get(Idxs));
+      Rep = Builder.CreateShuffleVector(Op0, UndefV, Idxs);
     } else if (Name == "llvm.stackprotectorcheck") {
       Rep = nullptr;
+    } else if (Name.startswith("llvm.x86.avx.vpermil.")) {
+      Value *Op0 = CI->getArgOperand(0);
+      unsigned Imm = cast<ConstantInt>(CI->getArgOperand(1))->getZExtValue();
+      VectorType *VecTy = cast<VectorType>(CI->getType());
+      unsigned NumElts = VecTy->getNumElements();
+      // Calcuate the size of each index in the immediate.
+      unsigned IdxSize = 64 / VecTy->getScalarSizeInBits();
+      unsigned IdxMask = ((1 << IdxSize) - 1);
+
+      SmallVector<uint32_t, 8> Idxs(NumElts);
+      // Lookup the bits for this element, wrapping around the immediate every
+      // 8-bits. Elements are grouped into sets of 2 or 4 elements so we need
+      // to offset by the first index of each group.
+      for (unsigned i = 0; i != NumElts; ++i)
+        Idxs[i] = ((Imm >> ((i * IdxSize) % 8)) & IdxMask) | (i & ~IdxMask);
+
+      Rep = Builder.CreateShuffleVector(Op0, Op0, Idxs);
     } else {
-      bool PD128 = false, PD256 = false, PS128 = false, PS256 = false;
-      if (Name == "llvm.x86.avx.vpermil.pd.256")
-        PD256 = true;
-      else if (Name == "llvm.x86.avx.vpermil.pd")
-        PD128 = true;
-      else if (Name == "llvm.x86.avx.vpermil.ps.256")
-        PS256 = true;
-      else if (Name == "llvm.x86.avx.vpermil.ps")
-        PS128 = true;
-
-      if (PD256 || PD128 || PS256 || PS128) {
-        Value *Op0 = CI->getArgOperand(0);
-        unsigned Imm = cast<ConstantInt>(CI->getArgOperand(1))->getZExtValue();
-        SmallVector<Constant*, 8> Idxs;
-
-        if (PD128)
-          for (unsigned i = 0; i != 2; ++i)
-            Idxs.push_back(Builder.getInt32((Imm >> i) & 0x1));
-        else if (PD256)
-          for (unsigned l = 0; l != 4; l+=2)
-            for (unsigned i = 0; i != 2; ++i)
-              Idxs.push_back(Builder.getInt32(((Imm >> (l+i)) & 0x1) + l));
-        else if (PS128)
-          for (unsigned i = 0; i != 4; ++i)
-            Idxs.push_back(Builder.getInt32((Imm >> (2 * i)) & 0x3));
-        else if (PS256)
-          for (unsigned l = 0; l != 8; l+=4)
-            for (unsigned i = 0; i != 4; ++i)
-              Idxs.push_back(Builder.getInt32(((Imm >> (2 * i)) & 0x3) + l));
-        else
-          llvm_unreachable("Unexpected function");
-
-        Rep = Builder.CreateShuffleVector(Op0, Op0, ConstantVector::get(Idxs));
-      } else {
-        llvm_unreachable("Unknown function for CallInst upgrade.");
-      }
+      llvm_unreachable("Unknown function for CallInst upgrade.");
     }
 
     if (Rep)
