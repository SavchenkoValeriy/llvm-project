//===-- ModuleSummaryIndex.cpp - Module Summary Index ---------------------===//
//
//                     The LLVM Compiler Infrastructure
//
// This file is distributed under the University of Illinois Open Source
// License. See LICENSE.TXT for details.
//
//===----------------------------------------------------------------------===//
//
// This file implements the module index and summary classes for the
// IR library.
//
//===----------------------------------------------------------------------===//

#include "llvm/IR/ModuleSummaryIndex.h"
#include "llvm/ADT/StringMap.h"
using namespace llvm;

// Create the combined module index/summary from multiple
// per-module instances.
void ModuleSummaryIndex::mergeFrom(std::unique_ptr<ModuleSummaryIndex> Other,
                                   uint64_t NextModuleId) {

  StringRef ModPath;
  for (auto &OtherGlobalValInfoLists : *Other) {
    GlobalValue::GUID ValueGUID = OtherGlobalValInfoLists.first;
    GlobalValueInfoList &List = OtherGlobalValInfoLists.second;

    // Assert that the value info list only has one entry, since we shouldn't
    // have duplicate names within a single per-module index.
    assert(List.size() == 1);
    std::unique_ptr<GlobalValueInfo> Info = std::move(List.front());

    // Skip if there was no summary section.
    if (!Info->summary())
      continue;

    // Add the module path string ref for this module if we haven't already
    // saved a reference to it.
    if (ModPath.empty()) {
      auto Path = Info->summary()->modulePath();
      ModPath = addModulePath(Path, NextModuleId, Other->getModuleHash(Path))
                    ->first();
    } else
      assert(ModPath == Info->summary()->modulePath() &&
             "Each module in the combined map should have a unique ID");

    // Note the module path string ref was copied above and is still owned by
    // the original per-module index. Reset it to the new module path
    // string reference owned by the combined index.
    Info->summary()->setModulePath(ModPath);

    // Add new value info to existing list. There may be duplicates when
    // combining GlobalValueMap entries, due to COMDAT values. Any local
    // values were given unique global IDs.
    addGlobalValueInfo(ValueGUID, std::move(Info));
  }
}

void ModuleSummaryIndex::removeEmptySummaryEntries() {
  for (auto MI = begin(), MIE = end(); MI != MIE;) {
    // Only expect this to be called on a per-module index, which has a single
    // entry per value entry list.
    assert(MI->second.size() == 1);
    if (!MI->second[0]->summary())
      MI = GlobalValueMap.erase(MI);
    else
      ++MI;
  }
<<<<<<< HEAD
=======
}

GlobalValueInfo *
ModuleSummaryIndex::getGlobalValueInfo(uint64_t ValueGUID,
                                       bool PerModuleIndex) const {
  auto InfoList = findGlobalValueInfoList(ValueGUID);
  assert(InfoList != end() && "GlobalValue not found in index");
  assert((!PerModuleIndex || InfoList->second.size() == 1) &&
         "Expected a single entry per global value in per-module index");
  auto &Info = InfoList->second[0];
  return Info.get();
>>>>>>> 591ae468
}<|MERGE_RESOLUTION|>--- conflicted
+++ resolved
@@ -67,8 +67,6 @@
     else
       ++MI;
   }
-<<<<<<< HEAD
-=======
 }
 
 GlobalValueInfo *
@@ -80,5 +78,4 @@
          "Expected a single entry per global value in per-module index");
   auto &Info = InfoList->second[0];
   return Info.get();
->>>>>>> 591ae468
 }