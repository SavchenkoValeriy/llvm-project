//===-- Verifier.cpp - Implement the Module Verifier -----------------------==//
//
// Part of the LLVM Project, under the Apache License v2.0 with LLVM Exceptions.
// See https://llvm.org/LICENSE.txt for license information.
// SPDX-License-Identifier: Apache-2.0 WITH LLVM-exception
//
//===----------------------------------------------------------------------===//
//
// This file defines the function verifier interface, that can be used for some
// sanity checking of input to the system.
//
// Note that this does not provide full `Java style' security and verifications,
// instead it just tries to ensure that code is well-formed.
//
//  * Both of a binary operator's parameters are of the same type
//  * Verify that the indices of mem access instructions match other operands
//  * Verify that arithmetic and other things are only performed on first-class
//    types.  Verify that shifts & logicals only happen on integrals f.e.
//  * All of the constants in a switch statement are of the correct type
//  * The code is in valid SSA form
//  * It should be illegal to put a label into any other type (like a structure)
//    or to return one. [except constant arrays!]
//  * Only phi nodes can be self referential: 'add i32 %0, %0 ; <int>:0' is bad
//  * PHI nodes must have an entry for each predecessor, with no extras.
//  * PHI nodes must be the first thing in a basic block, all grouped together
//  * PHI nodes must have at least one entry
//  * All basic blocks should only end with terminator insts, not contain them
//  * The entry node to a function must not have predecessors
//  * All Instructions must be embedded into a basic block
//  * Functions cannot take a void-typed parameter
//  * Verify that a function's argument list agrees with it's declared type.
//  * It is illegal to specify a name for a void value.
//  * It is illegal to have a internal global value with no initializer
//  * It is illegal to have a ret instruction that returns a value that does not
//    agree with the function return value type.
//  * Function call argument types match the function prototype
//  * A landing pad is defined by a landingpad instruction, and can be jumped to
//    only by the unwind edge of an invoke instruction.
//  * A landingpad instruction must be the first non-PHI instruction in the
//    block.
//  * Landingpad instructions must be in a function with a personality function.
//  * All other things that are tested by asserts spread about the code...
//
//===----------------------------------------------------------------------===//

#include "llvm/IR/Verifier.h"
#include "llvm/ADT/APFloat.h"
#include "llvm/ADT/APInt.h"
#include "llvm/ADT/ArrayRef.h"
#include "llvm/ADT/DenseMap.h"
#include "llvm/ADT/MapVector.h"
#include "llvm/ADT/Optional.h"
#include "llvm/ADT/STLExtras.h"
#include "llvm/ADT/SmallPtrSet.h"
#include "llvm/ADT/SmallSet.h"
#include "llvm/ADT/SmallVector.h"
#include "llvm/ADT/StringExtras.h"
#include "llvm/ADT/StringMap.h"
#include "llvm/ADT/StringRef.h"
#include "llvm/ADT/Twine.h"
#include "llvm/ADT/ilist.h"
#include "llvm/BinaryFormat/Dwarf.h"
#include "llvm/IR/Argument.h"
#include "llvm/IR/Attributes.h"
#include "llvm/IR/BasicBlock.h"
#include "llvm/IR/CFG.h"
#include "llvm/IR/CallingConv.h"
#include "llvm/IR/Comdat.h"
#include "llvm/IR/Constant.h"
#include "llvm/IR/ConstantRange.h"
#include "llvm/IR/Constants.h"
#include "llvm/IR/DataLayout.h"
#include "llvm/IR/DebugInfo.h"
#include "llvm/IR/DebugInfoMetadata.h"
#include "llvm/IR/DebugLoc.h"
#include "llvm/IR/DerivedTypes.h"
#include "llvm/IR/Dominators.h"
#include "llvm/IR/Function.h"
#include "llvm/IR/GlobalAlias.h"
#include "llvm/IR/GlobalPtrAuthInfo.h"
#include "llvm/IR/GlobalValue.h"
#include "llvm/IR/GlobalVariable.h"
#include "llvm/IR/InlineAsm.h"
#include "llvm/IR/InstVisitor.h"
#include "llvm/IR/InstrTypes.h"
#include "llvm/IR/Instruction.h"
#include "llvm/IR/Instructions.h"
#include "llvm/IR/IntrinsicInst.h"
#include "llvm/IR/Intrinsics.h"
#include "llvm/IR/IntrinsicsWebAssembly.h"
#include "llvm/IR/LLVMContext.h"
#include "llvm/IR/Metadata.h"
#include "llvm/IR/Module.h"
#include "llvm/IR/ModuleSlotTracker.h"
#include "llvm/IR/PassManager.h"
#include "llvm/IR/Statepoint.h"
#include "llvm/IR/Type.h"
#include "llvm/IR/Use.h"
#include "llvm/IR/User.h"
#include "llvm/IR/Value.h"
#include "llvm/InitializePasses.h"
#include "llvm/Pass.h"
#include "llvm/Support/AtomicOrdering.h"
#include "llvm/Support/Casting.h"
#include "llvm/Support/CommandLine.h"
#include "llvm/Support/Debug.h"
#include "llvm/Support/ErrorHandling.h"
#include "llvm/Support/MathExtras.h"
#include "llvm/Support/raw_ostream.h"
#include <algorithm>
#include <cassert>
#include <cstdint>
#include <memory>
#include <string>
#include <utility>

using namespace llvm;

namespace llvm {

struct VerifierSupport {
  raw_ostream *OS;
  const Module &M;
  ModuleSlotTracker MST;
  Triple TT;
  const DataLayout &DL;
  LLVMContext &Context;

  /// Track the brokenness of the module while recursively visiting.
  bool Broken = false;
  /// Broken debug info can be "recovered" from by stripping the debug info.
  bool BrokenDebugInfo = false;
  /// Whether to treat broken debug info as an error.
  bool TreatBrokenDebugInfoAsError = true;

  explicit VerifierSupport(raw_ostream *OS, const Module &M)
      : OS(OS), M(M), MST(&M), TT(M.getTargetTriple()), DL(M.getDataLayout()),
        Context(M.getContext()) {}

private:
  void Write(const Module *M) {
    *OS << "; ModuleID = '" << M->getModuleIdentifier() << "'\n";
  }

  void Write(const Value *V) {
    if (V)
      Write(*V);
  }

  void Write(const Value &V) {
    if (isa<Instruction>(V)) {
      V.print(*OS, MST);
      *OS << '\n';
    } else {
      V.printAsOperand(*OS, true, MST);
      *OS << '\n';
    }
  }

  void Write(const Metadata *MD) {
    if (!MD)
      return;
    MD->print(*OS, MST, &M);
    *OS << '\n';
  }

  template <class T> void Write(const MDTupleTypedArrayWrapper<T> &MD) {
    Write(MD.get());
  }

  void Write(const NamedMDNode *NMD) {
    if (!NMD)
      return;
    NMD->print(*OS, MST);
    *OS << '\n';
  }

  void Write(Type *T) {
    if (!T)
      return;
    *OS << ' ' << *T;
  }

  void Write(const Comdat *C) {
    if (!C)
      return;
    *OS << *C;
  }

  void Write(const APInt *AI) {
    if (!AI)
      return;
    *OS << *AI << '\n';
  }

  void Write(const unsigned i) { *OS << i << '\n'; }

  template <typename T> void Write(ArrayRef<T> Vs) {
    for (const T &V : Vs)
      Write(V);
  }

  template <typename T1, typename... Ts>
  void WriteTs(const T1 &V1, const Ts &... Vs) {
    Write(V1);
    WriteTs(Vs...);
  }

  template <typename... Ts> void WriteTs() {}

public:
  /// A check failed, so printout out the condition and the message.
  ///
  /// This provides a nice place to put a breakpoint if you want to see why
  /// something is not correct.
  void CheckFailed(const Twine &Message) {
    if (OS)
      *OS << Message << '\n';
    Broken = true;
  }

  /// A check failed (with values to print).
  ///
  /// This calls the Message-only version so that the above is easier to set a
  /// breakpoint on.
  template <typename T1, typename... Ts>
  void CheckFailed(const Twine &Message, const T1 &V1, const Ts &... Vs) {
    CheckFailed(Message);
    if (OS)
      WriteTs(V1, Vs...);
  }

  /// A debug info check failed.
  void DebugInfoCheckFailed(const Twine &Message) {
    if (OS)
      *OS << Message << '\n';
    Broken |= TreatBrokenDebugInfoAsError;
    BrokenDebugInfo = true;
  }

  /// A debug info check failed (with values to print).
  template <typename T1, typename... Ts>
  void DebugInfoCheckFailed(const Twine &Message, const T1 &V1,
                            const Ts &... Vs) {
    DebugInfoCheckFailed(Message);
    if (OS)
      WriteTs(V1, Vs...);
  }
};

} // namespace llvm

namespace {

class Verifier : public InstVisitor<Verifier>, VerifierSupport {
  friend class InstVisitor<Verifier>;

  DominatorTree DT;

  /// When verifying a basic block, keep track of all of the
  /// instructions we have seen so far.
  ///
  /// This allows us to do efficient dominance checks for the case when an
  /// instruction has an operand that is an instruction in the same block.
  SmallPtrSet<Instruction *, 16> InstsInThisBlock;

  /// Keep track of the metadata nodes that have been checked already.
  SmallPtrSet<const Metadata *, 32> MDNodes;

  /// Keep track which DISubprogram is attached to which function.
  DenseMap<const DISubprogram *, const Function *> DISubprogramAttachments;

  /// Track all DICompileUnits visited.
  SmallPtrSet<const Metadata *, 2> CUVisited;

  /// The result type for a landingpad.
  Type *LandingPadResultTy;

  /// Whether we've seen a call to @llvm.localescape in this function
  /// already.
  bool SawFrameEscape;

  /// Whether the current function has a DISubprogram attached to it.
  bool HasDebugInfo = false;

  /// Whether source was present on the first DIFile encountered in each CU.
  DenseMap<const DICompileUnit *, bool> HasSourceDebugInfo;

  /// Stores the count of how many objects were passed to llvm.localescape for a
  /// given function and the largest index passed to llvm.localrecover.
  DenseMap<Function *, std::pair<unsigned, unsigned>> FrameEscapeInfo;

  // Maps catchswitches and cleanuppads that unwind to siblings to the
  // terminators that indicate the unwind, used to detect cycles therein.
  MapVector<Instruction *, Instruction *> SiblingFuncletInfo;

  /// Cache of constants visited in search of ConstantExprs.
  SmallPtrSet<const Constant *, 32> ConstantExprVisited;

  /// Cache of declarations of the llvm.experimental.deoptimize.<ty> intrinsic.
  SmallVector<const Function *, 4> DeoptimizeDeclarations;

  // Verify that this GlobalValue is only used in this module.
  // This map is used to avoid visiting uses twice. We can arrive at a user
  // twice, if they have multiple operands. In particular for very large
  // constant expressions, we can arrive at a particular user many times.
  SmallPtrSet<const Value *, 32> GlobalValueVisited;

  // Keeps track of duplicate function argument debug info.
  SmallVector<const DILocalVariable *, 16> DebugFnArgs;

  TBAAVerifier TBAAVerifyHelper;

  void checkAtomicMemAccessSize(Type *Ty, const Instruction *I);

public:
  explicit Verifier(raw_ostream *OS, bool ShouldTreatBrokenDebugInfoAsError,
                    const Module &M)
      : VerifierSupport(OS, M), LandingPadResultTy(nullptr),
        SawFrameEscape(false), TBAAVerifyHelper(this) {
    TreatBrokenDebugInfoAsError = ShouldTreatBrokenDebugInfoAsError;
  }

  bool hasBrokenDebugInfo() const { return BrokenDebugInfo; }

  bool verify(const Function &F) {
    assert(F.getParent() == &M &&
           "An instance of this class only works with a specific module!");

    // First ensure the function is well-enough formed to compute dominance
    // information, and directly compute a dominance tree. We don't rely on the
    // pass manager to provide this as it isolates us from a potentially
    // out-of-date dominator tree and makes it significantly more complex to run
    // this code outside of a pass manager.
    // FIXME: It's really gross that we have to cast away constness here.
    if (!F.empty())
      DT.recalculate(const_cast<Function &>(F));

    for (const BasicBlock &BB : F) {
      if (!BB.empty() && BB.back().isTerminator())
        continue;

      if (OS) {
        *OS << "Basic Block in function '" << F.getName()
            << "' does not have terminator!\n";
        BB.printAsOperand(*OS, true, MST);
        *OS << "\n";
      }
      return false;
    }

    Broken = false;
    // FIXME: We strip const here because the inst visitor strips const.
    visit(const_cast<Function &>(F));
    verifySiblingFuncletUnwinds();
    InstsInThisBlock.clear();
    DebugFnArgs.clear();
    LandingPadResultTy = nullptr;
    SawFrameEscape = false;
    SiblingFuncletInfo.clear();

    return !Broken;
  }

  /// Verify the module that this instance of \c Verifier was initialized with.
  bool verify() {
    Broken = false;

    // Collect all declarations of the llvm.experimental.deoptimize intrinsic.
    for (const Function &F : M)
      if (F.getIntrinsicID() == Intrinsic::experimental_deoptimize)
        DeoptimizeDeclarations.push_back(&F);

    // Now that we've visited every function, verify that we never asked to
    // recover a frame index that wasn't escaped.
    verifyFrameRecoverIndices();
    for (const GlobalVariable &GV : M.globals())
      visitGlobalVariable(GV);

    for (const GlobalAlias &GA : M.aliases())
      visitGlobalAlias(GA);

    for (const NamedMDNode &NMD : M.named_metadata())
      visitNamedMDNode(NMD);

    for (const StringMapEntry<Comdat> &SMEC : M.getComdatSymbolTable())
      visitComdat(SMEC.getValue());

    visitModuleFlags(M);
    visitModuleIdents(M);
    visitModuleCommandLines(M);

    verifyCompileUnits();

    verifyDeoptimizeCallingConvs();
    DISubprogramAttachments.clear();
    return !Broken;
  }

private:
  /// Whether a metadata node is allowed to be, or contain, a DILocation.
  enum class AreDebugLocsAllowed { No, Yes };

  // Verification methods...
  void visitGlobalValue(const GlobalValue &GV);
  void visitGlobalVariable(const GlobalVariable &GV);
  void visitGlobalAlias(const GlobalAlias &GA);
  void visitAliaseeSubExpr(const GlobalAlias &A, const Constant &C);
  void visitAliaseeSubExpr(SmallPtrSetImpl<const GlobalAlias *> &Visited,
                           const GlobalAlias &A, const Constant &C);
  void visitNamedMDNode(const NamedMDNode &NMD);
  void visitMDNode(const MDNode &MD, AreDebugLocsAllowed AllowLocs);
  void visitMetadataAsValue(const MetadataAsValue &MD, Function *F);
  void visitValueAsMetadata(const ValueAsMetadata &MD, Function *F);
  void visitComdat(const Comdat &C);
  void visitModuleIdents(const Module &M);
  void visitModuleCommandLines(const Module &M);
  void visitModuleFlags(const Module &M);
  void visitModuleFlag(const MDNode *Op,
                       DenseMap<const MDString *, const MDNode *> &SeenIDs,
                       SmallVectorImpl<const MDNode *> &Requirements);
  void visitModuleFlagCGProfileEntry(const MDOperand &MDO);
  void visitFunction(const Function &F);
  void visitBasicBlock(BasicBlock &BB);
  void visitRangeMetadata(Instruction &I, MDNode *Range, Type *Ty);
  void visitDereferenceableMetadata(Instruction &I, MDNode *MD);
  void visitProfMetadata(Instruction &I, MDNode *MD);

  template <class Ty> bool isValidMetadataArray(const MDTuple &N);
#define HANDLE_SPECIALIZED_MDNODE_LEAF(CLASS) void visit##CLASS(const CLASS &N);
#include "llvm/IR/Metadata.def"
  void visitDIScope(const DIScope &N);
  void visitDIVariable(const DIVariable &N);
  void visitDILexicalBlockBase(const DILexicalBlockBase &N);
  void visitDITemplateParameter(const DITemplateParameter &N);

  void visitTemplateParams(const MDNode &N, const Metadata &RawParams);

  // InstVisitor overrides...
  using InstVisitor<Verifier>::visit;
  void visit(Instruction &I);

  void visitTruncInst(TruncInst &I);
  void visitZExtInst(ZExtInst &I);
  void visitSExtInst(SExtInst &I);
  void visitFPTruncInst(FPTruncInst &I);
  void visitFPExtInst(FPExtInst &I);
  void visitFPToUIInst(FPToUIInst &I);
  void visitFPToSIInst(FPToSIInst &I);
  void visitUIToFPInst(UIToFPInst &I);
  void visitSIToFPInst(SIToFPInst &I);
  void visitIntToPtrInst(IntToPtrInst &I);
  void visitPtrToIntInst(PtrToIntInst &I);
  void visitBitCastInst(BitCastInst &I);
  void visitAddrSpaceCastInst(AddrSpaceCastInst &I);
  void visitPHINode(PHINode &PN);
  void visitCallBase(CallBase &Call);
  void visitUnaryOperator(UnaryOperator &U);
  void visitBinaryOperator(BinaryOperator &B);
  void visitICmpInst(ICmpInst &IC);
  void visitFCmpInst(FCmpInst &FC);
  void visitExtractElementInst(ExtractElementInst &EI);
  void visitInsertElementInst(InsertElementInst &EI);
  void visitShuffleVectorInst(ShuffleVectorInst &EI);
  void visitVAArgInst(VAArgInst &VAA) { visitInstruction(VAA); }
  void visitCallInst(CallInst &CI);
  void visitInvokeInst(InvokeInst &II);
  void visitGetElementPtrInst(GetElementPtrInst &GEP);
  void visitLoadInst(LoadInst &LI);
  void visitStoreInst(StoreInst &SI);
  void verifyDominatesUse(Instruction &I, unsigned i);
  void visitInstruction(Instruction &I);
  void visitTerminator(Instruction &I);
  void visitBranchInst(BranchInst &BI);
  void visitReturnInst(ReturnInst &RI);
  void visitSwitchInst(SwitchInst &SI);
  void visitIndirectBrInst(IndirectBrInst &BI);
  void visitCallBrInst(CallBrInst &CBI);
  void visitSelectInst(SelectInst &SI);
  void visitUserOp1(Instruction &I);
  void visitUserOp2(Instruction &I) { visitUserOp1(I); }
  void visitIntrinsicCall(Intrinsic::ID ID, CallBase &Call);
  void visitConstrainedFPIntrinsic(ConstrainedFPIntrinsic &FPI);
  void visitDbgIntrinsic(StringRef Kind, DbgVariableIntrinsic &DII);
  void visitDbgLabelIntrinsic(StringRef Kind, DbgLabelInst &DLI);
  void visitAtomicCmpXchgInst(AtomicCmpXchgInst &CXI);
  void visitAtomicRMWInst(AtomicRMWInst &RMWI);
  void visitFenceInst(FenceInst &FI);
  void visitAllocaInst(AllocaInst &AI);
  void visitExtractValueInst(ExtractValueInst &EVI);
  void visitInsertValueInst(InsertValueInst &IVI);
  void visitEHPadPredecessors(Instruction &I);
  void visitLandingPadInst(LandingPadInst &LPI);
  void visitResumeInst(ResumeInst &RI);
  void visitCatchPadInst(CatchPadInst &CPI);
  void visitCatchReturnInst(CatchReturnInst &CatchReturn);
  void visitCleanupPadInst(CleanupPadInst &CPI);
  void visitFuncletPadInst(FuncletPadInst &FPI);
  void visitCatchSwitchInst(CatchSwitchInst &CatchSwitch);
  void visitCleanupReturnInst(CleanupReturnInst &CRI);

  void verifySwiftErrorCall(CallBase &Call, const Value *SwiftErrorVal);
  void verifySwiftErrorValue(const Value *SwiftErrorVal);
  void verifyMustTailCall(CallInst &CI);
  bool performTypeCheck(Intrinsic::ID ID, Function *F, Type *Ty, int VT,
                        unsigned ArgNo, std::string &Suffix);
  bool verifyAttributeCount(AttributeList Attrs, unsigned Params);
  void verifyAttributeTypes(AttributeSet Attrs, bool IsFunction,
                            const Value *V);
  void verifyParameterAttrs(AttributeSet Attrs, Type *Ty, const Value *V);
  void verifyFunctionAttrs(FunctionType *FT, AttributeList Attrs,
                           const Value *V, bool IsIntrinsic);
  void verifyFunctionMetadata(ArrayRef<std::pair<unsigned, MDNode *>> MDs);

  void visitConstantExprsRecursively(const Constant *EntryC);
  void visitConstantExpr(const ConstantExpr *CE);
  void verifyStatepoint(const CallBase &Call);
  void verifyFrameRecoverIndices();
  void verifySiblingFuncletUnwinds();

  void verifyFragmentExpression(const DbgVariableIntrinsic &I);
  template <typename ValueOrMetadata>
  void verifyFragmentExpression(const DIVariable &V,
                                DIExpression::FragmentInfo Fragment,
                                ValueOrMetadata *Desc);
  void verifyFnArgs(const DbgVariableIntrinsic &I);
  void verifyNotEntryValue(const DbgVariableIntrinsic &I);

  /// Module-level debug info verification...
  void verifyCompileUnits();

  /// Module-level verification that all @llvm.experimental.deoptimize
  /// declarations share the same calling convention.
  void verifyDeoptimizeCallingConvs();

  /// Verify all-or-nothing property of DIFile source attribute within a CU.
  void verifySourceDebugInfo(const DICompileUnit &U, const DIFile &F);
};

} // end anonymous namespace

/// We know that cond should be true, if not print an error message.
#define Assert(C, ...) \
  do { if (!(C)) { CheckFailed(__VA_ARGS__); return; } } while (false)

/// We know that a debug info condition should be true, if not print
/// an error message.
#define AssertDI(C, ...) \
  do { if (!(C)) { DebugInfoCheckFailed(__VA_ARGS__); return; } } while (false)

void Verifier::visit(Instruction &I) {
  for (unsigned i = 0, e = I.getNumOperands(); i != e; ++i)
    Assert(I.getOperand(i) != nullptr, "Operand is null", &I);
  InstVisitor<Verifier>::visit(I);
}

// Helper to recursively iterate over indirect users. By
// returning false, the callback can ask to stop recursing
// further.
static void forEachUser(const Value *User,
                        SmallPtrSet<const Value *, 32> &Visited,
                        llvm::function_ref<bool(const Value *)> Callback) {
  if (!Visited.insert(User).second)
    return;
  for (const Value *TheNextUser : User->materialized_users())
    if (Callback(TheNextUser))
      forEachUser(TheNextUser, Visited, Callback);
}

void Verifier::visitGlobalValue(const GlobalValue &GV) {
  Assert(!GV.isDeclaration() || GV.hasValidDeclarationLinkage(),
         "Global is external, but doesn't have external or weak linkage!", &GV);

  Assert(GV.getAlignment() <= Value::MaximumAlignment,
         "huge alignment values are unsupported", &GV);
  Assert(!GV.hasAppendingLinkage() || isa<GlobalVariable>(GV),
         "Only global variables can have appending linkage!", &GV);

  if (GV.hasAppendingLinkage()) {
    const GlobalVariable *GVar = dyn_cast<GlobalVariable>(&GV);
    Assert(GVar && GVar->getValueType()->isArrayTy(),
           "Only global arrays can have appending linkage!", GVar);
  }

  if (GV.isDeclarationForLinker())
    Assert(!GV.hasComdat(), "Declaration may not be in a Comdat!", &GV);

  if (GV.hasDLLImportStorageClass()) {
    Assert(!GV.isDSOLocal(),
           "GlobalValue with DLLImport Storage is dso_local!", &GV);

    Assert((GV.isDeclaration() && GV.hasExternalLinkage()) ||
               GV.hasAvailableExternallyLinkage(),
           "Global is marked as dllimport, but not external", &GV);
  }

  if (GV.isImplicitDSOLocal())
    Assert(GV.isDSOLocal(),
           "GlobalValue with local linkage or non-default "
           "visibility must be dso_local!",
           &GV);

  forEachUser(&GV, GlobalValueVisited, [&](const Value *V) -> bool {
    if (const Instruction *I = dyn_cast<Instruction>(V)) {
      if (!I->getParent() || !I->getParent()->getParent())
        CheckFailed("Global is referenced by parentless instruction!", &GV, &M,
                    I);
      else if (I->getParent()->getParent()->getParent() != &M)
        CheckFailed("Global is referenced in a different module!", &GV, &M, I,
                    I->getParent()->getParent(),
                    I->getParent()->getParent()->getParent());
      return false;
    } else if (const Function *F = dyn_cast<Function>(V)) {
      if (F->getParent() != &M)
        CheckFailed("Global is used by function in a different module", &GV, &M,
                    F, F->getParent());
      return false;
    }
    return true;
  });
}

void Verifier::visitGlobalVariable(const GlobalVariable &GV) {
  if (GV.hasInitializer()) {
    Assert(GV.getInitializer()->getType() == GV.getValueType(),
           "Global variable initializer type does not match global "
           "variable type!",
           &GV);
    // If the global has common linkage, it must have a zero initializer and
    // cannot be constant.
    if (GV.hasCommonLinkage()) {
      Assert(GV.getInitializer()->isNullValue(),
             "'common' global must have a zero initializer!", &GV);
      Assert(!GV.isConstant(), "'common' global may not be marked constant!",
             &GV);
      Assert(!GV.hasComdat(), "'common' global may not be in a Comdat!", &GV);
    }
  }

  if (GV.hasName() && (GV.getName() == "llvm.global_ctors" ||
                       GV.getName() == "llvm.global_dtors")) {
    Assert(!GV.hasInitializer() || GV.hasAppendingLinkage(),
           "invalid linkage for intrinsic global variable", &GV);
    // Don't worry about emitting an error for it not being an array,
    // visitGlobalValue will complain on appending non-array.
    if (ArrayType *ATy = dyn_cast<ArrayType>(GV.getValueType())) {
      StructType *STy = dyn_cast<StructType>(ATy->getElementType());
      PointerType *FuncPtrTy =
          FunctionType::get(Type::getVoidTy(Context), false)->
          getPointerTo(DL.getProgramAddressSpace());
      Assert(STy &&
                 (STy->getNumElements() == 2 || STy->getNumElements() == 3) &&
                 STy->getTypeAtIndex(0u)->isIntegerTy(32) &&
                 STy->getTypeAtIndex(1) == FuncPtrTy,
             "wrong type for intrinsic global variable", &GV);
      Assert(STy->getNumElements() == 3,
             "the third field of the element type is mandatory, "
             "specify i8* null to migrate from the obsoleted 2-field form");
      Type *ETy = STy->getTypeAtIndex(2);
      Assert(ETy->isPointerTy() &&
                 cast<PointerType>(ETy)->getElementType()->isIntegerTy(8),
             "wrong type for intrinsic global variable", &GV);
    }
  }

  if (GV.hasName() && (GV.getName() == "llvm.used" ||
                       GV.getName() == "llvm.compiler.used")) {
    Assert(!GV.hasInitializer() || GV.hasAppendingLinkage(),
           "invalid linkage for intrinsic global variable", &GV);
    Type *GVType = GV.getValueType();
    if (ArrayType *ATy = dyn_cast<ArrayType>(GVType)) {
      PointerType *PTy = dyn_cast<PointerType>(ATy->getElementType());
      Assert(PTy, "wrong type for intrinsic global variable", &GV);
      if (GV.hasInitializer()) {
        const Constant *Init = GV.getInitializer();
        const ConstantArray *InitArray = dyn_cast<ConstantArray>(Init);
        Assert(InitArray, "wrong initalizer for intrinsic global variable",
               Init);
        for (Value *Op : InitArray->operands()) {
          Value *V = Op->stripPointerCasts();
          Assert(isa<GlobalVariable>(V) || isa<Function>(V) ||
                     isa<GlobalAlias>(V),
                 "invalid llvm.used member", V);
          Assert(V->hasName(), "members of llvm.used must be named", V);
        }
      }
    }
  }

  if (GV.getSection() == "llvm.ptrauth") {
    if (auto Err = GlobalPtrAuthInfo::tryAnalyze(&GV).takeError()) {
      CheckFailed("invalid llvm.ptrauth global: " + toString(std::move(Err)),
             &GV);
      return;
    }
  }

  // Visit any debug info attachments.
  SmallVector<MDNode *, 1> MDs;
  GV.getMetadata(LLVMContext::MD_dbg, MDs);
  for (auto *MD : MDs) {
    if (auto *GVE = dyn_cast<DIGlobalVariableExpression>(MD))
      visitDIGlobalVariableExpression(*GVE);
    else
      AssertDI(false, "!dbg attachment of global variable must be a "
                      "DIGlobalVariableExpression");
  }

  // Scalable vectors cannot be global variables, since we don't know
  // the runtime size. If the global is a struct or an array containing
  // scalable vectors, that will be caught by the isValidElementType methods
  // in StructType or ArrayType instead.
  Assert(!isa<ScalableVectorType>(GV.getValueType()),
         "Globals cannot contain scalable vectors", &GV);

  if (!GV.hasInitializer()) {
    visitGlobalValue(GV);
    return;
  }

  // Walk any aggregate initializers looking for bitcasts between address spaces
  visitConstantExprsRecursively(GV.getInitializer());

  visitGlobalValue(GV);
}

void Verifier::visitAliaseeSubExpr(const GlobalAlias &GA, const Constant &C) {
  SmallPtrSet<const GlobalAlias*, 4> Visited;
  Visited.insert(&GA);
  visitAliaseeSubExpr(Visited, GA, C);
}

void Verifier::visitAliaseeSubExpr(SmallPtrSetImpl<const GlobalAlias*> &Visited,
                                   const GlobalAlias &GA, const Constant &C) {
  if (const auto *GV = dyn_cast<GlobalValue>(&C)) {
    Assert(!GV->isDeclarationForLinker(), "Alias must point to a definition",
           &GA);

    if (const auto *GA2 = dyn_cast<GlobalAlias>(GV)) {
      Assert(Visited.insert(GA2).second, "Aliases cannot form a cycle", &GA);

      Assert(!GA2->isInterposable(), "Alias cannot point to an interposable alias",
             &GA);
    } else {
      // Only continue verifying subexpressions of GlobalAliases.
      // Do not recurse into global initializers.
      return;
    }
  }

  if (const auto *CE = dyn_cast<ConstantExpr>(&C))
    visitConstantExprsRecursively(CE);

  for (const Use &U : C.operands()) {
    Value *V = &*U;
    if (const auto *GA2 = dyn_cast<GlobalAlias>(V))
      visitAliaseeSubExpr(Visited, GA, *GA2->getAliasee());
    else if (const auto *C2 = dyn_cast<Constant>(V))
      visitAliaseeSubExpr(Visited, GA, *C2);
  }
}

void Verifier::visitGlobalAlias(const GlobalAlias &GA) {
  Assert(GlobalAlias::isValidLinkage(GA.getLinkage()),
         "Alias should have private, internal, linkonce, weak, linkonce_odr, "
         "weak_odr, or external linkage!",
         &GA);
  const Constant *Aliasee = GA.getAliasee();
  Assert(Aliasee, "Aliasee cannot be NULL!", &GA);
  Assert(GA.getType() == Aliasee->getType(),
         "Alias and aliasee types should match!", &GA);

  Assert(isa<GlobalValue>(Aliasee) || isa<ConstantExpr>(Aliasee),
         "Aliasee should be either GlobalValue or ConstantExpr", &GA);

  visitAliaseeSubExpr(GA, *Aliasee);

  visitGlobalValue(GA);
}

void Verifier::visitNamedMDNode(const NamedMDNode &NMD) {
  // There used to be various other llvm.dbg.* nodes, but we don't support
  // upgrading them and we want to reserve the namespace for future uses.
  if (NMD.getName().startswith("llvm.dbg."))
    AssertDI(NMD.getName() == "llvm.dbg.cu",
             "unrecognized named metadata node in the llvm.dbg namespace",
             &NMD);
  for (const MDNode *MD : NMD.operands()) {
    if (NMD.getName() == "llvm.dbg.cu")
      AssertDI(MD && isa<DICompileUnit>(MD), "invalid compile unit", &NMD, MD);

    if (!MD)
      continue;

    visitMDNode(*MD, AreDebugLocsAllowed::Yes);
  }
}

void Verifier::visitMDNode(const MDNode &MD, AreDebugLocsAllowed AllowLocs) {
  // Only visit each node once.  Metadata can be mutually recursive, so this
  // avoids infinite recursion here, as well as being an optimization.
  if (!MDNodes.insert(&MD).second)
    return;

  switch (MD.getMetadataID()) {
  default:
    llvm_unreachable("Invalid MDNode subclass");
  case Metadata::MDTupleKind:
    break;
#define HANDLE_SPECIALIZED_MDNODE_LEAF(CLASS)                                  \
  case Metadata::CLASS##Kind:                                                  \
    visit##CLASS(cast<CLASS>(MD));                                             \
    break;
#include "llvm/IR/Metadata.def"
  }

  for (const Metadata *Op : MD.operands()) {
    if (!Op)
      continue;
    Assert(!isa<LocalAsMetadata>(Op), "Invalid operand for global metadata!",
           &MD, Op);
    AssertDI(!isa<DILocation>(Op) || AllowLocs == AreDebugLocsAllowed::Yes,
             "DILocation not allowed within this metadata node", &MD, Op);
    if (auto *N = dyn_cast<MDNode>(Op)) {
      visitMDNode(*N, AllowLocs);
      continue;
    }
    if (auto *V = dyn_cast<ValueAsMetadata>(Op)) {
      visitValueAsMetadata(*V, nullptr);
      continue;
    }
  }

  // Check these last, so we diagnose problems in operands first.
  Assert(!MD.isTemporary(), "Expected no forward declarations!", &MD);
  Assert(MD.isResolved(), "All nodes should be resolved!", &MD);
}

void Verifier::visitValueAsMetadata(const ValueAsMetadata &MD, Function *F) {
  Assert(MD.getValue(), "Expected valid value", &MD);
  Assert(!MD.getValue()->getType()->isMetadataTy(),
         "Unexpected metadata round-trip through values", &MD, MD.getValue());

  auto *L = dyn_cast<LocalAsMetadata>(&MD);
  if (!L)
    return;

  Assert(F, "function-local metadata used outside a function", L);

  // If this was an instruction, bb, or argument, verify that it is in the
  // function that we expect.
  Function *ActualF = nullptr;
  if (Instruction *I = dyn_cast<Instruction>(L->getValue())) {
    Assert(I->getParent(), "function-local metadata not in basic block", L, I);
    ActualF = I->getParent()->getParent();
  } else if (BasicBlock *BB = dyn_cast<BasicBlock>(L->getValue()))
    ActualF = BB->getParent();
  else if (Argument *A = dyn_cast<Argument>(L->getValue()))
    ActualF = A->getParent();
  assert(ActualF && "Unimplemented function local metadata case!");

  Assert(ActualF == F, "function-local metadata used in wrong function", L);
}

void Verifier::visitMetadataAsValue(const MetadataAsValue &MDV, Function *F) {
  Metadata *MD = MDV.getMetadata();
  if (auto *N = dyn_cast<MDNode>(MD)) {
    visitMDNode(*N, AreDebugLocsAllowed::No);
    return;
  }

  // Only visit each node once.  Metadata can be mutually recursive, so this
  // avoids infinite recursion here, as well as being an optimization.
  if (!MDNodes.insert(MD).second)
    return;

  if (auto *V = dyn_cast<ValueAsMetadata>(MD))
    visitValueAsMetadata(*V, F);
}

static bool isType(const Metadata *MD) { return !MD || isa<DIType>(MD); }
static bool isScope(const Metadata *MD) { return !MD || isa<DIScope>(MD); }
static bool isDINode(const Metadata *MD) { return !MD || isa<DINode>(MD); }

void Verifier::visitDILocation(const DILocation &N) {
  AssertDI(N.getRawScope() && isa<DILocalScope>(N.getRawScope()),
           "location requires a valid scope", &N, N.getRawScope());
  if (auto *IA = N.getRawInlinedAt())
    AssertDI(isa<DILocation>(IA), "inlined-at should be a location", &N, IA);
  if (auto *SP = dyn_cast<DISubprogram>(N.getRawScope()))
    AssertDI(SP->isDefinition(), "scope points into the type hierarchy", &N);
}

void Verifier::visitGenericDINode(const GenericDINode &N) {
  AssertDI(N.getTag(), "invalid tag", &N);
}

void Verifier::visitDIScope(const DIScope &N) {
  if (auto *F = N.getRawFile())
    AssertDI(isa<DIFile>(F), "invalid file", &N, F);
}

void Verifier::visitDISubrange(const DISubrange &N) {
  AssertDI(N.getTag() == dwarf::DW_TAG_subrange_type, "invalid tag", &N);
  AssertDI(N.getRawCountNode() || N.getRawUpperBound(),
           "Subrange must contain count or upperBound", &N);
  AssertDI(!N.getRawCountNode() || !N.getRawUpperBound(),
           "Subrange can have any one of count or upperBound", &N);
  AssertDI(!N.getRawCountNode() || N.getCount(),
           "Count must either be a signed constant or a DIVariable", &N);
  auto Count = N.getCount();
  AssertDI(!Count || !Count.is<ConstantInt *>() ||
               Count.get<ConstantInt *>()->getSExtValue() >= -1,
           "invalid subrange count", &N);
  auto *LBound = N.getRawLowerBound();
  AssertDI(!LBound || isa<ConstantAsMetadata>(LBound) ||
               isa<DIVariable>(LBound) || isa<DIExpression>(LBound),
           "LowerBound must be signed constant or DIVariable or DIExpression",
           &N);
  auto *UBound = N.getRawUpperBound();
  AssertDI(!UBound || isa<ConstantAsMetadata>(UBound) ||
               isa<DIVariable>(UBound) || isa<DIExpression>(UBound),
           "UpperBound must be signed constant or DIVariable or DIExpression",
           &N);
  auto *Stride = N.getRawStride();
  AssertDI(!Stride || isa<ConstantAsMetadata>(Stride) ||
               isa<DIVariable>(Stride) || isa<DIExpression>(Stride),
           "Stride must be signed constant or DIVariable or DIExpression", &N);
}

void Verifier::visitDIEnumerator(const DIEnumerator &N) {
  AssertDI(N.getTag() == dwarf::DW_TAG_enumerator, "invalid tag", &N);
}

void Verifier::visitDIBasicType(const DIBasicType &N) {
  AssertDI(N.getTag() == dwarf::DW_TAG_base_type ||
               N.getTag() == dwarf::DW_TAG_unspecified_type,
           "invalid tag", &N);
  AssertDI(!(N.isBigEndian() && N.isLittleEndian()) ,
            "has conflicting flags", &N);
}

void Verifier::visitDIDerivedType(const DIDerivedType &N) {
  // Common scope checks.
  visitDIScope(N);

  AssertDI(N.getTag() == dwarf::DW_TAG_typedef ||
               N.getTag() == dwarf::DW_TAG_pointer_type ||
               N.getTag() == dwarf::DW_TAG_ptr_to_member_type ||
               N.getTag() == dwarf::DW_TAG_reference_type ||
               N.getTag() == dwarf::DW_TAG_rvalue_reference_type ||
               N.getTag() == dwarf::DW_TAG_const_type ||
               N.getTag() == dwarf::DW_TAG_volatile_type ||
               N.getTag() == dwarf::DW_TAG_restrict_type ||
               N.getTag() == dwarf::DW_TAG_atomic_type ||
               N.getTag() == dwarf::DW_TAG_APPLE_ptrauth_type ||
               N.getTag() == dwarf::DW_TAG_member ||
               N.getTag() == dwarf::DW_TAG_inheritance ||
               N.getTag() == dwarf::DW_TAG_friend,
           "invalid tag", &N);
  if (N.getTag() == dwarf::DW_TAG_ptr_to_member_type) {
    AssertDI(isType(N.getRawExtraData()), "invalid pointer to member type", &N,
             N.getRawExtraData());
  }

  AssertDI(isScope(N.getRawScope()), "invalid scope", &N, N.getRawScope());
  AssertDI(isType(N.getRawBaseType()), "invalid base type", &N,
           N.getRawBaseType());

  if (N.getDWARFAddressSpace()) {
    AssertDI(N.getTag() == dwarf::DW_TAG_pointer_type ||
                 N.getTag() == dwarf::DW_TAG_reference_type ||
                 N.getTag() == dwarf::DW_TAG_rvalue_reference_type,
             "DWARF address space only applies to pointer or reference types",
             &N);
  }
}

/// Detect mutually exclusive flags.
static bool hasConflictingReferenceFlags(unsigned Flags) {
  return ((Flags & DINode::FlagLValueReference) &&
          (Flags & DINode::FlagRValueReference)) ||
         ((Flags & DINode::FlagTypePassByValue) &&
          (Flags & DINode::FlagTypePassByReference));
}

void Verifier::visitTemplateParams(const MDNode &N, const Metadata &RawParams) {
  auto *Params = dyn_cast<MDTuple>(&RawParams);
  AssertDI(Params, "invalid template params", &N, &RawParams);
  for (Metadata *Op : Params->operands()) {
    AssertDI(Op && isa<DITemplateParameter>(Op), "invalid template parameter",
             &N, Params, Op);
  }
}

void Verifier::visitDICompositeType(const DICompositeType &N) {
  // Common scope checks.
  visitDIScope(N);

  AssertDI(N.getTag() == dwarf::DW_TAG_array_type ||
               N.getTag() == dwarf::DW_TAG_structure_type ||
               N.getTag() == dwarf::DW_TAG_union_type ||
               N.getTag() == dwarf::DW_TAG_enumeration_type ||
               N.getTag() == dwarf::DW_TAG_class_type ||
               N.getTag() == dwarf::DW_TAG_variant_part,
           "invalid tag", &N);

  AssertDI(isScope(N.getRawScope()), "invalid scope", &N, N.getRawScope());
  AssertDI(isType(N.getRawBaseType()), "invalid base type", &N,
           N.getRawBaseType());

  AssertDI(!N.getRawElements() || isa<MDTuple>(N.getRawElements()),
           "invalid composite elements", &N, N.getRawElements());
  AssertDI(isType(N.getRawVTableHolder()), "invalid vtable holder", &N,
           N.getRawVTableHolder());
  AssertDI(!hasConflictingReferenceFlags(N.getFlags()),
           "invalid reference flags", &N);
  unsigned DIBlockByRefStruct = 1 << 4;
  AssertDI((N.getFlags() & DIBlockByRefStruct) == 0,
           "DIBlockByRefStruct on DICompositeType is no longer supported", &N);

  if (N.isVector()) {
    const DINodeArray Elements = N.getElements();
    AssertDI(Elements.size() == 1 &&
             Elements[0]->getTag() == dwarf::DW_TAG_subrange_type,
             "invalid vector, expected one element of type subrange", &N);
  }

  if (auto *Params = N.getRawTemplateParams())
    visitTemplateParams(N, *Params);

  if (N.getTag() == dwarf::DW_TAG_class_type ||
      N.getTag() == dwarf::DW_TAG_union_type) {
    AssertDI(N.getFile() && !N.getFile()->getFilename().empty(),
             "class/union requires a filename", &N, N.getFile());
  }

  if (auto *D = N.getRawDiscriminator()) {
    AssertDI(isa<DIDerivedType>(D) && N.getTag() == dwarf::DW_TAG_variant_part,
             "discriminator can only appear on variant part");
  }

  if (N.getRawDataLocation()) {
    AssertDI(N.getTag() == dwarf::DW_TAG_array_type,
             "dataLocation can only appear in array type");
  }
}

void Verifier::visitDISubroutineType(const DISubroutineType &N) {
  AssertDI(N.getTag() == dwarf::DW_TAG_subroutine_type, "invalid tag", &N);
  if (auto *Types = N.getRawTypeArray()) {
    AssertDI(isa<MDTuple>(Types), "invalid composite elements", &N, Types);
    for (Metadata *Ty : N.getTypeArray()->operands()) {
      AssertDI(isType(Ty), "invalid subroutine type ref", &N, Types, Ty);
    }
  }
  AssertDI(!hasConflictingReferenceFlags(N.getFlags()),
           "invalid reference flags", &N);
}

void Verifier::visitDIFile(const DIFile &N) {
  AssertDI(N.getTag() == dwarf::DW_TAG_file_type, "invalid tag", &N);
  Optional<DIFile::ChecksumInfo<StringRef>> Checksum = N.getChecksum();
  if (Checksum) {
    AssertDI(Checksum->Kind <= DIFile::ChecksumKind::CSK_Last,
             "invalid checksum kind", &N);
    size_t Size;
    switch (Checksum->Kind) {
    case DIFile::CSK_MD5:
      Size = 32;
      break;
    case DIFile::CSK_SHA1:
      Size = 40;
      break;
    case DIFile::CSK_SHA256:
      Size = 64;
      break;
    }
    AssertDI(Checksum->Value.size() == Size, "invalid checksum length", &N);
    AssertDI(Checksum->Value.find_if_not(llvm::isHexDigit) == StringRef::npos,
             "invalid checksum", &N);
  }
}

void Verifier::visitDICompileUnit(const DICompileUnit &N) {
  AssertDI(N.isDistinct(), "compile units must be distinct", &N);
  AssertDI(N.getTag() == dwarf::DW_TAG_compile_unit, "invalid tag", &N);

  // Don't bother verifying the compilation directory or producer string
  // as those could be empty.
  AssertDI(N.getRawFile() && isa<DIFile>(N.getRawFile()), "invalid file", &N,
           N.getRawFile());
  AssertDI(!N.getFile()->getFilename().empty(), "invalid filename", &N,
           N.getFile());

  verifySourceDebugInfo(N, *N.getFile());

  AssertDI((N.getEmissionKind() <= DICompileUnit::LastEmissionKind),
           "invalid emission kind", &N);

  if (auto *Array = N.getRawEnumTypes()) {
    AssertDI(isa<MDTuple>(Array), "invalid enum list", &N, Array);
    for (Metadata *Op : N.getEnumTypes()->operands()) {
      auto *Enum = dyn_cast_or_null<DICompositeType>(Op);
      AssertDI(Enum && Enum->getTag() == dwarf::DW_TAG_enumeration_type,
               "invalid enum type", &N, N.getEnumTypes(), Op);
    }
  }
  if (auto *Array = N.getRawRetainedTypes()) {
    AssertDI(isa<MDTuple>(Array), "invalid retained type list", &N, Array);
    for (Metadata *Op : N.getRetainedTypes()->operands()) {
      AssertDI(Op && (isa<DIType>(Op) ||
                      (isa<DISubprogram>(Op) &&
                       !cast<DISubprogram>(Op)->isDefinition())),
               "invalid retained type", &N, Op);
    }
  }
  if (auto *Array = N.getRawGlobalVariables()) {
    AssertDI(isa<MDTuple>(Array), "invalid global variable list", &N, Array);
    for (Metadata *Op : N.getGlobalVariables()->operands()) {
      AssertDI(Op && (isa<DIGlobalVariableExpression>(Op)),
               "invalid global variable ref", &N, Op);
    }
  }
  if (auto *Array = N.getRawImportedEntities()) {
    AssertDI(isa<MDTuple>(Array), "invalid imported entity list", &N, Array);
    for (Metadata *Op : N.getImportedEntities()->operands()) {
      AssertDI(Op && isa<DIImportedEntity>(Op), "invalid imported entity ref",
               &N, Op);
    }
  }
  if (auto *Array = N.getRawMacros()) {
    AssertDI(isa<MDTuple>(Array), "invalid macro list", &N, Array);
    for (Metadata *Op : N.getMacros()->operands()) {
      AssertDI(Op && isa<DIMacroNode>(Op), "invalid macro ref", &N, Op);
    }
  }
  CUVisited.insert(&N);
}

void Verifier::visitDISubprogram(const DISubprogram &N) {
  AssertDI(N.getTag() == dwarf::DW_TAG_subprogram, "invalid tag", &N);
  AssertDI(isScope(N.getRawScope()), "invalid scope", &N, N.getRawScope());
  if (auto *F = N.getRawFile())
    AssertDI(isa<DIFile>(F), "invalid file", &N, F);
  else
    AssertDI(N.getLine() == 0, "line specified with no file", &N, N.getLine());
  if (auto *T = N.getRawType())
    AssertDI(isa<DISubroutineType>(T), "invalid subroutine type", &N, T);
  AssertDI(isType(N.getRawContainingType()), "invalid containing type", &N,
           N.getRawContainingType());
  if (auto *Params = N.getRawTemplateParams())
    visitTemplateParams(N, *Params);
  if (auto *S = N.getRawDeclaration())
    AssertDI(isa<DISubprogram>(S) && !cast<DISubprogram>(S)->isDefinition(),
             "invalid subprogram declaration", &N, S);
  if (auto *RawNode = N.getRawRetainedNodes()) {
    auto *Node = dyn_cast<MDTuple>(RawNode);
    AssertDI(Node, "invalid retained nodes list", &N, RawNode);
    for (Metadata *Op : Node->operands()) {
      AssertDI(Op && (isa<DILocalVariable>(Op) || isa<DILabel>(Op)),
               "invalid retained nodes, expected DILocalVariable or DILabel",
               &N, Node, Op);
    }
  }
  AssertDI(!hasConflictingReferenceFlags(N.getFlags()),
           "invalid reference flags", &N);

  auto *Unit = N.getRawUnit();
  if (N.isDefinition()) {
    // Subprogram definitions (not part of the type hierarchy).
    AssertDI(N.isDistinct(), "subprogram definitions must be distinct", &N);
    AssertDI(Unit, "subprogram definitions must have a compile unit", &N);
    AssertDI(isa<DICompileUnit>(Unit), "invalid unit type", &N, Unit);
    if (N.getFile())
      verifySourceDebugInfo(*N.getUnit(), *N.getFile());
  } else {
    // Subprogram declarations (part of the type hierarchy).
    AssertDI(!Unit, "subprogram declarations must not have a compile unit", &N);
  }

  if (auto *RawThrownTypes = N.getRawThrownTypes()) {
    auto *ThrownTypes = dyn_cast<MDTuple>(RawThrownTypes);
    AssertDI(ThrownTypes, "invalid thrown types list", &N, RawThrownTypes);
    for (Metadata *Op : ThrownTypes->operands())
      AssertDI(Op && isa<DIType>(Op), "invalid thrown type", &N, ThrownTypes,
               Op);
  }

  if (N.areAllCallsDescribed())
    AssertDI(N.isDefinition(),
             "DIFlagAllCallsDescribed must be attached to a definition");
}

void Verifier::visitDILexicalBlockBase(const DILexicalBlockBase &N) {
  AssertDI(N.getTag() == dwarf::DW_TAG_lexical_block, "invalid tag", &N);
  AssertDI(N.getRawScope() && isa<DILocalScope>(N.getRawScope()),
           "invalid local scope", &N, N.getRawScope());
  if (auto *SP = dyn_cast<DISubprogram>(N.getRawScope()))
    AssertDI(SP->isDefinition(), "scope points into the type hierarchy", &N);
}

void Verifier::visitDILexicalBlock(const DILexicalBlock &N) {
  visitDILexicalBlockBase(N);

  AssertDI(N.getLine() || !N.getColumn(),
           "cannot have column info without line info", &N);
}

void Verifier::visitDILexicalBlockFile(const DILexicalBlockFile &N) {
  visitDILexicalBlockBase(N);
}

void Verifier::visitDICommonBlock(const DICommonBlock &N) {
  AssertDI(N.getTag() == dwarf::DW_TAG_common_block, "invalid tag", &N);
  if (auto *S = N.getRawScope())
    AssertDI(isa<DIScope>(S), "invalid scope ref", &N, S);
  if (auto *S = N.getRawDecl())
    AssertDI(isa<DIGlobalVariable>(S), "invalid declaration", &N, S);
}

void Verifier::visitDINamespace(const DINamespace &N) {
  AssertDI(N.getTag() == dwarf::DW_TAG_namespace, "invalid tag", &N);
  if (auto *S = N.getRawScope())
    AssertDI(isa<DIScope>(S), "invalid scope ref", &N, S);
}

void Verifier::visitDIMacro(const DIMacro &N) {
  AssertDI(N.getMacinfoType() == dwarf::DW_MACINFO_define ||
               N.getMacinfoType() == dwarf::DW_MACINFO_undef,
           "invalid macinfo type", &N);
  AssertDI(!N.getName().empty(), "anonymous macro", &N);
  if (!N.getValue().empty()) {
    assert(N.getValue().data()[0] != ' ' && "Macro value has a space prefix");
  }
}

void Verifier::visitDIMacroFile(const DIMacroFile &N) {
  AssertDI(N.getMacinfoType() == dwarf::DW_MACINFO_start_file,
           "invalid macinfo type", &N);
  if (auto *F = N.getRawFile())
    AssertDI(isa<DIFile>(F), "invalid file", &N, F);

  if (auto *Array = N.getRawElements()) {
    AssertDI(isa<MDTuple>(Array), "invalid macro list", &N, Array);
    for (Metadata *Op : N.getElements()->operands()) {
      AssertDI(Op && isa<DIMacroNode>(Op), "invalid macro ref", &N, Op);
    }
  }
}

void Verifier::visitDIModule(const DIModule &N) {
  AssertDI(N.getTag() == dwarf::DW_TAG_module, "invalid tag", &N);
  AssertDI(!N.getName().empty(), "anonymous module", &N);
}

void Verifier::visitDITemplateParameter(const DITemplateParameter &N) {
  AssertDI(isType(N.getRawType()), "invalid type ref", &N, N.getRawType());
}

void Verifier::visitDITemplateTypeParameter(const DITemplateTypeParameter &N) {
  visitDITemplateParameter(N);

  AssertDI(N.getTag() == dwarf::DW_TAG_template_type_parameter, "invalid tag",
           &N);
}

void Verifier::visitDITemplateValueParameter(
    const DITemplateValueParameter &N) {
  visitDITemplateParameter(N);

  AssertDI(N.getTag() == dwarf::DW_TAG_template_value_parameter ||
               N.getTag() == dwarf::DW_TAG_GNU_template_template_param ||
               N.getTag() == dwarf::DW_TAG_GNU_template_parameter_pack,
           "invalid tag", &N);
}

void Verifier::visitDIVariable(const DIVariable &N) {
  if (auto *S = N.getRawScope())
    AssertDI(isa<DIScope>(S), "invalid scope", &N, S);
  if (auto *F = N.getRawFile())
    AssertDI(isa<DIFile>(F), "invalid file", &N, F);
}

void Verifier::visitDIGlobalVariable(const DIGlobalVariable &N) {
  // Checks common to all variables.
  visitDIVariable(N);

  AssertDI(N.getTag() == dwarf::DW_TAG_variable, "invalid tag", &N);
  AssertDI(isType(N.getRawType()), "invalid type ref", &N, N.getRawType());
  AssertDI(N.getType(), "missing global variable type", &N);
  if (auto *Member = N.getRawStaticDataMemberDeclaration()) {
    AssertDI(isa<DIDerivedType>(Member),
             "invalid static data member declaration", &N, Member);
  }
}

void Verifier::visitDILocalVariable(const DILocalVariable &N) {
  // Checks common to all variables.
  visitDIVariable(N);

  AssertDI(isType(N.getRawType()), "invalid type ref", &N, N.getRawType());
  AssertDI(N.getTag() == dwarf::DW_TAG_variable, "invalid tag", &N);
  AssertDI(N.getRawScope() && isa<DILocalScope>(N.getRawScope()),
           "local variable requires a valid scope", &N, N.getRawScope());
  if (auto Ty = N.getType())
    AssertDI(!isa<DISubroutineType>(Ty), "invalid type", &N, N.getType());
}

void Verifier::visitDILabel(const DILabel &N) {
  if (auto *S = N.getRawScope())
    AssertDI(isa<DIScope>(S), "invalid scope", &N, S);
  if (auto *F = N.getRawFile())
    AssertDI(isa<DIFile>(F), "invalid file", &N, F);

  AssertDI(N.getTag() == dwarf::DW_TAG_label, "invalid tag", &N);
  AssertDI(N.getRawScope() && isa<DILocalScope>(N.getRawScope()),
           "label requires a valid scope", &N, N.getRawScope());
}

void Verifier::visitDIExpression(const DIExpression &N) {
  AssertDI(N.isValid(), "invalid expression", &N);
}

void Verifier::visitDIGlobalVariableExpression(
    const DIGlobalVariableExpression &GVE) {
  AssertDI(GVE.getVariable(), "missing variable");
  if (auto *Var = GVE.getVariable())
    visitDIGlobalVariable(*Var);
  if (auto *Expr = GVE.getExpression()) {
    visitDIExpression(*Expr);
    if (auto Fragment = Expr->getFragmentInfo())
      verifyFragmentExpression(*GVE.getVariable(), *Fragment, &GVE);
  }
}

void Verifier::visitDIObjCProperty(const DIObjCProperty &N) {
  AssertDI(N.getTag() == dwarf::DW_TAG_APPLE_property, "invalid tag", &N);
  if (auto *T = N.getRawType())
    AssertDI(isType(T), "invalid type ref", &N, T);
  if (auto *F = N.getRawFile())
    AssertDI(isa<DIFile>(F), "invalid file", &N, F);
}

void Verifier::visitDIImportedEntity(const DIImportedEntity &N) {
  AssertDI(N.getTag() == dwarf::DW_TAG_imported_module ||
               N.getTag() == dwarf::DW_TAG_imported_declaration,
           "invalid tag", &N);
  if (auto *S = N.getRawScope())
    AssertDI(isa<DIScope>(S), "invalid scope for imported entity", &N, S);
  AssertDI(isDINode(N.getRawEntity()), "invalid imported entity", &N,
           N.getRawEntity());
}

void Verifier::visitComdat(const Comdat &C) {
  // In COFF the Module is invalid if the GlobalValue has private linkage.
  // Entities with private linkage don't have entries in the symbol table.
  if (TT.isOSBinFormatCOFF())
    if (const GlobalValue *GV = M.getNamedValue(C.getName()))
      Assert(!GV->hasPrivateLinkage(),
             "comdat global value has private linkage", GV);
}

void Verifier::visitModuleIdents(const Module &M) {
  const NamedMDNode *Idents = M.getNamedMetadata("llvm.ident");
  if (!Idents)
    return;

  // llvm.ident takes a list of metadata entry. Each entry has only one string.
  // Scan each llvm.ident entry and make sure that this requirement is met.
  for (const MDNode *N : Idents->operands()) {
    Assert(N->getNumOperands() == 1,
           "incorrect number of operands in llvm.ident metadata", N);
    Assert(dyn_cast_or_null<MDString>(N->getOperand(0)),
           ("invalid value for llvm.ident metadata entry operand"
            "(the operand should be a string)"),
           N->getOperand(0));
  }
}

void Verifier::visitModuleCommandLines(const Module &M) {
  const NamedMDNode *CommandLines = M.getNamedMetadata("llvm.commandline");
  if (!CommandLines)
    return;

  // llvm.commandline takes a list of metadata entry. Each entry has only one
  // string. Scan each llvm.commandline entry and make sure that this
  // requirement is met.
  for (const MDNode *N : CommandLines->operands()) {
    Assert(N->getNumOperands() == 1,
           "incorrect number of operands in llvm.commandline metadata", N);
    Assert(dyn_cast_or_null<MDString>(N->getOperand(0)),
           ("invalid value for llvm.commandline metadata entry operand"
            "(the operand should be a string)"),
           N->getOperand(0));
  }
}

void Verifier::visitModuleFlags(const Module &M) {
  const NamedMDNode *Flags = M.getModuleFlagsMetadata();
  if (!Flags) return;

  // Scan each flag, and track the flags and requirements.
  DenseMap<const MDString*, const MDNode*> SeenIDs;
  SmallVector<const MDNode*, 16> Requirements;
  for (const MDNode *MDN : Flags->operands())
    visitModuleFlag(MDN, SeenIDs, Requirements);

  // Validate that the requirements in the module are valid.
  for (const MDNode *Requirement : Requirements) {
    const MDString *Flag = cast<MDString>(Requirement->getOperand(0));
    const Metadata *ReqValue = Requirement->getOperand(1);

    const MDNode *Op = SeenIDs.lookup(Flag);
    if (!Op) {
      CheckFailed("invalid requirement on flag, flag is not present in module",
                  Flag);
      continue;
    }

    if (Op->getOperand(2) != ReqValue) {
      CheckFailed(("invalid requirement on flag, "
                   "flag does not have the required value"),
                  Flag);
      continue;
    }
  }
}

void
Verifier::visitModuleFlag(const MDNode *Op,
                          DenseMap<const MDString *, const MDNode *> &SeenIDs,
                          SmallVectorImpl<const MDNode *> &Requirements) {
  // Each module flag should have three arguments, the merge behavior (a
  // constant int), the flag ID (an MDString), and the value.
  Assert(Op->getNumOperands() == 3,
         "incorrect number of operands in module flag", Op);
  Module::ModFlagBehavior MFB;
  if (!Module::isValidModFlagBehavior(Op->getOperand(0), MFB)) {
    Assert(
        mdconst::dyn_extract_or_null<ConstantInt>(Op->getOperand(0)),
        "invalid behavior operand in module flag (expected constant integer)",
        Op->getOperand(0));
    Assert(false,
           "invalid behavior operand in module flag (unexpected constant)",
           Op->getOperand(0));
  }
  MDString *ID = dyn_cast_or_null<MDString>(Op->getOperand(1));
  Assert(ID, "invalid ID operand in module flag (expected metadata string)",
         Op->getOperand(1));

  // Sanity check the values for behaviors with additional requirements.
  switch (MFB) {
  case Module::Error:
  case Module::Warning:
  case Module::Override:
    // These behavior types accept any value.
    break;

  case Module::Max: {
    Assert(mdconst::dyn_extract_or_null<ConstantInt>(Op->getOperand(2)),
           "invalid value for 'max' module flag (expected constant integer)",
           Op->getOperand(2));
    break;
  }

  case Module::Require: {
    // The value should itself be an MDNode with two operands, a flag ID (an
    // MDString), and a value.
    MDNode *Value = dyn_cast<MDNode>(Op->getOperand(2));
    Assert(Value && Value->getNumOperands() == 2,
           "invalid value for 'require' module flag (expected metadata pair)",
           Op->getOperand(2));
    Assert(isa<MDString>(Value->getOperand(0)),
           ("invalid value for 'require' module flag "
            "(first value operand should be a string)"),
           Value->getOperand(0));

    // Append it to the list of requirements, to check once all module flags are
    // scanned.
    Requirements.push_back(Value);
    break;
  }

  case Module::Append:
  case Module::AppendUnique: {
    // These behavior types require the operand be an MDNode.
    Assert(isa<MDNode>(Op->getOperand(2)),
           "invalid value for 'append'-type module flag "
           "(expected a metadata node)",
           Op->getOperand(2));
    break;
  }
  }

  // Unless this is a "requires" flag, check the ID is unique.
  if (MFB != Module::Require) {
    bool Inserted = SeenIDs.insert(std::make_pair(ID, Op)).second;
    Assert(Inserted,
           "module flag identifiers must be unique (or of 'require' type)", ID);
  }

  if (ID->getString() == "wchar_size") {
    ConstantInt *Value
      = mdconst::dyn_extract_or_null<ConstantInt>(Op->getOperand(2));
    Assert(Value, "wchar_size metadata requires constant integer argument");
  }

  if (ID->getString() == "Linker Options") {
    // If the llvm.linker.options named metadata exists, we assume that the
    // bitcode reader has upgraded the module flag. Otherwise the flag might
    // have been created by a client directly.
    Assert(M.getNamedMetadata("llvm.linker.options"),
           "'Linker Options' named metadata no longer supported");
  }

  if (ID->getString() == "SemanticInterposition") {
    ConstantInt *Value =
        mdconst::dyn_extract_or_null<ConstantInt>(Op->getOperand(2));
    Assert(Value,
           "SemanticInterposition metadata requires constant integer argument");
  }

  if (ID->getString() == "CG Profile") {
    for (const MDOperand &MDO : cast<MDNode>(Op->getOperand(2))->operands())
      visitModuleFlagCGProfileEntry(MDO);
  }
}

void Verifier::visitModuleFlagCGProfileEntry(const MDOperand &MDO) {
  auto CheckFunction = [&](const MDOperand &FuncMDO) {
    if (!FuncMDO)
      return;
    auto F = dyn_cast<ValueAsMetadata>(FuncMDO);
    Assert(F && isa<Function>(F->getValue()), "expected a Function or null",
           FuncMDO);
  };
  auto Node = dyn_cast_or_null<MDNode>(MDO);
  Assert(Node && Node->getNumOperands() == 3, "expected a MDNode triple", MDO);
  CheckFunction(Node->getOperand(0));
  CheckFunction(Node->getOperand(1));
  auto Count = dyn_cast_or_null<ConstantAsMetadata>(Node->getOperand(2));
  Assert(Count && Count->getType()->isIntegerTy(),
         "expected an integer constant", Node->getOperand(2));
}

/// Return true if this attribute kind only applies to functions.
static bool isFuncOnlyAttr(Attribute::AttrKind Kind) {
  switch (Kind) {
  case Attribute::NoMerge:
  case Attribute::NoReturn:
  case Attribute::NoSync:
  case Attribute::WillReturn:
  case Attribute::NoCfCheck:
  case Attribute::NoUnwind:
  case Attribute::NoInline:
  case Attribute::AlwaysInline:
  case Attribute::OptimizeForSize:
  case Attribute::StackProtect:
  case Attribute::StackProtectReq:
  case Attribute::StackProtectStrong:
  case Attribute::SafeStack:
  case Attribute::ShadowCallStack:
  case Attribute::NoRedZone:
  case Attribute::NoImplicitFloat:
  case Attribute::Naked:
  case Attribute::InlineHint:
  case Attribute::StackAlignment:
  case Attribute::UWTable:
  case Attribute::NonLazyBind:
  case Attribute::ReturnsTwice:
  case Attribute::SanitizeAddress:
  case Attribute::SanitizeHWAddress:
  case Attribute::SanitizeMemTag:
  case Attribute::SanitizeThread:
  case Attribute::SanitizeMemory:
  case Attribute::MinSize:
  case Attribute::NoDuplicate:
  case Attribute::Builtin:
  case Attribute::NoBuiltin:
  case Attribute::Cold:
  case Attribute::OptForFuzzing:
  case Attribute::OptimizeNone:
  case Attribute::JumpTable:
  case Attribute::Convergent:
  case Attribute::ArgMemOnly:
  case Attribute::NoRecurse:
  case Attribute::InaccessibleMemOnly:
  case Attribute::InaccessibleMemOrArgMemOnly:
  case Attribute::AllocSize:
  case Attribute::SpeculativeLoadHardening:
  case Attribute::Speculatable:
  case Attribute::StrictFP:
  case Attribute::NullPointerIsValid:
    return true;
  default:
    break;
  }
  return false;
}

/// Return true if this is a function attribute that can also appear on
/// arguments.
static bool isFuncOrArgAttr(Attribute::AttrKind Kind) {
  return Kind == Attribute::ReadOnly || Kind == Attribute::WriteOnly ||
         Kind == Attribute::ReadNone || Kind == Attribute::NoFree ||
         Kind == Attribute::Preallocated;
}

void Verifier::verifyAttributeTypes(AttributeSet Attrs, bool IsFunction,
                                    const Value *V) {
  for (Attribute A : Attrs) {
    if (A.isStringAttribute())
      continue;

    if (A.isIntAttribute() !=
        Attribute::doesAttrKindHaveArgument(A.getKindAsEnum())) {
      CheckFailed("Attribute '" + A.getAsString() + "' should have an Argument",
                  V);
      return;
    }

    if (isFuncOnlyAttr(A.getKindAsEnum())) {
      if (!IsFunction) {
        CheckFailed("Attribute '" + A.getAsString() +
                        "' only applies to functions!",
                    V);
        return;
      }
    } else if (IsFunction && !isFuncOrArgAttr(A.getKindAsEnum())) {
      CheckFailed("Attribute '" + A.getAsString() +
                      "' does not apply to functions!",
                  V);
      return;
    }
  }
}

// VerifyParameterAttrs - Check the given attributes for an argument or return
// value of the specified type.  The value V is printed in error messages.
void Verifier::verifyParameterAttrs(AttributeSet Attrs, Type *Ty,
                                    const Value *V) {
  if (!Attrs.hasAttributes())
    return;

  verifyAttributeTypes(Attrs, /*IsFunction=*/false, V);

  if (Attrs.hasAttribute(Attribute::ImmArg)) {
    Assert(Attrs.getNumAttributes() == 1,
           "Attribute 'immarg' is incompatible with other attributes", V);
  }

  // Check for mutually incompatible attributes.  Only inreg is compatible with
  // sret.
  unsigned AttrCount = 0;
  AttrCount += Attrs.hasAttribute(Attribute::ByVal);
  AttrCount += Attrs.hasAttribute(Attribute::InAlloca);
  AttrCount += Attrs.hasAttribute(Attribute::Preallocated);
  AttrCount += Attrs.hasAttribute(Attribute::StructRet) ||
               Attrs.hasAttribute(Attribute::InReg);
  AttrCount += Attrs.hasAttribute(Attribute::Nest);
  Assert(AttrCount <= 1,
         "Attributes 'byval', 'inalloca', 'preallocated', 'inreg', 'nest', "
         "and 'sret' are incompatible!",
         V);

  Assert(!(Attrs.hasAttribute(Attribute::InAlloca) &&
           Attrs.hasAttribute(Attribute::ReadOnly)),
         "Attributes "
         "'inalloca and readonly' are incompatible!",
         V);

  Assert(!(Attrs.hasAttribute(Attribute::StructRet) &&
           Attrs.hasAttribute(Attribute::Returned)),
         "Attributes "
         "'sret and returned' are incompatible!",
         V);

  Assert(!(Attrs.hasAttribute(Attribute::ZExt) &&
           Attrs.hasAttribute(Attribute::SExt)),
         "Attributes "
         "'zeroext and signext' are incompatible!",
         V);

  Assert(!(Attrs.hasAttribute(Attribute::ReadNone) &&
           Attrs.hasAttribute(Attribute::ReadOnly)),
         "Attributes "
         "'readnone and readonly' are incompatible!",
         V);

  Assert(!(Attrs.hasAttribute(Attribute::ReadNone) &&
           Attrs.hasAttribute(Attribute::WriteOnly)),
         "Attributes "
         "'readnone and writeonly' are incompatible!",
         V);

  Assert(!(Attrs.hasAttribute(Attribute::ReadOnly) &&
           Attrs.hasAttribute(Attribute::WriteOnly)),
         "Attributes "
         "'readonly and writeonly' are incompatible!",
         V);

  Assert(!(Attrs.hasAttribute(Attribute::NoInline) &&
           Attrs.hasAttribute(Attribute::AlwaysInline)),
         "Attributes "
         "'noinline and alwaysinline' are incompatible!",
         V);

  if (Attrs.hasAttribute(Attribute::ByVal) && Attrs.getByValType()) {
    Assert(Attrs.getByValType() == cast<PointerType>(Ty)->getElementType(),
           "Attribute 'byval' type does not match parameter!", V);
  }

  if (Attrs.hasAttribute(Attribute::Preallocated)) {
    Assert(Attrs.getPreallocatedType() ==
               cast<PointerType>(Ty)->getElementType(),
           "Attribute 'preallocated' type does not match parameter!", V);
  }

  AttrBuilder IncompatibleAttrs = AttributeFuncs::typeIncompatible(Ty);
  Assert(!AttrBuilder(Attrs).overlaps(IncompatibleAttrs),
         "Wrong types for attribute: " +
             AttributeSet::get(Context, IncompatibleAttrs).getAsString(),
         V);

  if (PointerType *PTy = dyn_cast<PointerType>(Ty)) {
    SmallPtrSet<Type*, 4> Visited;
    if (!PTy->getElementType()->isSized(&Visited)) {
      Assert(!Attrs.hasAttribute(Attribute::ByVal) &&
                 !Attrs.hasAttribute(Attribute::InAlloca) &&
                 !Attrs.hasAttribute(Attribute::Preallocated),
             "Attributes 'byval', 'inalloca', and 'preallocated' do not "
             "support unsized types!",
             V);
    }
    if (!isa<PointerType>(PTy->getElementType()))
      Assert(!Attrs.hasAttribute(Attribute::SwiftError),
             "Attribute 'swifterror' only applies to parameters "
             "with pointer to pointer type!",
             V);
  } else {
    Assert(!Attrs.hasAttribute(Attribute::ByVal),
           "Attribute 'byval' only applies to parameters with pointer type!",
           V);
    Assert(!Attrs.hasAttribute(Attribute::SwiftError),
           "Attribute 'swifterror' only applies to parameters "
           "with pointer type!",
           V);
  }
}

// Check parameter attributes against a function type.
// The value V is printed in error messages.
void Verifier::verifyFunctionAttrs(FunctionType *FT, AttributeList Attrs,
                                   const Value *V, bool IsIntrinsic) {
  if (Attrs.isEmpty())
    return;

  bool SawNest = false;
  bool SawReturned = false;
  bool SawSRet = false;
  bool SawSwiftSelf = false;
  bool SawSwiftError = false;

  // Verify return value attributes.
  AttributeSet RetAttrs = Attrs.getRetAttributes();
  Assert((!RetAttrs.hasAttribute(Attribute::ByVal) &&
          !RetAttrs.hasAttribute(Attribute::Nest) &&
          !RetAttrs.hasAttribute(Attribute::StructRet) &&
          !RetAttrs.hasAttribute(Attribute::NoCapture) &&
          !RetAttrs.hasAttribute(Attribute::NoFree) &&
          !RetAttrs.hasAttribute(Attribute::Returned) &&
          !RetAttrs.hasAttribute(Attribute::InAlloca) &&
          !RetAttrs.hasAttribute(Attribute::Preallocated) &&
          !RetAttrs.hasAttribute(Attribute::SwiftSelf) &&
          !RetAttrs.hasAttribute(Attribute::SwiftError)),
         "Attributes 'byval', 'inalloca', 'preallocated', 'nest', 'sret', "
         "'nocapture', 'nofree', "
         "'returned', 'swiftself', and 'swifterror' do not apply to return "
         "values!",
         V);
  Assert((!RetAttrs.hasAttribute(Attribute::ReadOnly) &&
          !RetAttrs.hasAttribute(Attribute::WriteOnly) &&
          !RetAttrs.hasAttribute(Attribute::ReadNone)),
         "Attribute '" + RetAttrs.getAsString() +
             "' does not apply to function returns",
         V);
  verifyParameterAttrs(RetAttrs, FT->getReturnType(), V);

  // Verify parameter attributes.
  for (unsigned i = 0, e = FT->getNumParams(); i != e; ++i) {
    Type *Ty = FT->getParamType(i);
    AttributeSet ArgAttrs = Attrs.getParamAttributes(i);

    if (!IsIntrinsic) {
      Assert(!ArgAttrs.hasAttribute(Attribute::ImmArg),
             "immarg attribute only applies to intrinsics",V);
    }

    verifyParameterAttrs(ArgAttrs, Ty, V);

    if (ArgAttrs.hasAttribute(Attribute::Nest)) {
      Assert(!SawNest, "More than one parameter has attribute nest!", V);
      SawNest = true;
    }

    if (ArgAttrs.hasAttribute(Attribute::Returned)) {
      Assert(!SawReturned, "More than one parameter has attribute returned!",
             V);
      Assert(Ty->canLosslesslyBitCastTo(FT->getReturnType()),
             "Incompatible argument and return types for 'returned' attribute",
             V);
      SawReturned = true;
    }

    if (ArgAttrs.hasAttribute(Attribute::StructRet)) {
      Assert(!SawSRet, "Cannot have multiple 'sret' parameters!", V);
      Assert(i == 0 || i == 1,
             "Attribute 'sret' is not on first or second parameter!", V);
      SawSRet = true;
    }

    if (ArgAttrs.hasAttribute(Attribute::SwiftSelf)) {
      Assert(!SawSwiftSelf, "Cannot have multiple 'swiftself' parameters!", V);
      SawSwiftSelf = true;
    }

    if (ArgAttrs.hasAttribute(Attribute::SwiftError)) {
      Assert(!SawSwiftError, "Cannot have multiple 'swifterror' parameters!",
             V);
      SawSwiftError = true;
    }

    if (ArgAttrs.hasAttribute(Attribute::InAlloca)) {
      Assert(i == FT->getNumParams() - 1,
             "inalloca isn't on the last parameter!", V);
    }
  }

  if (!Attrs.hasAttributes(AttributeList::FunctionIndex))
    return;

  verifyAttributeTypes(Attrs.getFnAttributes(), /*IsFunction=*/true, V);

  Assert(!(Attrs.hasFnAttribute(Attribute::ReadNone) &&
           Attrs.hasFnAttribute(Attribute::ReadOnly)),
         "Attributes 'readnone and readonly' are incompatible!", V);

  Assert(!(Attrs.hasFnAttribute(Attribute::ReadNone) &&
           Attrs.hasFnAttribute(Attribute::WriteOnly)),
         "Attributes 'readnone and writeonly' are incompatible!", V);

  Assert(!(Attrs.hasFnAttribute(Attribute::ReadOnly) &&
           Attrs.hasFnAttribute(Attribute::WriteOnly)),
         "Attributes 'readonly and writeonly' are incompatible!", V);

  Assert(!(Attrs.hasFnAttribute(Attribute::ReadNone) &&
           Attrs.hasFnAttribute(Attribute::InaccessibleMemOrArgMemOnly)),
         "Attributes 'readnone and inaccessiblemem_or_argmemonly' are "
         "incompatible!",
         V);

  Assert(!(Attrs.hasFnAttribute(Attribute::ReadNone) &&
           Attrs.hasFnAttribute(Attribute::InaccessibleMemOnly)),
         "Attributes 'readnone and inaccessiblememonly' are incompatible!", V);

  Assert(!(Attrs.hasFnAttribute(Attribute::NoInline) &&
           Attrs.hasFnAttribute(Attribute::AlwaysInline)),
         "Attributes 'noinline and alwaysinline' are incompatible!", V);

  if (Attrs.hasFnAttribute(Attribute::OptimizeNone)) {
    Assert(Attrs.hasFnAttribute(Attribute::NoInline),
           "Attribute 'optnone' requires 'noinline'!", V);

    Assert(!Attrs.hasFnAttribute(Attribute::OptimizeForSize),
           "Attributes 'optsize and optnone' are incompatible!", V);

    Assert(!Attrs.hasFnAttribute(Attribute::MinSize),
           "Attributes 'minsize and optnone' are incompatible!", V);
  }

  if (Attrs.hasFnAttribute(Attribute::JumpTable)) {
    const GlobalValue *GV = cast<GlobalValue>(V);
    Assert(GV->hasGlobalUnnamedAddr(),
           "Attribute 'jumptable' requires 'unnamed_addr'", V);
  }

  if (Attrs.hasFnAttribute(Attribute::AllocSize)) {
    std::pair<unsigned, Optional<unsigned>> Args =
        Attrs.getAllocSizeArgs(AttributeList::FunctionIndex);

    auto CheckParam = [&](StringRef Name, unsigned ParamNo) {
      if (ParamNo >= FT->getNumParams()) {
        CheckFailed("'allocsize' " + Name + " argument is out of bounds", V);
        return false;
      }

      if (!FT->getParamType(ParamNo)->isIntegerTy()) {
        CheckFailed("'allocsize' " + Name +
                        " argument must refer to an integer parameter",
                    V);
        return false;
      }

      return true;
    };

    if (!CheckParam("element size", Args.first))
      return;

    if (Args.second && !CheckParam("number of elements", *Args.second))
      return;
  }

  if (Attrs.hasFnAttribute("frame-pointer")) {
    StringRef FP = Attrs.getAttribute(AttributeList::FunctionIndex,
                                      "frame-pointer").getValueAsString();
    if (FP != "all" && FP != "non-leaf" && FP != "none")
      CheckFailed("invalid value for 'frame-pointer' attribute: " + FP, V);
  }

  if (Attrs.hasFnAttribute("patchable-function-prefix")) {
    StringRef S = Attrs
                      .getAttribute(AttributeList::FunctionIndex,
                                    "patchable-function-prefix")
                      .getValueAsString();
    unsigned N;
    if (S.getAsInteger(10, N))
      CheckFailed(
          "\"patchable-function-prefix\" takes an unsigned integer: " + S, V);
  }
  if (Attrs.hasFnAttribute("patchable-function-entry")) {
    StringRef S = Attrs
                      .getAttribute(AttributeList::FunctionIndex,
                                    "patchable-function-entry")
                      .getValueAsString();
    unsigned N;
    if (S.getAsInteger(10, N))
      CheckFailed(
          "\"patchable-function-entry\" takes an unsigned integer: " + S, V);
  }
}

void Verifier::verifyFunctionMetadata(
    ArrayRef<std::pair<unsigned, MDNode *>> MDs) {
  for (const auto &Pair : MDs) {
    if (Pair.first == LLVMContext::MD_prof) {
      MDNode *MD = Pair.second;
      Assert(MD->getNumOperands() >= 2,
             "!prof annotations should have no less than 2 operands", MD);

      // Check first operand.
      Assert(MD->getOperand(0) != nullptr, "first operand should not be null",
             MD);
      Assert(isa<MDString>(MD->getOperand(0)),
             "expected string with name of the !prof annotation", MD);
      MDString *MDS = cast<MDString>(MD->getOperand(0));
      StringRef ProfName = MDS->getString();
      Assert(ProfName.equals("function_entry_count") ||
                 ProfName.equals("synthetic_function_entry_count"),
             "first operand should be 'function_entry_count'"
             " or 'synthetic_function_entry_count'",
             MD);

      // Check second operand.
      Assert(MD->getOperand(1) != nullptr, "second operand should not be null",
             MD);
      Assert(isa<ConstantAsMetadata>(MD->getOperand(1)),
             "expected integer argument to function_entry_count", MD);
    }
  }
}

void Verifier::visitConstantExprsRecursively(const Constant *EntryC) {
  if (!ConstantExprVisited.insert(EntryC).second)
    return;

  SmallVector<const Constant *, 16> Stack;
  Stack.push_back(EntryC);

  while (!Stack.empty()) {
    const Constant *C = Stack.pop_back_val();

    // Check this constant expression.
    if (const auto *CE = dyn_cast<ConstantExpr>(C))
      visitConstantExpr(CE);

    if (const auto *GV = dyn_cast<GlobalValue>(C)) {
      // Global Values get visited separately, but we do need to make sure
      // that the global value is in the correct module
      Assert(GV->getParent() == &M, "Referencing global in another module!",
             EntryC, &M, GV, GV->getParent());
      continue;
    }

    // Visit all sub-expressions.
    for (const Use &U : C->operands()) {
      const auto *OpC = dyn_cast<Constant>(U);
      if (!OpC)
        continue;
      if (!ConstantExprVisited.insert(OpC).second)
        continue;
      Stack.push_back(OpC);
    }
  }
}

void Verifier::visitConstantExpr(const ConstantExpr *CE) {
  if (CE->getOpcode() == Instruction::BitCast)
    Assert(CastInst::castIsValid(Instruction::BitCast, CE->getOperand(0),
                                 CE->getType()),
           "Invalid bitcast", CE);

  if (CE->getOpcode() == Instruction::IntToPtr ||
      CE->getOpcode() == Instruction::PtrToInt) {
    auto *PtrTy = CE->getOpcode() == Instruction::IntToPtr
                      ? CE->getType()
                      : CE->getOperand(0)->getType();
    StringRef Msg = CE->getOpcode() == Instruction::IntToPtr
                        ? "inttoptr not supported for non-integral pointers"
                        : "ptrtoint not supported for non-integral pointers";
    Assert(
        !DL.isNonIntegralPointerType(cast<PointerType>(PtrTy->getScalarType())),
        Msg);
  }
}

bool Verifier::verifyAttributeCount(AttributeList Attrs, unsigned Params) {
  // There shouldn't be more attribute sets than there are parameters plus the
  // function and return value.
  return Attrs.getNumAttrSets() <= Params + 2;
}

/// Verify that statepoint intrinsic is well formed.
void Verifier::verifyStatepoint(const CallBase &Call) {
  assert(Call.getCalledFunction() &&
         Call.getCalledFunction()->getIntrinsicID() ==
             Intrinsic::experimental_gc_statepoint);

  Assert(!Call.doesNotAccessMemory() && !Call.onlyReadsMemory() &&
             !Call.onlyAccessesArgMemory(),
         "gc.statepoint must read and write all memory to preserve "
         "reordering restrictions required by safepoint semantics",
         Call);

  const int64_t NumPatchBytes =
      cast<ConstantInt>(Call.getArgOperand(1))->getSExtValue();
  assert(isInt<32>(NumPatchBytes) && "NumPatchBytesV is an i32!");
  Assert(NumPatchBytes >= 0,
         "gc.statepoint number of patchable bytes must be "
         "positive",
         Call);

  const Value *Target = Call.getArgOperand(2);
  auto *PT = dyn_cast<PointerType>(Target->getType());
  Assert(PT && PT->getElementType()->isFunctionTy(),
         "gc.statepoint callee must be of function pointer type", Call, Target);
  FunctionType *TargetFuncType = cast<FunctionType>(PT->getElementType());

  const int NumCallArgs = cast<ConstantInt>(Call.getArgOperand(3))->getZExtValue();
  Assert(NumCallArgs >= 0,
         "gc.statepoint number of arguments to underlying call "
         "must be positive",
         Call);
  const int NumParams = (int)TargetFuncType->getNumParams();
  if (TargetFuncType->isVarArg()) {
    Assert(NumCallArgs >= NumParams,
           "gc.statepoint mismatch in number of vararg call args", Call);

    // TODO: Remove this limitation
    Assert(TargetFuncType->getReturnType()->isVoidTy(),
           "gc.statepoint doesn't support wrapping non-void "
           "vararg functions yet",
           Call);
  } else
    Assert(NumCallArgs == NumParams,
           "gc.statepoint mismatch in number of call args", Call);

  const uint64_t Flags
    = cast<ConstantInt>(Call.getArgOperand(4))->getZExtValue();
  Assert((Flags & ~(uint64_t)StatepointFlags::MaskAll) == 0,
         "unknown flag used in gc.statepoint flags argument", Call);

  // Verify that the types of the call parameter arguments match
  // the type of the wrapped callee.
  AttributeList Attrs = Call.getAttributes();
  for (int i = 0; i < NumParams; i++) {
    Type *ParamType = TargetFuncType->getParamType(i);
    Type *ArgType = Call.getArgOperand(5 + i)->getType();
    Assert(ArgType == ParamType,
           "gc.statepoint call argument does not match wrapped "
           "function type",
           Call);

    if (TargetFuncType->isVarArg()) {
      AttributeSet ArgAttrs = Attrs.getParamAttributes(5 + i);
      Assert(!ArgAttrs.hasAttribute(Attribute::StructRet),
             "Attribute 'sret' cannot be used for vararg call arguments!",
             Call);
    }
  }

  const int EndCallArgsInx = 4 + NumCallArgs;

  const Value *NumTransitionArgsV = Call.getArgOperand(EndCallArgsInx + 1);
  Assert(isa<ConstantInt>(NumTransitionArgsV),
         "gc.statepoint number of transition arguments "
         "must be constant integer",
         Call);
  const int NumTransitionArgs =
      cast<ConstantInt>(NumTransitionArgsV)->getZExtValue();
  Assert(NumTransitionArgs >= 0,
         "gc.statepoint number of transition arguments must be positive", Call);
  const int EndTransitionArgsInx = EndCallArgsInx + 1 + NumTransitionArgs;

  // We're migrating away from inline operands to operand bundles, enforce
  // the either/or property during transition.
  if (Call.getOperandBundle(LLVMContext::OB_gc_transition)) {
    Assert(NumTransitionArgs == 0,
           "can't use both deopt operands and deopt bundle on a statepoint");
  }

  const Value *NumDeoptArgsV = Call.getArgOperand(EndTransitionArgsInx + 1);
  Assert(isa<ConstantInt>(NumDeoptArgsV),
         "gc.statepoint number of deoptimization arguments "
         "must be constant integer",
         Call);
  const int NumDeoptArgs = cast<ConstantInt>(NumDeoptArgsV)->getZExtValue();
  Assert(NumDeoptArgs >= 0,
         "gc.statepoint number of deoptimization arguments "
         "must be positive",
         Call);

  // We're migrating away from inline operands to operand bundles, enforce
  // the either/or property during transition.
  if (Call.getOperandBundle(LLVMContext::OB_deopt)) {
    Assert(NumDeoptArgs == 0,
           "can't use both deopt operands and deopt bundle on a statepoint");
  }

  const int ExpectedNumArgs =
      7 + NumCallArgs + NumTransitionArgs + NumDeoptArgs;
  Assert(ExpectedNumArgs <= (int)Call.arg_size(),
         "gc.statepoint too few arguments according to length fields", Call);

  // Check that the only uses of this gc.statepoint are gc.result or
  // gc.relocate calls which are tied to this statepoint and thus part
  // of the same statepoint sequence
  for (const User *U : Call.users()) {
    const CallInst *UserCall = dyn_cast<const CallInst>(U);
    Assert(UserCall, "illegal use of statepoint token", Call, U);
    if (!UserCall)
      continue;
    Assert(isa<GCRelocateInst>(UserCall) || isa<GCResultInst>(UserCall),
           "gc.result or gc.relocate are the only value uses "
           "of a gc.statepoint",
           Call, U);
    if (isa<GCResultInst>(UserCall)) {
      Assert(UserCall->getArgOperand(0) == &Call,
             "gc.result connected to wrong gc.statepoint", Call, UserCall);
    } else if (isa<GCRelocateInst>(Call)) {
      Assert(UserCall->getArgOperand(0) == &Call,
             "gc.relocate connected to wrong gc.statepoint", Call, UserCall);
    }
  }

  // Note: It is legal for a single derived pointer to be listed multiple
  // times.  It's non-optimal, but it is legal.  It can also happen after
  // insertion if we strip a bitcast away.
  // Note: It is really tempting to check that each base is relocated and
  // that a derived pointer is never reused as a base pointer.  This turns
  // out to be problematic since optimizations run after safepoint insertion
  // can recognize equality properties that the insertion logic doesn't know
  // about.  See example statepoint.ll in the verifier subdirectory
}

void Verifier::verifyFrameRecoverIndices() {
  for (auto &Counts : FrameEscapeInfo) {
    Function *F = Counts.first;
    unsigned EscapedObjectCount = Counts.second.first;
    unsigned MaxRecoveredIndex = Counts.second.second;
    Assert(MaxRecoveredIndex <= EscapedObjectCount,
           "all indices passed to llvm.localrecover must be less than the "
           "number of arguments passed to llvm.localescape in the parent "
           "function",
           F);
  }
}

static Instruction *getSuccPad(Instruction *Terminator) {
  BasicBlock *UnwindDest;
  if (auto *II = dyn_cast<InvokeInst>(Terminator))
    UnwindDest = II->getUnwindDest();
  else if (auto *CSI = dyn_cast<CatchSwitchInst>(Terminator))
    UnwindDest = CSI->getUnwindDest();
  else
    UnwindDest = cast<CleanupReturnInst>(Terminator)->getUnwindDest();
  return UnwindDest->getFirstNonPHI();
}

void Verifier::verifySiblingFuncletUnwinds() {
  SmallPtrSet<Instruction *, 8> Visited;
  SmallPtrSet<Instruction *, 8> Active;
  for (const auto &Pair : SiblingFuncletInfo) {
    Instruction *PredPad = Pair.first;
    if (Visited.count(PredPad))
      continue;
    Active.insert(PredPad);
    Instruction *Terminator = Pair.second;
    do {
      Instruction *SuccPad = getSuccPad(Terminator);
      if (Active.count(SuccPad)) {
        // Found a cycle; report error
        Instruction *CyclePad = SuccPad;
        SmallVector<Instruction *, 8> CycleNodes;
        do {
          CycleNodes.push_back(CyclePad);
          Instruction *CycleTerminator = SiblingFuncletInfo[CyclePad];
          if (CycleTerminator != CyclePad)
            CycleNodes.push_back(CycleTerminator);
          CyclePad = getSuccPad(CycleTerminator);
        } while (CyclePad != SuccPad);
        Assert(false, "EH pads can't handle each other's exceptions",
               ArrayRef<Instruction *>(CycleNodes));
      }
      // Don't re-walk a node we've already checked
      if (!Visited.insert(SuccPad).second)
        break;
      // Walk to this successor if it has a map entry.
      PredPad = SuccPad;
      auto TermI = SiblingFuncletInfo.find(PredPad);
      if (TermI == SiblingFuncletInfo.end())
        break;
      Terminator = TermI->second;
      Active.insert(PredPad);
    } while (true);
    // Each node only has one successor, so we've walked all the active
    // nodes' successors.
    Active.clear();
  }
}

// visitFunction - Verify that a function is ok.
//
void Verifier::visitFunction(const Function &F) {
  visitGlobalValue(F);

  // Check function arguments.
  FunctionType *FT = F.getFunctionType();
  unsigned NumArgs = F.arg_size();

  Assert(&Context == &F.getContext(),
         "Function context does not match Module context!", &F);

  Assert(!F.hasCommonLinkage(), "Functions may not have common linkage", &F);
  Assert(FT->getNumParams() == NumArgs,
         "# formal arguments must match # of arguments for function type!", &F,
         FT);
  Assert(F.getReturnType()->isFirstClassType() ||
             F.getReturnType()->isVoidTy() || F.getReturnType()->isStructTy(),
         "Functions cannot return aggregate values!", &F);

  Assert(!F.hasStructRetAttr() || F.getReturnType()->isVoidTy(),
         "Invalid struct return type!", &F);

  AttributeList Attrs = F.getAttributes();

  Assert(verifyAttributeCount(Attrs, FT->getNumParams()),
         "Attribute after last parameter!", &F);

  bool isLLVMdotName = F.getName().size() >= 5 &&
                       F.getName().substr(0, 5) == "llvm.";

  // Check function attributes.
  verifyFunctionAttrs(FT, Attrs, &F, isLLVMdotName);

  // On function declarations/definitions, we do not support the builtin
  // attribute. We do not check this in VerifyFunctionAttrs since that is
  // checking for Attributes that can/can not ever be on functions.
  Assert(!Attrs.hasFnAttribute(Attribute::Builtin),
         "Attribute 'builtin' can only be applied to a callsite.", &F);

  // Check that this function meets the restrictions on this calling convention.
  // Sometimes varargs is used for perfectly forwarding thunks, so some of these
  // restrictions can be lifted.
  switch (F.getCallingConv()) {
  default:
  case CallingConv::C:
    break;
  case CallingConv::AMDGPU_KERNEL:
  case CallingConv::SPIR_KERNEL:
    Assert(F.getReturnType()->isVoidTy(),
           "Calling convention requires void return type", &F);
    LLVM_FALLTHROUGH;
  case CallingConv::AMDGPU_VS:
  case CallingConv::AMDGPU_HS:
  case CallingConv::AMDGPU_GS:
  case CallingConv::AMDGPU_PS:
  case CallingConv::AMDGPU_CS:
    Assert(!F.hasStructRetAttr(),
           "Calling convention does not allow sret", &F);
    LLVM_FALLTHROUGH;
  case CallingConv::Fast:
  case CallingConv::Cold:
  case CallingConv::Intel_OCL_BI:
  case CallingConv::PTX_Kernel:
  case CallingConv::PTX_Device:
    Assert(!F.isVarArg(), "Calling convention does not support varargs or "
                          "perfect forwarding!",
           &F);
    break;
  }

  // Check that the argument values match the function type for this function...
  unsigned i = 0;
  for (const Argument &Arg : F.args()) {
    Assert(Arg.getType() == FT->getParamType(i),
           "Argument value does not match function argument type!", &Arg,
           FT->getParamType(i));
    Assert(Arg.getType()->isFirstClassType(),
           "Function arguments must have first-class types!", &Arg);
    if (!isLLVMdotName) {
      Assert(!Arg.getType()->isMetadataTy(),
             "Function takes metadata but isn't an intrinsic", &Arg, &F);
      Assert(!Arg.getType()->isTokenTy(),
             "Function takes token but isn't an intrinsic", &Arg, &F);
    }

    // Check that swifterror argument is only used by loads and stores.
    if (Attrs.hasParamAttribute(i, Attribute::SwiftError)) {
      verifySwiftErrorValue(&Arg);
    }
    ++i;
  }

  if (!isLLVMdotName)
    Assert(!F.getReturnType()->isTokenTy(),
           "Functions returns a token but isn't an intrinsic", &F);

  // Get the function metadata attachments.
  SmallVector<std::pair<unsigned, MDNode *>, 4> MDs;
  F.getAllMetadata(MDs);
  assert(F.hasMetadata() != MDs.empty() && "Bit out-of-sync");
  verifyFunctionMetadata(MDs);

  // Check validity of the personality function
  if (F.hasPersonalityFn()) {
    auto *Per = dyn_cast<Function>(F.getPersonalityFn()->stripPointerCasts());
    if (Per)
      Assert(Per->getParent() == F.getParent(),
             "Referencing personality function in another module!",
             &F, F.getParent(), Per, Per->getParent());
  }

  if (F.isMaterializable()) {
    // Function has a body somewhere we can't see.
    Assert(MDs.empty(), "unmaterialized function cannot have metadata", &F,
           MDs.empty() ? nullptr : MDs.front().second);
  } else if (F.isDeclaration()) {
    for (const auto &I : MDs) {
      // This is used for call site debug information.
      AssertDI(I.first != LLVMContext::MD_dbg ||
                   !cast<DISubprogram>(I.second)->isDistinct(),
               "function declaration may only have a unique !dbg attachment",
               &F);
      Assert(I.first != LLVMContext::MD_prof,
             "function declaration may not have a !prof attachment", &F);

      // Verify the metadata itself.
      visitMDNode(*I.second, AreDebugLocsAllowed::Yes);
    }
    Assert(!F.hasPersonalityFn(),
           "Function declaration shouldn't have a personality routine", &F);
  } else {
    // Verify that this function (which has a body) is not named "llvm.*".  It
    // is not legal to define intrinsics.
    Assert(!isLLVMdotName, "llvm intrinsics cannot be defined!", &F);

    // Check the entry node
    const BasicBlock *Entry = &F.getEntryBlock();
    Assert(pred_empty(Entry),
           "Entry block to function must not have predecessors!", Entry);

    // The address of the entry block cannot be taken, unless it is dead.
    if (Entry->hasAddressTaken()) {
      Assert(!BlockAddress::lookup(Entry)->isConstantUsed(),
             "blockaddress may not be used with the entry block!", Entry);
    }

    unsigned NumDebugAttachments = 0, NumProfAttachments = 0;
    // Visit metadata attachments.
    for (const auto &I : MDs) {
      // Verify that the attachment is legal.
      auto AllowLocs = AreDebugLocsAllowed::No;
      switch (I.first) {
      default:
        break;
      case LLVMContext::MD_dbg: {
        ++NumDebugAttachments;
        AssertDI(NumDebugAttachments == 1,
                 "function must have a single !dbg attachment", &F, I.second);
        AssertDI(isa<DISubprogram>(I.second),
                 "function !dbg attachment must be a subprogram", &F, I.second);
        auto *SP = cast<DISubprogram>(I.second);
        const Function *&AttachedTo = DISubprogramAttachments[SP];
        AssertDI(!AttachedTo || AttachedTo == &F,
                 "DISubprogram attached to more than one function", SP, &F);
        AttachedTo = &F;
        AllowLocs = AreDebugLocsAllowed::Yes;
        break;
      }
      case LLVMContext::MD_prof:
        ++NumProfAttachments;
        Assert(NumProfAttachments == 1,
               "function must have a single !prof attachment", &F, I.second);
        break;
      }

      // Verify the metadata itself.
      visitMDNode(*I.second, AllowLocs);
    }
  }

  // If this function is actually an intrinsic, verify that it is only used in
  // direct call/invokes, never having its "address taken".
  // Only do this if the module is materialized, otherwise we don't have all the
  // uses.
  if (F.getIntrinsicID() && F.getParent()->isMaterialized()) {
    const User *U;
    if (F.hasAddressTaken(&U))
      Assert(false, "Invalid user of intrinsic instruction!", U);
  }

  auto *N = F.getSubprogram();
  HasDebugInfo = (N != nullptr);
  if (!HasDebugInfo)
    return;

  // Check that all !dbg attachments lead to back to N.
  //
  // FIXME: Check this incrementally while visiting !dbg attachments.
  // FIXME: Only check when N is the canonical subprogram for F.
  SmallPtrSet<const MDNode *, 32> Seen;
  auto VisitDebugLoc = [&](const Instruction &I, const MDNode *Node) {
    // Be careful about using DILocation here since we might be dealing with
    // broken code (this is the Verifier after all).
    const DILocation *DL = dyn_cast_or_null<DILocation>(Node);
    if (!DL)
      return;
    if (!Seen.insert(DL).second)
      return;

    Metadata *Parent = DL->getRawScope();
    AssertDI(Parent && isa<DILocalScope>(Parent),
             "DILocation's scope must be a DILocalScope", N, &F, &I, DL,
             Parent);

    DILocalScope *Scope = DL->getInlinedAtScope();
    Assert(Scope, "Failed to find DILocalScope", DL);

    if (!Seen.insert(Scope).second)
      return;

    DISubprogram *SP = Scope->getSubprogram();

    // Scope and SP could be the same MDNode and we don't want to skip
    // validation in that case
    if (SP && ((Scope != SP) && !Seen.insert(SP).second))
      return;

    AssertDI(SP->describes(&F),
             "!dbg attachment points at wrong subprogram for function", N, &F,
             &I, DL, Scope, SP);
  };
  for (auto &BB : F)
    for (auto &I : BB) {
      VisitDebugLoc(I, I.getDebugLoc().getAsMDNode());
      // The llvm.loop annotations also contain two DILocations.
      if (auto MD = I.getMetadata(LLVMContext::MD_loop))
        for (unsigned i = 1; i < MD->getNumOperands(); ++i)
          VisitDebugLoc(I, dyn_cast_or_null<MDNode>(MD->getOperand(i)));
      if (BrokenDebugInfo)
        return;
    }
}

// verifyBasicBlock - Verify that a basic block is well formed...
//
void Verifier::visitBasicBlock(BasicBlock &BB) {
  InstsInThisBlock.clear();

  // Ensure that basic blocks have terminators!
  Assert(BB.getTerminator(), "Basic Block does not have terminator!", &BB);

  // Check constraints that this basic block imposes on all of the PHI nodes in
  // it.
  if (isa<PHINode>(BB.front())) {
    SmallVector<BasicBlock*, 8> Preds(pred_begin(&BB), pred_end(&BB));
    SmallVector<std::pair<BasicBlock*, Value*>, 8> Values;
    llvm::sort(Preds);
    for (const PHINode &PN : BB.phis()) {
      // Ensure that PHI nodes have at least one entry!
      Assert(PN.getNumIncomingValues() != 0,
             "PHI nodes must have at least one entry.  If the block is dead, "
             "the PHI should be removed!",
             &PN);
      Assert(PN.getNumIncomingValues() == Preds.size(),
             "PHINode should have one entry for each predecessor of its "
             "parent basic block!",
             &PN);

      // Get and sort all incoming values in the PHI node...
      Values.clear();
      Values.reserve(PN.getNumIncomingValues());
      for (unsigned i = 0, e = PN.getNumIncomingValues(); i != e; ++i)
        Values.push_back(
            std::make_pair(PN.getIncomingBlock(i), PN.getIncomingValue(i)));
      llvm::sort(Values);

      for (unsigned i = 0, e = Values.size(); i != e; ++i) {
        // Check to make sure that if there is more than one entry for a
        // particular basic block in this PHI node, that the incoming values are
        // all identical.
        //
        Assert(i == 0 || Values[i].first != Values[i - 1].first ||
                   Values[i].second == Values[i - 1].second,
               "PHI node has multiple entries for the same basic block with "
               "different incoming values!",
               &PN, Values[i].first, Values[i].second, Values[i - 1].second);

        // Check to make sure that the predecessors and PHI node entries are
        // matched up.
        Assert(Values[i].first == Preds[i],
               "PHI node entries do not match predecessors!", &PN,
               Values[i].first, Preds[i]);
      }
    }
  }

  // Check that all instructions have their parent pointers set up correctly.
  for (auto &I : BB)
  {
    Assert(I.getParent() == &BB, "Instruction has bogus parent pointer!");
  }
}

void Verifier::visitTerminator(Instruction &I) {
  // Ensure that terminators only exist at the end of the basic block.
  Assert(&I == I.getParent()->getTerminator(),
         "Terminator found in the middle of a basic block!", I.getParent());
  visitInstruction(I);
}

void Verifier::visitBranchInst(BranchInst &BI) {
  if (BI.isConditional()) {
    Assert(BI.getCondition()->getType()->isIntegerTy(1),
           "Branch condition is not 'i1' type!", &BI, BI.getCondition());
  }
  visitTerminator(BI);
}

void Verifier::visitReturnInst(ReturnInst &RI) {
  Function *F = RI.getParent()->getParent();
  unsigned N = RI.getNumOperands();
  if (F->getReturnType()->isVoidTy())
    Assert(N == 0,
           "Found return instr that returns non-void in Function of void "
           "return type!",
           &RI, F->getReturnType());
  else
    Assert(N == 1 && F->getReturnType() == RI.getOperand(0)->getType(),
           "Function return type does not match operand "
           "type of return inst!",
           &RI, F->getReturnType());

  // Check to make sure that the return value has necessary properties for
  // terminators...
  visitTerminator(RI);
}

void Verifier::visitSwitchInst(SwitchInst &SI) {
  // Check to make sure that all of the constants in the switch instruction
  // have the same type as the switched-on value.
  Type *SwitchTy = SI.getCondition()->getType();
  SmallPtrSet<ConstantInt*, 32> Constants;
  for (auto &Case : SI.cases()) {
    Assert(Case.getCaseValue()->getType() == SwitchTy,
           "Switch constants must all be same type as switch value!", &SI);
    Assert(Constants.insert(Case.getCaseValue()).second,
           "Duplicate integer as switch case", &SI, Case.getCaseValue());
  }

  visitTerminator(SI);
}

void Verifier::visitIndirectBrInst(IndirectBrInst &BI) {
  Assert(BI.getAddress()->getType()->isPointerTy(),
         "Indirectbr operand must have pointer type!", &BI);
  for (unsigned i = 0, e = BI.getNumDestinations(); i != e; ++i)
    Assert(BI.getDestination(i)->getType()->isLabelTy(),
           "Indirectbr destinations must all have pointer type!", &BI);

  visitTerminator(BI);
}

void Verifier::visitCallBrInst(CallBrInst &CBI) {
  Assert(CBI.isInlineAsm(), "Callbr is currently only used for asm-goto!",
         &CBI);
  for (unsigned i = 0, e = CBI.getNumSuccessors(); i != e; ++i)
    Assert(CBI.getSuccessor(i)->getType()->isLabelTy(),
           "Callbr successors must all have pointer type!", &CBI);
  for (unsigned i = 0, e = CBI.getNumOperands(); i != e; ++i) {
    Assert(i >= CBI.getNumArgOperands() || !isa<BasicBlock>(CBI.getOperand(i)),
           "Using an unescaped label as a callbr argument!", &CBI);
    if (isa<BasicBlock>(CBI.getOperand(i)))
      for (unsigned j = i + 1; j != e; ++j)
        Assert(CBI.getOperand(i) != CBI.getOperand(j),
               "Duplicate callbr destination!", &CBI);
  }
  {
    SmallPtrSet<BasicBlock *, 4> ArgBBs;
    for (Value *V : CBI.args())
      if (auto *BA = dyn_cast<BlockAddress>(V))
        ArgBBs.insert(BA->getBasicBlock());
    for (BasicBlock *BB : CBI.getIndirectDests())
      Assert(ArgBBs.find(BB) != ArgBBs.end(),
             "Indirect label missing from arglist.", &CBI);
  }

  visitTerminator(CBI);
}

void Verifier::visitSelectInst(SelectInst &SI) {
  Assert(!SelectInst::areInvalidOperands(SI.getOperand(0), SI.getOperand(1),
                                         SI.getOperand(2)),
         "Invalid operands for select instruction!", &SI);

  Assert(SI.getTrueValue()->getType() == SI.getType(),
         "Select values must have same type as select instruction!", &SI);
  visitInstruction(SI);
}

/// visitUserOp1 - User defined operators shouldn't live beyond the lifetime of
/// a pass, if any exist, it's an error.
///
void Verifier::visitUserOp1(Instruction &I) {
  Assert(false, "User-defined operators should not live outside of a pass!", &I);
}

void Verifier::visitTruncInst(TruncInst &I) {
  // Get the source and destination types
  Type *SrcTy = I.getOperand(0)->getType();
  Type *DestTy = I.getType();

  // Get the size of the types in bits, we'll need this later
  unsigned SrcBitSize = SrcTy->getScalarSizeInBits();
  unsigned DestBitSize = DestTy->getScalarSizeInBits();

  Assert(SrcTy->isIntOrIntVectorTy(), "Trunc only operates on integer", &I);
  Assert(DestTy->isIntOrIntVectorTy(), "Trunc only produces integer", &I);
  Assert(SrcTy->isVectorTy() == DestTy->isVectorTy(),
         "trunc source and destination must both be a vector or neither", &I);
  Assert(SrcBitSize > DestBitSize, "DestTy too big for Trunc", &I);

  visitInstruction(I);
}

void Verifier::visitZExtInst(ZExtInst &I) {
  // Get the source and destination types
  Type *SrcTy = I.getOperand(0)->getType();
  Type *DestTy = I.getType();

  // Get the size of the types in bits, we'll need this later
  Assert(SrcTy->isIntOrIntVectorTy(), "ZExt only operates on integer", &I);
  Assert(DestTy->isIntOrIntVectorTy(), "ZExt only produces an integer", &I);
  Assert(SrcTy->isVectorTy() == DestTy->isVectorTy(),
         "zext source and destination must both be a vector or neither", &I);
  unsigned SrcBitSize = SrcTy->getScalarSizeInBits();
  unsigned DestBitSize = DestTy->getScalarSizeInBits();

  Assert(SrcBitSize < DestBitSize, "Type too small for ZExt", &I);

  visitInstruction(I);
}

void Verifier::visitSExtInst(SExtInst &I) {
  // Get the source and destination types
  Type *SrcTy = I.getOperand(0)->getType();
  Type *DestTy = I.getType();

  // Get the size of the types in bits, we'll need this later
  unsigned SrcBitSize = SrcTy->getScalarSizeInBits();
  unsigned DestBitSize = DestTy->getScalarSizeInBits();

  Assert(SrcTy->isIntOrIntVectorTy(), "SExt only operates on integer", &I);
  Assert(DestTy->isIntOrIntVectorTy(), "SExt only produces an integer", &I);
  Assert(SrcTy->isVectorTy() == DestTy->isVectorTy(),
         "sext source and destination must both be a vector or neither", &I);
  Assert(SrcBitSize < DestBitSize, "Type too small for SExt", &I);

  visitInstruction(I);
}

void Verifier::visitFPTruncInst(FPTruncInst &I) {
  // Get the source and destination types
  Type *SrcTy = I.getOperand(0)->getType();
  Type *DestTy = I.getType();
  // Get the size of the types in bits, we'll need this later
  unsigned SrcBitSize = SrcTy->getScalarSizeInBits();
  unsigned DestBitSize = DestTy->getScalarSizeInBits();

  Assert(SrcTy->isFPOrFPVectorTy(), "FPTrunc only operates on FP", &I);
  Assert(DestTy->isFPOrFPVectorTy(), "FPTrunc only produces an FP", &I);
  Assert(SrcTy->isVectorTy() == DestTy->isVectorTy(),
         "fptrunc source and destination must both be a vector or neither", &I);
  Assert(SrcBitSize > DestBitSize, "DestTy too big for FPTrunc", &I);

  visitInstruction(I);
}

void Verifier::visitFPExtInst(FPExtInst &I) {
  // Get the source and destination types
  Type *SrcTy = I.getOperand(0)->getType();
  Type *DestTy = I.getType();

  // Get the size of the types in bits, we'll need this later
  unsigned SrcBitSize = SrcTy->getScalarSizeInBits();
  unsigned DestBitSize = DestTy->getScalarSizeInBits();

  Assert(SrcTy->isFPOrFPVectorTy(), "FPExt only operates on FP", &I);
  Assert(DestTy->isFPOrFPVectorTy(), "FPExt only produces an FP", &I);
  Assert(SrcTy->isVectorTy() == DestTy->isVectorTy(),
         "fpext source and destination must both be a vector or neither", &I);
  Assert(SrcBitSize < DestBitSize, "DestTy too small for FPExt", &I);

  visitInstruction(I);
}

void Verifier::visitUIToFPInst(UIToFPInst &I) {
  // Get the source and destination types
  Type *SrcTy = I.getOperand(0)->getType();
  Type *DestTy = I.getType();

  bool SrcVec = SrcTy->isVectorTy();
  bool DstVec = DestTy->isVectorTy();

  Assert(SrcVec == DstVec,
         "UIToFP source and dest must both be vector or scalar", &I);
  Assert(SrcTy->isIntOrIntVectorTy(),
         "UIToFP source must be integer or integer vector", &I);
  Assert(DestTy->isFPOrFPVectorTy(), "UIToFP result must be FP or FP vector",
         &I);

  if (SrcVec && DstVec)
    Assert(cast<VectorType>(SrcTy)->getNumElements() ==
               cast<VectorType>(DestTy)->getNumElements(),
           "UIToFP source and dest vector length mismatch", &I);

  visitInstruction(I);
}

void Verifier::visitSIToFPInst(SIToFPInst &I) {
  // Get the source and destination types
  Type *SrcTy = I.getOperand(0)->getType();
  Type *DestTy = I.getType();

  bool SrcVec = SrcTy->isVectorTy();
  bool DstVec = DestTy->isVectorTy();

  Assert(SrcVec == DstVec,
         "SIToFP source and dest must both be vector or scalar", &I);
  Assert(SrcTy->isIntOrIntVectorTy(),
         "SIToFP source must be integer or integer vector", &I);
  Assert(DestTy->isFPOrFPVectorTy(), "SIToFP result must be FP or FP vector",
         &I);

  if (SrcVec && DstVec)
    Assert(cast<VectorType>(SrcTy)->getNumElements() ==
               cast<VectorType>(DestTy)->getNumElements(),
           "SIToFP source and dest vector length mismatch", &I);

  visitInstruction(I);
}

void Verifier::visitFPToUIInst(FPToUIInst &I) {
  // Get the source and destination types
  Type *SrcTy = I.getOperand(0)->getType();
  Type *DestTy = I.getType();

  bool SrcVec = SrcTy->isVectorTy();
  bool DstVec = DestTy->isVectorTy();

  Assert(SrcVec == DstVec,
         "FPToUI source and dest must both be vector or scalar", &I);
  Assert(SrcTy->isFPOrFPVectorTy(), "FPToUI source must be FP or FP vector",
         &I);
  Assert(DestTy->isIntOrIntVectorTy(),
         "FPToUI result must be integer or integer vector", &I);

  if (SrcVec && DstVec)
    Assert(cast<VectorType>(SrcTy)->getNumElements() ==
               cast<VectorType>(DestTy)->getNumElements(),
           "FPToUI source and dest vector length mismatch", &I);

  visitInstruction(I);
}

void Verifier::visitFPToSIInst(FPToSIInst &I) {
  // Get the source and destination types
  Type *SrcTy = I.getOperand(0)->getType();
  Type *DestTy = I.getType();

  bool SrcVec = SrcTy->isVectorTy();
  bool DstVec = DestTy->isVectorTy();

  Assert(SrcVec == DstVec,
         "FPToSI source and dest must both be vector or scalar", &I);
  Assert(SrcTy->isFPOrFPVectorTy(), "FPToSI source must be FP or FP vector",
         &I);
  Assert(DestTy->isIntOrIntVectorTy(),
         "FPToSI result must be integer or integer vector", &I);

  if (SrcVec && DstVec)
    Assert(cast<VectorType>(SrcTy)->getNumElements() ==
               cast<VectorType>(DestTy)->getNumElements(),
           "FPToSI source and dest vector length mismatch", &I);

  visitInstruction(I);
}

void Verifier::visitPtrToIntInst(PtrToIntInst &I) {
  // Get the source and destination types
  Type *SrcTy = I.getOperand(0)->getType();
  Type *DestTy = I.getType();

  Assert(SrcTy->isPtrOrPtrVectorTy(), "PtrToInt source must be pointer", &I);

  if (auto *PTy = dyn_cast<PointerType>(SrcTy->getScalarType()))
    Assert(!DL.isNonIntegralPointerType(PTy),
           "ptrtoint not supported for non-integral pointers");

  Assert(DestTy->isIntOrIntVectorTy(), "PtrToInt result must be integral", &I);
  Assert(SrcTy->isVectorTy() == DestTy->isVectorTy(), "PtrToInt type mismatch",
         &I);

  if (SrcTy->isVectorTy()) {
    VectorType *VSrc = cast<VectorType>(SrcTy);
    VectorType *VDest = cast<VectorType>(DestTy);
    Assert(VSrc->getNumElements() == VDest->getNumElements(),
           "PtrToInt Vector width mismatch", &I);
  }

  visitInstruction(I);
}

void Verifier::visitIntToPtrInst(IntToPtrInst &I) {
  // Get the source and destination types
  Type *SrcTy = I.getOperand(0)->getType();
  Type *DestTy = I.getType();

  Assert(SrcTy->isIntOrIntVectorTy(),
         "IntToPtr source must be an integral", &I);
  Assert(DestTy->isPtrOrPtrVectorTy(), "IntToPtr result must be a pointer", &I);

  if (auto *PTy = dyn_cast<PointerType>(DestTy->getScalarType()))
    Assert(!DL.isNonIntegralPointerType(PTy),
           "inttoptr not supported for non-integral pointers");

  Assert(SrcTy->isVectorTy() == DestTy->isVectorTy(), "IntToPtr type mismatch",
         &I);
  if (SrcTy->isVectorTy()) {
    VectorType *VSrc = cast<VectorType>(SrcTy);
    VectorType *VDest = cast<VectorType>(DestTy);
    Assert(VSrc->getNumElements() == VDest->getNumElements(),
           "IntToPtr Vector width mismatch", &I);
  }
  visitInstruction(I);
}

void Verifier::visitBitCastInst(BitCastInst &I) {
  Assert(
      CastInst::castIsValid(Instruction::BitCast, I.getOperand(0), I.getType()),
      "Invalid bitcast", &I);
  visitInstruction(I);
}

void Verifier::visitAddrSpaceCastInst(AddrSpaceCastInst &I) {
  Type *SrcTy = I.getOperand(0)->getType();
  Type *DestTy = I.getType();

  Assert(SrcTy->isPtrOrPtrVectorTy(), "AddrSpaceCast source must be a pointer",
         &I);
  Assert(DestTy->isPtrOrPtrVectorTy(), "AddrSpaceCast result must be a pointer",
         &I);
  Assert(SrcTy->getPointerAddressSpace() != DestTy->getPointerAddressSpace(),
         "AddrSpaceCast must be between different address spaces", &I);
  if (auto *SrcVTy = dyn_cast<VectorType>(SrcTy))
    Assert(SrcVTy->getNumElements() ==
               cast<VectorType>(DestTy)->getNumElements(),
           "AddrSpaceCast vector pointer number of elements mismatch", &I);
  visitInstruction(I);
}

/// visitPHINode - Ensure that a PHI node is well formed.
///
void Verifier::visitPHINode(PHINode &PN) {
  // Ensure that the PHI nodes are all grouped together at the top of the block.
  // This can be tested by checking whether the instruction before this is
  // either nonexistent (because this is begin()) or is a PHI node.  If not,
  // then there is some other instruction before a PHI.
  Assert(&PN == &PN.getParent()->front() ||
             isa<PHINode>(--BasicBlock::iterator(&PN)),
         "PHI nodes not grouped at top of basic block!", &PN, PN.getParent());

  // Check that a PHI doesn't yield a Token.
  Assert(!PN.getType()->isTokenTy(), "PHI nodes cannot have token type!");

  // Check that all of the values of the PHI node have the same type as the
  // result, and that the incoming blocks are really basic blocks.
  for (Value *IncValue : PN.incoming_values()) {
    Assert(PN.getType() == IncValue->getType(),
           "PHI node operands are not the same type as the result!", &PN);
  }

  // All other PHI node constraints are checked in the visitBasicBlock method.

  visitInstruction(PN);
}

void Verifier::visitCallBase(CallBase &Call) {
  Assert(Call.getCalledOperand()->getType()->isPointerTy(),
         "Called function must be a pointer!", Call);
  PointerType *FPTy = cast<PointerType>(Call.getCalledOperand()->getType());

  Assert(FPTy->getElementType()->isFunctionTy(),
         "Called function is not pointer to function type!", Call);

  Assert(FPTy->getElementType() == Call.getFunctionType(),
         "Called function is not the same type as the call!", Call);

  FunctionType *FTy = Call.getFunctionType();

  // Verify that the correct number of arguments are being passed
  if (FTy->isVarArg())
    Assert(Call.arg_size() >= FTy->getNumParams(),
           "Called function requires more parameters than were provided!",
           Call);
  else
    Assert(Call.arg_size() == FTy->getNumParams(),
           "Incorrect number of arguments passed to called function!", Call);

  // Verify that all arguments to the call match the function type.
  for (unsigned i = 0, e = FTy->getNumParams(); i != e; ++i)
    Assert(Call.getArgOperand(i)->getType() == FTy->getParamType(i),
           "Call parameter type does not match function signature!",
           Call.getArgOperand(i), FTy->getParamType(i), Call);

  AttributeList Attrs = Call.getAttributes();

  Assert(verifyAttributeCount(Attrs, Call.arg_size()),
         "Attribute after last parameter!", Call);

  bool IsIntrinsic = Call.getCalledFunction() &&
                     Call.getCalledFunction()->getName().startswith("llvm.");

  Function *Callee =
      dyn_cast<Function>(Call.getCalledOperand()->stripPointerCasts());

  if (Attrs.hasAttribute(AttributeList::FunctionIndex, Attribute::Speculatable)) {
    // Don't allow speculatable on call sites, unless the underlying function
    // declaration is also speculatable.
    Assert(Callee && Callee->isSpeculatable(),
           "speculatable attribute may not apply to call sites", Call);
  }

  if (Attrs.hasAttribute(AttributeList::FunctionIndex,
                         Attribute::Preallocated)) {
    Assert(Call.getCalledFunction()->getIntrinsicID() ==
               Intrinsic::call_preallocated_arg,
           "preallocated as a call site attribute can only be on "
           "llvm.call.preallocated.arg");
  }

  // Verify call attributes.
  verifyFunctionAttrs(FTy, Attrs, &Call, IsIntrinsic);

  // Conservatively check the inalloca argument.
  // We have a bug if we can find that there is an underlying alloca without
  // inalloca.
  if (Call.hasInAllocaArgument()) {
    Value *InAllocaArg = Call.getArgOperand(FTy->getNumParams() - 1);
    if (auto AI = dyn_cast<AllocaInst>(InAllocaArg->stripInBoundsOffsets()))
      Assert(AI->isUsedWithInAlloca(),
             "inalloca argument for call has mismatched alloca", AI, Call);
  }

  // For each argument of the callsite, if it has the swifterror argument,
  // make sure the underlying alloca/parameter it comes from has a swifterror as
  // well.
  for (unsigned i = 0, e = FTy->getNumParams(); i != e; ++i) {
    if (Call.paramHasAttr(i, Attribute::SwiftError)) {
      Value *SwiftErrorArg = Call.getArgOperand(i);
      if (auto AI = dyn_cast<AllocaInst>(SwiftErrorArg->stripInBoundsOffsets())) {
        Assert(AI->isSwiftError(),
               "swifterror argument for call has mismatched alloca", AI, Call);
        continue;
      }
      auto ArgI = dyn_cast<Argument>(SwiftErrorArg);
      Assert(ArgI,
             "swifterror argument should come from an alloca or parameter",
             SwiftErrorArg, Call);
      Assert(ArgI->hasSwiftErrorAttr(),
             "swifterror argument for call has mismatched parameter", ArgI,
             Call);
    }

    if (Attrs.hasParamAttribute(i, Attribute::ImmArg)) {
      // Don't allow immarg on call sites, unless the underlying declaration
      // also has the matching immarg.
      Assert(Callee && Callee->hasParamAttribute(i, Attribute::ImmArg),
             "immarg may not apply only to call sites",
             Call.getArgOperand(i), Call);
    }

    if (Call.paramHasAttr(i, Attribute::ImmArg)) {
      Value *ArgVal = Call.getArgOperand(i);
      Assert(isa<ConstantInt>(ArgVal) || isa<ConstantFP>(ArgVal),
             "immarg operand has non-immediate parameter", ArgVal, Call);
    }

    if (Call.paramHasAttr(i, Attribute::Preallocated)) {
      Value *ArgVal = Call.getArgOperand(i);
      bool hasOB =
          Call.countOperandBundlesOfType(LLVMContext::OB_preallocated) != 0;
      bool isMustTail = Call.isMustTailCall();
      Assert(hasOB != isMustTail,
             "preallocated operand either requires a preallocated bundle or "
             "the call to be musttail (but not both)",
             ArgVal, Call);
    }
  }

  if (FTy->isVarArg()) {
    // FIXME? is 'nest' even legal here?
    bool SawNest = false;
    bool SawReturned = false;

    for (unsigned Idx = 0; Idx < FTy->getNumParams(); ++Idx) {
      if (Attrs.hasParamAttribute(Idx, Attribute::Nest))
        SawNest = true;
      if (Attrs.hasParamAttribute(Idx, Attribute::Returned))
        SawReturned = true;
    }

    // Check attributes on the varargs part.
    for (unsigned Idx = FTy->getNumParams(); Idx < Call.arg_size(); ++Idx) {
      Type *Ty = Call.getArgOperand(Idx)->getType();
      AttributeSet ArgAttrs = Attrs.getParamAttributes(Idx);
      verifyParameterAttrs(ArgAttrs, Ty, &Call);

      if (ArgAttrs.hasAttribute(Attribute::Nest)) {
        Assert(!SawNest, "More than one parameter has attribute nest!", Call);
        SawNest = true;
      }

      if (ArgAttrs.hasAttribute(Attribute::Returned)) {
        Assert(!SawReturned, "More than one parameter has attribute returned!",
               Call);
        Assert(Ty->canLosslesslyBitCastTo(FTy->getReturnType()),
               "Incompatible argument and return types for 'returned' "
               "attribute",
               Call);
        SawReturned = true;
      }

      // Statepoint intrinsic is vararg but the wrapped function may be not.
      // Allow sret here and check the wrapped function in verifyStatepoint.
      if (!Call.getCalledFunction() ||
          Call.getCalledFunction()->getIntrinsicID() !=
              Intrinsic::experimental_gc_statepoint)
        Assert(!ArgAttrs.hasAttribute(Attribute::StructRet),
               "Attribute 'sret' cannot be used for vararg call arguments!",
               Call);

      if (ArgAttrs.hasAttribute(Attribute::InAlloca))
        Assert(Idx == Call.arg_size() - 1,
               "inalloca isn't on the last argument!", Call);
    }
  }

  // Verify that there's no metadata unless it's a direct call to an intrinsic.
  if (!IsIntrinsic) {
    for (Type *ParamTy : FTy->params()) {
      Assert(!ParamTy->isMetadataTy(),
             "Function has metadata parameter but isn't an intrinsic", Call);
      Assert(!ParamTy->isTokenTy(),
             "Function has token parameter but isn't an intrinsic", Call);
    }
  }

  // Verify that indirect calls don't return tokens.
  if (!Call.getCalledFunction())
    Assert(!FTy->getReturnType()->isTokenTy(),
           "Return type cannot be token for indirect call!");

  if (Function *F = Call.getCalledFunction())
    if (Intrinsic::ID ID = (Intrinsic::ID)F->getIntrinsicID())
      visitIntrinsicCall(ID, Call);

  // Verify that a callsite has at most one "deopt", at most one "funclet", at
  // most one "gc-transition", at most one "cfguardtarget", at most one
  // "preallocated" operand bundle, and at most one "ptrauth" operand bundle.
  bool FoundDeoptBundle = false, FoundFuncletBundle = false,
       FoundGCTransitionBundle = false, FoundCFGuardTargetBundle = false,
<<<<<<< HEAD
      FoundPtrauthBundle = false, FoundPreallocatedBundle = false;
=======
       FoundPreallocatedBundle = false, FoundGCLiveBundle = false;;
>>>>>>> 0e7c7705
  for (unsigned i = 0, e = Call.getNumOperandBundles(); i < e; ++i) {
    OperandBundleUse BU = Call.getOperandBundleAt(i);
    uint32_t Tag = BU.getTagID();
    if (Tag == LLVMContext::OB_deopt) {
      Assert(!FoundDeoptBundle, "Multiple deopt operand bundles", Call);
      FoundDeoptBundle = true;
    } else if (Tag == LLVMContext::OB_gc_transition) {
      Assert(!FoundGCTransitionBundle, "Multiple gc-transition operand bundles",
             Call);
      FoundGCTransitionBundle = true;
    } else if (Tag == LLVMContext::OB_funclet) {
      Assert(!FoundFuncletBundle, "Multiple funclet operand bundles", Call);
      FoundFuncletBundle = true;
      Assert(BU.Inputs.size() == 1,
             "Expected exactly one funclet bundle operand", Call);
      Assert(isa<FuncletPadInst>(BU.Inputs.front()),
             "Funclet bundle operands should correspond to a FuncletPadInst",
             Call);
    } else if (Tag == LLVMContext::OB_cfguardtarget) {
      Assert(!FoundCFGuardTargetBundle,
             "Multiple CFGuardTarget operand bundles", Call);
      FoundCFGuardTargetBundle = true;
      Assert(BU.Inputs.size() == 1,
             "Expected exactly one cfguardtarget bundle operand", Call);
    } else if (Tag == LLVMContext::OB_ptrauth) {
      Assert(!FoundPtrauthBundle, "Multiple ptrauth operand bundles", Call);
      FoundPtrauthBundle = true;
      Assert(BU.Inputs.size() == 2,
             "Expected exactly two ptrauth bundle operands", Call);
      Assert(isa<ConstantInt>(BU.Inputs[0]) &&
             BU.Inputs[0]->getType()->isIntegerTy(32),
             "Ptrauth bundle key operand must be an i32 constant", Call);
      Assert(BU.Inputs[1]->getType()->isIntegerTy(64),
             "Ptrauth bundle discriminator operand must be an i64", Call);
    } else if (Tag == LLVMContext::OB_preallocated) {
      Assert(!FoundPreallocatedBundle, "Multiple preallocated operand bundles",
             Call);
      FoundPreallocatedBundle = true;
      Assert(BU.Inputs.size() == 1,
             "Expected exactly one preallocated bundle operand", Call);
      auto Input = dyn_cast<IntrinsicInst>(BU.Inputs.front());
      Assert(Input &&
                 Input->getIntrinsicID() == Intrinsic::call_preallocated_setup,
             "\"preallocated\" argument must be a token from "
             "llvm.call.preallocated.setup",
             Call);
    } else if (Tag == LLVMContext::OB_gc_live) {
      Assert(!FoundGCLiveBundle, "Multiple gc-live operand bundles",
             Call);
      FoundGCLiveBundle = true;
    }
  }

  // Verify that each inlinable callsite of a debug-info-bearing function in a
  // debug-info-bearing function has a debug location attached to it. Failure to
  // do so causes assertion failures when the inliner sets up inline scope info.
  if (Call.getFunction()->getSubprogram() && Call.getCalledFunction() &&
      Call.getCalledFunction()->getSubprogram())
    AssertDI(Call.getDebugLoc(),
             "inlinable function call in a function with "
             "debug info must have a !dbg location",
             Call);

  visitInstruction(Call);
}

/// Two types are "congruent" if they are identical, or if they are both pointer
/// types with different pointee types and the same address space.
static bool isTypeCongruent(Type *L, Type *R) {
  if (L == R)
    return true;
  PointerType *PL = dyn_cast<PointerType>(L);
  PointerType *PR = dyn_cast<PointerType>(R);
  if (!PL || !PR)
    return false;
  return PL->getAddressSpace() == PR->getAddressSpace();
}

static AttrBuilder getParameterABIAttributes(int I, AttributeList Attrs) {
  static const Attribute::AttrKind ABIAttrs[] = {
      Attribute::StructRet,   Attribute::ByVal,     Attribute::InAlloca,
      Attribute::InReg,       Attribute::SwiftSelf, Attribute::SwiftError,
      Attribute::Preallocated};
  AttrBuilder Copy;
  for (auto AK : ABIAttrs) {
    if (Attrs.hasParamAttribute(I, AK))
      Copy.addAttribute(AK);
  }
  // `align` is ABI-affecting only in combination with `byval`.
  if (Attrs.hasParamAttribute(I, Attribute::Alignment) &&
      Attrs.hasParamAttribute(I, Attribute::ByVal))
    Copy.addAlignmentAttr(Attrs.getParamAlignment(I));
  return Copy;
}

void Verifier::verifyMustTailCall(CallInst &CI) {
  Assert(!CI.isInlineAsm(), "cannot use musttail call with inline asm", &CI);

  // - The caller and callee prototypes must match.  Pointer types of
  //   parameters or return types may differ in pointee type, but not
  //   address space.
  Function *F = CI.getParent()->getParent();
  FunctionType *CallerTy = F->getFunctionType();
  FunctionType *CalleeTy = CI.getFunctionType();
  if (!CI.getCalledFunction() || !CI.getCalledFunction()->isIntrinsic()) {
    Assert(CallerTy->getNumParams() == CalleeTy->getNumParams(),
           "cannot guarantee tail call due to mismatched parameter counts",
           &CI);
    for (int I = 0, E = CallerTy->getNumParams(); I != E; ++I) {
      Assert(
          isTypeCongruent(CallerTy->getParamType(I), CalleeTy->getParamType(I)),
          "cannot guarantee tail call due to mismatched parameter types", &CI);
    }
  }
  Assert(CallerTy->isVarArg() == CalleeTy->isVarArg(),
         "cannot guarantee tail call due to mismatched varargs", &CI);
  Assert(isTypeCongruent(CallerTy->getReturnType(), CalleeTy->getReturnType()),
         "cannot guarantee tail call due to mismatched return types", &CI);

  // - The calling conventions of the caller and callee must match.
  Assert(F->getCallingConv() == CI.getCallingConv(),
         "cannot guarantee tail call due to mismatched calling conv", &CI);

  // - All ABI-impacting function attributes, such as sret, byval, inreg,
  //   returned, preallocated, and inalloca, must match.
  AttributeList CallerAttrs = F->getAttributes();
  AttributeList CalleeAttrs = CI.getAttributes();
  for (int I = 0, E = CallerTy->getNumParams(); I != E; ++I) {
    AttrBuilder CallerABIAttrs = getParameterABIAttributes(I, CallerAttrs);
    AttrBuilder CalleeABIAttrs = getParameterABIAttributes(I, CalleeAttrs);
    Assert(CallerABIAttrs == CalleeABIAttrs,
           "cannot guarantee tail call due to mismatched ABI impacting "
           "function attributes",
           &CI, CI.getOperand(I));
  }

  // - The call must immediately precede a :ref:`ret <i_ret>` instruction,
  //   or a pointer bitcast followed by a ret instruction.
  // - The ret instruction must return the (possibly bitcasted) value
  //   produced by the call or void.
  Value *RetVal = &CI;
  Instruction *Next = CI.getNextNode();

  // Handle the optional bitcast.
  if (BitCastInst *BI = dyn_cast_or_null<BitCastInst>(Next)) {
    Assert(BI->getOperand(0) == RetVal,
           "bitcast following musttail call must use the call", BI);
    RetVal = BI;
    Next = BI->getNextNode();
  }

  // Check the return.
  ReturnInst *Ret = dyn_cast_or_null<ReturnInst>(Next);
  Assert(Ret, "musttail call must precede a ret with an optional bitcast",
         &CI);
  Assert(!Ret->getReturnValue() || Ret->getReturnValue() == RetVal,
         "musttail call result must be returned", Ret);
}

void Verifier::visitCallInst(CallInst &CI) {
  visitCallBase(CI);

  if (CI.isMustTailCall())
    verifyMustTailCall(CI);
}

void Verifier::visitInvokeInst(InvokeInst &II) {
  visitCallBase(II);

  // Verify that the first non-PHI instruction of the unwind destination is an
  // exception handling instruction.
  Assert(
      II.getUnwindDest()->isEHPad(),
      "The unwind destination does not have an exception handling instruction!",
      &II);

  visitTerminator(II);
}

/// visitUnaryOperator - Check the argument to the unary operator.
///
void Verifier::visitUnaryOperator(UnaryOperator &U) {
  Assert(U.getType() == U.getOperand(0)->getType(),
         "Unary operators must have same type for"
         "operands and result!",
         &U);

  switch (U.getOpcode()) {
  // Check that floating-point arithmetic operators are only used with
  // floating-point operands.
  case Instruction::FNeg:
    Assert(U.getType()->isFPOrFPVectorTy(),
           "FNeg operator only works with float types!", &U);
    break;
  default:
    llvm_unreachable("Unknown UnaryOperator opcode!");
  }

  visitInstruction(U);
}

/// visitBinaryOperator - Check that both arguments to the binary operator are
/// of the same type!
///
void Verifier::visitBinaryOperator(BinaryOperator &B) {
  Assert(B.getOperand(0)->getType() == B.getOperand(1)->getType(),
         "Both operands to a binary operator are not of the same type!", &B);

  switch (B.getOpcode()) {
  // Check that integer arithmetic operators are only used with
  // integral operands.
  case Instruction::Add:
  case Instruction::Sub:
  case Instruction::Mul:
  case Instruction::SDiv:
  case Instruction::UDiv:
  case Instruction::SRem:
  case Instruction::URem:
    Assert(B.getType()->isIntOrIntVectorTy(),
           "Integer arithmetic operators only work with integral types!", &B);
    Assert(B.getType() == B.getOperand(0)->getType(),
           "Integer arithmetic operators must have same type "
           "for operands and result!",
           &B);
    break;
  // Check that floating-point arithmetic operators are only used with
  // floating-point operands.
  case Instruction::FAdd:
  case Instruction::FSub:
  case Instruction::FMul:
  case Instruction::FDiv:
  case Instruction::FRem:
    Assert(B.getType()->isFPOrFPVectorTy(),
           "Floating-point arithmetic operators only work with "
           "floating-point types!",
           &B);
    Assert(B.getType() == B.getOperand(0)->getType(),
           "Floating-point arithmetic operators must have same type "
           "for operands and result!",
           &B);
    break;
  // Check that logical operators are only used with integral operands.
  case Instruction::And:
  case Instruction::Or:
  case Instruction::Xor:
    Assert(B.getType()->isIntOrIntVectorTy(),
           "Logical operators only work with integral types!", &B);
    Assert(B.getType() == B.getOperand(0)->getType(),
           "Logical operators must have same type for operands and result!",
           &B);
    break;
  case Instruction::Shl:
  case Instruction::LShr:
  case Instruction::AShr:
    Assert(B.getType()->isIntOrIntVectorTy(),
           "Shifts only work with integral types!", &B);
    Assert(B.getType() == B.getOperand(0)->getType(),
           "Shift return type must be same as operands!", &B);
    break;
  default:
    llvm_unreachable("Unknown BinaryOperator opcode!");
  }

  visitInstruction(B);
}

void Verifier::visitICmpInst(ICmpInst &IC) {
  // Check that the operands are the same type
  Type *Op0Ty = IC.getOperand(0)->getType();
  Type *Op1Ty = IC.getOperand(1)->getType();
  Assert(Op0Ty == Op1Ty,
         "Both operands to ICmp instruction are not of the same type!", &IC);
  // Check that the operands are the right type
  Assert(Op0Ty->isIntOrIntVectorTy() || Op0Ty->isPtrOrPtrVectorTy(),
         "Invalid operand types for ICmp instruction", &IC);
  // Check that the predicate is valid.
  Assert(IC.isIntPredicate(),
         "Invalid predicate in ICmp instruction!", &IC);

  visitInstruction(IC);
}

void Verifier::visitFCmpInst(FCmpInst &FC) {
  // Check that the operands are the same type
  Type *Op0Ty = FC.getOperand(0)->getType();
  Type *Op1Ty = FC.getOperand(1)->getType();
  Assert(Op0Ty == Op1Ty,
         "Both operands to FCmp instruction are not of the same type!", &FC);
  // Check that the operands are the right type
  Assert(Op0Ty->isFPOrFPVectorTy(),
         "Invalid operand types for FCmp instruction", &FC);
  // Check that the predicate is valid.
  Assert(FC.isFPPredicate(),
         "Invalid predicate in FCmp instruction!", &FC);

  visitInstruction(FC);
}

void Verifier::visitExtractElementInst(ExtractElementInst &EI) {
  Assert(
      ExtractElementInst::isValidOperands(EI.getOperand(0), EI.getOperand(1)),
      "Invalid extractelement operands!", &EI);
  visitInstruction(EI);
}

void Verifier::visitInsertElementInst(InsertElementInst &IE) {
  Assert(InsertElementInst::isValidOperands(IE.getOperand(0), IE.getOperand(1),
                                            IE.getOperand(2)),
         "Invalid insertelement operands!", &IE);
  visitInstruction(IE);
}

void Verifier::visitShuffleVectorInst(ShuffleVectorInst &SV) {
  Assert(ShuffleVectorInst::isValidOperands(SV.getOperand(0), SV.getOperand(1),
                                            SV.getShuffleMask()),
         "Invalid shufflevector operands!", &SV);
  visitInstruction(SV);
}

void Verifier::visitGetElementPtrInst(GetElementPtrInst &GEP) {
  Type *TargetTy = GEP.getPointerOperandType()->getScalarType();

  Assert(isa<PointerType>(TargetTy),
         "GEP base pointer is not a vector or a vector of pointers", &GEP);
  Assert(GEP.getSourceElementType()->isSized(), "GEP into unsized type!", &GEP);

  SmallVector<Value*, 16> Idxs(GEP.idx_begin(), GEP.idx_end());
  Assert(all_of(
      Idxs, [](Value* V) { return V->getType()->isIntOrIntVectorTy(); }),
      "GEP indexes must be integers", &GEP);
  Type *ElTy =
      GetElementPtrInst::getIndexedType(GEP.getSourceElementType(), Idxs);
  Assert(ElTy, "Invalid indices for GEP pointer type!", &GEP);

  Assert(GEP.getType()->isPtrOrPtrVectorTy() &&
             GEP.getResultElementType() == ElTy,
         "GEP is not of right type for indices!", &GEP, ElTy);

  if (auto *GEPVTy = dyn_cast<VectorType>(GEP.getType())) {
    // Additional checks for vector GEPs.
    ElementCount GEPWidth = GEPVTy->getElementCount();
    if (GEP.getPointerOperandType()->isVectorTy())
      Assert(
          GEPWidth ==
              cast<VectorType>(GEP.getPointerOperandType())->getElementCount(),
          "Vector GEP result width doesn't match operand's", &GEP);
    for (Value *Idx : Idxs) {
      Type *IndexTy = Idx->getType();
      if (auto *IndexVTy = dyn_cast<VectorType>(IndexTy)) {
        ElementCount IndexWidth = IndexVTy->getElementCount();
        Assert(IndexWidth == GEPWidth, "Invalid GEP index vector width", &GEP);
      }
      Assert(IndexTy->isIntOrIntVectorTy(),
             "All GEP indices should be of integer type");
    }
  }

  if (auto *PTy = dyn_cast<PointerType>(GEP.getType())) {
    Assert(GEP.getAddressSpace() == PTy->getAddressSpace(),
           "GEP address space doesn't match type", &GEP);
  }

  visitInstruction(GEP);
}

static bool isContiguous(const ConstantRange &A, const ConstantRange &B) {
  return A.getUpper() == B.getLower() || A.getLower() == B.getUpper();
}

void Verifier::visitRangeMetadata(Instruction &I, MDNode *Range, Type *Ty) {
  assert(Range && Range == I.getMetadata(LLVMContext::MD_range) &&
         "precondition violation");

  unsigned NumOperands = Range->getNumOperands();
  Assert(NumOperands % 2 == 0, "Unfinished range!", Range);
  unsigned NumRanges = NumOperands / 2;
  Assert(NumRanges >= 1, "It should have at least one range!", Range);

  ConstantRange LastRange(1, true); // Dummy initial value
  for (unsigned i = 0; i < NumRanges; ++i) {
    ConstantInt *Low =
        mdconst::dyn_extract<ConstantInt>(Range->getOperand(2 * i));
    Assert(Low, "The lower limit must be an integer!", Low);
    ConstantInt *High =
        mdconst::dyn_extract<ConstantInt>(Range->getOperand(2 * i + 1));
    Assert(High, "The upper limit must be an integer!", High);
    Assert(High->getType() == Low->getType() && High->getType() == Ty,
           "Range types must match instruction type!", &I);

    APInt HighV = High->getValue();
    APInt LowV = Low->getValue();
    ConstantRange CurRange(LowV, HighV);
    Assert(!CurRange.isEmptySet() && !CurRange.isFullSet(),
           "Range must not be empty!", Range);
    if (i != 0) {
      Assert(CurRange.intersectWith(LastRange).isEmptySet(),
             "Intervals are overlapping", Range);
      Assert(LowV.sgt(LastRange.getLower()), "Intervals are not in order",
             Range);
      Assert(!isContiguous(CurRange, LastRange), "Intervals are contiguous",
             Range);
    }
    LastRange = ConstantRange(LowV, HighV);
  }
  if (NumRanges > 2) {
    APInt FirstLow =
        mdconst::dyn_extract<ConstantInt>(Range->getOperand(0))->getValue();
    APInt FirstHigh =
        mdconst::dyn_extract<ConstantInt>(Range->getOperand(1))->getValue();
    ConstantRange FirstRange(FirstLow, FirstHigh);
    Assert(FirstRange.intersectWith(LastRange).isEmptySet(),
           "Intervals are overlapping", Range);
    Assert(!isContiguous(FirstRange, LastRange), "Intervals are contiguous",
           Range);
  }
}

void Verifier::checkAtomicMemAccessSize(Type *Ty, const Instruction *I) {
  unsigned Size = DL.getTypeSizeInBits(Ty);
  Assert(Size >= 8, "atomic memory access' size must be byte-sized", Ty, I);
  Assert(!(Size & (Size - 1)),
         "atomic memory access' operand must have a power-of-two size", Ty, I);
}

void Verifier::visitLoadInst(LoadInst &LI) {
  PointerType *PTy = dyn_cast<PointerType>(LI.getOperand(0)->getType());
  Assert(PTy, "Load operand must be a pointer.", &LI);
  Type *ElTy = LI.getType();
  Assert(LI.getAlignment() <= Value::MaximumAlignment,
         "huge alignment values are unsupported", &LI);
  Assert(ElTy->isSized(), "loading unsized types is not allowed", &LI);
  if (LI.isAtomic()) {
    Assert(LI.getOrdering() != AtomicOrdering::Release &&
               LI.getOrdering() != AtomicOrdering::AcquireRelease,
           "Load cannot have Release ordering", &LI);
    Assert(LI.getAlignment() != 0,
           "Atomic load must specify explicit alignment", &LI);
    Assert(ElTy->isIntOrPtrTy() || ElTy->isFloatingPointTy(),
           "atomic load operand must have integer, pointer, or floating point "
           "type!",
           ElTy, &LI);
    checkAtomicMemAccessSize(ElTy, &LI);
  } else {
    Assert(LI.getSyncScopeID() == SyncScope::System,
           "Non-atomic load cannot have SynchronizationScope specified", &LI);
  }

  visitInstruction(LI);
}

void Verifier::visitStoreInst(StoreInst &SI) {
  PointerType *PTy = dyn_cast<PointerType>(SI.getOperand(1)->getType());
  Assert(PTy, "Store operand must be a pointer.", &SI);
  Type *ElTy = PTy->getElementType();
  Assert(ElTy == SI.getOperand(0)->getType(),
         "Stored value type does not match pointer operand type!", &SI, ElTy);
  Assert(SI.getAlignment() <= Value::MaximumAlignment,
         "huge alignment values are unsupported", &SI);
  Assert(ElTy->isSized(), "storing unsized types is not allowed", &SI);
  if (SI.isAtomic()) {
    Assert(SI.getOrdering() != AtomicOrdering::Acquire &&
               SI.getOrdering() != AtomicOrdering::AcquireRelease,
           "Store cannot have Acquire ordering", &SI);
    Assert(SI.getAlignment() != 0,
           "Atomic store must specify explicit alignment", &SI);
    Assert(ElTy->isIntOrPtrTy() || ElTy->isFloatingPointTy(),
           "atomic store operand must have integer, pointer, or floating point "
           "type!",
           ElTy, &SI);
    checkAtomicMemAccessSize(ElTy, &SI);
  } else {
    Assert(SI.getSyncScopeID() == SyncScope::System,
           "Non-atomic store cannot have SynchronizationScope specified", &SI);
  }
  visitInstruction(SI);
}

/// Check that SwiftErrorVal is used as a swifterror argument in CS.
void Verifier::verifySwiftErrorCall(CallBase &Call,
                                    const Value *SwiftErrorVal) {
  unsigned Idx = 0;
  for (auto I = Call.arg_begin(), E = Call.arg_end(); I != E; ++I, ++Idx) {
    if (*I == SwiftErrorVal) {
      Assert(Call.paramHasAttr(Idx, Attribute::SwiftError),
             "swifterror value when used in a callsite should be marked "
             "with swifterror attribute",
             SwiftErrorVal, Call);
    }
  }
}

void Verifier::verifySwiftErrorValue(const Value *SwiftErrorVal) {
  // Check that swifterror value is only used by loads, stores, or as
  // a swifterror argument.
  for (const User *U : SwiftErrorVal->users()) {
    Assert(isa<LoadInst>(U) || isa<StoreInst>(U) || isa<CallInst>(U) ||
           isa<InvokeInst>(U),
           "swifterror value can only be loaded and stored from, or "
           "as a swifterror argument!",
           SwiftErrorVal, U);
    // If it is used by a store, check it is the second operand.
    if (auto StoreI = dyn_cast<StoreInst>(U))
      Assert(StoreI->getOperand(1) == SwiftErrorVal,
             "swifterror value should be the second operand when used "
             "by stores", SwiftErrorVal, U);
    if (auto *Call = dyn_cast<CallBase>(U))
      verifySwiftErrorCall(*const_cast<CallBase *>(Call), SwiftErrorVal);
  }
}

void Verifier::visitAllocaInst(AllocaInst &AI) {
  SmallPtrSet<Type*, 4> Visited;
  PointerType *PTy = AI.getType();
  // TODO: Relax this restriction?
  Assert(PTy->getAddressSpace() == DL.getAllocaAddrSpace(),
         "Allocation instruction pointer not in the stack address space!",
         &AI);
  Assert(AI.getAllocatedType()->isSized(&Visited),
         "Cannot allocate unsized type", &AI);
  Assert(AI.getArraySize()->getType()->isIntegerTy(),
         "Alloca array size must have integer type", &AI);
  Assert(AI.getAlignment() <= Value::MaximumAlignment,
         "huge alignment values are unsupported", &AI);

  if (AI.isSwiftError()) {
    verifySwiftErrorValue(&AI);
  }

  visitInstruction(AI);
}

void Verifier::visitAtomicCmpXchgInst(AtomicCmpXchgInst &CXI) {

  // FIXME: more conditions???
  Assert(CXI.getSuccessOrdering() != AtomicOrdering::NotAtomic,
         "cmpxchg instructions must be atomic.", &CXI);
  Assert(CXI.getFailureOrdering() != AtomicOrdering::NotAtomic,
         "cmpxchg instructions must be atomic.", &CXI);
  Assert(CXI.getSuccessOrdering() != AtomicOrdering::Unordered,
         "cmpxchg instructions cannot be unordered.", &CXI);
  Assert(CXI.getFailureOrdering() != AtomicOrdering::Unordered,
         "cmpxchg instructions cannot be unordered.", &CXI);
  Assert(!isStrongerThan(CXI.getFailureOrdering(), CXI.getSuccessOrdering()),
         "cmpxchg instructions failure argument shall be no stronger than the "
         "success argument",
         &CXI);
  Assert(CXI.getFailureOrdering() != AtomicOrdering::Release &&
             CXI.getFailureOrdering() != AtomicOrdering::AcquireRelease,
         "cmpxchg failure ordering cannot include release semantics", &CXI);

  PointerType *PTy = dyn_cast<PointerType>(CXI.getOperand(0)->getType());
  Assert(PTy, "First cmpxchg operand must be a pointer.", &CXI);
  Type *ElTy = PTy->getElementType();
  Assert(ElTy->isIntOrPtrTy(),
         "cmpxchg operand must have integer or pointer type", ElTy, &CXI);
  checkAtomicMemAccessSize(ElTy, &CXI);
  Assert(ElTy == CXI.getOperand(1)->getType(),
         "Expected value type does not match pointer operand type!", &CXI,
         ElTy);
  Assert(ElTy == CXI.getOperand(2)->getType(),
         "Stored value type does not match pointer operand type!", &CXI, ElTy);
  visitInstruction(CXI);
}

void Verifier::visitAtomicRMWInst(AtomicRMWInst &RMWI) {
  Assert(RMWI.getOrdering() != AtomicOrdering::NotAtomic,
         "atomicrmw instructions must be atomic.", &RMWI);
  Assert(RMWI.getOrdering() != AtomicOrdering::Unordered,
         "atomicrmw instructions cannot be unordered.", &RMWI);
  auto Op = RMWI.getOperation();
  PointerType *PTy = dyn_cast<PointerType>(RMWI.getOperand(0)->getType());
  Assert(PTy, "First atomicrmw operand must be a pointer.", &RMWI);
  Type *ElTy = PTy->getElementType();
  if (Op == AtomicRMWInst::Xchg) {
    Assert(ElTy->isIntegerTy() || ElTy->isFloatingPointTy(), "atomicrmw " +
           AtomicRMWInst::getOperationName(Op) +
           " operand must have integer or floating point type!",
           &RMWI, ElTy);
  } else if (AtomicRMWInst::isFPOperation(Op)) {
    Assert(ElTy->isFloatingPointTy(), "atomicrmw " +
           AtomicRMWInst::getOperationName(Op) +
           " operand must have floating point type!",
           &RMWI, ElTy);
  } else {
    Assert(ElTy->isIntegerTy(), "atomicrmw " +
           AtomicRMWInst::getOperationName(Op) +
           " operand must have integer type!",
           &RMWI, ElTy);
  }
  checkAtomicMemAccessSize(ElTy, &RMWI);
  Assert(ElTy == RMWI.getOperand(1)->getType(),
         "Argument value type does not match pointer operand type!", &RMWI,
         ElTy);
  Assert(AtomicRMWInst::FIRST_BINOP <= Op && Op <= AtomicRMWInst::LAST_BINOP,
         "Invalid binary operation!", &RMWI);
  visitInstruction(RMWI);
}

void Verifier::visitFenceInst(FenceInst &FI) {
  const AtomicOrdering Ordering = FI.getOrdering();
  Assert(Ordering == AtomicOrdering::Acquire ||
             Ordering == AtomicOrdering::Release ||
             Ordering == AtomicOrdering::AcquireRelease ||
             Ordering == AtomicOrdering::SequentiallyConsistent,
         "fence instructions may only have acquire, release, acq_rel, or "
         "seq_cst ordering.",
         &FI);
  visitInstruction(FI);
}

void Verifier::visitExtractValueInst(ExtractValueInst &EVI) {
  Assert(ExtractValueInst::getIndexedType(EVI.getAggregateOperand()->getType(),
                                          EVI.getIndices()) == EVI.getType(),
         "Invalid ExtractValueInst operands!", &EVI);

  visitInstruction(EVI);
}

void Verifier::visitInsertValueInst(InsertValueInst &IVI) {
  Assert(ExtractValueInst::getIndexedType(IVI.getAggregateOperand()->getType(),
                                          IVI.getIndices()) ==
             IVI.getOperand(1)->getType(),
         "Invalid InsertValueInst operands!", &IVI);

  visitInstruction(IVI);
}

static Value *getParentPad(Value *EHPad) {
  if (auto *FPI = dyn_cast<FuncletPadInst>(EHPad))
    return FPI->getParentPad();

  return cast<CatchSwitchInst>(EHPad)->getParentPad();
}

void Verifier::visitEHPadPredecessors(Instruction &I) {
  assert(I.isEHPad());

  BasicBlock *BB = I.getParent();
  Function *F = BB->getParent();

  Assert(BB != &F->getEntryBlock(), "EH pad cannot be in entry block.", &I);

  if (auto *LPI = dyn_cast<LandingPadInst>(&I)) {
    // The landingpad instruction defines its parent as a landing pad block. The
    // landing pad block may be branched to only by the unwind edge of an
    // invoke.
    for (BasicBlock *PredBB : predecessors(BB)) {
      const auto *II = dyn_cast<InvokeInst>(PredBB->getTerminator());
      Assert(II && II->getUnwindDest() == BB && II->getNormalDest() != BB,
             "Block containing LandingPadInst must be jumped to "
             "only by the unwind edge of an invoke.",
             LPI);
    }
    return;
  }
  if (auto *CPI = dyn_cast<CatchPadInst>(&I)) {
    if (!pred_empty(BB))
      Assert(BB->getUniquePredecessor() == CPI->getCatchSwitch()->getParent(),
             "Block containg CatchPadInst must be jumped to "
             "only by its catchswitch.",
             CPI);
    Assert(BB != CPI->getCatchSwitch()->getUnwindDest(),
           "Catchswitch cannot unwind to one of its catchpads",
           CPI->getCatchSwitch(), CPI);
    return;
  }

  // Verify that each pred has a legal terminator with a legal to/from EH
  // pad relationship.
  Instruction *ToPad = &I;
  Value *ToPadParent = getParentPad(ToPad);
  for (BasicBlock *PredBB : predecessors(BB)) {
    Instruction *TI = PredBB->getTerminator();
    Value *FromPad;
    if (auto *II = dyn_cast<InvokeInst>(TI)) {
      Assert(II->getUnwindDest() == BB && II->getNormalDest() != BB,
             "EH pad must be jumped to via an unwind edge", ToPad, II);
      if (auto Bundle = II->getOperandBundle(LLVMContext::OB_funclet))
        FromPad = Bundle->Inputs[0];
      else
        FromPad = ConstantTokenNone::get(II->getContext());
    } else if (auto *CRI = dyn_cast<CleanupReturnInst>(TI)) {
      FromPad = CRI->getOperand(0);
      Assert(FromPad != ToPadParent, "A cleanupret must exit its cleanup", CRI);
    } else if (auto *CSI = dyn_cast<CatchSwitchInst>(TI)) {
      FromPad = CSI;
    } else {
      Assert(false, "EH pad must be jumped to via an unwind edge", ToPad, TI);
    }

    // The edge may exit from zero or more nested pads.
    SmallSet<Value *, 8> Seen;
    for (;; FromPad = getParentPad(FromPad)) {
      Assert(FromPad != ToPad,
             "EH pad cannot handle exceptions raised within it", FromPad, TI);
      if (FromPad == ToPadParent) {
        // This is a legal unwind edge.
        break;
      }
      Assert(!isa<ConstantTokenNone>(FromPad),
             "A single unwind edge may only enter one EH pad", TI);
      Assert(Seen.insert(FromPad).second,
             "EH pad jumps through a cycle of pads", FromPad);
    }
  }
}

void Verifier::visitLandingPadInst(LandingPadInst &LPI) {
  // The landingpad instruction is ill-formed if it doesn't have any clauses and
  // isn't a cleanup.
  Assert(LPI.getNumClauses() > 0 || LPI.isCleanup(),
         "LandingPadInst needs at least one clause or to be a cleanup.", &LPI);

  visitEHPadPredecessors(LPI);

  if (!LandingPadResultTy)
    LandingPadResultTy = LPI.getType();
  else
    Assert(LandingPadResultTy == LPI.getType(),
           "The landingpad instruction should have a consistent result type "
           "inside a function.",
           &LPI);

  Function *F = LPI.getParent()->getParent();
  Assert(F->hasPersonalityFn(),
         "LandingPadInst needs to be in a function with a personality.", &LPI);

  // The landingpad instruction must be the first non-PHI instruction in the
  // block.
  Assert(LPI.getParent()->getLandingPadInst() == &LPI,
         "LandingPadInst not the first non-PHI instruction in the block.",
         &LPI);

  for (unsigned i = 0, e = LPI.getNumClauses(); i < e; ++i) {
    Constant *Clause = LPI.getClause(i);
    if (LPI.isCatch(i)) {
      Assert(isa<PointerType>(Clause->getType()),
             "Catch operand does not have pointer type!", &LPI);
    } else {
      Assert(LPI.isFilter(i), "Clause is neither catch nor filter!", &LPI);
      Assert(isa<ConstantArray>(Clause) || isa<ConstantAggregateZero>(Clause),
             "Filter operand is not an array of constants!", &LPI);
    }
  }

  visitInstruction(LPI);
}

void Verifier::visitResumeInst(ResumeInst &RI) {
  Assert(RI.getFunction()->hasPersonalityFn(),
         "ResumeInst needs to be in a function with a personality.", &RI);

  if (!LandingPadResultTy)
    LandingPadResultTy = RI.getValue()->getType();
  else
    Assert(LandingPadResultTy == RI.getValue()->getType(),
           "The resume instruction should have a consistent result type "
           "inside a function.",
           &RI);

  visitTerminator(RI);
}

void Verifier::visitCatchPadInst(CatchPadInst &CPI) {
  BasicBlock *BB = CPI.getParent();

  Function *F = BB->getParent();
  Assert(F->hasPersonalityFn(),
         "CatchPadInst needs to be in a function with a personality.", &CPI);

  Assert(isa<CatchSwitchInst>(CPI.getParentPad()),
         "CatchPadInst needs to be directly nested in a CatchSwitchInst.",
         CPI.getParentPad());

  // The catchpad instruction must be the first non-PHI instruction in the
  // block.
  Assert(BB->getFirstNonPHI() == &CPI,
         "CatchPadInst not the first non-PHI instruction in the block.", &CPI);

  visitEHPadPredecessors(CPI);
  visitFuncletPadInst(CPI);
}

void Verifier::visitCatchReturnInst(CatchReturnInst &CatchReturn) {
  Assert(isa<CatchPadInst>(CatchReturn.getOperand(0)),
         "CatchReturnInst needs to be provided a CatchPad", &CatchReturn,
         CatchReturn.getOperand(0));

  visitTerminator(CatchReturn);
}

void Verifier::visitCleanupPadInst(CleanupPadInst &CPI) {
  BasicBlock *BB = CPI.getParent();

  Function *F = BB->getParent();
  Assert(F->hasPersonalityFn(),
         "CleanupPadInst needs to be in a function with a personality.", &CPI);

  // The cleanuppad instruction must be the first non-PHI instruction in the
  // block.
  Assert(BB->getFirstNonPHI() == &CPI,
         "CleanupPadInst not the first non-PHI instruction in the block.",
         &CPI);

  auto *ParentPad = CPI.getParentPad();
  Assert(isa<ConstantTokenNone>(ParentPad) || isa<FuncletPadInst>(ParentPad),
         "CleanupPadInst has an invalid parent.", &CPI);

  visitEHPadPredecessors(CPI);
  visitFuncletPadInst(CPI);
}

void Verifier::visitFuncletPadInst(FuncletPadInst &FPI) {
  User *FirstUser = nullptr;
  Value *FirstUnwindPad = nullptr;
  SmallVector<FuncletPadInst *, 8> Worklist({&FPI});
  SmallSet<FuncletPadInst *, 8> Seen;

  while (!Worklist.empty()) {
    FuncletPadInst *CurrentPad = Worklist.pop_back_val();
    Assert(Seen.insert(CurrentPad).second,
           "FuncletPadInst must not be nested within itself", CurrentPad);
    Value *UnresolvedAncestorPad = nullptr;
    for (User *U : CurrentPad->users()) {
      BasicBlock *UnwindDest;
      if (auto *CRI = dyn_cast<CleanupReturnInst>(U)) {
        UnwindDest = CRI->getUnwindDest();
      } else if (auto *CSI = dyn_cast<CatchSwitchInst>(U)) {
        // We allow catchswitch unwind to caller to nest
        // within an outer pad that unwinds somewhere else,
        // because catchswitch doesn't have a nounwind variant.
        // See e.g. SimplifyCFGOpt::SimplifyUnreachable.
        if (CSI->unwindsToCaller())
          continue;
        UnwindDest = CSI->getUnwindDest();
      } else if (auto *II = dyn_cast<InvokeInst>(U)) {
        UnwindDest = II->getUnwindDest();
      } else if (isa<CallInst>(U)) {
        // Calls which don't unwind may be found inside funclet
        // pads that unwind somewhere else.  We don't *require*
        // such calls to be annotated nounwind.
        continue;
      } else if (auto *CPI = dyn_cast<CleanupPadInst>(U)) {
        // The unwind dest for a cleanup can only be found by
        // recursive search.  Add it to the worklist, and we'll
        // search for its first use that determines where it unwinds.
        Worklist.push_back(CPI);
        continue;
      } else {
        Assert(isa<CatchReturnInst>(U), "Bogus funclet pad use", U);
        continue;
      }

      Value *UnwindPad;
      bool ExitsFPI;
      if (UnwindDest) {
        UnwindPad = UnwindDest->getFirstNonPHI();
        if (!cast<Instruction>(UnwindPad)->isEHPad())
          continue;
        Value *UnwindParent = getParentPad(UnwindPad);
        // Ignore unwind edges that don't exit CurrentPad.
        if (UnwindParent == CurrentPad)
          continue;
        // Determine whether the original funclet pad is exited,
        // and if we are scanning nested pads determine how many
        // of them are exited so we can stop searching their
        // children.
        Value *ExitedPad = CurrentPad;
        ExitsFPI = false;
        do {
          if (ExitedPad == &FPI) {
            ExitsFPI = true;
            // Now we can resolve any ancestors of CurrentPad up to
            // FPI, but not including FPI since we need to make sure
            // to check all direct users of FPI for consistency.
            UnresolvedAncestorPad = &FPI;
            break;
          }
          Value *ExitedParent = getParentPad(ExitedPad);
          if (ExitedParent == UnwindParent) {
            // ExitedPad is the ancestor-most pad which this unwind
            // edge exits, so we can resolve up to it, meaning that
            // ExitedParent is the first ancestor still unresolved.
            UnresolvedAncestorPad = ExitedParent;
            break;
          }
          ExitedPad = ExitedParent;
        } while (!isa<ConstantTokenNone>(ExitedPad));
      } else {
        // Unwinding to caller exits all pads.
        UnwindPad = ConstantTokenNone::get(FPI.getContext());
        ExitsFPI = true;
        UnresolvedAncestorPad = &FPI;
      }

      if (ExitsFPI) {
        // This unwind edge exits FPI.  Make sure it agrees with other
        // such edges.
        if (FirstUser) {
          Assert(UnwindPad == FirstUnwindPad, "Unwind edges out of a funclet "
                                              "pad must have the same unwind "
                                              "dest",
                 &FPI, U, FirstUser);
        } else {
          FirstUser = U;
          FirstUnwindPad = UnwindPad;
          // Record cleanup sibling unwinds for verifySiblingFuncletUnwinds
          if (isa<CleanupPadInst>(&FPI) && !isa<ConstantTokenNone>(UnwindPad) &&
              getParentPad(UnwindPad) == getParentPad(&FPI))
            SiblingFuncletInfo[&FPI] = cast<Instruction>(U);
        }
      }
      // Make sure we visit all uses of FPI, but for nested pads stop as
      // soon as we know where they unwind to.
      if (CurrentPad != &FPI)
        break;
    }
    if (UnresolvedAncestorPad) {
      if (CurrentPad == UnresolvedAncestorPad) {
        // When CurrentPad is FPI itself, we don't mark it as resolved even if
        // we've found an unwind edge that exits it, because we need to verify
        // all direct uses of FPI.
        assert(CurrentPad == &FPI);
        continue;
      }
      // Pop off the worklist any nested pads that we've found an unwind
      // destination for.  The pads on the worklist are the uncles,
      // great-uncles, etc. of CurrentPad.  We've found an unwind destination
      // for all ancestors of CurrentPad up to but not including
      // UnresolvedAncestorPad.
      Value *ResolvedPad = CurrentPad;
      while (!Worklist.empty()) {
        Value *UnclePad = Worklist.back();
        Value *AncestorPad = getParentPad(UnclePad);
        // Walk ResolvedPad up the ancestor list until we either find the
        // uncle's parent or the last resolved ancestor.
        while (ResolvedPad != AncestorPad) {
          Value *ResolvedParent = getParentPad(ResolvedPad);
          if (ResolvedParent == UnresolvedAncestorPad) {
            break;
          }
          ResolvedPad = ResolvedParent;
        }
        // If the resolved ancestor search didn't find the uncle's parent,
        // then the uncle is not yet resolved.
        if (ResolvedPad != AncestorPad)
          break;
        // This uncle is resolved, so pop it from the worklist.
        Worklist.pop_back();
      }
    }
  }

  if (FirstUnwindPad) {
    if (auto *CatchSwitch = dyn_cast<CatchSwitchInst>(FPI.getParentPad())) {
      BasicBlock *SwitchUnwindDest = CatchSwitch->getUnwindDest();
      Value *SwitchUnwindPad;
      if (SwitchUnwindDest)
        SwitchUnwindPad = SwitchUnwindDest->getFirstNonPHI();
      else
        SwitchUnwindPad = ConstantTokenNone::get(FPI.getContext());
      Assert(SwitchUnwindPad == FirstUnwindPad,
             "Unwind edges out of a catch must have the same unwind dest as "
             "the parent catchswitch",
             &FPI, FirstUser, CatchSwitch);
    }
  }

  visitInstruction(FPI);
}

void Verifier::visitCatchSwitchInst(CatchSwitchInst &CatchSwitch) {
  BasicBlock *BB = CatchSwitch.getParent();

  Function *F = BB->getParent();
  Assert(F->hasPersonalityFn(),
         "CatchSwitchInst needs to be in a function with a personality.",
         &CatchSwitch);

  // The catchswitch instruction must be the first non-PHI instruction in the
  // block.
  Assert(BB->getFirstNonPHI() == &CatchSwitch,
         "CatchSwitchInst not the first non-PHI instruction in the block.",
         &CatchSwitch);

  auto *ParentPad = CatchSwitch.getParentPad();
  Assert(isa<ConstantTokenNone>(ParentPad) || isa<FuncletPadInst>(ParentPad),
         "CatchSwitchInst has an invalid parent.", ParentPad);

  if (BasicBlock *UnwindDest = CatchSwitch.getUnwindDest()) {
    Instruction *I = UnwindDest->getFirstNonPHI();
    Assert(I->isEHPad() && !isa<LandingPadInst>(I),
           "CatchSwitchInst must unwind to an EH block which is not a "
           "landingpad.",
           &CatchSwitch);

    // Record catchswitch sibling unwinds for verifySiblingFuncletUnwinds
    if (getParentPad(I) == ParentPad)
      SiblingFuncletInfo[&CatchSwitch] = &CatchSwitch;
  }

  Assert(CatchSwitch.getNumHandlers() != 0,
         "CatchSwitchInst cannot have empty handler list", &CatchSwitch);

  for (BasicBlock *Handler : CatchSwitch.handlers()) {
    Assert(isa<CatchPadInst>(Handler->getFirstNonPHI()),
           "CatchSwitchInst handlers must be catchpads", &CatchSwitch, Handler);
  }

  visitEHPadPredecessors(CatchSwitch);
  visitTerminator(CatchSwitch);
}

void Verifier::visitCleanupReturnInst(CleanupReturnInst &CRI) {
  Assert(isa<CleanupPadInst>(CRI.getOperand(0)),
         "CleanupReturnInst needs to be provided a CleanupPad", &CRI,
         CRI.getOperand(0));

  if (BasicBlock *UnwindDest = CRI.getUnwindDest()) {
    Instruction *I = UnwindDest->getFirstNonPHI();
    Assert(I->isEHPad() && !isa<LandingPadInst>(I),
           "CleanupReturnInst must unwind to an EH block which is not a "
           "landingpad.",
           &CRI);
  }

  visitTerminator(CRI);
}

void Verifier::verifyDominatesUse(Instruction &I, unsigned i) {
  Instruction *Op = cast<Instruction>(I.getOperand(i));
  // If the we have an invalid invoke, don't try to compute the dominance.
  // We already reject it in the invoke specific checks and the dominance
  // computation doesn't handle multiple edges.
  if (InvokeInst *II = dyn_cast<InvokeInst>(Op)) {
    if (II->getNormalDest() == II->getUnwindDest())
      return;
  }

  // Quick check whether the def has already been encountered in the same block.
  // PHI nodes are not checked to prevent accepting preceding PHIs, because PHI
  // uses are defined to happen on the incoming edge, not at the instruction.
  //
  // FIXME: If this operand is a MetadataAsValue (wrapping a LocalAsMetadata)
  // wrapping an SSA value, assert that we've already encountered it.  See
  // related FIXME in Mapper::mapLocalAsMetadata in ValueMapper.cpp.
  if (!isa<PHINode>(I) && InstsInThisBlock.count(Op))
    return;

  const Use &U = I.getOperandUse(i);
  Assert(DT.dominates(Op, U),
         "Instruction does not dominate all uses!", Op, &I);
}

void Verifier::visitDereferenceableMetadata(Instruction& I, MDNode* MD) {
  Assert(I.getType()->isPointerTy(), "dereferenceable, dereferenceable_or_null "
         "apply only to pointer types", &I);
  Assert((isa<LoadInst>(I) || isa<IntToPtrInst>(I)),
         "dereferenceable, dereferenceable_or_null apply only to load"
         " and inttoptr instructions, use attributes for calls or invokes", &I);
  Assert(MD->getNumOperands() == 1, "dereferenceable, dereferenceable_or_null "
         "take one operand!", &I);
  ConstantInt *CI = mdconst::dyn_extract<ConstantInt>(MD->getOperand(0));
  Assert(CI && CI->getType()->isIntegerTy(64), "dereferenceable, "
         "dereferenceable_or_null metadata value must be an i64!", &I);
}

void Verifier::visitProfMetadata(Instruction &I, MDNode *MD) {
  Assert(MD->getNumOperands() >= 2,
         "!prof annotations should have no less than 2 operands", MD);

  // Check first operand.
  Assert(MD->getOperand(0) != nullptr, "first operand should not be null", MD);
  Assert(isa<MDString>(MD->getOperand(0)),
         "expected string with name of the !prof annotation", MD);
  MDString *MDS = cast<MDString>(MD->getOperand(0));
  StringRef ProfName = MDS->getString();

  // Check consistency of !prof branch_weights metadata.
  if (ProfName.equals("branch_weights")) {
    unsigned ExpectedNumOperands = 0;
    if (BranchInst *BI = dyn_cast<BranchInst>(&I))
      ExpectedNumOperands = BI->getNumSuccessors();
    else if (SwitchInst *SI = dyn_cast<SwitchInst>(&I))
      ExpectedNumOperands = SI->getNumSuccessors();
    else if (isa<CallInst>(&I) || isa<InvokeInst>(&I))
      ExpectedNumOperands = 1;
    else if (IndirectBrInst *IBI = dyn_cast<IndirectBrInst>(&I))
      ExpectedNumOperands = IBI->getNumDestinations();
    else if (isa<SelectInst>(&I))
      ExpectedNumOperands = 2;
    else
      CheckFailed("!prof branch_weights are not allowed for this instruction",
                  MD);

    Assert(MD->getNumOperands() == 1 + ExpectedNumOperands,
           "Wrong number of operands", MD);
    for (unsigned i = 1; i < MD->getNumOperands(); ++i) {
      auto &MDO = MD->getOperand(i);
      Assert(MDO, "second operand should not be null", MD);
      Assert(mdconst::dyn_extract<ConstantInt>(MDO),
             "!prof brunch_weights operand is not a const int");
    }
  }
}

/// verifyInstruction - Verify that an instruction is well formed.
///
void Verifier::visitInstruction(Instruction &I) {
  BasicBlock *BB = I.getParent();
  Assert(BB, "Instruction not embedded in basic block!", &I);

  if (!isa<PHINode>(I)) {   // Check that non-phi nodes are not self referential
    for (User *U : I.users()) {
      Assert(U != (User *)&I || !DT.isReachableFromEntry(BB),
             "Only PHI nodes may reference their own value!", &I);
    }
  }

  // Check that void typed values don't have names
  Assert(!I.getType()->isVoidTy() || !I.hasName(),
         "Instruction has a name, but provides a void value!", &I);

  // Check that the return value of the instruction is either void or a legal
  // value type.
  Assert(I.getType()->isVoidTy() || I.getType()->isFirstClassType(),
         "Instruction returns a non-scalar type!", &I);

  // Check that the instruction doesn't produce metadata. Calls are already
  // checked against the callee type.
  Assert(!I.getType()->isMetadataTy() || isa<CallInst>(I) || isa<InvokeInst>(I),
         "Invalid use of metadata!", &I);

  // Check that all uses of the instruction, if they are instructions
  // themselves, actually have parent basic blocks.  If the use is not an
  // instruction, it is an error!
  for (Use &U : I.uses()) {
    if (Instruction *Used = dyn_cast<Instruction>(U.getUser()))
      Assert(Used->getParent() != nullptr,
             "Instruction referencing"
             " instruction not embedded in a basic block!",
             &I, Used);
    else {
      CheckFailed("Use of instruction is not an instruction!", U);
      return;
    }
  }

  // Get a pointer to the call base of the instruction if it is some form of
  // call.
  const CallBase *CBI = dyn_cast<CallBase>(&I);

  for (unsigned i = 0, e = I.getNumOperands(); i != e; ++i) {
    Assert(I.getOperand(i) != nullptr, "Instruction has null operand!", &I);

    // Check to make sure that only first-class-values are operands to
    // instructions.
    if (!I.getOperand(i)->getType()->isFirstClassType()) {
      Assert(false, "Instruction operands must be first-class values!", &I);
    }

    if (Function *F = dyn_cast<Function>(I.getOperand(i))) {
      // Check to make sure that the "address of" an intrinsic function is never
      // taken.
      Assert(!F->isIntrinsic() ||
                 (CBI && &CBI->getCalledOperandUse() == &I.getOperandUse(i)),
             "Cannot take the address of an intrinsic!", &I);
      Assert(
          !F->isIntrinsic() || isa<CallInst>(I) ||
              F->getIntrinsicID() == Intrinsic::donothing ||
              F->getIntrinsicID() == Intrinsic::coro_resume ||
              F->getIntrinsicID() == Intrinsic::coro_destroy ||
              F->getIntrinsicID() == Intrinsic::experimental_patchpoint_void ||
              F->getIntrinsicID() == Intrinsic::experimental_patchpoint_i64 ||
              F->getIntrinsicID() == Intrinsic::experimental_gc_statepoint ||
              F->getIntrinsicID() == Intrinsic::wasm_rethrow_in_catch,
          "Cannot invoke an intrinsic other than donothing, patchpoint, "
          "statepoint, coro_resume or coro_destroy",
          &I);
      Assert(F->getParent() == &M, "Referencing function in another module!",
             &I, &M, F, F->getParent());
    } else if (BasicBlock *OpBB = dyn_cast<BasicBlock>(I.getOperand(i))) {
      Assert(OpBB->getParent() == BB->getParent(),
             "Referring to a basic block in another function!", &I);
    } else if (Argument *OpArg = dyn_cast<Argument>(I.getOperand(i))) {
      Assert(OpArg->getParent() == BB->getParent(),
             "Referring to an argument in another function!", &I);
    } else if (GlobalValue *GV = dyn_cast<GlobalValue>(I.getOperand(i))) {
      Assert(GV->getParent() == &M, "Referencing global in another module!", &I,
             &M, GV, GV->getParent());
    } else if (isa<Instruction>(I.getOperand(i))) {
      verifyDominatesUse(I, i);
    } else if (isa<InlineAsm>(I.getOperand(i))) {
      Assert(CBI && &CBI->getCalledOperandUse() == &I.getOperandUse(i),
             "Cannot take the address of an inline asm!", &I);
    } else if (ConstantExpr *CE = dyn_cast<ConstantExpr>(I.getOperand(i))) {
      if (CE->getType()->isPtrOrPtrVectorTy() ||
          !DL.getNonIntegralAddressSpaces().empty()) {
        // If we have a ConstantExpr pointer, we need to see if it came from an
        // illegal bitcast.  If the datalayout string specifies non-integral
        // address spaces then we also need to check for illegal ptrtoint and
        // inttoptr expressions.
        visitConstantExprsRecursively(CE);
      }
    }
  }

  if (MDNode *MD = I.getMetadata(LLVMContext::MD_fpmath)) {
    Assert(I.getType()->isFPOrFPVectorTy(),
           "fpmath requires a floating point result!", &I);
    Assert(MD->getNumOperands() == 1, "fpmath takes one operand!", &I);
    if (ConstantFP *CFP0 =
            mdconst::dyn_extract_or_null<ConstantFP>(MD->getOperand(0))) {
      const APFloat &Accuracy = CFP0->getValueAPF();
      Assert(&Accuracy.getSemantics() == &APFloat::IEEEsingle(),
             "fpmath accuracy must have float type", &I);
      Assert(Accuracy.isFiniteNonZero() && !Accuracy.isNegative(),
             "fpmath accuracy not a positive number!", &I);
    } else {
      Assert(false, "invalid fpmath accuracy!", &I);
    }
  }

  if (MDNode *Range = I.getMetadata(LLVMContext::MD_range)) {
    Assert(isa<LoadInst>(I) || isa<CallInst>(I) || isa<InvokeInst>(I),
           "Ranges are only for loads, calls and invokes!", &I);
    visitRangeMetadata(I, Range, I.getType());
  }

  if (I.getMetadata(LLVMContext::MD_nonnull)) {
    Assert(I.getType()->isPointerTy(), "nonnull applies only to pointer types",
           &I);
    Assert(isa<LoadInst>(I),
           "nonnull applies only to load instructions, use attributes"
           " for calls or invokes",
           &I);
  }

  if (MDNode *MD = I.getMetadata(LLVMContext::MD_dereferenceable))
    visitDereferenceableMetadata(I, MD);

  if (MDNode *MD = I.getMetadata(LLVMContext::MD_dereferenceable_or_null))
    visitDereferenceableMetadata(I, MD);

  if (MDNode *TBAA = I.getMetadata(LLVMContext::MD_tbaa))
    TBAAVerifyHelper.visitTBAAMetadata(I, TBAA);

  if (MDNode *AlignMD = I.getMetadata(LLVMContext::MD_align)) {
    Assert(I.getType()->isPointerTy(), "align applies only to pointer types",
           &I);
    Assert(isa<LoadInst>(I), "align applies only to load instructions, "
           "use attributes for calls or invokes", &I);
    Assert(AlignMD->getNumOperands() == 1, "align takes one operand!", &I);
    ConstantInt *CI = mdconst::dyn_extract<ConstantInt>(AlignMD->getOperand(0));
    Assert(CI && CI->getType()->isIntegerTy(64),
           "align metadata value must be an i64!", &I);
    uint64_t Align = CI->getZExtValue();
    Assert(isPowerOf2_64(Align),
           "align metadata value must be a power of 2!", &I);
    Assert(Align <= Value::MaximumAlignment,
           "alignment is larger that implementation defined limit", &I);
  }

  if (MDNode *MD = I.getMetadata(LLVMContext::MD_prof))
    visitProfMetadata(I, MD);

  if (MDNode *N = I.getDebugLoc().getAsMDNode()) {
    AssertDI(isa<DILocation>(N), "invalid !dbg metadata attachment", &I, N);
    visitMDNode(*N, AreDebugLocsAllowed::Yes);
  }

  if (auto *DII = dyn_cast<DbgVariableIntrinsic>(&I)) {
    verifyFragmentExpression(*DII);
    verifyNotEntryValue(*DII);
  }

  SmallVector<std::pair<unsigned, MDNode *>, 4> MDs;
  I.getAllMetadata(MDs);
  for (auto Attachment : MDs) {
    unsigned Kind = Attachment.first;
    auto AllowLocs =
        (Kind == LLVMContext::MD_dbg || Kind == LLVMContext::MD_loop)
            ? AreDebugLocsAllowed::Yes
            : AreDebugLocsAllowed::No;
    visitMDNode(*Attachment.second, AllowLocs);
  }

  InstsInThisBlock.insert(&I);
}

/// Allow intrinsics to be verified in different ways.
void Verifier::visitIntrinsicCall(Intrinsic::ID ID, CallBase &Call) {
  Function *IF = Call.getCalledFunction();
  Assert(IF->isDeclaration(), "Intrinsic functions should never be defined!",
         IF);

  // Verify that the intrinsic prototype lines up with what the .td files
  // describe.
  FunctionType *IFTy = IF->getFunctionType();
  bool IsVarArg = IFTy->isVarArg();

  SmallVector<Intrinsic::IITDescriptor, 8> Table;
  getIntrinsicInfoTableEntries(ID, Table);
  ArrayRef<Intrinsic::IITDescriptor> TableRef = Table;

  // Walk the descriptors to extract overloaded types.
  SmallVector<Type *, 4> ArgTys;
  Intrinsic::MatchIntrinsicTypesResult Res =
      Intrinsic::matchIntrinsicSignature(IFTy, TableRef, ArgTys);
  Assert(Res != Intrinsic::MatchIntrinsicTypes_NoMatchRet,
         "Intrinsic has incorrect return type!", IF);
  Assert(Res != Intrinsic::MatchIntrinsicTypes_NoMatchArg,
         "Intrinsic has incorrect argument type!", IF);

  // Verify if the intrinsic call matches the vararg property.
  if (IsVarArg)
    Assert(!Intrinsic::matchIntrinsicVarArg(IsVarArg, TableRef),
           "Intrinsic was not defined with variable arguments!", IF);
  else
    Assert(!Intrinsic::matchIntrinsicVarArg(IsVarArg, TableRef),
           "Callsite was not defined with variable arguments!", IF);

  // All descriptors should be absorbed by now.
  Assert(TableRef.empty(), "Intrinsic has too few arguments!", IF);

  // Now that we have the intrinsic ID and the actual argument types (and we
  // know they are legal for the intrinsic!) get the intrinsic name through the
  // usual means.  This allows us to verify the mangling of argument types into
  // the name.
  const std::string ExpectedName = Intrinsic::getName(ID, ArgTys);
  Assert(ExpectedName == IF->getName(),
         "Intrinsic name not mangled correctly for type arguments! "
         "Should be: " +
             ExpectedName,
         IF);

  // If the intrinsic takes MDNode arguments, verify that they are either global
  // or are local to *this* function.
  for (Value *V : Call.args())
    if (auto *MD = dyn_cast<MetadataAsValue>(V))
      visitMetadataAsValue(*MD, Call.getCaller());

  switch (ID) {
  default:
    break;
  case Intrinsic::assume: {
    for (auto &Elem : Call.bundle_op_infos()) {
      Assert(Elem.Tag->getKey() == "ignore" ||
                 Attribute::isExistingAttribute(Elem.Tag->getKey()),
             "tags must be valid attribute names");
      Assert(Elem.End - Elem.Begin <= 2, "to many arguments");
      Attribute::AttrKind Kind =
          Attribute::getAttrKindFromName(Elem.Tag->getKey());
      if (Kind == Attribute::None)
        break;
      if (Attribute::doesAttrKindHaveArgument(Kind)) {
        Assert(Elem.End - Elem.Begin == 2,
               "this attribute should have 2 arguments");
        Assert(isa<ConstantInt>(Call.getOperand(Elem.Begin + 1)),
               "the second argument should be a constant integral value");
      } else if (isFuncOnlyAttr(Kind)) {
        Assert((Elem.End - Elem.Begin) == 0, "this attribute has no argument");
      } else if (!isFuncOrArgAttr(Kind)) {
        Assert((Elem.End - Elem.Begin) == 1,
               "this attribute should have one argument");
      }
    }
    break;
  }
  case Intrinsic::coro_id: {
    auto *InfoArg = Call.getArgOperand(3)->stripPointerCasts();
    if (isa<ConstantPointerNull>(InfoArg))
      break;
    auto *GV = dyn_cast<GlobalVariable>(InfoArg);
    Assert(GV && GV->isConstant() && GV->hasDefinitiveInitializer(),
      "info argument of llvm.coro.begin must refer to an initialized "
      "constant");
    Constant *Init = GV->getInitializer();
    Assert(isa<ConstantStruct>(Init) || isa<ConstantArray>(Init),
      "info argument of llvm.coro.begin must refer to either a struct or "
      "an array");
    break;
  }
#define INSTRUCTION(NAME, NARGS, ROUND_MODE, INTRINSIC)                        \
  case Intrinsic::INTRINSIC:
#include "llvm/IR/ConstrainedOps.def"
    visitConstrainedFPIntrinsic(cast<ConstrainedFPIntrinsic>(Call));
    break;
  case Intrinsic::dbg_declare: // llvm.dbg.declare
    Assert(isa<MetadataAsValue>(Call.getArgOperand(0)),
           "invalid llvm.dbg.declare intrinsic call 1", Call);
    visitDbgIntrinsic("declare", cast<DbgVariableIntrinsic>(Call));
    break;
  case Intrinsic::dbg_addr: // llvm.dbg.addr
    visitDbgIntrinsic("addr", cast<DbgVariableIntrinsic>(Call));
    break;
  case Intrinsic::dbg_value: // llvm.dbg.value
    visitDbgIntrinsic("value", cast<DbgVariableIntrinsic>(Call));
    break;
  case Intrinsic::dbg_label: // llvm.dbg.label
    visitDbgLabelIntrinsic("label", cast<DbgLabelInst>(Call));
    break;
  case Intrinsic::memcpy:
  case Intrinsic::memcpy_inline:
  case Intrinsic::memmove:
  case Intrinsic::memset: {
    const auto *MI = cast<MemIntrinsic>(&Call);
    auto IsValidAlignment = [&](unsigned Alignment) -> bool {
      return Alignment == 0 || isPowerOf2_32(Alignment);
    };
    Assert(IsValidAlignment(MI->getDestAlignment()),
           "alignment of arg 0 of memory intrinsic must be 0 or a power of 2",
           Call);
    if (const auto *MTI = dyn_cast<MemTransferInst>(MI)) {
      Assert(IsValidAlignment(MTI->getSourceAlignment()),
             "alignment of arg 1 of memory intrinsic must be 0 or a power of 2",
             Call);
    }

    break;
  }
  case Intrinsic::memcpy_element_unordered_atomic:
  case Intrinsic::memmove_element_unordered_atomic:
  case Intrinsic::memset_element_unordered_atomic: {
    const auto *AMI = cast<AtomicMemIntrinsic>(&Call);

    ConstantInt *ElementSizeCI =
        cast<ConstantInt>(AMI->getRawElementSizeInBytes());
    const APInt &ElementSizeVal = ElementSizeCI->getValue();
    Assert(ElementSizeVal.isPowerOf2(),
           "element size of the element-wise atomic memory intrinsic "
           "must be a power of 2",
           Call);

    auto IsValidAlignment = [&](uint64_t Alignment) {
      return isPowerOf2_64(Alignment) && ElementSizeVal.ule(Alignment);
    };
    uint64_t DstAlignment = AMI->getDestAlignment();
    Assert(IsValidAlignment(DstAlignment),
           "incorrect alignment of the destination argument", Call);
    if (const auto *AMT = dyn_cast<AtomicMemTransferInst>(AMI)) {
      uint64_t SrcAlignment = AMT->getSourceAlignment();
      Assert(IsValidAlignment(SrcAlignment),
             "incorrect alignment of the source argument", Call);
    }
    break;
  }
  case Intrinsic::call_preallocated_setup: {
    auto *NumArgs = dyn_cast<ConstantInt>(Call.getArgOperand(0));
    Assert(NumArgs != nullptr,
           "llvm.call.preallocated.setup argument must be a constant");
    bool FoundCall = false;
    for (User *U : Call.users()) {
      auto *UseCall = dyn_cast<CallBase>(U);
      Assert(UseCall != nullptr,
             "Uses of llvm.call.preallocated.setup must be calls");
      const Function *Fn = UseCall->getCalledFunction();
      if (Fn && Fn->getIntrinsicID() == Intrinsic::call_preallocated_arg) {
        auto *AllocArgIndex = dyn_cast<ConstantInt>(UseCall->getArgOperand(1));
        Assert(AllocArgIndex != nullptr,
               "llvm.call.preallocated.alloc arg index must be a constant");
        auto AllocArgIndexInt = AllocArgIndex->getValue();
        Assert(AllocArgIndexInt.sge(0) &&
                   AllocArgIndexInt.slt(NumArgs->getValue()),
               "llvm.call.preallocated.alloc arg index must be between 0 and "
               "corresponding "
               "llvm.call.preallocated.setup's argument count");
      } else {
        Assert(!FoundCall, "Can have at most one call corresponding to a "
                           "llvm.call.preallocated.setup");
        FoundCall = true;
        size_t NumPreallocatedArgs = 0;
        for (unsigned i = 0; i < UseCall->getNumArgOperands(); i++) {
          if (UseCall->paramHasAttr(i, Attribute::Preallocated)) {
            ++NumPreallocatedArgs;
          }
        }
        Assert(NumPreallocatedArgs != 0,
               "cannot use preallocated intrinsics on a call without "
               "preallocated arguments");
        Assert(NumArgs->equalsInt(NumPreallocatedArgs),
               "llvm.call.preallocated.setup arg size must be equal to number "
               "of preallocated arguments "
               "at call site",
               Call, *UseCall);
        // getOperandBundle() cannot be called if more than one of the operand
        // bundle exists. There is already a check elsewhere for this, so skip
        // here if we see more than one.
        if (UseCall->countOperandBundlesOfType(LLVMContext::OB_preallocated) >
            1) {
          return;
        }
        auto PreallocatedBundle =
            UseCall->getOperandBundle(LLVMContext::OB_preallocated);
        Assert(PreallocatedBundle,
               "Use of llvm.call.preallocated.setup outside intrinsics "
               "must be in \"preallocated\" operand bundle");
        Assert(PreallocatedBundle->Inputs.front().get() == &Call,
               "preallocated bundle must have token from corresponding "
               "llvm.call.preallocated.setup");
      }
    }
    break;
  }
  case Intrinsic::call_preallocated_arg: {
    auto *Token = dyn_cast<CallBase>(Call.getArgOperand(0));
    Assert(Token && Token->getCalledFunction()->getIntrinsicID() ==
                        Intrinsic::call_preallocated_setup,
           "llvm.call.preallocated.arg token argument must be a "
           "llvm.call.preallocated.setup");
    Assert(Call.hasFnAttr(Attribute::Preallocated),
           "llvm.call.preallocated.arg must be called with a \"preallocated\" "
           "call site attribute");
    break;
  }
  case Intrinsic::gcroot:
  case Intrinsic::gcwrite:
  case Intrinsic::gcread:
    if (ID == Intrinsic::gcroot) {
      AllocaInst *AI =
          dyn_cast<AllocaInst>(Call.getArgOperand(0)->stripPointerCasts());
      Assert(AI, "llvm.gcroot parameter #1 must be an alloca.", Call);
      Assert(isa<Constant>(Call.getArgOperand(1)),
             "llvm.gcroot parameter #2 must be a constant.", Call);
      if (!AI->getAllocatedType()->isPointerTy()) {
        Assert(!isa<ConstantPointerNull>(Call.getArgOperand(1)),
               "llvm.gcroot parameter #1 must either be a pointer alloca, "
               "or argument #2 must be a non-null constant.",
               Call);
      }
    }

    Assert(Call.getParent()->getParent()->hasGC(),
           "Enclosing function does not use GC.", Call);
    break;
  case Intrinsic::init_trampoline:
    Assert(isa<Function>(Call.getArgOperand(1)->stripPointerCasts()),
           "llvm.init_trampoline parameter #2 must resolve to a function.",
           Call);
    break;
  case Intrinsic::prefetch:
    Assert(cast<ConstantInt>(Call.getArgOperand(1))->getZExtValue() < 2 &&
           cast<ConstantInt>(Call.getArgOperand(2))->getZExtValue() < 4,
           "invalid arguments to llvm.prefetch", Call);
    break;
  case Intrinsic::stackprotector:
    Assert(isa<AllocaInst>(Call.getArgOperand(1)->stripPointerCasts()),
           "llvm.stackprotector parameter #2 must resolve to an alloca.", Call);
    break;
  case Intrinsic::localescape: {
    BasicBlock *BB = Call.getParent();
    Assert(BB == &BB->getParent()->front(),
           "llvm.localescape used outside of entry block", Call);
    Assert(!SawFrameEscape,
           "multiple calls to llvm.localescape in one function", Call);
    for (Value *Arg : Call.args()) {
      if (isa<ConstantPointerNull>(Arg))
        continue; // Null values are allowed as placeholders.
      auto *AI = dyn_cast<AllocaInst>(Arg->stripPointerCasts());
      Assert(AI && AI->isStaticAlloca(),
             "llvm.localescape only accepts static allocas", Call);
    }
    FrameEscapeInfo[BB->getParent()].first = Call.getNumArgOperands();
    SawFrameEscape = true;
    break;
  }
  case Intrinsic::localrecover: {
    Value *FnArg = Call.getArgOperand(0)->stripPointerCasts();
    Function *Fn = dyn_cast<Function>(FnArg);
    Assert(Fn && !Fn->isDeclaration(),
           "llvm.localrecover first "
           "argument must be function defined in this module",
           Call);
    auto *IdxArg = cast<ConstantInt>(Call.getArgOperand(2));
    auto &Entry = FrameEscapeInfo[Fn];
    Entry.second = unsigned(
        std::max(uint64_t(Entry.second), IdxArg->getLimitedValue(~0U) + 1));
    break;
  }

  case Intrinsic::experimental_gc_statepoint:
    if (auto *CI = dyn_cast<CallInst>(&Call))
      Assert(!CI->isInlineAsm(),
             "gc.statepoint support for inline assembly unimplemented", CI);
    Assert(Call.getParent()->getParent()->hasGC(),
           "Enclosing function does not use GC.", Call);

    verifyStatepoint(Call);
    break;
  case Intrinsic::experimental_gc_result: {
    Assert(Call.getParent()->getParent()->hasGC(),
           "Enclosing function does not use GC.", Call);
    // Are we tied to a statepoint properly?
    const auto *StatepointCall = dyn_cast<CallBase>(Call.getArgOperand(0));
    const Function *StatepointFn =
        StatepointCall ? StatepointCall->getCalledFunction() : nullptr;
    Assert(StatepointFn && StatepointFn->isDeclaration() &&
               StatepointFn->getIntrinsicID() ==
                   Intrinsic::experimental_gc_statepoint,
           "gc.result operand #1 must be from a statepoint", Call,
           Call.getArgOperand(0));

    // Assert that result type matches wrapped callee.
    const Value *Target = StatepointCall->getArgOperand(2);
    auto *PT = cast<PointerType>(Target->getType());
    auto *TargetFuncType = cast<FunctionType>(PT->getElementType());
    Assert(Call.getType() == TargetFuncType->getReturnType(),
           "gc.result result type does not match wrapped callee", Call);
    break;
  }
  case Intrinsic::experimental_gc_relocate: {
    Assert(Call.getNumArgOperands() == 3, "wrong number of arguments", Call);

    Assert(isa<PointerType>(Call.getType()->getScalarType()),
           "gc.relocate must return a pointer or a vector of pointers", Call);

    // Check that this relocate is correctly tied to the statepoint

    // This is case for relocate on the unwinding path of an invoke statepoint
    if (LandingPadInst *LandingPad =
            dyn_cast<LandingPadInst>(Call.getArgOperand(0))) {

      const BasicBlock *InvokeBB =
          LandingPad->getParent()->getUniquePredecessor();

      // Landingpad relocates should have only one predecessor with invoke
      // statepoint terminator
      Assert(InvokeBB, "safepoints should have unique landingpads",
             LandingPad->getParent());
      Assert(InvokeBB->getTerminator(), "safepoint block should be well formed",
             InvokeBB);
      Assert(isa<GCStatepointInst>(InvokeBB->getTerminator()),
             "gc relocate should be linked to a statepoint", InvokeBB);
    } else {
      // In all other cases relocate should be tied to the statepoint directly.
      // This covers relocates on a normal return path of invoke statepoint and
      // relocates of a call statepoint.
      auto Token = Call.getArgOperand(0);
      Assert(isa<GCStatepointInst>(Token),
             "gc relocate is incorrectly tied to the statepoint", Call, Token);
    }

    // Verify rest of the relocate arguments.
    const CallBase &StatepointCall =
      *cast<GCRelocateInst>(Call).getStatepoint();

    // Both the base and derived must be piped through the safepoint.
    Value *Base = Call.getArgOperand(1);
    Assert(isa<ConstantInt>(Base),
           "gc.relocate operand #2 must be integer offset", Call);

    Value *Derived = Call.getArgOperand(2);
    Assert(isa<ConstantInt>(Derived),
           "gc.relocate operand #3 must be integer offset", Call);

    const int BaseIndex = cast<ConstantInt>(Base)->getZExtValue();
    const int DerivedIndex = cast<ConstantInt>(Derived)->getZExtValue();

    // Check the bounds
    if (auto Opt = StatepointCall.getOperandBundle(LLVMContext::OB_gc_live)) {
      Assert(0 <= BaseIndex && BaseIndex < (int)Opt->Inputs.size(),
             "gc.relocate: statepoint base index out of bounds", Call);
      Assert(0 <= DerivedIndex && DerivedIndex < (int)Opt->Inputs.size(),
             "gc.relocate: statepoint derived index out of bounds", Call);
    } else {
      Assert(0 <= BaseIndex && BaseIndex < (int)StatepointCall.arg_size(),
             "gc.relocate: statepoint base index out of bounds", Call);
      Assert(0 <= DerivedIndex && DerivedIndex < (int)StatepointCall.arg_size(),
             "gc.relocate: statepoint derived index out of bounds", Call);

      // Check that BaseIndex and DerivedIndex fall within the 'gc parameters'
      // section of the statepoint's argument.
      Assert(StatepointCall.arg_size() > 0,
             "gc.statepoint: insufficient arguments");
      Assert(isa<ConstantInt>(StatepointCall.getArgOperand(3)),
             "gc.statement: number of call arguments must be constant integer");
      const unsigned NumCallArgs =
        cast<ConstantInt>(StatepointCall.getArgOperand(3))->getZExtValue();
      Assert(StatepointCall.arg_size() > NumCallArgs + 5,
             "gc.statepoint: mismatch in number of call arguments");
      Assert(isa<ConstantInt>(StatepointCall.getArgOperand(NumCallArgs + 5)),
             "gc.statepoint: number of transition arguments must be "
             "a constant integer");
      const int NumTransitionArgs =
          cast<ConstantInt>(StatepointCall.getArgOperand(NumCallArgs + 5))
              ->getZExtValue();
      const int DeoptArgsStart = 4 + NumCallArgs + 1 + NumTransitionArgs + 1;
      Assert(isa<ConstantInt>(StatepointCall.getArgOperand(DeoptArgsStart)),
             "gc.statepoint: number of deoptimization arguments must be "
             "a constant integer");
      const int NumDeoptArgs =
          cast<ConstantInt>(StatepointCall.getArgOperand(DeoptArgsStart))
              ->getZExtValue();
      const int GCParamArgsStart = DeoptArgsStart + 1 + NumDeoptArgs;
      const int GCParamArgsEnd = StatepointCall.arg_size();
      Assert(GCParamArgsStart <= BaseIndex && BaseIndex < GCParamArgsEnd,
             "gc.relocate: statepoint base index doesn't fall within the "
             "'gc parameters' section of the statepoint call",
             Call);
      Assert(GCParamArgsStart <= DerivedIndex && DerivedIndex < GCParamArgsEnd,
             "gc.relocate: statepoint derived index doesn't fall within the "
             "'gc parameters' section of the statepoint call",
             Call);
    }

    // Relocated value must be either a pointer type or vector-of-pointer type,
    // but gc_relocate does not need to return the same pointer type as the
    // relocated pointer. It can be casted to the correct type later if it's
    // desired. However, they must have the same address space and 'vectorness'
    GCRelocateInst &Relocate = cast<GCRelocateInst>(Call);
    Assert(Relocate.getDerivedPtr()->getType()->isPtrOrPtrVectorTy(),
           "gc.relocate: relocated value must be a gc pointer", Call);

    auto ResultType = Call.getType();
    auto DerivedType = Relocate.getDerivedPtr()->getType();
    Assert(ResultType->isVectorTy() == DerivedType->isVectorTy(),
           "gc.relocate: vector relocates to vector and pointer to pointer",
           Call);
    Assert(
        ResultType->getPointerAddressSpace() ==
            DerivedType->getPointerAddressSpace(),
        "gc.relocate: relocating a pointer shouldn't change its address space",
        Call);
    break;
  }
  case Intrinsic::eh_exceptioncode:
  case Intrinsic::eh_exceptionpointer: {
    Assert(isa<CatchPadInst>(Call.getArgOperand(0)),
           "eh.exceptionpointer argument must be a catchpad", Call);
    break;
  }
  case Intrinsic::get_active_lane_mask: {
    Assert(Call.getType()->isVectorTy(), "get_active_lane_mask: must return a "
           "vector", Call);
    auto *ElemTy = Call.getType()->getScalarType();
    Assert(ElemTy->isIntegerTy(1), "get_active_lane_mask: element type is not "
           "i1", Call);
    break;
  }
  case Intrinsic::masked_load: {
    Assert(Call.getType()->isVectorTy(), "masked_load: must return a vector",
           Call);

    Value *Ptr = Call.getArgOperand(0);
    ConstantInt *Alignment = cast<ConstantInt>(Call.getArgOperand(1));
    Value *Mask = Call.getArgOperand(2);
    Value *PassThru = Call.getArgOperand(3);
    Assert(Mask->getType()->isVectorTy(), "masked_load: mask must be vector",
           Call);
    Assert(Alignment->getValue().isPowerOf2(),
           "masked_load: alignment must be a power of 2", Call);

    // DataTy is the overloaded type
    Type *DataTy = cast<PointerType>(Ptr->getType())->getElementType();
    Assert(DataTy == Call.getType(),
           "masked_load: return must match pointer type", Call);
    Assert(PassThru->getType() == DataTy,
           "masked_load: pass through and data type must match", Call);
    Assert(cast<VectorType>(Mask->getType())->getNumElements() ==
               cast<VectorType>(DataTy)->getNumElements(),
           "masked_load: vector mask must be same length as data", Call);
    break;
  }
  case Intrinsic::masked_store: {
    Value *Val = Call.getArgOperand(0);
    Value *Ptr = Call.getArgOperand(1);
    ConstantInt *Alignment = cast<ConstantInt>(Call.getArgOperand(2));
    Value *Mask = Call.getArgOperand(3);
    Assert(Mask->getType()->isVectorTy(), "masked_store: mask must be vector",
           Call);
    Assert(Alignment->getValue().isPowerOf2(),
           "masked_store: alignment must be a power of 2", Call);

    // DataTy is the overloaded type
    Type *DataTy = cast<PointerType>(Ptr->getType())->getElementType();
    Assert(DataTy == Val->getType(),
           "masked_store: storee must match pointer type", Call);
    Assert(cast<VectorType>(Mask->getType())->getNumElements() ==
               cast<VectorType>(DataTy)->getNumElements(),
           "masked_store: vector mask must be same length as data", Call);
    break;
  }

  case Intrinsic::masked_gather: {
    const APInt &Alignment =
        cast<ConstantInt>(Call.getArgOperand(1))->getValue();
    Assert(Alignment.isNullValue() || Alignment.isPowerOf2(),
           "masked_gather: alignment must be 0 or a power of 2", Call);
    break;
  }
  case Intrinsic::masked_scatter: {
    const APInt &Alignment =
        cast<ConstantInt>(Call.getArgOperand(2))->getValue();
    Assert(Alignment.isNullValue() || Alignment.isPowerOf2(),
           "masked_scatter: alignment must be 0 or a power of 2", Call);
    break;
  }

  case Intrinsic::experimental_guard: {
    Assert(isa<CallInst>(Call), "experimental_guard cannot be invoked", Call);
    Assert(Call.countOperandBundlesOfType(LLVMContext::OB_deopt) == 1,
           "experimental_guard must have exactly one "
           "\"deopt\" operand bundle");
    break;
  }

  case Intrinsic::experimental_deoptimize: {
    Assert(isa<CallInst>(Call), "experimental_deoptimize cannot be invoked",
           Call);
    Assert(Call.countOperandBundlesOfType(LLVMContext::OB_deopt) == 1,
           "experimental_deoptimize must have exactly one "
           "\"deopt\" operand bundle");
    Assert(Call.getType() == Call.getFunction()->getReturnType(),
           "experimental_deoptimize return type must match caller return type");

    if (isa<CallInst>(Call)) {
      auto *RI = dyn_cast<ReturnInst>(Call.getNextNode());
      Assert(RI,
             "calls to experimental_deoptimize must be followed by a return");

      if (!Call.getType()->isVoidTy() && RI)
        Assert(RI->getReturnValue() == &Call,
               "calls to experimental_deoptimize must be followed by a return "
               "of the value computed by experimental_deoptimize");
    }

    break;
  }
  case Intrinsic::sadd_sat:
  case Intrinsic::uadd_sat:
  case Intrinsic::ssub_sat:
  case Intrinsic::usub_sat: {
    Value *Op1 = Call.getArgOperand(0);
    Value *Op2 = Call.getArgOperand(1);
    Assert(Op1->getType()->isIntOrIntVectorTy(),
           "first operand of [us][add|sub]_sat must be an int type or vector "
           "of ints");
    Assert(Op2->getType()->isIntOrIntVectorTy(),
           "second operand of [us][add|sub]_sat must be an int type or vector "
           "of ints");
    break;
  }
  case Intrinsic::smul_fix:
  case Intrinsic::smul_fix_sat:
  case Intrinsic::umul_fix:
  case Intrinsic::umul_fix_sat:
  case Intrinsic::sdiv_fix:
  case Intrinsic::sdiv_fix_sat:
  case Intrinsic::udiv_fix:
  case Intrinsic::udiv_fix_sat: {
    Value *Op1 = Call.getArgOperand(0);
    Value *Op2 = Call.getArgOperand(1);
    Assert(Op1->getType()->isIntOrIntVectorTy(),
           "first operand of [us][mul|div]_fix[_sat] must be an int type or "
           "vector of ints");
    Assert(Op2->getType()->isIntOrIntVectorTy(),
           "second operand of [us][mul|div]_fix[_sat] must be an int type or "
           "vector of ints");

    auto *Op3 = cast<ConstantInt>(Call.getArgOperand(2));
    Assert(Op3->getType()->getBitWidth() <= 32,
           "third argument of [us][mul|div]_fix[_sat] must fit within 32 bits");

    if (ID == Intrinsic::smul_fix || ID == Intrinsic::smul_fix_sat ||
        ID == Intrinsic::sdiv_fix || ID == Intrinsic::sdiv_fix_sat) {
      Assert(
          Op3->getZExtValue() < Op1->getType()->getScalarSizeInBits(),
          "the scale of s[mul|div]_fix[_sat] must be less than the width of "
          "the operands");
    } else {
      Assert(Op3->getZExtValue() <= Op1->getType()->getScalarSizeInBits(),
             "the scale of u[mul|div]_fix[_sat] must be less than or equal "
             "to the width of the operands");
    }
    break;
  }
  case Intrinsic::lround:
  case Intrinsic::llround:
  case Intrinsic::lrint:
  case Intrinsic::llrint: {
    Type *ValTy = Call.getArgOperand(0)->getType();
    Type *ResultTy = Call.getType();
    Assert(!ValTy->isVectorTy() && !ResultTy->isVectorTy(),
           "Intrinsic does not support vectors", &Call);
    break;
  }
  case Intrinsic::bswap: {
    Type *Ty = Call.getType();
    unsigned Size = Ty->getScalarSizeInBits();
    Assert(Size % 16 == 0, "bswap must be an even number of bytes", &Call);
    break;
  }
  case Intrinsic::matrix_multiply:
  case Intrinsic::matrix_transpose:
  case Intrinsic::matrix_columnwise_load:
  case Intrinsic::matrix_columnwise_store: {
    ConstantInt *NumRows;
    ConstantInt *NumColumns;
    VectorType *TypeToCheck;
    switch (ID) {
    case Intrinsic::matrix_multiply:
      NumRows = cast<ConstantInt>(Call.getArgOperand(2));
      NumColumns = cast<ConstantInt>(Call.getArgOperand(4));
      TypeToCheck = cast<VectorType>(Call.getType());
      break;
    case Intrinsic::matrix_transpose:
      NumRows = cast<ConstantInt>(Call.getArgOperand(1));
      NumColumns = cast<ConstantInt>(Call.getArgOperand(2));
      TypeToCheck = cast<VectorType>(Call.getType());
      break;
    case Intrinsic::matrix_columnwise_load:
      NumRows = cast<ConstantInt>(Call.getArgOperand(2));
      NumColumns = cast<ConstantInt>(Call.getArgOperand(3));
      TypeToCheck = cast<VectorType>(Call.getType());
      break;
    case Intrinsic::matrix_columnwise_store:
      NumRows = cast<ConstantInt>(Call.getArgOperand(3));
      NumColumns = cast<ConstantInt>(Call.getArgOperand(4));
      TypeToCheck = cast<VectorType>(Call.getArgOperand(0)->getType());
      break;
    default:
      llvm_unreachable("unexpected intrinsic");
    }
    Assert(TypeToCheck->getNumElements() ==
               NumRows->getZExtValue() * NumColumns->getZExtValue(),
           "result of a matrix operation does not fit in the returned vector");
    break;
  }
  };
}

/// Carefully grab the subprogram from a local scope.
///
/// This carefully grabs the subprogram from a local scope, avoiding the
/// built-in assertions that would typically fire.
static DISubprogram *getSubprogram(Metadata *LocalScope) {
  if (!LocalScope)
    return nullptr;

  if (auto *SP = dyn_cast<DISubprogram>(LocalScope))
    return SP;

  if (auto *LB = dyn_cast<DILexicalBlockBase>(LocalScope))
    return getSubprogram(LB->getRawScope());

  // Just return null; broken scope chains are checked elsewhere.
  assert(!isa<DILocalScope>(LocalScope) && "Unknown type of local scope");
  return nullptr;
}

void Verifier::visitConstrainedFPIntrinsic(ConstrainedFPIntrinsic &FPI) {
  unsigned NumOperands;
  bool HasRoundingMD;
  switch (FPI.getIntrinsicID()) {
#define INSTRUCTION(NAME, NARG, ROUND_MODE, INTRINSIC)                         \
  case Intrinsic::INTRINSIC:                                                   \
    NumOperands = NARG;                                                        \
    HasRoundingMD = ROUND_MODE;                                                \
    break;
#include "llvm/IR/ConstrainedOps.def"
  default:
    llvm_unreachable("Invalid constrained FP intrinsic!");
  }
  NumOperands += (1 + HasRoundingMD);
  // Compare intrinsics carry an extra predicate metadata operand.
  if (isa<ConstrainedFPCmpIntrinsic>(FPI))
    NumOperands += 1;
  Assert((FPI.getNumArgOperands() == NumOperands),
         "invalid arguments for constrained FP intrinsic", &FPI);

  switch (FPI.getIntrinsicID()) {
  case Intrinsic::experimental_constrained_lrint:
  case Intrinsic::experimental_constrained_llrint: {
    Type *ValTy = FPI.getArgOperand(0)->getType();
    Type *ResultTy = FPI.getType();
    Assert(!ValTy->isVectorTy() && !ResultTy->isVectorTy(),
           "Intrinsic does not support vectors", &FPI);
  }
    break;

  case Intrinsic::experimental_constrained_lround:
  case Intrinsic::experimental_constrained_llround: {
    Type *ValTy = FPI.getArgOperand(0)->getType();
    Type *ResultTy = FPI.getType();
    Assert(!ValTy->isVectorTy() && !ResultTy->isVectorTy(),
           "Intrinsic does not support vectors", &FPI);
    break;
  }

  case Intrinsic::experimental_constrained_fcmp:
  case Intrinsic::experimental_constrained_fcmps: {
    auto Pred = cast<ConstrainedFPCmpIntrinsic>(&FPI)->getPredicate();
    Assert(CmpInst::isFPPredicate(Pred),
           "invalid predicate for constrained FP comparison intrinsic", &FPI);
    break;
  }

  case Intrinsic::experimental_constrained_fptosi:
  case Intrinsic::experimental_constrained_fptoui: {
    Value *Operand = FPI.getArgOperand(0);
    uint64_t NumSrcElem = 0;
    Assert(Operand->getType()->isFPOrFPVectorTy(),
           "Intrinsic first argument must be floating point", &FPI);
    if (auto *OperandT = dyn_cast<VectorType>(Operand->getType())) {
      NumSrcElem = OperandT->getNumElements();
    }

    Operand = &FPI;
    Assert((NumSrcElem > 0) == Operand->getType()->isVectorTy(),
           "Intrinsic first argument and result disagree on vector use", &FPI);
    Assert(Operand->getType()->isIntOrIntVectorTy(),
           "Intrinsic result must be an integer", &FPI);
    if (auto *OperandT = dyn_cast<VectorType>(Operand->getType())) {
      Assert(NumSrcElem == OperandT->getNumElements(),
             "Intrinsic first argument and result vector lengths must be equal",
             &FPI);
    }
  }
    break;

  case Intrinsic::experimental_constrained_sitofp:
  case Intrinsic::experimental_constrained_uitofp: {
    Value *Operand = FPI.getArgOperand(0);
    uint64_t NumSrcElem = 0;
    Assert(Operand->getType()->isIntOrIntVectorTy(),
           "Intrinsic first argument must be integer", &FPI);
    if (auto *OperandT = dyn_cast<VectorType>(Operand->getType())) {
      NumSrcElem = OperandT->getNumElements();
    }

    Operand = &FPI;
    Assert((NumSrcElem > 0) == Operand->getType()->isVectorTy(),
           "Intrinsic first argument and result disagree on vector use", &FPI);
    Assert(Operand->getType()->isFPOrFPVectorTy(),
           "Intrinsic result must be a floating point", &FPI);
    if (auto *OperandT = dyn_cast<VectorType>(Operand->getType())) {
      Assert(NumSrcElem == OperandT->getNumElements(),
             "Intrinsic first argument and result vector lengths must be equal",
             &FPI);
    }
  } break;

  case Intrinsic::experimental_constrained_fptrunc:
  case Intrinsic::experimental_constrained_fpext: {
    Value *Operand = FPI.getArgOperand(0);
    Type *OperandTy = Operand->getType();
    Value *Result = &FPI;
    Type *ResultTy = Result->getType();
    Assert(OperandTy->isFPOrFPVectorTy(),
           "Intrinsic first argument must be FP or FP vector", &FPI);
    Assert(ResultTy->isFPOrFPVectorTy(),
           "Intrinsic result must be FP or FP vector", &FPI);
    Assert(OperandTy->isVectorTy() == ResultTy->isVectorTy(),
           "Intrinsic first argument and result disagree on vector use", &FPI);
    if (OperandTy->isVectorTy()) {
      auto *OperandVecTy = cast<VectorType>(OperandTy);
      auto *ResultVecTy = cast<VectorType>(ResultTy);
      Assert(OperandVecTy->getNumElements() == ResultVecTy->getNumElements(),
             "Intrinsic first argument and result vector lengths must be equal",
             &FPI);
    }
    if (FPI.getIntrinsicID() == Intrinsic::experimental_constrained_fptrunc) {
      Assert(OperandTy->getScalarSizeInBits() > ResultTy->getScalarSizeInBits(),
             "Intrinsic first argument's type must be larger than result type",
             &FPI);
    } else {
      Assert(OperandTy->getScalarSizeInBits() < ResultTy->getScalarSizeInBits(),
             "Intrinsic first argument's type must be smaller than result type",
             &FPI);
    }
  }
    break;

  default:
    break;
  }

  // If a non-metadata argument is passed in a metadata slot then the
  // error will be caught earlier when the incorrect argument doesn't
  // match the specification in the intrinsic call table. Thus, no
  // argument type check is needed here.

  Assert(FPI.getExceptionBehavior().hasValue(),
         "invalid exception behavior argument", &FPI);
  if (HasRoundingMD) {
    Assert(FPI.getRoundingMode().hasValue(),
           "invalid rounding mode argument", &FPI);
  }
}

void Verifier::visitDbgIntrinsic(StringRef Kind, DbgVariableIntrinsic &DII) {
  auto *MD = cast<MetadataAsValue>(DII.getArgOperand(0))->getMetadata();
  AssertDI(isa<ValueAsMetadata>(MD) ||
             (isa<MDNode>(MD) && !cast<MDNode>(MD)->getNumOperands()),
         "invalid llvm.dbg." + Kind + " intrinsic address/value", &DII, MD);
  AssertDI(isa<DILocalVariable>(DII.getRawVariable()),
         "invalid llvm.dbg." + Kind + " intrinsic variable", &DII,
         DII.getRawVariable());
  AssertDI(isa<DIExpression>(DII.getRawExpression()),
         "invalid llvm.dbg." + Kind + " intrinsic expression", &DII,
         DII.getRawExpression());

  // Ignore broken !dbg attachments; they're checked elsewhere.
  if (MDNode *N = DII.getDebugLoc().getAsMDNode())
    if (!isa<DILocation>(N))
      return;

  BasicBlock *BB = DII.getParent();
  Function *F = BB ? BB->getParent() : nullptr;

  // The scopes for variables and !dbg attachments must agree.
  DILocalVariable *Var = DII.getVariable();
  DILocation *Loc = DII.getDebugLoc();
  AssertDI(Loc, "llvm.dbg." + Kind + " intrinsic requires a !dbg attachment",
           &DII, BB, F);

  DISubprogram *VarSP = getSubprogram(Var->getRawScope());
  DISubprogram *LocSP = getSubprogram(Loc->getRawScope());
  if (!VarSP || !LocSP)
    return; // Broken scope chains are checked elsewhere.

  AssertDI(VarSP == LocSP, "mismatched subprogram between llvm.dbg." + Kind +
                               " variable and !dbg attachment",
           &DII, BB, F, Var, Var->getScope()->getSubprogram(), Loc,
           Loc->getScope()->getSubprogram());

  // This check is redundant with one in visitLocalVariable().
  AssertDI(isType(Var->getRawType()), "invalid type ref", Var,
           Var->getRawType());
  verifyFnArgs(DII);
}

void Verifier::visitDbgLabelIntrinsic(StringRef Kind, DbgLabelInst &DLI) {
  AssertDI(isa<DILabel>(DLI.getRawLabel()),
         "invalid llvm.dbg." + Kind + " intrinsic variable", &DLI,
         DLI.getRawLabel());

  // Ignore broken !dbg attachments; they're checked elsewhere.
  if (MDNode *N = DLI.getDebugLoc().getAsMDNode())
    if (!isa<DILocation>(N))
      return;

  BasicBlock *BB = DLI.getParent();
  Function *F = BB ? BB->getParent() : nullptr;

  // The scopes for variables and !dbg attachments must agree.
  DILabel *Label = DLI.getLabel();
  DILocation *Loc = DLI.getDebugLoc();
  Assert(Loc, "llvm.dbg." + Kind + " intrinsic requires a !dbg attachment",
         &DLI, BB, F);

  DISubprogram *LabelSP = getSubprogram(Label->getRawScope());
  DISubprogram *LocSP = getSubprogram(Loc->getRawScope());
  if (!LabelSP || !LocSP)
    return;

  AssertDI(LabelSP == LocSP, "mismatched subprogram between llvm.dbg." + Kind +
                             " label and !dbg attachment",
           &DLI, BB, F, Label, Label->getScope()->getSubprogram(), Loc,
           Loc->getScope()->getSubprogram());
}

void Verifier::verifyFragmentExpression(const DbgVariableIntrinsic &I) {
  DILocalVariable *V = dyn_cast_or_null<DILocalVariable>(I.getRawVariable());
  DIExpression *E = dyn_cast_or_null<DIExpression>(I.getRawExpression());

  // We don't know whether this intrinsic verified correctly.
  if (!V || !E || !E->isValid())
    return;

  // Nothing to do if this isn't a DW_OP_LLVM_fragment expression.
  auto Fragment = E->getFragmentInfo();
  if (!Fragment)
    return;

  // The frontend helps out GDB by emitting the members of local anonymous
  // unions as artificial local variables with shared storage. When SROA splits
  // the storage for artificial local variables that are smaller than the entire
  // union, the overhang piece will be outside of the allotted space for the
  // variable and this check fails.
  // FIXME: Remove this check as soon as clang stops doing this; it hides bugs.
  if (V->isArtificial())
    return;

  verifyFragmentExpression(*V, *Fragment, &I);
}

template <typename ValueOrMetadata>
void Verifier::verifyFragmentExpression(const DIVariable &V,
                                        DIExpression::FragmentInfo Fragment,
                                        ValueOrMetadata *Desc) {
  // If there's no size, the type is broken, but that should be checked
  // elsewhere.
  auto VarSize = V.getSizeInBits();
  if (!VarSize)
    return;

  unsigned FragSize = Fragment.SizeInBits;
  unsigned FragOffset = Fragment.OffsetInBits;
  AssertDI(FragSize + FragOffset <= *VarSize,
         "fragment is larger than or outside of variable", Desc, &V);
  AssertDI(FragSize != *VarSize, "fragment covers entire variable", Desc, &V);
}

void Verifier::verifyFnArgs(const DbgVariableIntrinsic &I) {
  // This function does not take the scope of noninlined function arguments into
  // account. Don't run it if current function is nodebug, because it may
  // contain inlined debug intrinsics.
  if (!HasDebugInfo)
    return;

  // For performance reasons only check non-inlined ones.
  if (I.getDebugLoc()->getInlinedAt())
    return;

  DILocalVariable *Var = I.getVariable();
  AssertDI(Var, "dbg intrinsic without variable");

  unsigned ArgNo = Var->getArg();
  if (!ArgNo)
    return;

  // Verify there are no duplicate function argument debug info entries.
  // These will cause hard-to-debug assertions in the DWARF backend.
  if (DebugFnArgs.size() < ArgNo)
    DebugFnArgs.resize(ArgNo, nullptr);

  auto *Prev = DebugFnArgs[ArgNo - 1];
  DebugFnArgs[ArgNo - 1] = Var;
  AssertDI(!Prev || (Prev == Var), "conflicting debug info for argument", &I,
           Prev, Var);
}

void Verifier::verifyNotEntryValue(const DbgVariableIntrinsic &I) {
  DIExpression *E = dyn_cast_or_null<DIExpression>(I.getRawExpression());

  // We don't know whether this intrinsic verified correctly.
  if (!E || !E->isValid())
    return;

  AssertDI(!E->isEntryValue(), "Entry values are only allowed in MIR", &I);
}

void Verifier::verifyCompileUnits() {
  // When more than one Module is imported into the same context, such as during
  // an LTO build before linking the modules, ODR type uniquing may cause types
  // to point to a different CU. This check does not make sense in this case.
  if (M.getContext().isODRUniquingDebugTypes())
    return;
  auto *CUs = M.getNamedMetadata("llvm.dbg.cu");
  SmallPtrSet<const Metadata *, 2> Listed;
  if (CUs)
    Listed.insert(CUs->op_begin(), CUs->op_end());
  for (auto *CU : CUVisited)
    AssertDI(Listed.count(CU), "DICompileUnit not listed in llvm.dbg.cu", CU);
  CUVisited.clear();
}

void Verifier::verifyDeoptimizeCallingConvs() {
  if (DeoptimizeDeclarations.empty())
    return;

  const Function *First = DeoptimizeDeclarations[0];
  for (auto *F : makeArrayRef(DeoptimizeDeclarations).slice(1)) {
    Assert(First->getCallingConv() == F->getCallingConv(),
           "All llvm.experimental.deoptimize declarations must have the same "
           "calling convention",
           First, F);
  }
}

void Verifier::verifySourceDebugInfo(const DICompileUnit &U, const DIFile &F) {
  bool HasSource = F.getSource().hasValue();
  if (!HasSourceDebugInfo.count(&U))
    HasSourceDebugInfo[&U] = HasSource;
  AssertDI(HasSource == HasSourceDebugInfo[&U],
           "inconsistent use of embedded source");
}

//===----------------------------------------------------------------------===//
//  Implement the public interfaces to this file...
//===----------------------------------------------------------------------===//

bool llvm::verifyFunction(const Function &f, raw_ostream *OS) {
  Function &F = const_cast<Function &>(f);

  // Don't use a raw_null_ostream.  Printing IR is expensive.
  Verifier V(OS, /*ShouldTreatBrokenDebugInfoAsError=*/true, *f.getParent());

  // Note that this function's return value is inverted from what you would
  // expect of a function called "verify".
  return !V.verify(F);
}

bool llvm::verifyModule(const Module &M, raw_ostream *OS,
                        bool *BrokenDebugInfo) {
  // Don't use a raw_null_ostream.  Printing IR is expensive.
  Verifier V(OS, /*ShouldTreatBrokenDebugInfoAsError=*/!BrokenDebugInfo, M);

  bool Broken = false;
  for (const Function &F : M)
    Broken |= !V.verify(F);

  Broken |= !V.verify();
  if (BrokenDebugInfo)
    *BrokenDebugInfo = V.hasBrokenDebugInfo();
  // Note that this function's return value is inverted from what you would
  // expect of a function called "verify".
  return Broken;
}

namespace {

struct VerifierLegacyPass : public FunctionPass {
  static char ID;

  std::unique_ptr<Verifier> V;
  bool FatalErrors = true;

  VerifierLegacyPass() : FunctionPass(ID) {
    initializeVerifierLegacyPassPass(*PassRegistry::getPassRegistry());
  }
  explicit VerifierLegacyPass(bool FatalErrors)
      : FunctionPass(ID),
        FatalErrors(FatalErrors) {
    initializeVerifierLegacyPassPass(*PassRegistry::getPassRegistry());
  }

  bool doInitialization(Module &M) override {
    V = std::make_unique<Verifier>(
        &dbgs(), /*ShouldTreatBrokenDebugInfoAsError=*/false, M);
    return false;
  }

  bool runOnFunction(Function &F) override {
    if (!V->verify(F) && FatalErrors) {
      errs() << "in function " << F.getName() << '\n';
      report_fatal_error("Broken function found, compilation aborted!");
    }
    return false;
  }

  bool doFinalization(Module &M) override {
    bool HasErrors = false;
    for (Function &F : M)
      if (F.isDeclaration())
        HasErrors |= !V->verify(F);

    HasErrors |= !V->verify();
    if (FatalErrors && (HasErrors || V->hasBrokenDebugInfo()))
      report_fatal_error("Broken module found, compilation aborted!");
    return false;
  }

  void getAnalysisUsage(AnalysisUsage &AU) const override {
    AU.setPreservesAll();
  }
};

} // end anonymous namespace

/// Helper to issue failure from the TBAA verification
template <typename... Tys> void TBAAVerifier::CheckFailed(Tys &&... Args) {
  if (Diagnostic)
    return Diagnostic->CheckFailed(Args...);
}

#define AssertTBAA(C, ...)                                                     \
  do {                                                                         \
    if (!(C)) {                                                                \
      CheckFailed(__VA_ARGS__);                                                \
      return false;                                                            \
    }                                                                          \
  } while (false)

/// Verify that \p BaseNode can be used as the "base type" in the struct-path
/// TBAA scheme.  This means \p BaseNode is either a scalar node, or a
/// struct-type node describing an aggregate data structure (like a struct).
TBAAVerifier::TBAABaseNodeSummary
TBAAVerifier::verifyTBAABaseNode(Instruction &I, const MDNode *BaseNode,
                                 bool IsNewFormat) {
  if (BaseNode->getNumOperands() < 2) {
    CheckFailed("Base nodes must have at least two operands", &I, BaseNode);
    return {true, ~0u};
  }

  auto Itr = TBAABaseNodes.find(BaseNode);
  if (Itr != TBAABaseNodes.end())
    return Itr->second;

  auto Result = verifyTBAABaseNodeImpl(I, BaseNode, IsNewFormat);
  auto InsertResult = TBAABaseNodes.insert({BaseNode, Result});
  (void)InsertResult;
  assert(InsertResult.second && "We just checked!");
  return Result;
}

TBAAVerifier::TBAABaseNodeSummary
TBAAVerifier::verifyTBAABaseNodeImpl(Instruction &I, const MDNode *BaseNode,
                                     bool IsNewFormat) {
  const TBAAVerifier::TBAABaseNodeSummary InvalidNode = {true, ~0u};

  if (BaseNode->getNumOperands() == 2) {
    // Scalar nodes can only be accessed at offset 0.
    return isValidScalarTBAANode(BaseNode)
               ? TBAAVerifier::TBAABaseNodeSummary({false, 0})
               : InvalidNode;
  }

  if (IsNewFormat) {
    if (BaseNode->getNumOperands() % 3 != 0) {
      CheckFailed("Access tag nodes must have the number of operands that is a "
                  "multiple of 3!", BaseNode);
      return InvalidNode;
    }
  } else {
    if (BaseNode->getNumOperands() % 2 != 1) {
      CheckFailed("Struct tag nodes must have an odd number of operands!",
                  BaseNode);
      return InvalidNode;
    }
  }

  // Check the type size field.
  if (IsNewFormat) {
    auto *TypeSizeNode = mdconst::dyn_extract_or_null<ConstantInt>(
        BaseNode->getOperand(1));
    if (!TypeSizeNode) {
      CheckFailed("Type size nodes must be constants!", &I, BaseNode);
      return InvalidNode;
    }
  }

  // Check the type name field. In the new format it can be anything.
  if (!IsNewFormat && !isa<MDString>(BaseNode->getOperand(0))) {
    CheckFailed("Struct tag nodes have a string as their first operand",
                BaseNode);
    return InvalidNode;
  }

  bool Failed = false;

  Optional<APInt> PrevOffset;
  unsigned BitWidth = ~0u;

  // We've already checked that BaseNode is not a degenerate root node with one
  // operand in \c verifyTBAABaseNode, so this loop should run at least once.
  unsigned FirstFieldOpNo = IsNewFormat ? 3 : 1;
  unsigned NumOpsPerField = IsNewFormat ? 3 : 2;
  for (unsigned Idx = FirstFieldOpNo; Idx < BaseNode->getNumOperands();
           Idx += NumOpsPerField) {
    const MDOperand &FieldTy = BaseNode->getOperand(Idx);
    const MDOperand &FieldOffset = BaseNode->getOperand(Idx + 1);
    if (!isa<MDNode>(FieldTy)) {
      CheckFailed("Incorrect field entry in struct type node!", &I, BaseNode);
      Failed = true;
      continue;
    }

    auto *OffsetEntryCI =
        mdconst::dyn_extract_or_null<ConstantInt>(FieldOffset);
    if (!OffsetEntryCI) {
      CheckFailed("Offset entries must be constants!", &I, BaseNode);
      Failed = true;
      continue;
    }

    if (BitWidth == ~0u)
      BitWidth = OffsetEntryCI->getBitWidth();

    if (OffsetEntryCI->getBitWidth() != BitWidth) {
      CheckFailed(
          "Bitwidth between the offsets and struct type entries must match", &I,
          BaseNode);
      Failed = true;
      continue;
    }

    // NB! As far as I can tell, we generate a non-strictly increasing offset
    // sequence only from structs that have zero size bit fields.  When
    // recursing into a contained struct in \c getFieldNodeFromTBAABaseNode we
    // pick the field lexically the latest in struct type metadata node.  This
    // mirrors the actual behavior of the alias analysis implementation.
    bool IsAscending =
        !PrevOffset || PrevOffset->ule(OffsetEntryCI->getValue());

    if (!IsAscending) {
      CheckFailed("Offsets must be increasing!", &I, BaseNode);
      Failed = true;
    }

    PrevOffset = OffsetEntryCI->getValue();

    if (IsNewFormat) {
      auto *MemberSizeNode = mdconst::dyn_extract_or_null<ConstantInt>(
          BaseNode->getOperand(Idx + 2));
      if (!MemberSizeNode) {
        CheckFailed("Member size entries must be constants!", &I, BaseNode);
        Failed = true;
        continue;
      }
    }
  }

  return Failed ? InvalidNode
                : TBAAVerifier::TBAABaseNodeSummary(false, BitWidth);
}

static bool IsRootTBAANode(const MDNode *MD) {
  return MD->getNumOperands() < 2;
}

static bool IsScalarTBAANodeImpl(const MDNode *MD,
                                 SmallPtrSetImpl<const MDNode *> &Visited) {
  if (MD->getNumOperands() != 2 && MD->getNumOperands() != 3)
    return false;

  if (!isa<MDString>(MD->getOperand(0)))
    return false;

  if (MD->getNumOperands() == 3) {
    auto *Offset = mdconst::dyn_extract<ConstantInt>(MD->getOperand(2));
    if (!(Offset && Offset->isZero() && isa<MDString>(MD->getOperand(0))))
      return false;
  }

  auto *Parent = dyn_cast_or_null<MDNode>(MD->getOperand(1));
  return Parent && Visited.insert(Parent).second &&
         (IsRootTBAANode(Parent) || IsScalarTBAANodeImpl(Parent, Visited));
}

bool TBAAVerifier::isValidScalarTBAANode(const MDNode *MD) {
  auto ResultIt = TBAAScalarNodes.find(MD);
  if (ResultIt != TBAAScalarNodes.end())
    return ResultIt->second;

  SmallPtrSet<const MDNode *, 4> Visited;
  bool Result = IsScalarTBAANodeImpl(MD, Visited);
  auto InsertResult = TBAAScalarNodes.insert({MD, Result});
  (void)InsertResult;
  assert(InsertResult.second && "Just checked!");

  return Result;
}

/// Returns the field node at the offset \p Offset in \p BaseNode.  Update \p
/// Offset in place to be the offset within the field node returned.
///
/// We assume we've okayed \p BaseNode via \c verifyTBAABaseNode.
MDNode *TBAAVerifier::getFieldNodeFromTBAABaseNode(Instruction &I,
                                                   const MDNode *BaseNode,
                                                   APInt &Offset,
                                                   bool IsNewFormat) {
  assert(BaseNode->getNumOperands() >= 2 && "Invalid base node!");

  // Scalar nodes have only one possible "field" -- their parent in the access
  // hierarchy.  Offset must be zero at this point, but our caller is supposed
  // to Assert that.
  if (BaseNode->getNumOperands() == 2)
    return cast<MDNode>(BaseNode->getOperand(1));

  unsigned FirstFieldOpNo = IsNewFormat ? 3 : 1;
  unsigned NumOpsPerField = IsNewFormat ? 3 : 2;
  for (unsigned Idx = FirstFieldOpNo; Idx < BaseNode->getNumOperands();
           Idx += NumOpsPerField) {
    auto *OffsetEntryCI =
        mdconst::extract<ConstantInt>(BaseNode->getOperand(Idx + 1));
    if (OffsetEntryCI->getValue().ugt(Offset)) {
      if (Idx == FirstFieldOpNo) {
        CheckFailed("Could not find TBAA parent in struct type node", &I,
                    BaseNode, &Offset);
        return nullptr;
      }

      unsigned PrevIdx = Idx - NumOpsPerField;
      auto *PrevOffsetEntryCI =
          mdconst::extract<ConstantInt>(BaseNode->getOperand(PrevIdx + 1));
      Offset -= PrevOffsetEntryCI->getValue();
      return cast<MDNode>(BaseNode->getOperand(PrevIdx));
    }
  }

  unsigned LastIdx = BaseNode->getNumOperands() - NumOpsPerField;
  auto *LastOffsetEntryCI = mdconst::extract<ConstantInt>(
      BaseNode->getOperand(LastIdx + 1));
  Offset -= LastOffsetEntryCI->getValue();
  return cast<MDNode>(BaseNode->getOperand(LastIdx));
}

static bool isNewFormatTBAATypeNode(llvm::MDNode *Type) {
  if (!Type || Type->getNumOperands() < 3)
    return false;

  // In the new format type nodes shall have a reference to the parent type as
  // its first operand.
  MDNode *Parent = dyn_cast_or_null<MDNode>(Type->getOperand(0));
  if (!Parent)
    return false;

  return true;
}

bool TBAAVerifier::visitTBAAMetadata(Instruction &I, const MDNode *MD) {
  AssertTBAA(isa<LoadInst>(I) || isa<StoreInst>(I) || isa<CallInst>(I) ||
                 isa<VAArgInst>(I) || isa<AtomicRMWInst>(I) ||
                 isa<AtomicCmpXchgInst>(I),
             "This instruction shall not have a TBAA access tag!", &I);

  bool IsStructPathTBAA =
      isa<MDNode>(MD->getOperand(0)) && MD->getNumOperands() >= 3;

  AssertTBAA(
      IsStructPathTBAA,
      "Old-style TBAA is no longer allowed, use struct-path TBAA instead", &I);

  MDNode *BaseNode = dyn_cast_or_null<MDNode>(MD->getOperand(0));
  MDNode *AccessType = dyn_cast_or_null<MDNode>(MD->getOperand(1));

  bool IsNewFormat = isNewFormatTBAATypeNode(AccessType);

  if (IsNewFormat) {
    AssertTBAA(MD->getNumOperands() == 4 || MD->getNumOperands() == 5,
               "Access tag metadata must have either 4 or 5 operands", &I, MD);
  } else {
    AssertTBAA(MD->getNumOperands() < 5,
               "Struct tag metadata must have either 3 or 4 operands", &I, MD);
  }

  // Check the access size field.
  if (IsNewFormat) {
    auto *AccessSizeNode = mdconst::dyn_extract_or_null<ConstantInt>(
        MD->getOperand(3));
    AssertTBAA(AccessSizeNode, "Access size field must be a constant", &I, MD);
  }

  // Check the immutability flag.
  unsigned ImmutabilityFlagOpNo = IsNewFormat ? 4 : 3;
  if (MD->getNumOperands() == ImmutabilityFlagOpNo + 1) {
    auto *IsImmutableCI = mdconst::dyn_extract_or_null<ConstantInt>(
        MD->getOperand(ImmutabilityFlagOpNo));
    AssertTBAA(IsImmutableCI,
               "Immutability tag on struct tag metadata must be a constant",
               &I, MD);
    AssertTBAA(
        IsImmutableCI->isZero() || IsImmutableCI->isOne(),
        "Immutability part of the struct tag metadata must be either 0 or 1",
        &I, MD);
  }

  AssertTBAA(BaseNode && AccessType,
             "Malformed struct tag metadata: base and access-type "
             "should be non-null and point to Metadata nodes",
             &I, MD, BaseNode, AccessType);

  if (!IsNewFormat) {
    AssertTBAA(isValidScalarTBAANode(AccessType),
               "Access type node must be a valid scalar type", &I, MD,
               AccessType);
  }

  auto *OffsetCI = mdconst::dyn_extract_or_null<ConstantInt>(MD->getOperand(2));
  AssertTBAA(OffsetCI, "Offset must be constant integer", &I, MD);

  APInt Offset = OffsetCI->getValue();
  bool SeenAccessTypeInPath = false;

  SmallPtrSet<MDNode *, 4> StructPath;

  for (/* empty */; BaseNode && !IsRootTBAANode(BaseNode);
       BaseNode = getFieldNodeFromTBAABaseNode(I, BaseNode, Offset,
                                               IsNewFormat)) {
    if (!StructPath.insert(BaseNode).second) {
      CheckFailed("Cycle detected in struct path", &I, MD);
      return false;
    }

    bool Invalid;
    unsigned BaseNodeBitWidth;
    std::tie(Invalid, BaseNodeBitWidth) = verifyTBAABaseNode(I, BaseNode,
                                                             IsNewFormat);

    // If the base node is invalid in itself, then we've already printed all the
    // errors we wanted to print.
    if (Invalid)
      return false;

    SeenAccessTypeInPath |= BaseNode == AccessType;

    if (isValidScalarTBAANode(BaseNode) || BaseNode == AccessType)
      AssertTBAA(Offset == 0, "Offset not zero at the point of scalar access",
                 &I, MD, &Offset);

    AssertTBAA(BaseNodeBitWidth == Offset.getBitWidth() ||
                   (BaseNodeBitWidth == 0 && Offset == 0) ||
                   (IsNewFormat && BaseNodeBitWidth == ~0u),
               "Access bit-width not the same as description bit-width", &I, MD,
               BaseNodeBitWidth, Offset.getBitWidth());

    if (IsNewFormat && SeenAccessTypeInPath)
      break;
  }

  AssertTBAA(SeenAccessTypeInPath, "Did not see access type in access path!",
             &I, MD);
  return true;
}

char VerifierLegacyPass::ID = 0;
INITIALIZE_PASS(VerifierLegacyPass, "verify", "Module Verifier", false, false)

FunctionPass *llvm::createVerifierPass(bool FatalErrors) {
  return new VerifierLegacyPass(FatalErrors);
}

AnalysisKey VerifierAnalysis::Key;
VerifierAnalysis::Result VerifierAnalysis::run(Module &M,
                                               ModuleAnalysisManager &) {
  Result Res;
  Res.IRBroken = llvm::verifyModule(M, &dbgs(), &Res.DebugInfoBroken);
  return Res;
}

VerifierAnalysis::Result VerifierAnalysis::run(Function &F,
                                               FunctionAnalysisManager &) {
  return { llvm::verifyFunction(F, &dbgs()), false };
}

PreservedAnalyses VerifierPass::run(Module &M, ModuleAnalysisManager &AM) {
  auto Res = AM.getResult<VerifierAnalysis>(M);
  if (FatalErrors && (Res.IRBroken || Res.DebugInfoBroken))
    report_fatal_error("Broken module found, compilation aborted!");

  return PreservedAnalyses::all();
}

PreservedAnalyses VerifierPass::run(Function &F, FunctionAnalysisManager &AM) {
  auto res = AM.getResult<VerifierAnalysis>(F);
  if (res.IRBroken && FatalErrors)
    report_fatal_error("Broken function found, compilation aborted!");

  return PreservedAnalyses::all();
}<|MERGE_RESOLUTION|>--- conflicted
+++ resolved
@@ -3112,11 +3112,8 @@
   // "preallocated" operand bundle, and at most one "ptrauth" operand bundle.
   bool FoundDeoptBundle = false, FoundFuncletBundle = false,
        FoundGCTransitionBundle = false, FoundCFGuardTargetBundle = false,
-<<<<<<< HEAD
-      FoundPtrauthBundle = false, FoundPreallocatedBundle = false;
-=======
+       FoundPtrauthBundle = false,
        FoundPreallocatedBundle = false, FoundGCLiveBundle = false;;
->>>>>>> 0e7c7705
   for (unsigned i = 0, e = Call.getNumOperandBundles(); i < e; ++i) {
     OperandBundleUse BU = Call.getOperandBundleAt(i);
     uint32_t Tag = BU.getTagID();
