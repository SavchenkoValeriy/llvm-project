--- conflicted
+++ resolved
@@ -13,40 +13,6 @@
 
 using namespace llvm;
 
-<<<<<<< HEAD
-char FunctionAnalysisManagerModuleProxy::PassID;
-
-FunctionAnalysisManagerModuleProxy::Result
-FunctionAnalysisManagerModuleProxy::run(Module &M) {
-  assert(FAM->empty() && "Function analyses ran prior to the module proxy!");
-  return Result(*FAM);
-}
-
-FunctionAnalysisManagerModuleProxy::Result::~Result() {
-  // FAM is cleared in a moved from state where there is nothing to do.
-  if (!FAM)
-    return;
-
-  // Clear out the analysis manager if we're being destroyed -- it means we
-  // didn't even see an invalidate call when we got invalidated.
-  FAM->clear();
-}
-
-bool FunctionAnalysisManagerModuleProxy::Result::invalidate(
-    Module &M, const PreservedAnalyses &PA) {
-  // If this proxy isn't marked as preserved, then we can't even invalidate
-  // individual function analyses, there may be an invalid set of Function
-  // objects in the cache making it impossible to incrementally preserve them.
-  // Just clear the entire manager.
-  if (!PA.preserved(ID()))
-    FAM->clear();
-
-  // Return false to indicate that this result is still a valid proxy.
-  return false;
-}
-
-char ModuleAnalysisManagerFunctionProxy::PassID;
-=======
 // Explicit template instantiations for core template typedefs.
 namespace llvm {
 template class PassManager<Module>;
@@ -55,5 +21,4 @@
 template class AnalysisManager<Function>;
 template class InnerAnalysisManagerProxy<FunctionAnalysisManager, Module>;
 template class OuterAnalysisManagerProxy<ModuleAnalysisManager, Function>;
-}
->>>>>>> 08a25ce0
+}