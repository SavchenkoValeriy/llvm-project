--- conflicted
+++ resolved
@@ -318,13 +318,8 @@
                                         DIScope *Context,
                                         uint32_t AlignInBits) {
   return DIDerivedType::get(VMContext, dwarf::DW_TAG_typedef, Name, File,
-<<<<<<< HEAD
-                            LineNo, getNonCompileUnitScope(Context), Ty, 0, 0,
-                            0, None, None, DINode::FlagZero);
-=======
                             LineNo, getNonCompileUnitScope(Context), Ty, 0,
-                            AlignInBits, 0, None, DINode::FlagZero);
->>>>>>> f1e3988a
+                            AlignInBits, 0, None, None, DINode::FlagZero);
 }
 
 DIDerivedType *DIBuilder::createFriend(DIType *Ty, DIType *FriendTy) {
