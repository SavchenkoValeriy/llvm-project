//===--- DIBuilder.cpp - Debug Information Builder ------------------------===//
//
// Part of the LLVM Project, under the Apache License v2.0 with LLVM Exceptions.
// See https://llvm.org/LICENSE.txt for license information.
// SPDX-License-Identifier: Apache-2.0 WITH LLVM-exception
//
//===----------------------------------------------------------------------===//
//
// This file implements the DIBuilder.
//
//===----------------------------------------------------------------------===//

#include "llvm/IR/DIBuilder.h"
#include "LLVMContextImpl.h"
#include "llvm/ADT/Optional.h"
#include "llvm/ADT/STLExtras.h"
#include "llvm/BinaryFormat/Dwarf.h"
#include "llvm/IR/Constants.h"
#include "llvm/IR/DebugInfo.h"
#include "llvm/IR/IRBuilder.h"
#include "llvm/IR/IntrinsicInst.h"
#include "llvm/IR/Module.h"
#include "llvm/Support/CommandLine.h"
#include "llvm/Support/Debug.h"

using namespace llvm;
using namespace llvm::dwarf;

static cl::opt<bool>
    UseDbgAddr("use-dbg-addr",
               llvm::cl::desc("Use llvm.dbg.addr for all local variables"),
               cl::init(false), cl::Hidden);

DIBuilder::DIBuilder(Module &m, bool AllowUnresolvedNodes, DICompileUnit *CU)
  : M(m), VMContext(M.getContext()), CUNode(CU),
      DeclareFn(nullptr), ValueFn(nullptr), LabelFn(nullptr),
      AllowUnresolvedNodes(AllowUnresolvedNodes) {}

void DIBuilder::trackIfUnresolved(MDNode *N) {
  if (!N)
    return;
  if (N->isResolved())
    return;

  assert(AllowUnresolvedNodes && "Cannot handle unresolved nodes");
  UnresolvedNodes.emplace_back(N);
}

void DIBuilder::finalizeSubprogram(DISubprogram *SP) {
  MDTuple *Temp = SP->getRetainedNodes().get();
  if (!Temp || !Temp->isTemporary())
    return;

  SmallVector<Metadata *, 16> RetainedNodes;

  auto PV = PreservedVariables.find(SP);
  if (PV != PreservedVariables.end())
    RetainedNodes.append(PV->second.begin(), PV->second.end());

  auto PL = PreservedLabels.find(SP);
  if (PL != PreservedLabels.end())
    RetainedNodes.append(PL->second.begin(), PL->second.end());

  DINodeArray Node = getOrCreateArray(RetainedNodes);

  TempMDTuple(Temp)->replaceAllUsesWith(Node.get());
}

void DIBuilder::finalize() {
  if (!CUNode) {
    assert(!AllowUnresolvedNodes &&
           "creating type nodes without a CU is not supported");
    return;
  }

  CUNode->replaceEnumTypes(MDTuple::get(VMContext, AllEnumTypes));

  SmallVector<Metadata *, 16> RetainValues;
  // Declarations and definitions of the same type may be retained. Some
  // clients RAUW these pairs, leaving duplicates in the retained types
  // list. Use a set to remove the duplicates while we transform the
  // TrackingVHs back into Values.
  SmallPtrSet<Metadata *, 16> RetainSet;
  for (unsigned I = 0, E = AllRetainTypes.size(); I < E; I++)
    if (RetainSet.insert(AllRetainTypes[I]).second)
      RetainValues.push_back(AllRetainTypes[I]);

  if (!RetainValues.empty())
    CUNode->replaceRetainedTypes(MDTuple::get(VMContext, RetainValues));

  DISubprogramArray SPs = MDTuple::get(VMContext, AllSubprograms);
  for (auto *SP : SPs)
    finalizeSubprogram(SP);
  for (auto *N : RetainValues)
    if (auto *SP = dyn_cast<DISubprogram>(N))
      finalizeSubprogram(SP);

  if (!AllGVs.empty())
    CUNode->replaceGlobalVariables(MDTuple::get(VMContext, AllGVs));

  if (!AllImportedModules.empty())
    CUNode->replaceImportedEntities(MDTuple::get(
        VMContext, SmallVector<Metadata *, 16>(AllImportedModules.begin(),
                                               AllImportedModules.end())));

  for (const auto &I : AllMacrosPerParent) {
    // DIMacroNode's with nullptr parent are DICompileUnit direct children.
    if (!I.first) {
      CUNode->replaceMacros(MDTuple::get(VMContext, I.second.getArrayRef()));
      continue;
    }
    // Otherwise, it must be a temporary DIMacroFile that need to be resolved.
    auto *TMF = cast<DIMacroFile>(I.first);
    auto *MF = DIMacroFile::get(VMContext, dwarf::DW_MACINFO_start_file,
                                TMF->getLine(), TMF->getFile(),
                                getOrCreateMacroArray(I.second.getArrayRef()));
    replaceTemporary(llvm::TempDIMacroNode(TMF), MF);
  }

  // Now that all temp nodes have been replaced or deleted, resolve remaining
  // cycles.
  for (const auto &N : UnresolvedNodes)
    if (N && !N->isResolved())
      N->resolveCycles();
  UnresolvedNodes.clear();

  // Can't handle unresolved nodes anymore.
  AllowUnresolvedNodes = false;
}

/// If N is compile unit return NULL otherwise return N.
static DIScope *getNonCompileUnitScope(DIScope *N) {
  if (!N || isa<DICompileUnit>(N))
    return nullptr;
  return cast<DIScope>(N);
}

DICompileUnit *DIBuilder::createCompileUnit(
    unsigned Lang, DIFile *File, StringRef Producer, bool isOptimized,
    StringRef Flags, unsigned RunTimeVer, StringRef SplitName,
    DICompileUnit::DebugEmissionKind Kind, uint64_t DWOId,
    bool SplitDebugInlining, bool DebugInfoForProfiling,
    DICompileUnit::DebugNameTableKind NameTableKind, bool RangesBaseAddress) {

  assert(((Lang <= dwarf::DW_LANG_Fortran08 && Lang >= dwarf::DW_LANG_C89) ||
          (Lang <= dwarf::DW_LANG_hi_user && Lang >= dwarf::DW_LANG_lo_user)) &&
         "Invalid Language tag");

  assert(!CUNode && "Can only make one compile unit per DIBuilder instance");
  CUNode = DICompileUnit::getDistinct(
      VMContext, Lang, File, Producer, isOptimized, Flags, RunTimeVer,
      SplitName, Kind, nullptr, nullptr, nullptr, nullptr, nullptr, DWOId,
      SplitDebugInlining, DebugInfoForProfiling, NameTableKind,
      RangesBaseAddress);

  // Create a named metadata so that it is easier to find cu in a module.
  NamedMDNode *NMD = M.getOrInsertNamedMetadata("llvm.dbg.cu");
  NMD->addOperand(CUNode);
  trackIfUnresolved(CUNode);
  return CUNode;
}

static DIImportedEntity *
createImportedModule(LLVMContext &C, dwarf::Tag Tag, DIScope *Context,
                     Metadata *NS, DIFile *File, unsigned Line, StringRef Name,
                     SmallVectorImpl<TrackingMDNodeRef> &AllImportedModules) {
  if (Line)
    assert(File && "Source location has line number but no file");
  unsigned EntitiesCount = C.pImpl->DIImportedEntitys.size();
  auto *M = DIImportedEntity::get(C, Tag, Context, cast_or_null<DINode>(NS),
                                  File, Line, Name);
  if (EntitiesCount < C.pImpl->DIImportedEntitys.size())
    // A new Imported Entity was just added to the context.
    // Add it to the Imported Modules list.
    AllImportedModules.emplace_back(M);
  return M;
}

DIImportedEntity *DIBuilder::createImportedModule(DIScope *Context,
                                                  DINamespace *NS, DIFile *File,
                                                  unsigned Line) {
  return ::createImportedModule(VMContext, dwarf::DW_TAG_imported_module,
                                Context, NS, File, Line, StringRef(),
                                AllImportedModules);
}

DIImportedEntity *DIBuilder::createImportedModule(DIScope *Context,
                                                  DIImportedEntity *NS,
                                                  DIFile *File, unsigned Line) {
  return ::createImportedModule(VMContext, dwarf::DW_TAG_imported_module,
                                Context, NS, File, Line, StringRef(),
                                AllImportedModules);
}

DIImportedEntity *DIBuilder::createImportedModule(DIScope *Context, DIModule *M,
                                                  DIFile *File, unsigned Line) {
  return ::createImportedModule(VMContext, dwarf::DW_TAG_imported_module,
                                Context, M, File, Line, StringRef(),
                                AllImportedModules);
}

DIImportedEntity *DIBuilder::createImportedDeclaration(DIScope *Context,
                                                       DINode *Decl,
                                                       DIFile *File,
                                                       unsigned Line,
                                                       StringRef Name) {
  // Make sure to use the unique identifier based metadata reference for
  // types that have one.
  return ::createImportedModule(VMContext, dwarf::DW_TAG_imported_declaration,
                                Context, Decl, File, Line, Name,
                                AllImportedModules);
}

DIFile *DIBuilder::createFile(StringRef Filename, StringRef Directory,
                              Optional<DIFile::ChecksumInfo<StringRef>> CS,
                              Optional<StringRef> Source) {
  return DIFile::get(VMContext, Filename, Directory, CS, Source);
}

DIMacro *DIBuilder::createMacro(DIMacroFile *Parent, unsigned LineNumber,
                                unsigned MacroType, StringRef Name,
                                StringRef Value) {
  assert(!Name.empty() && "Unable to create macro without name");
  assert((MacroType == dwarf::DW_MACINFO_undef ||
          MacroType == dwarf::DW_MACINFO_define) &&
         "Unexpected macro type");
  auto *M = DIMacro::get(VMContext, MacroType, LineNumber, Name, Value);
  AllMacrosPerParent[Parent].insert(M);
  return M;
}

DIMacroFile *DIBuilder::createTempMacroFile(DIMacroFile *Parent,
                                            unsigned LineNumber, DIFile *File) {
  auto *MF = DIMacroFile::getTemporary(VMContext, dwarf::DW_MACINFO_start_file,
                                       LineNumber, File, DIMacroNodeArray())
                 .release();
  AllMacrosPerParent[Parent].insert(MF);
  // Add the new temporary DIMacroFile to the macro per parent map as a parent.
  // This is needed to assure DIMacroFile with no children to have an entry in
  // the map. Otherwise, it will not be resolved in DIBuilder::finalize().
  AllMacrosPerParent.insert({MF, {}});
  return MF;
}

DIEnumerator *DIBuilder::createEnumerator(StringRef Name, int64_t Val,
                                          bool IsUnsigned) {
  assert(!Name.empty() && "Unable to create enumerator without name");
  return DIEnumerator::get(VMContext, Val, IsUnsigned, Name);
}

DIBasicType *DIBuilder::createUnspecifiedType(StringRef Name) {
  assert(!Name.empty() && "Unable to create type without name");
  return DIBasicType::get(VMContext, dwarf::DW_TAG_unspecified_type, Name);
}

DIBasicType *DIBuilder::createNullPtrType() {
  return createUnspecifiedType("decltype(nullptr)");
}

DIBasicType *DIBuilder::createBasicType(StringRef Name, uint64_t SizeInBits,
                                        unsigned Encoding,
                                        DINode::DIFlags Flags) {
  assert(!Name.empty() && "Unable to create type without name");
  return DIBasicType::get(VMContext, dwarf::DW_TAG_base_type, Name, SizeInBits,
                          0, Encoding, Flags);
}

DIDerivedType *DIBuilder::createQualifiedType(unsigned Tag, DIType *FromTy) {
  return DIDerivedType::get(VMContext, Tag, "", nullptr, 0, nullptr, FromTy, 0,
                            0, 0, None, None, DINode::FlagZero);
}

DIDerivedType *
DIBuilder::createPtrAuthQualifiedType(DIType *FromTy, unsigned Key,
                                      bool IsAddressDiscriminated,
                                      unsigned ExtraDiscriminator) {
  return DIDerivedType::get(
      VMContext, dwarf::DW_TAG_APPLE_ptrauth_type, "", nullptr, 0, nullptr,
      FromTy, 0, 0, 0, None,
      Optional<DIDerivedType::PtrAuthData>(
          {Key, IsAddressDiscriminated, ExtraDiscriminator}),
      DINode::FlagZero);
}

DIDerivedType *DIBuilder::createPointerType(
    DIType *PointeeTy, uint64_t SizeInBits, uint32_t AlignInBits,
    Optional<unsigned> DWARFAddressSpace, StringRef Name) {
  // FIXME: Why is there a name here?
  return DIDerivedType::get(VMContext, dwarf::DW_TAG_pointer_type, Name,
                            nullptr, 0, nullptr, PointeeTy, SizeInBits,
                            AlignInBits, 0, DWARFAddressSpace, None,
                            DINode::FlagZero);
}

DIDerivedType *DIBuilder::createMemberPointerType(DIType *PointeeTy,
                                                  DIType *Base,
                                                  uint64_t SizeInBits,
                                                  uint32_t AlignInBits,
                                                  DINode::DIFlags Flags) {
  return DIDerivedType::get(VMContext, dwarf::DW_TAG_ptr_to_member_type, "",
                            nullptr, 0, nullptr, PointeeTy, SizeInBits,
                            AlignInBits, 0, None, None, Flags, Base);
}

DIDerivedType *DIBuilder::createReferenceType(
    unsigned Tag, DIType *RTy,
    uint64_t SizeInBits,
    uint32_t AlignInBits,
    Optional<unsigned> DWARFAddressSpace) {
  assert(RTy && "Unable to create reference type");
  return DIDerivedType::get(VMContext, Tag, "", nullptr, 0, nullptr, RTy,
                            SizeInBits, AlignInBits, 0, DWARFAddressSpace, {},
                            DINode::FlagZero);
}

DIDerivedType *DIBuilder::createTypedef(DIType *Ty, StringRef Name,
                                        DIFile *File, unsigned LineNo,
                                        DIScope *Context,
                                        Optional<unsigned> AlignInBits) {
  return DIDerivedType::get(VMContext, dwarf::DW_TAG_typedef, Name, File,
<<<<<<< HEAD
                            LineNo, getNonCompileUnitScope(Context), Ty, 0, 0,
                            0, None, None, DINode::FlagZero);
=======
                            LineNo, getNonCompileUnitScope(Context), Ty, 0,
                            AlignInBits.hasValue() ? AlignInBits.getValue() : 0,
                            0, None, DINode::FlagZero);
>>>>>>> 423f541c
}

DIDerivedType *DIBuilder::createFriend(DIType *Ty, DIType *FriendTy) {
  assert(Ty && "Invalid type!");
  assert(FriendTy && "Invalid friend type!");
  return DIDerivedType::get(VMContext, dwarf::DW_TAG_friend, "", nullptr, 0, Ty,
                            FriendTy, 0, 0, 0, None, None, DINode::FlagZero);
}

DIDerivedType *DIBuilder::createInheritance(DIType *Ty, DIType *BaseTy,
                                            uint64_t BaseOffset,
                                            uint32_t VBPtrOffset,
                                            DINode::DIFlags Flags) {
  assert(Ty && "Unable to create inheritance");
  Metadata *ExtraData = ConstantAsMetadata::get(
      ConstantInt::get(IntegerType::get(VMContext, 32), VBPtrOffset));
  return DIDerivedType::get(VMContext, dwarf::DW_TAG_inheritance, "", nullptr,
                            0, Ty, BaseTy, 0, 0, BaseOffset, None, None,
                            Flags, ExtraData);
}

DIDerivedType *DIBuilder::createMemberType(DIScope *Scope, StringRef Name,
                                           DIFile *File, unsigned LineNumber,
                                           uint64_t SizeInBits,
                                           uint32_t AlignInBits,
                                           uint64_t OffsetInBits,
                                           DINode::DIFlags Flags, DIType *Ty) {
  return DIDerivedType::get(VMContext, dwarf::DW_TAG_member, Name, File,
                            LineNumber, getNonCompileUnitScope(Scope), Ty,
                            SizeInBits, AlignInBits, OffsetInBits, None, None,
                            Flags);
}

static ConstantAsMetadata *getConstantOrNull(Constant *C) {
  if (C)
    return ConstantAsMetadata::get(C);
  return nullptr;
}

DIDerivedType *DIBuilder::createVariantMemberType(
    DIScope *Scope, StringRef Name, DIFile *File, unsigned LineNumber,
    uint64_t SizeInBits, uint32_t AlignInBits, uint64_t OffsetInBits,
    Constant *Discriminant, DINode::DIFlags Flags, DIType *Ty) {
  return DIDerivedType::get(VMContext, dwarf::DW_TAG_member, Name, File,
                            LineNumber, getNonCompileUnitScope(Scope), Ty,
                            SizeInBits, AlignInBits, OffsetInBits, None, None,
                            Flags, getConstantOrNull(Discriminant));
}

DIDerivedType *DIBuilder::createBitFieldMemberType(
    DIScope *Scope, StringRef Name, DIFile *File, unsigned LineNumber,
    uint64_t SizeInBits, uint64_t OffsetInBits, uint64_t StorageOffsetInBits,
    DINode::DIFlags Flags, DIType *Ty) {
  Flags |= DINode::FlagBitField;
  return DIDerivedType::get(
      VMContext, dwarf::DW_TAG_member, Name, File, LineNumber,
      getNonCompileUnitScope(Scope), Ty, SizeInBits, /* AlignInBits */ 0,
      OffsetInBits, None, None, Flags,
      ConstantAsMetadata::get(ConstantInt::get(IntegerType::get(VMContext, 64),
                                               StorageOffsetInBits)));
}

DIDerivedType *
DIBuilder::createStaticMemberType(DIScope *Scope, StringRef Name, DIFile *File,
                                  unsigned LineNumber, DIType *Ty,
                                  DINode::DIFlags Flags, llvm::Constant *Val,
                                  uint32_t AlignInBits) {
  Flags |= DINode::FlagStaticMember;
  return DIDerivedType::get(VMContext, dwarf::DW_TAG_member, Name, File,
                            LineNumber, getNonCompileUnitScope(Scope), Ty, 0,
                            AlignInBits, 0, None, None, Flags,
                            getConstantOrNull(Val));
}

DIDerivedType *
DIBuilder::createObjCIVar(StringRef Name, DIFile *File, unsigned LineNumber,
                          uint64_t SizeInBits, uint32_t AlignInBits,
                          uint64_t OffsetInBits, DINode::DIFlags Flags,
                          DIType *Ty, MDNode *PropertyNode) {
  return DIDerivedType::get(VMContext, dwarf::DW_TAG_member, Name, File,
                            LineNumber, getNonCompileUnitScope(File), Ty,
                            SizeInBits, AlignInBits, OffsetInBits, None, None,
                            Flags, PropertyNode);
}

DIObjCProperty *
DIBuilder::createObjCProperty(StringRef Name, DIFile *File, unsigned LineNumber,
                              StringRef GetterName, StringRef SetterName,
                              unsigned PropertyAttributes, DIType *Ty) {
  return DIObjCProperty::get(VMContext, Name, File, LineNumber, GetterName,
                             SetterName, PropertyAttributes, Ty);
}

DITemplateTypeParameter *
DIBuilder::createTemplateTypeParameter(DIScope *Context, StringRef Name,
                                       DIType *Ty) {
  assert((!Context || isa<DICompileUnit>(Context)) && "Expected compile unit");
  return DITemplateTypeParameter::get(VMContext, Name, Ty);
}

static DITemplateValueParameter *
createTemplateValueParameterHelper(LLVMContext &VMContext, unsigned Tag,
                                   DIScope *Context, StringRef Name, DIType *Ty,
                                   Metadata *MD) {
  assert((!Context || isa<DICompileUnit>(Context)) && "Expected compile unit");
  return DITemplateValueParameter::get(VMContext, Tag, Name, Ty, MD);
}

DITemplateValueParameter *
DIBuilder::createTemplateValueParameter(DIScope *Context, StringRef Name,
                                        DIType *Ty, Constant *Val) {
  return createTemplateValueParameterHelper(
      VMContext, dwarf::DW_TAG_template_value_parameter, Context, Name, Ty,
      getConstantOrNull(Val));
}

DITemplateValueParameter *
DIBuilder::createTemplateTemplateParameter(DIScope *Context, StringRef Name,
                                           DIType *Ty, StringRef Val) {
  return createTemplateValueParameterHelper(
      VMContext, dwarf::DW_TAG_GNU_template_template_param, Context, Name, Ty,
      MDString::get(VMContext, Val));
}

DITemplateValueParameter *
DIBuilder::createTemplateParameterPack(DIScope *Context, StringRef Name,
                                       DIType *Ty, DINodeArray Val) {
  return createTemplateValueParameterHelper(
      VMContext, dwarf::DW_TAG_GNU_template_parameter_pack, Context, Name, Ty,
      Val.get());
}

DICompositeType *DIBuilder::createClassType(
    DIScope *Context, StringRef Name, DIFile *File, unsigned LineNumber,
    uint64_t SizeInBits, uint32_t AlignInBits, uint64_t OffsetInBits,
    DINode::DIFlags Flags, DIType *DerivedFrom, DINodeArray Elements,
    DIType *VTableHolder, MDNode *TemplateParams, StringRef UniqueIdentifier) {
  assert((!Context || isa<DIScope>(Context)) &&
         "createClassType should be called with a valid Context");

  auto *R = DICompositeType::get(
      VMContext, dwarf::DW_TAG_structure_type, Name, File, LineNumber,
      getNonCompileUnitScope(Context), DerivedFrom, SizeInBits, AlignInBits,
      OffsetInBits, Flags, Elements, 0, VTableHolder,
      cast_or_null<MDTuple>(TemplateParams), UniqueIdentifier);
  trackIfUnresolved(R);
  return R;
}

DICompositeType *DIBuilder::createStructType(
    DIScope *Context, StringRef Name, DIFile *File, unsigned LineNumber,
    uint64_t SizeInBits, uint32_t AlignInBits, DINode::DIFlags Flags,
    DIType *DerivedFrom, DINodeArray Elements, unsigned RunTimeLang,
    DIType *VTableHolder, StringRef UniqueIdentifier) {
  auto *R = DICompositeType::get(
      VMContext, dwarf::DW_TAG_structure_type, Name, File, LineNumber,
      getNonCompileUnitScope(Context), DerivedFrom, SizeInBits, AlignInBits, 0,
      Flags, Elements, RunTimeLang, VTableHolder, nullptr, UniqueIdentifier);
  trackIfUnresolved(R);
  return R;
}

DICompositeType *DIBuilder::createUnionType(
    DIScope *Scope, StringRef Name, DIFile *File, unsigned LineNumber,
    uint64_t SizeInBits, uint32_t AlignInBits, DINode::DIFlags Flags,
    DINodeArray Elements, unsigned RunTimeLang, StringRef UniqueIdentifier) {
  auto *R = DICompositeType::get(
      VMContext, dwarf::DW_TAG_union_type, Name, File, LineNumber,
      getNonCompileUnitScope(Scope), nullptr, SizeInBits, AlignInBits, 0, Flags,
      Elements, RunTimeLang, nullptr, nullptr, UniqueIdentifier);
  trackIfUnresolved(R);
  return R;
}

DICompositeType *DIBuilder::createVariantPart(
    DIScope *Scope, StringRef Name, DIFile *File, unsigned LineNumber,
    uint64_t SizeInBits, uint32_t AlignInBits, DINode::DIFlags Flags,
    DIDerivedType *Discriminator, DINodeArray Elements, StringRef UniqueIdentifier) {
  auto *R = DICompositeType::get(
      VMContext, dwarf::DW_TAG_variant_part, Name, File, LineNumber,
      getNonCompileUnitScope(Scope), nullptr, SizeInBits, AlignInBits, 0, Flags,
      Elements, 0, nullptr, nullptr, UniqueIdentifier, Discriminator);
  trackIfUnresolved(R);
  return R;
}

DISubroutineType *DIBuilder::createSubroutineType(DITypeRefArray ParameterTypes,
                                                  DINode::DIFlags Flags,
                                                  unsigned CC) {
  return DISubroutineType::get(VMContext, Flags, CC, ParameterTypes);
}

DICompositeType *DIBuilder::createEnumerationType(
    DIScope *Scope, StringRef Name, DIFile *File, unsigned LineNumber,
    uint64_t SizeInBits, uint32_t AlignInBits, DINodeArray Elements,
    DIType *UnderlyingType, StringRef UniqueIdentifier, bool IsScoped) {
  auto *CTy = DICompositeType::get(
      VMContext, dwarf::DW_TAG_enumeration_type, Name, File, LineNumber,
      getNonCompileUnitScope(Scope), UnderlyingType, SizeInBits, AlignInBits, 0,
      IsScoped ? DINode::FlagEnumClass : DINode::FlagZero, Elements, 0, nullptr,
      nullptr, UniqueIdentifier);
  AllEnumTypes.push_back(CTy);
  trackIfUnresolved(CTy);
  return CTy;
}

DICompositeType *DIBuilder::createArrayType(uint64_t Size,
                                            uint32_t AlignInBits, DIType *Ty,
                                            DINodeArray Subscripts) {
  auto *R = DICompositeType::get(VMContext, dwarf::DW_TAG_array_type, "",
                                 nullptr, 0, nullptr, Ty, Size, AlignInBits, 0,
                                 DINode::FlagZero, Subscripts, 0, nullptr);
  trackIfUnresolved(R);
  return R;
}

DICompositeType *DIBuilder::createVectorType(uint64_t Size,
                                             uint32_t AlignInBits, DIType *Ty,
                                             DINodeArray Subscripts) {
  auto *R = DICompositeType::get(VMContext, dwarf::DW_TAG_array_type, "",
                                 nullptr, 0, nullptr, Ty, Size, AlignInBits, 0,
                                 DINode::FlagVector, Subscripts, 0, nullptr);
  trackIfUnresolved(R);
  return R;
}

DISubprogram *DIBuilder::createArtificialSubprogram(DISubprogram *SP) {
  auto NewSP = SP->cloneWithFlags(SP->getFlags() | DINode::FlagArtificial);
  return MDNode::replaceWithDistinct(std::move(NewSP));
}

static DIType *createTypeWithFlags(const DIType *Ty,
                                   DINode::DIFlags FlagsToSet) {
  auto NewTy = Ty->cloneWithFlags(Ty->getFlags() | FlagsToSet);
  return MDNode::replaceWithUniqued(std::move(NewTy));
}

DIType *DIBuilder::createArtificialType(DIType *Ty) {
  // FIXME: Restrict this to the nodes where it's valid.
  if (Ty->isArtificial())
    return Ty;
  return createTypeWithFlags(Ty, DINode::FlagArtificial);
}

DIType *DIBuilder::createObjectPointerType(DIType *Ty) {
  // FIXME: Restrict this to the nodes where it's valid.
  if (Ty->isObjectPointer())
    return Ty;
  DINode::DIFlags Flags = DINode::FlagObjectPointer | DINode::FlagArtificial;
  return createTypeWithFlags(Ty, Flags);
}

void DIBuilder::retainType(DIScope *T) {
  assert(T && "Expected non-null type");
  assert((isa<DIType>(T) || (isa<DISubprogram>(T) &&
                             cast<DISubprogram>(T)->isDefinition() == false)) &&
         "Expected type or subprogram declaration");
  AllRetainTypes.emplace_back(T);
}

DIBasicType *DIBuilder::createUnspecifiedParameter() { return nullptr; }

DICompositeType *
DIBuilder::createForwardDecl(unsigned Tag, StringRef Name, DIScope *Scope,
                             DIFile *F, unsigned Line, unsigned RuntimeLang,
                             uint64_t SizeInBits, uint32_t AlignInBits,
                             StringRef UniqueIdentifier) {
  // FIXME: Define in terms of createReplaceableForwardDecl() by calling
  // replaceWithUniqued().
  auto *RetTy = DICompositeType::get(
      VMContext, Tag, Name, F, Line, getNonCompileUnitScope(Scope), nullptr,
      SizeInBits, AlignInBits, 0, DINode::FlagFwdDecl, nullptr, RuntimeLang,
      nullptr, nullptr, UniqueIdentifier);
  trackIfUnresolved(RetTy);
  return RetTy;
}

DICompositeType *DIBuilder::createReplaceableCompositeType(
    unsigned Tag, StringRef Name, DIScope *Scope, DIFile *F, unsigned Line,
    unsigned RuntimeLang, uint64_t SizeInBits, uint32_t AlignInBits,
    DINode::DIFlags Flags, StringRef UniqueIdentifier) {
  auto *RetTy =
      DICompositeType::getTemporary(
          VMContext, Tag, Name, F, Line, getNonCompileUnitScope(Scope), nullptr,
          SizeInBits, AlignInBits, 0, Flags, nullptr, RuntimeLang, nullptr,
          nullptr, UniqueIdentifier)
          .release();
  trackIfUnresolved(RetTy);
  return RetTy;
}

DINodeArray DIBuilder::getOrCreateArray(ArrayRef<Metadata *> Elements) {
  return MDTuple::get(VMContext, Elements);
}

DIMacroNodeArray
DIBuilder::getOrCreateMacroArray(ArrayRef<Metadata *> Elements) {
  return MDTuple::get(VMContext, Elements);
}

DITypeRefArray DIBuilder::getOrCreateTypeArray(ArrayRef<Metadata *> Elements) {
  SmallVector<llvm::Metadata *, 16> Elts;
  for (unsigned i = 0, e = Elements.size(); i != e; ++i) {
    if (Elements[i] && isa<MDNode>(Elements[i]))
      Elts.push_back(cast<DIType>(Elements[i]));
    else
      Elts.push_back(Elements[i]);
  }
  return DITypeRefArray(MDNode::get(VMContext, Elts));
}

DISubrange *DIBuilder::getOrCreateSubrange(int64_t Lo, int64_t Count) {
  return DISubrange::get(VMContext, Count, Lo);
}

DISubrange *DIBuilder::getOrCreateSubrange(int64_t Lo, Metadata *CountNode) {
  return DISubrange::get(VMContext, CountNode, Lo);
}

static void checkGlobalVariableScope(DIScope *Context) {
#ifndef NDEBUG
  if (auto *CT =
          dyn_cast_or_null<DICompositeType>(getNonCompileUnitScope(Context)))
    assert(CT->getIdentifier().empty() &&
           "Context of a global variable should not be a type with identifier");
#endif
}

DIGlobalVariableExpression *DIBuilder::createGlobalVariableExpression(
    DIScope *Context, StringRef Name, StringRef LinkageName, DIFile *F,
    unsigned LineNumber, DIType *Ty, bool isLocalToUnit, DIExpression *Expr,
    MDNode *Decl, MDTuple *templateParams, uint32_t AlignInBits) {
  checkGlobalVariableScope(Context);

  auto *GV = DIGlobalVariable::getDistinct(
      VMContext, cast_or_null<DIScope>(Context), Name, LinkageName, F,
      LineNumber, Ty, isLocalToUnit, true, cast_or_null<DIDerivedType>(Decl),
      templateParams, AlignInBits);
  if (!Expr)
    Expr = createExpression();
  auto *N = DIGlobalVariableExpression::get(VMContext, GV, Expr);
  AllGVs.push_back(N);
  return N;
}

DIGlobalVariable *DIBuilder::createTempGlobalVariableFwdDecl(
    DIScope *Context, StringRef Name, StringRef LinkageName, DIFile *F,
    unsigned LineNumber, DIType *Ty, bool isLocalToUnit, MDNode *Decl,
    MDTuple *templateParams, uint32_t AlignInBits) {
  checkGlobalVariableScope(Context);

  return DIGlobalVariable::getTemporary(
             VMContext, cast_or_null<DIScope>(Context), Name, LinkageName, F,
             LineNumber, Ty, isLocalToUnit, false,
             cast_or_null<DIDerivedType>(Decl), templateParams, AlignInBits)
      .release();
}

static DILocalVariable *createLocalVariable(
    LLVMContext &VMContext,
    DenseMap<MDNode *, SmallVector<TrackingMDNodeRef, 1>> &PreservedVariables,
    DIScope *Scope, StringRef Name, unsigned ArgNo, DIFile *File,
    unsigned LineNo, DIType *Ty, bool AlwaysPreserve, DINode::DIFlags Flags,
    uint32_t AlignInBits) {
  // FIXME: Why getNonCompileUnitScope()?
  // FIXME: Why is "!Context" okay here?
  // FIXME: Why doesn't this check for a subprogram or lexical block (AFAICT
  // the only valid scopes)?
  DIScope *Context = getNonCompileUnitScope(Scope);

  auto *Node =
      DILocalVariable::get(VMContext, cast_or_null<DILocalScope>(Context), Name,
                           File, LineNo, Ty, ArgNo, Flags, AlignInBits);
  if (AlwaysPreserve) {
    // The optimizer may remove local variables. If there is an interest
    // to preserve variable info in such situation then stash it in a
    // named mdnode.
    DISubprogram *Fn = getDISubprogram(Scope);
    assert(Fn && "Missing subprogram for local variable");
    PreservedVariables[Fn].emplace_back(Node);
  }
  return Node;
}

DILocalVariable *DIBuilder::createAutoVariable(DIScope *Scope, StringRef Name,
                                               DIFile *File, unsigned LineNo,
                                               DIType *Ty, bool AlwaysPreserve,
                                               DINode::DIFlags Flags,
                                               uint32_t AlignInBits) {
  return createLocalVariable(VMContext, PreservedVariables, Scope, Name,
                             /* ArgNo */ 0, File, LineNo, Ty, AlwaysPreserve,
                             Flags, AlignInBits);
}

DILocalVariable *DIBuilder::createParameterVariable(
    DIScope *Scope, StringRef Name, unsigned ArgNo, DIFile *File,
    unsigned LineNo, DIType *Ty, bool AlwaysPreserve, DINode::DIFlags Flags) {
  assert(ArgNo && "Expected non-zero argument number for parameter");
  return createLocalVariable(VMContext, PreservedVariables, Scope, Name, ArgNo,
                             File, LineNo, Ty, AlwaysPreserve, Flags,
                             /* AlignInBits */0);
}

DILabel *DIBuilder::createLabel(
    DIScope *Scope, StringRef Name, DIFile *File,
    unsigned LineNo, bool AlwaysPreserve) {
  DIScope *Context = getNonCompileUnitScope(Scope);

  auto *Node =
      DILabel::get(VMContext, cast_or_null<DILocalScope>(Context), Name,
                   File, LineNo);

  if (AlwaysPreserve) {
    /// The optimizer may remove labels. If there is an interest
    /// to preserve label info in such situation then append it to
    /// the list of retained nodes of the DISubprogram.
    DISubprogram *Fn = getDISubprogram(Scope);
    assert(Fn && "Missing subprogram for label");
    PreservedLabels[Fn].emplace_back(Node);
  }
  return Node;
}

DIExpression *DIBuilder::createExpression(ArrayRef<uint64_t> Addr) {
  return DIExpression::get(VMContext, Addr);
}

DIExpression *DIBuilder::createExpression(ArrayRef<int64_t> Signed) {
  // TODO: Remove the callers of this signed version and delete.
  SmallVector<uint64_t, 8> Addr(Signed.begin(), Signed.end());
  return createExpression(Addr);
}

template <class... Ts>
static DISubprogram *getSubprogram(bool IsDistinct, Ts &&... Args) {
  if (IsDistinct)
    return DISubprogram::getDistinct(std::forward<Ts>(Args)...);
  return DISubprogram::get(std::forward<Ts>(Args)...);
}

DISubprogram *DIBuilder::createFunction(
    DIScope *Context, StringRef Name, StringRef LinkageName, DIFile *File,
    unsigned LineNo, DISubroutineType *Ty, unsigned ScopeLine,
    DINode::DIFlags Flags, DISubprogram::DISPFlags SPFlags,
    DITemplateParameterArray TParams, DISubprogram *Decl,
    DITypeArray ThrownTypes) {
  bool IsDefinition = SPFlags & DISubprogram::SPFlagDefinition;
  auto *Node = getSubprogram(
      /*IsDistinct=*/IsDefinition, VMContext, getNonCompileUnitScope(Context),
      Name, LinkageName, File, LineNo, Ty, ScopeLine, nullptr, 0, 0, Flags,
      SPFlags, IsDefinition ? CUNode : nullptr, TParams, Decl,
      MDTuple::getTemporary(VMContext, None).release(), ThrownTypes);

  if (IsDefinition)
    AllSubprograms.push_back(Node);
  trackIfUnresolved(Node);
  return Node;
}

DISubprogram *DIBuilder::createTempFunctionFwdDecl(
    DIScope *Context, StringRef Name, StringRef LinkageName, DIFile *File,
    unsigned LineNo, DISubroutineType *Ty, unsigned ScopeLine,
    DINode::DIFlags Flags, DISubprogram::DISPFlags SPFlags,
    DITemplateParameterArray TParams, DISubprogram *Decl,
    DITypeArray ThrownTypes) {
  bool IsDefinition = SPFlags & DISubprogram::SPFlagDefinition;
  return DISubprogram::getTemporary(VMContext, getNonCompileUnitScope(Context),
                                    Name, LinkageName, File, LineNo, Ty,
                                    ScopeLine, nullptr, 0, 0, Flags, SPFlags,
                                    IsDefinition ? CUNode : nullptr, TParams,
                                    Decl, nullptr, ThrownTypes)
      .release();
}

DISubprogram *DIBuilder::createMethod(
    DIScope *Context, StringRef Name, StringRef LinkageName, DIFile *F,
    unsigned LineNo, DISubroutineType *Ty, unsigned VIndex, int ThisAdjustment,
    DIType *VTableHolder, DINode::DIFlags Flags,
    DISubprogram::DISPFlags SPFlags, DITemplateParameterArray TParams,
    DITypeArray ThrownTypes) {
  assert(getNonCompileUnitScope(Context) &&
         "Methods should have both a Context and a context that isn't "
         "the compile unit.");
  // FIXME: Do we want to use different scope/lines?
  bool IsDefinition = SPFlags & DISubprogram::SPFlagDefinition;
  auto *SP = getSubprogram(
      /*IsDistinct=*/IsDefinition, VMContext, cast<DIScope>(Context), Name,
      LinkageName, F, LineNo, Ty, LineNo, VTableHolder, VIndex, ThisAdjustment,
      Flags, SPFlags, IsDefinition ? CUNode : nullptr, TParams, nullptr,
      nullptr, ThrownTypes);

  if (IsDefinition)
    AllSubprograms.push_back(SP);
  trackIfUnresolved(SP);
  return SP;
}

DICommonBlock *DIBuilder::createCommonBlock(
    DIScope *Scope, DIGlobalVariable *Decl, StringRef Name, DIFile *File,
    unsigned LineNo) {
  return DICommonBlock::get(
      VMContext, Scope, Decl, Name, File, LineNo);
}

DINamespace *DIBuilder::createNameSpace(DIScope *Scope, StringRef Name,
                                        bool ExportSymbols) {

  // It is okay to *not* make anonymous top-level namespaces distinct, because
  // all nodes that have an anonymous namespace as their parent scope are
  // guaranteed to be unique and/or are linked to their containing
  // DICompileUnit. This decision is an explicit tradeoff of link time versus
  // memory usage versus code simplicity and may get revisited in the future.
  return DINamespace::get(VMContext, getNonCompileUnitScope(Scope), Name,
                          ExportSymbols);
}

DIModule *DIBuilder::createModule(DIScope *Scope, StringRef Name,
                                  StringRef ConfigurationMacros,
                                  StringRef IncludePath,
                                  StringRef ISysRoot) {
 return DIModule::get(VMContext, getNonCompileUnitScope(Scope), Name,
                      ConfigurationMacros, IncludePath, ISysRoot);
}

DILexicalBlockFile *DIBuilder::createLexicalBlockFile(DIScope *Scope,
                                                      DIFile *File,
                                                      unsigned Discriminator) {
  return DILexicalBlockFile::get(VMContext, Scope, File, Discriminator);
}

DILexicalBlock *DIBuilder::createLexicalBlock(DIScope *Scope, DIFile *File,
                                              unsigned Line, unsigned Col) {
  // Make these distinct, to avoid merging two lexical blocks on the same
  // file/line/column.
  return DILexicalBlock::getDistinct(VMContext, getNonCompileUnitScope(Scope),
                                     File, Line, Col);
}

Instruction *DIBuilder::insertDeclare(Value *Storage, DILocalVariable *VarInfo,
                                      DIExpression *Expr, const DILocation *DL,
                                      Instruction *InsertBefore) {
  return insertDeclare(Storage, VarInfo, Expr, DL, InsertBefore->getParent(),
                       InsertBefore);
}

Instruction *DIBuilder::insertDeclare(Value *Storage, DILocalVariable *VarInfo,
                                      DIExpression *Expr, const DILocation *DL,
                                      BasicBlock *InsertAtEnd) {
  // If this block already has a terminator then insert this intrinsic before
  // the terminator. Otherwise, put it at the end of the block.
  Instruction *InsertBefore = InsertAtEnd->getTerminator();
  return insertDeclare(Storage, VarInfo, Expr, DL, InsertAtEnd, InsertBefore);
}

Instruction *DIBuilder::insertLabel(DILabel *LabelInfo, const DILocation *DL,
                                    Instruction *InsertBefore) {
  return insertLabel(
      LabelInfo, DL, InsertBefore ? InsertBefore->getParent() : nullptr,
      InsertBefore);
}

Instruction *DIBuilder::insertLabel(DILabel *LabelInfo, const DILocation *DL,
                                    BasicBlock *InsertAtEnd) {
  return insertLabel(LabelInfo, DL, InsertAtEnd, nullptr);
}

Instruction *DIBuilder::insertDbgValueIntrinsic(Value *V,
                                                DILocalVariable *VarInfo,
                                                DIExpression *Expr,
                                                const DILocation *DL,
                                                Instruction *InsertBefore) {
  return insertDbgValueIntrinsic(
      V, VarInfo, Expr, DL, InsertBefore ? InsertBefore->getParent() : nullptr,
      InsertBefore);
}

Instruction *DIBuilder::insertDbgValueIntrinsic(Value *V,
                                                DILocalVariable *VarInfo,
                                                DIExpression *Expr,
                                                const DILocation *DL,
                                                BasicBlock *InsertAtEnd) {
  return insertDbgValueIntrinsic(V, VarInfo, Expr, DL, InsertAtEnd, nullptr);
}

/// Return an IRBuilder for inserting dbg.declare and dbg.value intrinsics. This
/// abstracts over the various ways to specify an insert position.
static IRBuilder<> getIRBForDbgInsertion(const DILocation *DL,
                                         BasicBlock *InsertBB,
                                         Instruction *InsertBefore) {
  IRBuilder<> B(DL->getContext());
  if (InsertBefore)
    B.SetInsertPoint(InsertBefore);
  else if (InsertBB)
    B.SetInsertPoint(InsertBB);
  B.SetCurrentDebugLocation(DL);
  return B;
}

static Value *getDbgIntrinsicValueImpl(LLVMContext &VMContext, Value *V) {
  assert(V && "no value passed to dbg intrinsic");
  return MetadataAsValue::get(VMContext, ValueAsMetadata::get(V));
}

static Function *getDeclareIntrin(Module &M) {
  return Intrinsic::getDeclaration(&M, UseDbgAddr ? Intrinsic::dbg_addr
                                                  : Intrinsic::dbg_declare);
}

Instruction *DIBuilder::insertDeclare(Value *Storage, DILocalVariable *VarInfo,
                                      DIExpression *Expr, const DILocation *DL,
                                      BasicBlock *InsertBB, Instruction *InsertBefore) {
  assert(VarInfo && "empty or invalid DILocalVariable* passed to dbg.declare");
  assert(DL && "Expected debug loc");
  assert(DL->getScope()->getSubprogram() ==
             VarInfo->getScope()->getSubprogram() &&
         "Expected matching subprograms");
  if (!DeclareFn)
    DeclareFn = getDeclareIntrin(M);

  trackIfUnresolved(VarInfo);
  trackIfUnresolved(Expr);
  Value *Args[] = {getDbgIntrinsicValueImpl(VMContext, Storage),
                   MetadataAsValue::get(VMContext, VarInfo),
                   MetadataAsValue::get(VMContext, Expr)};

  IRBuilder<> B = getIRBForDbgInsertion(DL, InsertBB, InsertBefore);
  return B.CreateCall(DeclareFn, Args);
}

Instruction *DIBuilder::insertDbgValueIntrinsic(
    Value *V, DILocalVariable *VarInfo, DIExpression *Expr,
    const DILocation *DL, BasicBlock *InsertBB, Instruction *InsertBefore) {
  assert(V && "no value passed to dbg.value");
  assert(VarInfo && "empty or invalid DILocalVariable* passed to dbg.value");
  assert(DL && "Expected debug loc");
  assert(DL->getScope()->getSubprogram() ==
             VarInfo->getScope()->getSubprogram() &&
         "Expected matching subprograms");
  if (!ValueFn)
    ValueFn = Intrinsic::getDeclaration(&M, Intrinsic::dbg_value);

  trackIfUnresolved(VarInfo);
  trackIfUnresolved(Expr);
  Value *Args[] = {getDbgIntrinsicValueImpl(VMContext, V),
                   MetadataAsValue::get(VMContext, VarInfo),
                   MetadataAsValue::get(VMContext, Expr)};

  IRBuilder<> B = getIRBForDbgInsertion(DL, InsertBB, InsertBefore);
  return B.CreateCall(ValueFn, Args);
}

Instruction *DIBuilder::insertLabel(
    DILabel *LabelInfo, const DILocation *DL,
    BasicBlock *InsertBB, Instruction *InsertBefore) {
  assert(LabelInfo && "empty or invalid DILabel* passed to dbg.label");
  assert(DL && "Expected debug loc");
  assert(DL->getScope()->getSubprogram() ==
             LabelInfo->getScope()->getSubprogram() &&
         "Expected matching subprograms");
  if (!LabelFn)
    LabelFn = Intrinsic::getDeclaration(&M, Intrinsic::dbg_label);

  trackIfUnresolved(LabelInfo);
  Value *Args[] = {MetadataAsValue::get(VMContext, LabelInfo)};

  IRBuilder<> B = getIRBForDbgInsertion(DL, InsertBB, InsertBefore);
  return B.CreateCall(LabelFn, Args);
}

void DIBuilder::replaceVTableHolder(DICompositeType *&T,
                                    DIType *VTableHolder) {
  {
    TypedTrackingMDRef<DICompositeType> N(T);
    N->replaceVTableHolder(VTableHolder);
    T = N.get();
  }

  // If this didn't create a self-reference, just return.
  if (T != VTableHolder)
    return;

  // Look for unresolved operands.  T will drop RAUW support, orphaning any
  // cycles underneath it.
  if (T->isResolved())
    for (const MDOperand &O : T->operands())
      if (auto *N = dyn_cast_or_null<MDNode>(O))
        trackIfUnresolved(N);
}

void DIBuilder::replaceArrays(DICompositeType *&T, DINodeArray Elements,
                              DINodeArray TParams) {
  {
    TypedTrackingMDRef<DICompositeType> N(T);
    if (Elements)
      N->replaceElements(Elements);
    if (TParams)
      N->replaceTemplateParams(DITemplateParameterArray(TParams));
    T = N.get();
  }

  // If T isn't resolved, there's no problem.
  if (!T->isResolved())
    return;

  // If T is resolved, it may be due to a self-reference cycle.  Track the
  // arrays explicitly if they're unresolved, or else the cycles will be
  // orphaned.
  if (Elements)
    trackIfUnresolved(Elements.get());
  if (TParams)
    trackIfUnresolved(TParams.get());
}<|MERGE_RESOLUTION|>--- conflicted
+++ resolved
@@ -318,14 +318,9 @@
                                         DIScope *Context,
                                         Optional<unsigned> AlignInBits) {
   return DIDerivedType::get(VMContext, dwarf::DW_TAG_typedef, Name, File,
-<<<<<<< HEAD
-                            LineNo, getNonCompileUnitScope(Context), Ty, 0, 0,
-                            0, None, None, DINode::FlagZero);
-=======
                             LineNo, getNonCompileUnitScope(Context), Ty, 0,
                             AlignInBits.hasValue() ? AlignInBits.getValue() : 0,
-                            0, None, DINode::FlagZero);
->>>>>>> 423f541c
+                            0, None, None, DINode::FlagZero);
 }
 
 DIDerivedType *DIBuilder::createFriend(DIType *Ty, DIType *FriendTy) {
