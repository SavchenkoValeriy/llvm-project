--- conflicted
+++ resolved
@@ -155,8 +155,6 @@
   else()
     set(HAVE_TERMINFO 0)
   endif()
-<<<<<<< HEAD
-=======
 
   find_library(ICONV_LIBRARY_PATH NAMES iconv libiconv libiconv-2 c)
   set(LLVM_LIBXML2_ENABLED 0)
@@ -169,7 +167,6 @@
       set(LIBXML2_LIBS "xml2")
     endif()
   endif()
->>>>>>> a81d2303
 endif()
 
 check_library_exists(xar xar_open "" HAVE_LIBXAR)
