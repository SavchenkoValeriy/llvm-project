//===- llvm/unittest/IR/ConstantsTest.cpp - Constants unit tests ----------===//
//
// Part of the LLVM Project, under the Apache License v2.0 with LLVM Exceptions.
// See https://llvm.org/LICENSE.txt for license information.
// SPDX-License-Identifier: Apache-2.0 WITH LLVM-exception
//
//===----------------------------------------------------------------------===//

#include "llvm/IR/Constants.h"
#include "llvm-c/Core.h"
#include "llvm/AsmParser/Parser.h"
#include "llvm/IR/DerivedTypes.h"
#include "llvm/IR/InstrTypes.h"
#include "llvm/IR/Instruction.h"
#include "llvm/IR/LLVMContext.h"
#include "llvm/IR/Module.h"
#include "llvm/Support/SourceMgr.h"
#include "gtest/gtest.h"

namespace llvm {
namespace {

TEST(ConstantsTest, Integer_i1) {
  LLVMContext Context;
  IntegerType *Int1 = IntegerType::get(Context, 1);
  Constant* One = ConstantInt::get(Int1, 1, true);
  Constant* Zero = ConstantInt::get(Int1, 0);
  Constant* NegOne = ConstantInt::get(Int1, static_cast<uint64_t>(-1), true);
  EXPECT_EQ(NegOne, ConstantInt::getSigned(Int1, -1));
  Constant* Undef = UndefValue::get(Int1);

  // Input:  @b = constant i1 add(i1 1 , i1 1)
  // Output: @b = constant i1 false
  EXPECT_EQ(Zero, ConstantExpr::getAdd(One, One));

  // @c = constant i1 add(i1 -1, i1 1)
  // @c = constant i1 false
  EXPECT_EQ(Zero, ConstantExpr::getAdd(NegOne, One));

  // @d = constant i1 add(i1 -1, i1 -1)
  // @d = constant i1 false
  EXPECT_EQ(Zero, ConstantExpr::getAdd(NegOne, NegOne));

  // @e = constant i1 sub(i1 -1, i1 1)
  // @e = constant i1 false
  EXPECT_EQ(Zero, ConstantExpr::getSub(NegOne, One));

  // @f = constant i1 sub(i1 1 , i1 -1)
  // @f = constant i1 false
  EXPECT_EQ(Zero, ConstantExpr::getSub(One, NegOne));

  // @g = constant i1 sub(i1 1 , i1 1)
  // @g = constant i1 false
  EXPECT_EQ(Zero, ConstantExpr::getSub(One, One));

  // @h = constant i1 shl(i1 1 , i1 1)  ; undefined
  // @h = constant i1 undef
  EXPECT_EQ(Undef, ConstantExpr::getShl(One, One));

  // @i = constant i1 shl(i1 1 , i1 0)
  // @i = constant i1 true
  EXPECT_EQ(One, ConstantExpr::getShl(One, Zero));

  // @j = constant i1 lshr(i1 1, i1 1)  ; undefined
  // @j = constant i1 undef
  EXPECT_EQ(Undef, ConstantExpr::getLShr(One, One));

  // @m = constant i1 ashr(i1 1, i1 1)  ; undefined
  // @m = constant i1 undef
  EXPECT_EQ(Undef, ConstantExpr::getAShr(One, One));

  // @n = constant i1 mul(i1 -1, i1 1)
  // @n = constant i1 true
  EXPECT_EQ(One, ConstantExpr::getMul(NegOne, One));

  // @o = constant i1 sdiv(i1 -1, i1 1) ; overflow
  // @o = constant i1 true
  EXPECT_EQ(One, ConstantExpr::getSDiv(NegOne, One));

  // @p = constant i1 sdiv(i1 1 , i1 -1); overflow
  // @p = constant i1 true
  EXPECT_EQ(One, ConstantExpr::getSDiv(One, NegOne));

  // @q = constant i1 udiv(i1 -1, i1 1)
  // @q = constant i1 true
  EXPECT_EQ(One, ConstantExpr::getUDiv(NegOne, One));

  // @r = constant i1 udiv(i1 1, i1 -1)
  // @r = constant i1 true
  EXPECT_EQ(One, ConstantExpr::getUDiv(One, NegOne));

  // @s = constant i1 srem(i1 -1, i1 1) ; overflow
  // @s = constant i1 false
  EXPECT_EQ(Zero, ConstantExpr::getSRem(NegOne, One));

  // @t = constant i1 urem(i1 -1, i1 1)
  // @t = constant i1 false
  EXPECT_EQ(Zero, ConstantExpr::getURem(NegOne, One));

  // @u = constant i1 srem(i1  1, i1 -1) ; overflow
  // @u = constant i1 false
  EXPECT_EQ(Zero, ConstantExpr::getSRem(One, NegOne));
}

TEST(ConstantsTest, IntSigns) {
  LLVMContext Context;
  IntegerType *Int8Ty = Type::getInt8Ty(Context);
  EXPECT_EQ(100, ConstantInt::get(Int8Ty, 100, false)->getSExtValue());
  EXPECT_EQ(100, ConstantInt::get(Int8Ty, 100, true)->getSExtValue());
  EXPECT_EQ(100, ConstantInt::getSigned(Int8Ty, 100)->getSExtValue());
  EXPECT_EQ(-50, ConstantInt::get(Int8Ty, 206)->getSExtValue());
  EXPECT_EQ(-50, ConstantInt::getSigned(Int8Ty, -50)->getSExtValue());
  EXPECT_EQ(206U, ConstantInt::getSigned(Int8Ty, -50)->getZExtValue());

  // Overflow is handled by truncation.
  EXPECT_EQ(0x3b, ConstantInt::get(Int8Ty, 0x13b)->getSExtValue());
}

TEST(ConstantsTest, FP128Test) {
  LLVMContext Context;
  Type *FP128Ty = Type::getFP128Ty(Context);

  IntegerType *Int128Ty = Type::getIntNTy(Context, 128);
  Constant *Zero128 = Constant::getNullValue(Int128Ty);
  Constant *X = ConstantExpr::getUIToFP(Zero128, FP128Ty);
  EXPECT_TRUE(isa<ConstantFP>(X));
}

TEST(ConstantsTest, PointerCast) {
  LLVMContext C;
  Type *Int8PtrTy = Type::getInt8PtrTy(C);
  Type *Int32PtrTy = Type::getInt32PtrTy(C);
  Type *Int64Ty = Type::getInt64Ty(C);
  VectorType *Int8PtrVecTy = VectorType::get(Int8PtrTy, 4);
  VectorType *Int32PtrVecTy = VectorType::get(Int32PtrTy, 4);
  VectorType *Int64VecTy = VectorType::get(Int64Ty, 4);

  // ptrtoint i8* to i64
  EXPECT_EQ(Constant::getNullValue(Int64Ty),
            ConstantExpr::getPointerCast(
              Constant::getNullValue(Int8PtrTy), Int64Ty));

  // bitcast i8* to i32*
  EXPECT_EQ(Constant::getNullValue(Int32PtrTy),
            ConstantExpr::getPointerCast(
              Constant::getNullValue(Int8PtrTy), Int32PtrTy));

  // ptrtoint <4 x i8*> to <4 x i64>
  EXPECT_EQ(Constant::getNullValue(Int64VecTy),
            ConstantExpr::getPointerCast(
              Constant::getNullValue(Int8PtrVecTy), Int64VecTy));

  // bitcast <4 x i8*> to <4 x i32*>
  EXPECT_EQ(Constant::getNullValue(Int32PtrVecTy),
            ConstantExpr::getPointerCast(
              Constant::getNullValue(Int8PtrVecTy), Int32PtrVecTy));

  Type *Int32Ptr1Ty = Type::getInt32PtrTy(C, 1);
  ConstantInt *K = ConstantInt::get(Type::getInt64Ty(C), 1234);

  // Make sure that addrspacecast of inttoptr is not folded away.
  EXPECT_NE(K,
            ConstantExpr::getAddrSpaceCast(
              ConstantExpr::getIntToPtr(K, Int32PtrTy), Int32Ptr1Ty));
  EXPECT_NE(K,
            ConstantExpr::getAddrSpaceCast(
              ConstantExpr::getIntToPtr(K, Int32Ptr1Ty), Int32PtrTy));

  Constant *NullInt32Ptr0 = Constant::getNullValue(Int32PtrTy);
  Constant *NullInt32Ptr1 = Constant::getNullValue(Int32Ptr1Ty);

  // Make sure that addrspacecast of null is not folded away.
  EXPECT_NE(Constant::getNullValue(Int32PtrTy),
            ConstantExpr::getAddrSpaceCast(NullInt32Ptr0, Int32Ptr1Ty));

  EXPECT_NE(Constant::getNullValue(Int32Ptr1Ty),
            ConstantExpr::getAddrSpaceCast(NullInt32Ptr1, Int32PtrTy));
}

#define CHECK(x, y)                                                            \
  {                                                                            \
    std::string __s;                                                           \
    raw_string_ostream __o(__s);                                               \
    Instruction *__I = cast<ConstantExpr>(x)->getAsInstruction();              \
    __I->print(__o);                                                           \
    __I->deleteValue();                                                        \
    __o.flush();                                                               \
    EXPECT_EQ(std::string("  <badref> = " y), __s);                            \
  }

TEST(ConstantsTest, AsInstructionsTest) {
  LLVMContext Context;
  std::unique_ptr<Module> M(new Module("MyModule", Context));

  Type *Int64Ty = Type::getInt64Ty(Context);
  Type *Int32Ty = Type::getInt32Ty(Context);
  Type *Int16Ty = Type::getInt16Ty(Context);
  Type *Int1Ty = Type::getInt1Ty(Context);
  Type *FloatTy = Type::getFloatTy(Context);
  Type *DoubleTy = Type::getDoubleTy(Context);

  Constant *Global = M->getOrInsertGlobal("dummy",
                                         PointerType::getUnqual(Int32Ty));
  Constant *Global2 = M->getOrInsertGlobal("dummy2",
                                         PointerType::getUnqual(Int32Ty));

  Constant *P0 = ConstantExpr::getPtrToInt(Global, Int32Ty);
  Constant *P1 = ConstantExpr::getUIToFP(P0, FloatTy);
  Constant *P2 = ConstantExpr::getUIToFP(P0, DoubleTy);
  Constant *P3 = ConstantExpr::getTrunc(P0, Int1Ty);
  Constant *P4 = ConstantExpr::getPtrToInt(Global2, Int32Ty);
  Constant *P5 = ConstantExpr::getUIToFP(P4, FloatTy);
  Constant *P6 = ConstantExpr::getBitCast(P4, VectorType::get(Int16Ty, 2));

  Constant *One = ConstantInt::get(Int32Ty, 1);
  Constant *Two = ConstantInt::get(Int64Ty, 2);
  Constant *Big = ConstantInt::get(Context, APInt{256, uint64_t(-1), true});
  Constant *Elt = ConstantInt::get(Int16Ty, 2015);
  Constant *Undef16  = UndefValue::get(Int16Ty);
  Constant *Undef64  = UndefValue::get(Int64Ty);
  Constant *UndefV16 = UndefValue::get(P6->getType());

  #define P0STR "ptrtoint (i32** @dummy to i32)"
  #define P1STR "uitofp (i32 ptrtoint (i32** @dummy to i32) to float)"
  #define P2STR "uitofp (i32 ptrtoint (i32** @dummy to i32) to double)"
  #define P3STR "ptrtoint (i32** @dummy to i1)"
  #define P4STR "ptrtoint (i32** @dummy2 to i32)"
  #define P5STR "uitofp (i32 ptrtoint (i32** @dummy2 to i32) to float)"
  #define P6STR "bitcast (i32 ptrtoint (i32** @dummy2 to i32) to <2 x i16>)"

  CHECK(ConstantExpr::getNeg(P0), "sub i32 0, " P0STR);
  CHECK(ConstantExpr::getFNeg(P1), "fsub float -0.000000e+00, " P1STR);
  CHECK(ConstantExpr::getNot(P0), "xor i32 " P0STR ", -1");
  CHECK(ConstantExpr::getAdd(P0, P0), "add i32 " P0STR ", " P0STR);
  CHECK(ConstantExpr::getAdd(P0, P0, false, true), "add nsw i32 " P0STR ", "
        P0STR);
  CHECK(ConstantExpr::getAdd(P0, P0, true, true), "add nuw nsw i32 " P0STR ", "
        P0STR);
  CHECK(ConstantExpr::getFAdd(P1, P1), "fadd float " P1STR ", " P1STR);
  CHECK(ConstantExpr::getSub(P0, P0), "sub i32 " P0STR ", " P0STR);
  CHECK(ConstantExpr::getFSub(P1, P1), "fsub float " P1STR ", " P1STR);
  CHECK(ConstantExpr::getMul(P0, P0), "mul i32 " P0STR ", " P0STR);
  CHECK(ConstantExpr::getFMul(P1, P1), "fmul float " P1STR ", " P1STR);
  CHECK(ConstantExpr::getUDiv(P0, P0), "udiv i32 " P0STR ", " P0STR);
  CHECK(ConstantExpr::getSDiv(P0, P0), "sdiv i32 " P0STR ", " P0STR);
  CHECK(ConstantExpr::getFDiv(P1, P1), "fdiv float " P1STR ", " P1STR);
  CHECK(ConstantExpr::getURem(P0, P0), "urem i32 " P0STR ", " P0STR);
  CHECK(ConstantExpr::getSRem(P0, P0), "srem i32 " P0STR ", " P0STR);
  CHECK(ConstantExpr::getFRem(P1, P1), "frem float " P1STR ", " P1STR);
  CHECK(ConstantExpr::getAnd(P0, P0), "and i32 " P0STR ", " P0STR);
  CHECK(ConstantExpr::getOr(P0, P0), "or i32 " P0STR ", " P0STR);
  CHECK(ConstantExpr::getXor(P0, P0), "xor i32 " P0STR ", " P0STR);
  CHECK(ConstantExpr::getShl(P0, P0), "shl i32 " P0STR ", " P0STR);
  CHECK(ConstantExpr::getShl(P0, P0, true), "shl nuw i32 " P0STR ", " P0STR);
  CHECK(ConstantExpr::getShl(P0, P0, false, true), "shl nsw i32 " P0STR ", "
        P0STR);
  CHECK(ConstantExpr::getLShr(P0, P0, false), "lshr i32 " P0STR ", " P0STR);
  CHECK(ConstantExpr::getLShr(P0, P0, true), "lshr exact i32 " P0STR ", " P0STR);
  CHECK(ConstantExpr::getAShr(P0, P0, false), "ashr i32 " P0STR ", " P0STR);
  CHECK(ConstantExpr::getAShr(P0, P0, true), "ashr exact i32 " P0STR ", " P0STR);

  CHECK(ConstantExpr::getSExt(P0, Int64Ty), "sext i32 " P0STR " to i64");
  CHECK(ConstantExpr::getZExt(P0, Int64Ty), "zext i32 " P0STR " to i64");
  CHECK(ConstantExpr::getFPTrunc(P2, FloatTy), "fptrunc double " P2STR
        " to float");
  CHECK(ConstantExpr::getFPExtend(P1, DoubleTy), "fpext float " P1STR
        " to double");

  CHECK(ConstantExpr::getExactUDiv(P0, P0), "udiv exact i32 " P0STR ", " P0STR);

  CHECK(ConstantExpr::getSelect(P3, P0, P4), "select i1 " P3STR ", i32 " P0STR
        ", i32 " P4STR);
  CHECK(ConstantExpr::getICmp(CmpInst::ICMP_EQ, P0, P4), "icmp eq i32 " P0STR
        ", " P4STR);
  CHECK(ConstantExpr::getFCmp(CmpInst::FCMP_ULT, P1, P5), "fcmp ult float "
        P1STR ", " P5STR);

  std::vector<Constant*> V;
  V.push_back(One);
  // FIXME: getGetElementPtr() actually creates an inbounds ConstantGEP,
  //        not a normal one!
  //CHECK(ConstantExpr::getGetElementPtr(Global, V, false),
  //      "getelementptr i32*, i32** @dummy, i32 1");
  CHECK(ConstantExpr::getInBoundsGetElementPtr(PointerType::getUnqual(Int32Ty),
                                               Global, V),
        "getelementptr inbounds i32*, i32** @dummy, i32 1");

  CHECK(ConstantExpr::getExtractElement(P6, One), "extractelement <2 x i16> "
        P6STR ", i32 1");

  EXPECT_EQ(Undef16, ConstantExpr::getExtractElement(P6, Two));
  EXPECT_EQ(Undef16, ConstantExpr::getExtractElement(P6, Big));
  EXPECT_EQ(Undef16, ConstantExpr::getExtractElement(P6, Undef64));

  EXPECT_EQ(Elt, ConstantExpr::getExtractElement(
                 ConstantExpr::getInsertElement(P6, Elt, One), One));
  EXPECT_EQ(UndefV16, ConstantExpr::getInsertElement(P6, Elt, Two));
  EXPECT_EQ(UndefV16, ConstantExpr::getInsertElement(P6, Elt, Big));
  EXPECT_EQ(UndefV16, ConstantExpr::getInsertElement(P6, Elt, Undef64));
}

#ifdef GTEST_HAS_DEATH_TEST
#ifndef NDEBUG
TEST(ConstantsTest, ReplaceWithConstantTest) {
  LLVMContext Context;
  std::unique_ptr<Module> M(new Module("MyModule", Context));

  Type *Int32Ty = Type::getInt32Ty(Context);
  Constant *One = ConstantInt::get(Int32Ty, 1);

  Constant *Global =
      M->getOrInsertGlobal("dummy", PointerType::getUnqual(Int32Ty));
  Constant *GEP = ConstantExpr::getGetElementPtr(
      PointerType::getUnqual(Int32Ty), Global, One);
  EXPECT_DEATH(Global->replaceAllUsesWith(GEP),
               "this->replaceAllUsesWith\\(expr\\(this\\)\\) is NOT valid!");
}

#endif
#endif

#undef CHECK

TEST(ConstantsTest, ConstantArrayReplaceWithConstant) {
  LLVMContext Context;
  std::unique_ptr<Module> M(new Module("MyModule", Context));

  Type *IntTy = Type::getInt8Ty(Context);
  ArrayType *ArrayTy = ArrayType::get(IntTy, 2);
  Constant *A01Vals[2] = {ConstantInt::get(IntTy, 0),
                          ConstantInt::get(IntTy, 1)};
  Constant *A01 = ConstantArray::get(ArrayTy, A01Vals);

  Constant *Global = new GlobalVariable(*M, IntTy, false,
                                        GlobalValue::ExternalLinkage, nullptr);
  Constant *GlobalInt = ConstantExpr::getPtrToInt(Global, IntTy);
  Constant *A0GVals[2] = {ConstantInt::get(IntTy, 0), GlobalInt};
  Constant *A0G = ConstantArray::get(ArrayTy, A0GVals);
  ASSERT_NE(A01, A0G);

  GlobalVariable *RefArray =
      new GlobalVariable(*M, ArrayTy, false, GlobalValue::ExternalLinkage, A0G);
  ASSERT_EQ(A0G, RefArray->getInitializer());

  GlobalInt->replaceAllUsesWith(ConstantInt::get(IntTy, 1));
  ASSERT_EQ(A01, RefArray->getInitializer());
}

TEST(ConstantsTest, ConstantExprReplaceWithConstant) {
  LLVMContext Context;
  std::unique_ptr<Module> M(new Module("MyModule", Context));

  Type *IntTy = Type::getInt8Ty(Context);
  Constant *G1 = new GlobalVariable(*M, IntTy, false,
                                    GlobalValue::ExternalLinkage, nullptr);
  Constant *G2 = new GlobalVariable(*M, IntTy, false,
                                    GlobalValue::ExternalLinkage, nullptr);
  ASSERT_NE(G1, G2);

  Constant *Int1 = ConstantExpr::getPtrToInt(G1, IntTy);
  Constant *Int2 = ConstantExpr::getPtrToInt(G2, IntTy);
  ASSERT_NE(Int1, Int2);

  GlobalVariable *Ref =
      new GlobalVariable(*M, IntTy, false, GlobalValue::ExternalLinkage, Int1);
  ASSERT_EQ(Int1, Ref->getInitializer());

  G1->replaceAllUsesWith(G2);
  ASSERT_EQ(Int2, Ref->getInitializer());
}

TEST(ConstantsTest, GEPReplaceWithConstant) {
  LLVMContext Context;
  std::unique_ptr<Module> M(new Module("MyModule", Context));

  Type *IntTy = Type::getInt32Ty(Context);
  Type *PtrTy = PointerType::get(IntTy, 0);
  auto *C1 = ConstantInt::get(IntTy, 1);
  auto *Placeholder = new GlobalVariable(
      *M, IntTy, false, GlobalValue::ExternalWeakLinkage, nullptr);
  auto *GEP = ConstantExpr::getGetElementPtr(IntTy, Placeholder, C1);
  ASSERT_EQ(GEP->getOperand(0), Placeholder);

  auto *Ref =
      new GlobalVariable(*M, PtrTy, false, GlobalValue::ExternalLinkage, GEP);
  ASSERT_EQ(GEP, Ref->getInitializer());

  auto *Global = new GlobalVariable(*M, PtrTy, false,
                                    GlobalValue::ExternalLinkage, nullptr);
  auto *Alias = GlobalAlias::create(IntTy, 0, GlobalValue::ExternalLinkage,
                                    "alias", Global, M.get());
  Placeholder->replaceAllUsesWith(Alias);
  ASSERT_EQ(GEP, Ref->getInitializer());
  ASSERT_EQ(GEP->getOperand(0), Alias);
}

TEST(ConstantsTest, AliasCAPI) {
  LLVMContext Context;
  SMDiagnostic Error;
  std::unique_ptr<Module> M =
      parseAssemblyString("@g = global i32 42", Error, Context);
  GlobalVariable *G = M->getGlobalVariable("g");
  Type *I16Ty = Type::getInt16Ty(Context);
  Type *I16PTy = PointerType::get(I16Ty, 0);
  Constant *Aliasee = ConstantExpr::getBitCast(G, I16PTy);
  LLVMValueRef AliasRef =
      LLVMAddAlias(wrap(M.get()), wrap(I16PTy), wrap(Aliasee), "a");
  ASSERT_EQ(unwrap<GlobalAlias>(AliasRef)->getAliasee(), Aliasee);
}

static std::string getNameOfType(Type *T) {
  std::string S;
  raw_string_ostream RSOS(S);
  T->print(RSOS);
  return S;
}

TEST(ConstantsTest, BuildConstantDataArrays) {
  LLVMContext Context;
  std::unique_ptr<Module> M(new Module("MyModule", Context));

  for (Type *T : {Type::getInt8Ty(Context), Type::getInt16Ty(Context),
                  Type::getInt32Ty(Context), Type::getInt64Ty(Context)}) {
    ArrayType *ArrayTy = ArrayType::get(T, 2);
    Constant *Vals[] = {ConstantInt::get(T, 0), ConstantInt::get(T, 1)};
    Constant *CDV = ConstantArray::get(ArrayTy, Vals);
    ASSERT_TRUE(dyn_cast<ConstantDataArray>(CDV) != nullptr)
        << " T = " << getNameOfType(T);
  }

  for (Type *T : {Type::getHalfTy(Context), Type::getFloatTy(Context),
                  Type::getDoubleTy(Context)}) {
    ArrayType *ArrayTy = ArrayType::get(T, 2);
    Constant *Vals[] = {ConstantFP::get(T, 0), ConstantFP::get(T, 1)};
    Constant *CDV = ConstantArray::get(ArrayTy, Vals);
    ASSERT_TRUE(dyn_cast<ConstantDataArray>(CDV) != nullptr)
        << " T = " << getNameOfType(T);
  }
}

TEST(ConstantsTest, BuildConstantDataVectors) {
  LLVMContext Context;
  std::unique_ptr<Module> M(new Module("MyModule", Context));

  for (Type *T : {Type::getInt8Ty(Context), Type::getInt16Ty(Context),
                  Type::getInt32Ty(Context), Type::getInt64Ty(Context)}) {
    Constant *Vals[] = {ConstantInt::get(T, 0), ConstantInt::get(T, 1)};
    Constant *CDV = ConstantVector::get(Vals);
    ASSERT_TRUE(dyn_cast<ConstantDataVector>(CDV) != nullptr)
        << " T = " << getNameOfType(T);
  }

  for (Type *T : {Type::getHalfTy(Context), Type::getFloatTy(Context),
                  Type::getDoubleTy(Context)}) {
    Constant *Vals[] = {ConstantFP::get(T, 0), ConstantFP::get(T, 1)};
    Constant *CDV = ConstantVector::get(Vals);
    ASSERT_TRUE(dyn_cast<ConstantDataVector>(CDV) != nullptr)
        << " T = " << getNameOfType(T);
  }
}

TEST(ConstantsTest, BitcastToGEP) {
  LLVMContext Context;
  std::unique_ptr<Module> M(new Module("MyModule", Context));

  auto *i32 = Type::getInt32Ty(Context);
  auto *U = StructType::create(Context, "Unsized");
  Type *EltTys[] = {i32, U};
  auto *S = StructType::create(EltTys);

  auto *G = new GlobalVariable(*M, S, false,
                               GlobalValue::ExternalLinkage, nullptr);
  auto *PtrTy = PointerType::get(i32, 0);
  auto *C = ConstantExpr::getBitCast(G, PtrTy);
  ASSERT_EQ(cast<ConstantExpr>(C)->getOpcode(), Instruction::BitCast);
}

<<<<<<< HEAD
=======
bool foldFuncPtrAndConstToNull(LLVMContext &Context, Module *TheModule,
                               uint64_t AndValue, unsigned FunctionAlign = 0) {
  Type *VoidType(Type::getVoidTy(Context));
  FunctionType *FuncType(FunctionType::get(VoidType, false));
  Function *Func(Function::Create(
      FuncType, GlobalValue::ExternalLinkage, "", TheModule));

  if (FunctionAlign) Func->setAlignment(FunctionAlign);

  IntegerType *ConstantIntType(Type::getInt32Ty(Context));
  ConstantInt *TheConstant(ConstantInt::get(ConstantIntType, AndValue));

  Constant *TheConstantExpr(
      ConstantExpr::getPtrToInt(Func, ConstantIntType));

  return ConstantExpr::get(Instruction::And, TheConstantExpr,
                           TheConstant)->isNullValue();
}

TEST(ConstantsTest, FoldFunctionPtrAlignUnknownAnd2) {
  LLVMContext Context;
  Module TheModule("TestModule", Context);
  // When the DataLayout doesn't specify a function pointer alignment we
  // assume in this case that it is 4 byte aligned. This is a bug but we can't
  // fix it directly because it causes a code size regression on X86.
  // FIXME: This test should be changed once existing targets have
  // appropriate defaults. See associated FIXME in ConstantFoldBinaryInstruction
  ASSERT_TRUE(foldFuncPtrAndConstToNull(Context, &TheModule, 2));
}

TEST(ConstantsTest, DontFoldFunctionPtrAlignUnknownAnd4) {
  LLVMContext Context;
  Module TheModule("TestModule", Context);
  ASSERT_FALSE(foldFuncPtrAndConstToNull(Context, &TheModule, 4));
}

TEST(ConstantsTest, FoldFunctionPtrAlign4) {
  LLVMContext Context;
  Module TheModule("TestModule", Context);
  const char* AlignmentStrings[] = { "Fi32", "Fn32" };

  for (unsigned AndValue = 1; AndValue <= 2; ++AndValue) {
    for (const char *AlignmentString : AlignmentStrings) {
      TheModule.setDataLayout(AlignmentString);
      ASSERT_TRUE(foldFuncPtrAndConstToNull(Context, &TheModule, AndValue));
    }
  }
}

TEST(ConstantsTest, DontFoldFunctionPtrAlign1) {
  LLVMContext Context;
  Module TheModule("TestModule", Context);
  const char* AlignmentStrings[] = { "Fi8", "Fn8" };

  for (const char* AlignmentString : AlignmentStrings) {
    TheModule.setDataLayout(AlignmentString);
    ASSERT_FALSE(foldFuncPtrAndConstToNull(Context, &TheModule, 2));
  }
}

TEST(ConstantsTest, FoldFunctionAlign4PtrAlignMultiple) {
  LLVMContext Context;
  Module TheModule("TestModule", Context);
  TheModule.setDataLayout("Fn8");
  ASSERT_TRUE(foldFuncPtrAndConstToNull(Context, &TheModule, 2, 4));
}

TEST(ConstantsTest, DontFoldFunctionAlign4PtrAlignIndependent) {
  LLVMContext Context;
  Module TheModule("TestModule", Context);
  TheModule.setDataLayout("Fi8");
  ASSERT_FALSE(foldFuncPtrAndConstToNull(Context, &TheModule, 2, 4));
}

TEST(ConstantsTest, DontFoldFunctionPtrIfNoModule) {
  LLVMContext Context;
  // Even though the function is explicitly 4 byte aligned, in the absence of a
  // DataLayout we can't assume that the function pointer is aligned.
  ASSERT_FALSE(foldFuncPtrAndConstToNull(Context, nullptr, 2, 4));
}

TEST(ConstantsTest, DISABLED_FoldGlobalVariablePtr) {
  LLVMContext Context;


  IntegerType *IntType(Type::getInt32Ty(Context));

  GlobalVariable Global(IntType, true, GlobalValue::ExternalLinkage);

  Global.setAlignment(4);

  ConstantInt *TheConstant(ConstantInt::get(IntType, 2));

  Constant *TheConstantExpr(
      ConstantExpr::getPtrToInt(&Global, IntType));

  ASSERT_TRUE(ConstantExpr::get( \
      Instruction::And, TheConstantExpr, TheConstant)->isNullValue());
}

>>>>>>> ffab84c7
}  // end anonymous namespace
}  // end namespace llvm<|MERGE_RESOLUTION|>--- conflicted
+++ resolved
@@ -475,8 +475,6 @@
   ASSERT_EQ(cast<ConstantExpr>(C)->getOpcode(), Instruction::BitCast);
 }
 
-<<<<<<< HEAD
-=======
 bool foldFuncPtrAndConstToNull(LLVMContext &Context, Module *TheModule,
                                uint64_t AndValue, unsigned FunctionAlign = 0) {
   Type *VoidType(Type::getVoidTy(Context));
@@ -577,6 +575,5 @@
       Instruction::And, TheConstantExpr, TheConstant)->isNullValue());
 }
 
->>>>>>> ffab84c7
 }  // end anonymous namespace
 }  // end namespace llvm