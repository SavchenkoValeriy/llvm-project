//=== - llvm/unittest/Support/Alignment.cpp - Alignment utility tests -----===//
//
// Part of the LLVM Project, under the Apache License v2.0 with LLVM Exceptions.
// See https://llvm.org/LICENSE.txt for license information.
// SPDX-License-Identifier: Apache-2.0 WITH LLVM-exception
//
//===----------------------------------------------------------------------===//

#include "llvm/Support/Alignment.h"
#include "gtest/gtest.h"

#include <vector>

using namespace llvm;

namespace {

std::vector<uint64_t> getValidAlignments() {
  std::vector<uint64_t> Out;
  for (size_t Shift = 0; Shift < 64; ++Shift)
    Out.push_back(1ULL << Shift);
  return Out;
}

// We use a subset of valid alignments for DEATH_TESTs as they are particularly
// slow.
std::vector<uint64_t> getValidAlignmentsForDeathTest() {
  return {1, 1ULL << 31, 1ULL << 63};
}

std::vector<uint64_t> getNonPowerOfTwo() { return {3, 10, 15}; }

TEST(Alignment, AlignDefaultCTor) { EXPECT_EQ(Align().value(), 1ULL); }

TEST(Alignment, MaybeAlignDefaultCTor) {
  EXPECT_FALSE(MaybeAlign().hasValue());
}

<<<<<<< HEAD
TEST(Alignment, ValidCTors) {
  for (size_t Value : getValidAlignments()) {
=======
TEST(AlignmentTest, ValidCTors) {
  for (uint64_t Value : getValidAlignments()) {
>>>>>>> 8a40cedf
    EXPECT_EQ(Align(Value).value(), Value);
    EXPECT_EQ((*MaybeAlign(Value)).value(), Value);
  }
}

TEST(Alignment, InvalidCTors) {
  EXPECT_DEATH((Align(0)), "Value must not be 0");
  for (size_t Value : getNonPowerOfTwo()) {
    EXPECT_DEATH((Align(Value)), "Alignment is not a power of 2");
    EXPECT_DEATH((MaybeAlign(Value)), "Alignment is not 0 or a power of 2");
  }
}

TEST(Alignment, CheckMaybeAlignHasValue) {
  EXPECT_TRUE(MaybeAlign(1));
  EXPECT_TRUE(MaybeAlign(1).hasValue());
  EXPECT_FALSE(MaybeAlign(0));
  EXPECT_FALSE(MaybeAlign(0).hasValue());
  EXPECT_FALSE(MaybeAlign());
  EXPECT_FALSE(MaybeAlign().hasValue());
}

<<<<<<< HEAD
TEST(Alignment, CantConvertUnsetMaybe) {
  EXPECT_DEATH((MaybeAlign(0).getValue()), ".*");
}

TEST(Alignment, Division) {
  for (size_t Value : getValidAlignments()) {
    if (Value == 1) {
      EXPECT_DEATH(Align(Value) / 2, "Can't halve byte alignment");
      EXPECT_DEATH(MaybeAlign(Value) / 2, "Can't halve byte alignment");
    } else {
=======
TEST(AlignmentTest, Division) {
  for (uint64_t Value : getValidAlignments()) {
    if (Value > 1) {
>>>>>>> 8a40cedf
      EXPECT_EQ(Align(Value) / 2, Value / 2);
      EXPECT_EQ(MaybeAlign(Value) / 2, Value / 2);
    }
  }
  EXPECT_EQ(MaybeAlign(0) / 2, MaybeAlign(0));

  EXPECT_DEATH(Align(8) / 0, "Divisor must be positive and a power of 2");
  EXPECT_DEATH(Align(8) / 3, "Divisor must be positive and a power of 2");
}

TEST(Alignment, AlignTo) {
  struct {
    uint64_t alignment;
    uint64_t offset;
    uint64_t rounded;
  } kTests[] = {
      // MaybeAlign
      {0, 0, 0},
      {0, 1, 1},
      {0, 5, 5},
      // MaybeAlign / Align
      {1, 0, 0},
      {1, 1, 1},
      {1, 5, 5},
      {2, 0, 0},
      {2, 1, 2},
      {2, 2, 2},
      {2, 7, 8},
      {2, 16, 16},
      {4, 0, 0},
      {4, 1, 4},
      {4, 4, 4},
      {4, 6, 8},
  };
  for (const auto &T : kTests) {
    MaybeAlign A(T.alignment);
    // Test MaybeAlign
    EXPECT_EQ(alignTo(T.offset, A), T.rounded);
    // Test Align
    if (A)
      EXPECT_EQ(alignTo(T.offset, A.getValue()), T.rounded);
  }
}

<<<<<<< HEAD
TEST(Alignment, Log2) {
  for (size_t Value : getValidAlignments()) {
=======
TEST(AlignmentTest, Log2) {
  for (uint64_t Value : getValidAlignments()) {
>>>>>>> 8a40cedf
    EXPECT_EQ(Log2(Align(Value)), Log2_64(Value));
    EXPECT_EQ(Log2(MaybeAlign(Value)), Log2_64(Value));
  }
  EXPECT_DEATH(Log2(MaybeAlign(0)), ".* should be defined");
}

TEST(Alignment, MinAlign) {
  struct {
    uint64_t A;
    uint64_t B;
    uint64_t MinAlign;
  } kTests[] = {
      // MaybeAlign
      {0, 0, 0},
      {0, 8, 8},
      {2, 0, 2},
      // MaybeAlign / Align
      {1, 2, 1},
      {8, 4, 4},
  };
  for (const auto &T : kTests) {
    EXPECT_EQ(commonAlignment(MaybeAlign(T.A), MaybeAlign(T.B)), T.MinAlign);
    EXPECT_EQ(MinAlign(T.A, T.B), T.MinAlign);
    if (T.A)
      EXPECT_EQ(commonAlignment(Align(T.A), MaybeAlign(T.B)), T.MinAlign);
    if (T.B)
      EXPECT_EQ(commonAlignment(MaybeAlign(T.A), Align(T.B)), T.MinAlign);
    if (T.A && T.B)
      EXPECT_EQ(commonAlignment(Align(T.A), Align(T.B)), T.MinAlign);
  }
}

<<<<<<< HEAD
TEST(Alignment, Encode_Decode) {
  for (size_t Value : getValidAlignments()) {
=======
TEST(AlignmentTest, Encode_Decode) {
  for (uint64_t Value : getValidAlignments()) {
>>>>>>> 8a40cedf
    {
      Align Actual(Value);
      Align Expected = decodeMaybeAlign(encode(Actual)).getValue();
      EXPECT_EQ(Expected, Actual);
    }
    {
      MaybeAlign Actual(Value);
      MaybeAlign Expected = decodeMaybeAlign(encode(Actual));
      EXPECT_EQ(Expected, Actual);
    }
  }
  MaybeAlign Actual(0);
  MaybeAlign Expected = decodeMaybeAlign(encode(Actual));
  EXPECT_EQ(Expected, Actual);
}

TEST(Alignment, isAligned) {
  struct {
    uint64_t alignment;
    uint64_t offset;
    bool isAligned;
  } kTests[] = {
      // MaybeAlign / Align
      {1, 0, true},  {1, 1, true},  {1, 5, true},  {2, 0, true},
      {2, 1, false}, {2, 2, true},  {2, 7, false}, {2, 16, true},
      {4, 0, true},  {4, 1, false}, {4, 4, true},  {4, 6, false},
  };
  for (const auto &T : kTests) {
    MaybeAlign A(T.alignment);
    // Test MaybeAlign
    EXPECT_EQ(isAligned(A, T.offset), T.isAligned);
    // Test Align
    if (A)
      EXPECT_EQ(isAligned(A.getValue(), T.offset), T.isAligned);
  }
}

TEST(Alignment, AlignComparisons) {
  std::vector<size_t> ValidAlignments = getValidAlignments();
  std::sort(ValidAlignments.begin(), ValidAlignments.end());
  for (size_t I = 1; I < ValidAlignments.size(); ++I) {
    assert(I >= 1);
    const Align A(ValidAlignments[I - 1]);
    const Align B(ValidAlignments[I]);
    EXPECT_EQ(A, A);
    EXPECT_NE(A, B);
    EXPECT_LT(A, B);
    EXPECT_GT(B, A);
    EXPECT_LE(A, B);
    EXPECT_GE(B, A);
    EXPECT_LE(A, A);
    EXPECT_GE(A, A);

    EXPECT_EQ(A, A.value());
    EXPECT_NE(A, B.value());
    EXPECT_LT(A, B.value());
    EXPECT_GT(B, A.value());
    EXPECT_LE(A, B.value());
    EXPECT_GE(B, A.value());
    EXPECT_LE(A, A.value());
    EXPECT_GE(A, A.value());

    EXPECT_EQ(std::max(A, B), B);
    EXPECT_EQ(std::min(A, B), A);

    const MaybeAlign MA(ValidAlignments[I - 1]);
    const MaybeAlign MB(ValidAlignments[I]);
    EXPECT_EQ(MA, MA);
    EXPECT_NE(MA, MB);
    EXPECT_LT(MA, MB);
    EXPECT_GT(MB, MA);
    EXPECT_LE(MA, MB);
    EXPECT_GE(MB, MA);
    EXPECT_LE(MA, MA);
    EXPECT_GE(MA, MA);

    EXPECT_EQ(MA, MA ? (*MA).value() : 0);
    EXPECT_NE(MA, MB ? (*MB).value() : 0);
    EXPECT_LT(MA, MB ? (*MB).value() : 0);
    EXPECT_GT(MB, MA ? (*MA).value() : 0);
    EXPECT_LE(MA, MB ? (*MB).value() : 0);
    EXPECT_GE(MB, MA ? (*MA).value() : 0);
    EXPECT_LE(MA, MA ? (*MA).value() : 0);
    EXPECT_GE(MA, MA ? (*MA).value() : 0);

    EXPECT_EQ(std::max(A, B), B);
    EXPECT_EQ(std::min(A, B), A);
  }
}

TEST(Alignment, AssumeAligned) {
  EXPECT_EQ(assumeAligned(0), Align(1));
  EXPECT_EQ(assumeAligned(0), Align());
  EXPECT_EQ(assumeAligned(1), Align(1));
  EXPECT_EQ(assumeAligned(1), Align());
}

<<<<<<< HEAD
TEST(Alignment, ComparisonsWithZero) {
  for (size_t Value : getValidAlignmentsForDeathTest()) {
=======
// Death tests reply on assert which is disabled in release mode.
#ifndef NDEBUG

// We use a subset of valid alignments for DEATH_TESTs as they are particularly
// slow.
std::vector<uint64_t> getValidAlignmentsForDeathTest() {
  return {1, 1ULL << 31, 1ULL << 63};
}

std::vector<uint64_t> getNonPowerOfTwo() { return {3, 10, 15}; }

TEST(AlignmentDeathTest, Log2) {
  EXPECT_DEATH(Log2(MaybeAlign(0)), ".* should be defined");
}

TEST(AlignmentDeathTest, CantConvertUnsetMaybe) {
  EXPECT_DEATH((MaybeAlign(0).getValue()), ".*");
}

TEST(AlignmentDeathTest, Division) {
  EXPECT_DEATH(Align(1) / 2, "Can't halve byte alignment");
  EXPECT_DEATH(MaybeAlign(1) / 2, "Can't halve byte alignment");

  EXPECT_DEATH(Align(8) / 0, "Divisor must be positive and a power of 2");
  EXPECT_DEATH(Align(8) / 3, "Divisor must be positive and a power of 2");
}

TEST(AlignmentDeathTest, InvalidCTors) {
  EXPECT_DEATH((Align(0)), "Value must not be 0");
  for (uint64_t Value : getNonPowerOfTwo()) {
    EXPECT_DEATH((Align(Value)), "Alignment is not a power of 2");
    EXPECT_DEATH((MaybeAlign(Value)), "Alignment is not 0 or a power of 2");
  }
}

TEST(AlignmentDeathTest, ComparisonsWithZero) {
  for (uint64_t Value : getValidAlignmentsForDeathTest()) {
>>>>>>> 8a40cedf
    EXPECT_DEATH((void)(Align(Value) == 0), ".* should be defined");
    EXPECT_DEATH((void)(Align(Value) != 0), ".* should be defined");
    EXPECT_DEATH((void)(Align(Value) >= 0), ".* should be defined");
    EXPECT_DEATH((void)(Align(Value) <= 0), ".* should be defined");
    EXPECT_DEATH((void)(Align(Value) > 0), ".* should be defined");
    EXPECT_DEATH((void)(Align(Value) < 0), ".* should be defined");
  }
}

<<<<<<< HEAD
TEST(Alignment, CompareMaybeAlignToZero) {
  for (size_t Value : getValidAlignmentsForDeathTest()) {
=======
TEST(AlignmentDeathTest, CompareMaybeAlignToZero) {
  for (uint64_t Value : getValidAlignmentsForDeathTest()) {
>>>>>>> 8a40cedf
    // MaybeAlign is allowed to be == or != 0
    (void)(MaybeAlign(Value) == 0);
    (void)(MaybeAlign(Value) != 0);
    EXPECT_DEATH((void)(MaybeAlign(Value) >= 0), ".* should be defined");
    EXPECT_DEATH((void)(MaybeAlign(Value) <= 0), ".* should be defined");
    EXPECT_DEATH((void)(MaybeAlign(Value) > 0), ".* should be defined");
    EXPECT_DEATH((void)(MaybeAlign(Value) < 0), ".* should be defined");
  }
}

<<<<<<< HEAD
TEST(Alignment, CompareAlignToUndefMaybeAlign) {
  for (size_t Value : getValidAlignmentsForDeathTest()) {
=======
TEST(AlignmentDeathTest, CompareAlignToUndefMaybeAlign) {
  for (uint64_t Value : getValidAlignmentsForDeathTest()) {
>>>>>>> 8a40cedf
    EXPECT_DEATH((void)(Align(Value) == MaybeAlign(0)), ".* should be defined");
    EXPECT_DEATH((void)(Align(Value) != MaybeAlign(0)), ".* should be defined");
    EXPECT_DEATH((void)(Align(Value) >= MaybeAlign(0)), ".* should be defined");
    EXPECT_DEATH((void)(Align(Value) <= MaybeAlign(0)), ".* should be defined");
    EXPECT_DEATH((void)(Align(Value) > MaybeAlign(0)), ".* should be defined");
    EXPECT_DEATH((void)(Align(Value) < MaybeAlign(0)), ".* should be defined");
  }
}

} // end anonymous namespace<|MERGE_RESOLUTION|>--- conflicted
+++ resolved
@@ -22,41 +22,20 @@
   return Out;
 }
 
-// We use a subset of valid alignments for DEATH_TESTs as they are particularly
-// slow.
-std::vector<uint64_t> getValidAlignmentsForDeathTest() {
-  return {1, 1ULL << 31, 1ULL << 63};
-}
-
-std::vector<uint64_t> getNonPowerOfTwo() { return {3, 10, 15}; }
-
-TEST(Alignment, AlignDefaultCTor) { EXPECT_EQ(Align().value(), 1ULL); }
-
-TEST(Alignment, MaybeAlignDefaultCTor) {
+TEST(AlignmentTest, AlignDefaultCTor) { EXPECT_EQ(Align().value(), 1ULL); }
+
+TEST(AlignmentTest, MaybeAlignDefaultCTor) {
   EXPECT_FALSE(MaybeAlign().hasValue());
 }
 
-<<<<<<< HEAD
-TEST(Alignment, ValidCTors) {
-  for (size_t Value : getValidAlignments()) {
-=======
 TEST(AlignmentTest, ValidCTors) {
   for (uint64_t Value : getValidAlignments()) {
->>>>>>> 8a40cedf
     EXPECT_EQ(Align(Value).value(), Value);
     EXPECT_EQ((*MaybeAlign(Value)).value(), Value);
   }
 }
 
-TEST(Alignment, InvalidCTors) {
-  EXPECT_DEATH((Align(0)), "Value must not be 0");
-  for (size_t Value : getNonPowerOfTwo()) {
-    EXPECT_DEATH((Align(Value)), "Alignment is not a power of 2");
-    EXPECT_DEATH((MaybeAlign(Value)), "Alignment is not 0 or a power of 2");
-  }
-}
-
-TEST(Alignment, CheckMaybeAlignHasValue) {
+TEST(AlignmentTest, CheckMaybeAlignHasValue) {
   EXPECT_TRUE(MaybeAlign(1));
   EXPECT_TRUE(MaybeAlign(1).hasValue());
   EXPECT_FALSE(MaybeAlign(0));
@@ -65,33 +44,17 @@
   EXPECT_FALSE(MaybeAlign().hasValue());
 }
 
-<<<<<<< HEAD
-TEST(Alignment, CantConvertUnsetMaybe) {
-  EXPECT_DEATH((MaybeAlign(0).getValue()), ".*");
-}
-
-TEST(Alignment, Division) {
-  for (size_t Value : getValidAlignments()) {
-    if (Value == 1) {
-      EXPECT_DEATH(Align(Value) / 2, "Can't halve byte alignment");
-      EXPECT_DEATH(MaybeAlign(Value) / 2, "Can't halve byte alignment");
-    } else {
-=======
 TEST(AlignmentTest, Division) {
   for (uint64_t Value : getValidAlignments()) {
     if (Value > 1) {
->>>>>>> 8a40cedf
       EXPECT_EQ(Align(Value) / 2, Value / 2);
       EXPECT_EQ(MaybeAlign(Value) / 2, Value / 2);
     }
   }
   EXPECT_EQ(MaybeAlign(0) / 2, MaybeAlign(0));
-
-  EXPECT_DEATH(Align(8) / 0, "Divisor must be positive and a power of 2");
-  EXPECT_DEATH(Align(8) / 3, "Divisor must be positive and a power of 2");
-}
-
-TEST(Alignment, AlignTo) {
+}
+
+TEST(AlignmentTest, AlignTo) {
   struct {
     uint64_t alignment;
     uint64_t offset;
@@ -125,20 +88,14 @@
   }
 }
 
-<<<<<<< HEAD
-TEST(Alignment, Log2) {
-  for (size_t Value : getValidAlignments()) {
-=======
 TEST(AlignmentTest, Log2) {
   for (uint64_t Value : getValidAlignments()) {
->>>>>>> 8a40cedf
     EXPECT_EQ(Log2(Align(Value)), Log2_64(Value));
     EXPECT_EQ(Log2(MaybeAlign(Value)), Log2_64(Value));
   }
-  EXPECT_DEATH(Log2(MaybeAlign(0)), ".* should be defined");
-}
-
-TEST(Alignment, MinAlign) {
+}
+
+TEST(AlignmentTest, MinAlign) {
   struct {
     uint64_t A;
     uint64_t B;
@@ -164,13 +121,8 @@
   }
 }
 
-<<<<<<< HEAD
-TEST(Alignment, Encode_Decode) {
-  for (size_t Value : getValidAlignments()) {
-=======
 TEST(AlignmentTest, Encode_Decode) {
   for (uint64_t Value : getValidAlignments()) {
->>>>>>> 8a40cedf
     {
       Align Actual(Value);
       Align Expected = decodeMaybeAlign(encode(Actual)).getValue();
@@ -187,7 +139,7 @@
   EXPECT_EQ(Expected, Actual);
 }
 
-TEST(Alignment, isAligned) {
+TEST(AlignmentTest, isAligned) {
   struct {
     uint64_t alignment;
     uint64_t offset;
@@ -208,8 +160,8 @@
   }
 }
 
-TEST(Alignment, AlignComparisons) {
-  std::vector<size_t> ValidAlignments = getValidAlignments();
+TEST(AlignmentTest, AlignComparisons) {
+  std::vector<uint64_t> ValidAlignments = getValidAlignments();
   std::sort(ValidAlignments.begin(), ValidAlignments.end());
   for (size_t I = 1; I < ValidAlignments.size(); ++I) {
     assert(I >= 1);
@@ -261,17 +213,13 @@
   }
 }
 
-TEST(Alignment, AssumeAligned) {
+TEST(AlignmentTest, AssumeAligned) {
   EXPECT_EQ(assumeAligned(0), Align(1));
   EXPECT_EQ(assumeAligned(0), Align());
   EXPECT_EQ(assumeAligned(1), Align(1));
   EXPECT_EQ(assumeAligned(1), Align());
 }
 
-<<<<<<< HEAD
-TEST(Alignment, ComparisonsWithZero) {
-  for (size_t Value : getValidAlignmentsForDeathTest()) {
-=======
 // Death tests reply on assert which is disabled in release mode.
 #ifndef NDEBUG
 
@@ -309,7 +257,6 @@
 
 TEST(AlignmentDeathTest, ComparisonsWithZero) {
   for (uint64_t Value : getValidAlignmentsForDeathTest()) {
->>>>>>> 8a40cedf
     EXPECT_DEATH((void)(Align(Value) == 0), ".* should be defined");
     EXPECT_DEATH((void)(Align(Value) != 0), ".* should be defined");
     EXPECT_DEATH((void)(Align(Value) >= 0), ".* should be defined");
@@ -319,13 +266,8 @@
   }
 }
 
-<<<<<<< HEAD
-TEST(Alignment, CompareMaybeAlignToZero) {
-  for (size_t Value : getValidAlignmentsForDeathTest()) {
-=======
 TEST(AlignmentDeathTest, CompareMaybeAlignToZero) {
   for (uint64_t Value : getValidAlignmentsForDeathTest()) {
->>>>>>> 8a40cedf
     // MaybeAlign is allowed to be == or != 0
     (void)(MaybeAlign(Value) == 0);
     (void)(MaybeAlign(Value) != 0);
@@ -336,13 +278,8 @@
   }
 }
 
-<<<<<<< HEAD
-TEST(Alignment, CompareAlignToUndefMaybeAlign) {
-  for (size_t Value : getValidAlignmentsForDeathTest()) {
-=======
 TEST(AlignmentDeathTest, CompareAlignToUndefMaybeAlign) {
   for (uint64_t Value : getValidAlignmentsForDeathTest()) {
->>>>>>> 8a40cedf
     EXPECT_DEATH((void)(Align(Value) == MaybeAlign(0)), ".* should be defined");
     EXPECT_DEATH((void)(Align(Value) != MaybeAlign(0)), ".* should be defined");
     EXPECT_DEATH((void)(Align(Value) >= MaybeAlign(0)), ".* should be defined");
@@ -352,4 +289,6 @@
   }
 }
 
+#endif // NDEBUG
+
 } // end anonymous namespace