//===----------- TargetParser.cpp - Target Parser -------------------------===//
//
// Part of the LLVM Project, under the Apache License v2.0 with LLVM Exceptions.
// See https://llvm.org/LICENSE.txt for license information.
// SPDX-License-Identifier: Apache-2.0 WITH LLVM-exception
//
//===----------------------------------------------------------------------===//

#include "llvm/Support/TargetParser.h"
#include "llvm/ADT/STLExtras.h"
#include "llvm/Support/ARMBuildAttributes.h"
#include "gtest/gtest.h"
#include <string>

using namespace llvm;

namespace {
const char *ARMArch[] = {
    "armv2",       "armv2a",       "armv3",       "armv3m",       "armv4",
    "armv4t",      "armv5",        "armv5t",      "armv5e",       "armv5te",
    "armv5tej",    "armv6",        "armv6j",      "armv6k",       "armv6hl",
    "armv6t2",     "armv6kz",      "armv6z",      "armv6zk",      "armv6-m",
    "armv6m",      "armv6sm",      "armv6s-m",    "armv7-a",      "armv7",
    "armv7a",      "armv7ve",      "armv7hl",     "armv7l",       "armv7-r",
    "armv7r",      "armv7-m",      "armv7m",      "armv7k",       "armv7s",
    "armv7e-m",    "armv7em",      "armv8-a",     "armv8",        "armv8a",
    "armv8l",      "armv8.1-a",    "armv8.1a",    "armv8.2-a",    "armv8.2a",
    "armv8.3-a",   "armv8.3a",     "armv8.4-a",   "armv8.4a",     "armv8.5-a",
    "armv8.5a",     "armv8.6-a",   "armv8.6a",     "armv8-r",     "armv8r",
    "armv8-m.base", "armv8m.base", "armv8-m.main", "armv8m.main", "iwmmxt",
    "iwmmxt2",      "xscale",      "armv8.1-m.main",
};

bool testARMCPU(StringRef CPUName, StringRef ExpectedArch,
                StringRef ExpectedFPU, uint64_t ExpectedFlags,
                StringRef CPUAttr) {
  ARM::ArchKind AK = ARM::parseCPUArch(CPUName);
  bool pass = ARM::getArchName(AK).equals(ExpectedArch);
  unsigned FPUKind = ARM::getDefaultFPU(CPUName, AK);
  pass &= ARM::getFPUName(FPUKind).equals(ExpectedFPU);

  uint64_t ExtKind = ARM::getDefaultExtensions(CPUName, AK);
  if (ExtKind > 1 && (ExtKind & ARM::AEK_NONE))
    pass &= ((ExtKind ^ ARM::AEK_NONE) == ExpectedFlags);
  else
    pass &= (ExtKind == ExpectedFlags);
  pass &= ARM::getCPUAttr(AK).equals(CPUAttr);

  return pass;
}

TEST(TargetParserTest, testARMCPU) {
  EXPECT_TRUE(testARMCPU("invalid", "invalid", "invalid",
                         ARM::AEK_NONE, ""));
  EXPECT_TRUE(testARMCPU("generic", "invalid", "none",
                         ARM::AEK_NONE, ""));

  EXPECT_TRUE(testARMCPU("arm2", "armv2", "none",
                         ARM::AEK_NONE, "2"));
  EXPECT_TRUE(testARMCPU("arm3", "armv2a", "none",
                         ARM::AEK_NONE, "2A"));
  EXPECT_TRUE(testARMCPU("arm6", "armv3", "none",
                         ARM::AEK_NONE, "3"));
  EXPECT_TRUE(testARMCPU("arm7m", "armv3m", "none",
                         ARM::AEK_NONE, "3M"));
  EXPECT_TRUE(testARMCPU("arm8", "armv4", "none",
                         ARM::AEK_NONE, "4"));
  EXPECT_TRUE(testARMCPU("arm810", "armv4", "none",
                         ARM::AEK_NONE, "4"));
  EXPECT_TRUE(testARMCPU("strongarm", "armv4", "none",
                         ARM::AEK_NONE, "4"));
  EXPECT_TRUE(testARMCPU("strongarm110", "armv4", "none",
                         ARM::AEK_NONE, "4"));
  EXPECT_TRUE(testARMCPU("strongarm1100", "armv4", "none",
                         ARM::AEK_NONE, "4"));
  EXPECT_TRUE(testARMCPU("strongarm1110", "armv4", "none",
                         ARM::AEK_NONE, "4"));
  EXPECT_TRUE(testARMCPU("arm7tdmi", "armv4t", "none",
                         ARM::AEK_NONE, "4T"));
  EXPECT_TRUE(testARMCPU("arm7tdmi-s", "armv4t", "none",
                         ARM::AEK_NONE, "4T"));
  EXPECT_TRUE(testARMCPU("arm710t", "armv4t", "none",
                         ARM::AEK_NONE, "4T"));
  EXPECT_TRUE(testARMCPU("arm720t", "armv4t", "none",
                         ARM::AEK_NONE, "4T"));
  EXPECT_TRUE(testARMCPU("arm9", "armv4t", "none",
                         ARM::AEK_NONE, "4T"));
  EXPECT_TRUE(testARMCPU("arm9tdmi", "armv4t", "none",
                         ARM::AEK_NONE, "4T"));
  EXPECT_TRUE(testARMCPU("arm920", "armv4t", "none",
                         ARM::AEK_NONE, "4T"));
  EXPECT_TRUE(testARMCPU("arm920t", "armv4t", "none",
                         ARM::AEK_NONE, "4T"));
  EXPECT_TRUE(testARMCPU("arm922t", "armv4t", "none",
                         ARM::AEK_NONE, "4T"));
  EXPECT_TRUE(testARMCPU("arm9312", "armv4t", "none",
                         ARM::AEK_NONE, "4T"));
  EXPECT_TRUE(testARMCPU("arm940t", "armv4t", "none",
                         ARM::AEK_NONE, "4T"));
  EXPECT_TRUE(testARMCPU("ep9312", "armv4t", "none",
                         ARM::AEK_NONE, "4T"));
  EXPECT_TRUE(testARMCPU("arm10tdmi", "armv5t", "none",
                         ARM::AEK_NONE, "5T"));
  EXPECT_TRUE(testARMCPU("arm1020t", "armv5t", "none",
                         ARM::AEK_NONE, "5T"));
  EXPECT_TRUE(testARMCPU("arm9e", "armv5te", "none",
                         ARM::AEK_DSP, "5TE"));
  EXPECT_TRUE(testARMCPU("arm946e-s", "armv5te", "none",
                         ARM::AEK_DSP, "5TE"));
  EXPECT_TRUE(testARMCPU("arm966e-s", "armv5te", "none",
                         ARM::AEK_DSP, "5TE"));
  EXPECT_TRUE(testARMCPU("arm968e-s", "armv5te", "none",
                         ARM::AEK_DSP, "5TE"));
  EXPECT_TRUE(testARMCPU("arm10e", "armv5te", "none",
                         ARM::AEK_DSP, "5TE"));
  EXPECT_TRUE(testARMCPU("arm1020e", "armv5te", "none",
                         ARM::AEK_DSP, "5TE"));
  EXPECT_TRUE(testARMCPU("arm1022e", "armv5te", "none",
                         ARM::AEK_DSP, "5TE"));
  EXPECT_TRUE(testARMCPU("arm926ej-s", "armv5tej", "none",
                         ARM::AEK_DSP, "5TEJ"));
  EXPECT_TRUE(testARMCPU("arm1136j-s", "armv6", "none",
                         ARM::AEK_DSP, "6"));
  EXPECT_TRUE(testARMCPU("arm1136jf-s", "armv6", "vfpv2",
                         ARM::AEK_DSP, "6"));
  EXPECT_TRUE(testARMCPU("arm1136jz-s", "armv6", "none",
                         ARM::AEK_DSP, "6"));
  EXPECT_TRUE(testARMCPU("arm1176jz-s", "armv6kz", "none",
                         ARM::AEK_SEC | ARM::AEK_DSP, "6KZ"));
  EXPECT_TRUE(testARMCPU("mpcore", "armv6k", "vfpv2",
                         ARM::AEK_DSP, "6K"));
  EXPECT_TRUE(testARMCPU("mpcorenovfp", "armv6k", "none",
                         ARM::AEK_DSP, "6K"));
  EXPECT_TRUE(testARMCPU("arm1176jzf-s", "armv6kz", "vfpv2",
                         ARM::AEK_SEC | ARM::AEK_DSP, "6KZ"));
  EXPECT_TRUE(testARMCPU("arm1156t2-s", "armv6t2", "none",
                         ARM::AEK_DSP, "6T2"));
  EXPECT_TRUE(testARMCPU("arm1156t2f-s", "armv6t2", "vfpv2",
                         ARM::AEK_DSP, "6T2"));
  EXPECT_TRUE(testARMCPU("cortex-m0", "armv6-m", "none",
                         ARM::AEK_NONE, "6-M"));
  EXPECT_TRUE(testARMCPU("cortex-m0plus", "armv6-m", "none",
                         ARM::AEK_NONE, "6-M"));
  EXPECT_TRUE(testARMCPU("cortex-m1", "armv6-m", "none",
                         ARM::AEK_NONE, "6-M"));
  EXPECT_TRUE(testARMCPU("sc000", "armv6-m", "none",
                         ARM::AEK_NONE, "6-M"));
  EXPECT_TRUE(testARMCPU("cortex-a5", "armv7-a", "neon-vfpv4",
                         ARM::AEK_MP | ARM::AEK_SEC | ARM::AEK_DSP, "7-A"));
  EXPECT_TRUE(testARMCPU("cortex-a7", "armv7-a", "neon-vfpv4",
                         ARM::AEK_HWDIVTHUMB | ARM::AEK_HWDIVARM | ARM::AEK_MP |
                             ARM::AEK_SEC | ARM::AEK_VIRT | ARM::AEK_DSP,
                         "7-A"));
  EXPECT_TRUE(testARMCPU("cortex-a8", "armv7-a", "neon",
                         ARM::AEK_SEC | ARM::AEK_DSP, "7-A"));
  EXPECT_TRUE(testARMCPU("cortex-a9", "armv7-a", "neon-fp16",
                         ARM::AEK_MP | ARM::AEK_SEC | ARM::AEK_DSP, "7-A"));
  EXPECT_TRUE(testARMCPU("cortex-a12", "armv7-a", "neon-vfpv4",
                         ARM::AEK_SEC | ARM::AEK_MP | ARM::AEK_VIRT |
                             ARM::AEK_HWDIVARM | ARM::AEK_HWDIVTHUMB |
                             ARM::AEK_DSP,
                         "7-A"));
  EXPECT_TRUE(testARMCPU("cortex-a15", "armv7-a", "neon-vfpv4",
                         ARM::AEK_SEC | ARM::AEK_MP | ARM::AEK_VIRT |
                             ARM::AEK_HWDIVARM | ARM::AEK_HWDIVTHUMB |
                             ARM::AEK_DSP,
                         "7-A"));
  EXPECT_TRUE(testARMCPU("cortex-a17", "armv7-a", "neon-vfpv4",
                         ARM::AEK_SEC | ARM::AEK_MP | ARM::AEK_VIRT |
                             ARM::AEK_HWDIVARM | ARM::AEK_HWDIVTHUMB |
                             ARM::AEK_DSP,
                         "7-A"));
  EXPECT_TRUE(testARMCPU("krait", "armv7-a", "neon-vfpv4",
                         ARM::AEK_HWDIVARM | ARM::AEK_HWDIVTHUMB | ARM::AEK_DSP,
                         "7-A"));
  EXPECT_TRUE(testARMCPU("cortex-r4", "armv7-r", "none",
                         ARM::AEK_HWDIVTHUMB | ARM::AEK_DSP, "7-R"));
  EXPECT_TRUE(testARMCPU("cortex-r4f", "armv7-r", "vfpv3-d16",
                         ARM::AEK_HWDIVTHUMB | ARM::AEK_DSP, "7-R"));
  EXPECT_TRUE(testARMCPU("cortex-r5", "armv7-r", "vfpv3-d16",
                         ARM::AEK_MP | ARM::AEK_HWDIVARM | ARM::AEK_HWDIVTHUMB |
                             ARM::AEK_DSP,
                         "7-R"));
  EXPECT_TRUE(testARMCPU("cortex-r7", "armv7-r", "vfpv3-d16-fp16",
                         ARM::AEK_MP | ARM::AEK_HWDIVARM | ARM::AEK_HWDIVTHUMB |
                             ARM::AEK_DSP,
                         "7-R"));
  EXPECT_TRUE(testARMCPU("cortex-r8", "armv7-r", "vfpv3-d16-fp16",
                         ARM::AEK_MP | ARM::AEK_HWDIVARM | ARM::AEK_HWDIVTHUMB |
                             ARM::AEK_DSP,
                         "7-R"));
  EXPECT_TRUE(testARMCPU("cortex-r52", "armv8-r", "neon-fp-armv8",
                         ARM::AEK_CRC | ARM::AEK_MP | ARM::AEK_VIRT |
                             ARM::AEK_HWDIVARM | ARM::AEK_HWDIVTHUMB |
                             ARM::AEK_DSP,
                         "8-R"));
  EXPECT_TRUE(
      testARMCPU("sc300", "armv7-m", "none", ARM::AEK_HWDIVTHUMB, "7-M"));
  EXPECT_TRUE(
      testARMCPU("cortex-m3", "armv7-m", "none", ARM::AEK_HWDIVTHUMB, "7-M"));
  EXPECT_TRUE(testARMCPU("cortex-m4", "armv7e-m", "fpv4-sp-d16",
                         ARM::AEK_HWDIVTHUMB | ARM::AEK_DSP, "7E-M"));
  EXPECT_TRUE(testARMCPU("cortex-m7", "armv7e-m", "fpv5-d16",
                         ARM::AEK_HWDIVTHUMB | ARM::AEK_DSP, "7E-M"));
  EXPECT_TRUE(testARMCPU("cortex-a32", "armv8-a", "crypto-neon-fp-armv8",
                         ARM::AEK_CRC | ARM::AEK_SEC | ARM::AEK_MP |
                             ARM::AEK_VIRT | ARM::AEK_HWDIVARM |
                             ARM::AEK_HWDIVTHUMB | ARM::AEK_DSP,
                         "8-A"));
  EXPECT_TRUE(testARMCPU("cortex-a35", "armv8-a", "crypto-neon-fp-armv8",
                         ARM::AEK_CRC | ARM::AEK_SEC | ARM::AEK_MP |
                             ARM::AEK_VIRT | ARM::AEK_HWDIVARM |
                             ARM::AEK_HWDIVTHUMB | ARM::AEK_DSP,
                         "8-A"));
  EXPECT_TRUE(testARMCPU("cortex-a53", "armv8-a", "crypto-neon-fp-armv8",
                         ARM::AEK_CRC | ARM::AEK_SEC | ARM::AEK_MP |
                             ARM::AEK_VIRT | ARM::AEK_HWDIVARM |
                             ARM::AEK_HWDIVTHUMB | ARM::AEK_DSP,
                         "8-A"));
  EXPECT_TRUE(testARMCPU("cortex-a55", "armv8.2-a", "crypto-neon-fp-armv8",
                         ARM::AEK_CRC | ARM::AEK_SEC | ARM::AEK_MP |
                         ARM::AEK_VIRT | ARM::AEK_HWDIVARM |
                         ARM::AEK_HWDIVTHUMB | ARM::AEK_DSP | ARM::AEK_FP16 |
                         ARM::AEK_RAS | ARM::AEK_DOTPROD,
                         "8.2-A"));
  EXPECT_TRUE(testARMCPU("cortex-a57", "armv8-a", "crypto-neon-fp-armv8",
                         ARM::AEK_CRC | ARM::AEK_SEC | ARM::AEK_MP |
                             ARM::AEK_VIRT | ARM::AEK_HWDIVARM |
                             ARM::AEK_HWDIVTHUMB | ARM::AEK_DSP,
                         "8-A"));
  EXPECT_TRUE(testARMCPU("cortex-a72", "armv8-a", "crypto-neon-fp-armv8",
                         ARM::AEK_CRC | ARM::AEK_SEC | ARM::AEK_MP |
                             ARM::AEK_VIRT | ARM::AEK_HWDIVARM |
                             ARM::AEK_HWDIVTHUMB | ARM::AEK_DSP,
                         "8-A"));
  EXPECT_TRUE(testARMCPU("cortex-a73", "armv8-a", "crypto-neon-fp-armv8",
                         ARM::AEK_CRC | ARM::AEK_SEC | ARM::AEK_MP |
                             ARM::AEK_VIRT | ARM::AEK_HWDIVARM |
                             ARM::AEK_HWDIVTHUMB | ARM::AEK_DSP,
                         "8-A"));
  EXPECT_TRUE(testARMCPU("cortex-a75", "armv8.2-a", "crypto-neon-fp-armv8",
                         ARM::AEK_CRC | ARM::AEK_SEC | ARM::AEK_MP |
                         ARM::AEK_VIRT | ARM::AEK_HWDIVARM |
                         ARM::AEK_HWDIVTHUMB | ARM::AEK_DSP | ARM::AEK_FP16 |
                         ARM::AEK_RAS | ARM::AEK_DOTPROD,
                         "8.2-A"));
  EXPECT_TRUE(testARMCPU("cortex-a76", "armv8.2-a", "crypto-neon-fp-armv8",
                         ARM::AEK_CRC | ARM::AEK_SEC | ARM::AEK_MP |
                         ARM::AEK_VIRT | ARM::AEK_HWDIVARM |
                         ARM::AEK_HWDIVTHUMB | ARM::AEK_DSP | ARM::AEK_FP16 |
                         ARM::AEK_RAS | ARM::AEK_DOTPROD,
                         "8.2-A"));
  EXPECT_TRUE(testARMCPU("cortex-a76ae", "armv8.2-a", "crypto-neon-fp-armv8",
                         ARM::AEK_CRC | ARM::AEK_SEC | ARM::AEK_MP |
                         ARM::AEK_VIRT | ARM::AEK_HWDIVARM |
                         ARM::AEK_HWDIVTHUMB | ARM::AEK_DSP | ARM::AEK_FP16 |
                         ARM::AEK_RAS | ARM::AEK_DOTPROD,
                         "8.2-A"));
  EXPECT_TRUE(testARMCPU("cortex-a77", "armv8.2-a", "crypto-neon-fp-armv8",
                         ARM::AEK_CRC | ARM::AEK_SEC | ARM::AEK_MP |
                         ARM::AEK_VIRT | ARM::AEK_HWDIVARM |
                         ARM::AEK_HWDIVTHUMB | ARM::AEK_DSP | ARM::AEK_FP16 |
                         ARM::AEK_RAS | ARM::AEK_DOTPROD,
                         "8.2-A"));
  EXPECT_TRUE(testARMCPU("cortex-a78", "armv8.2-a", "crypto-neon-fp-armv8",
                         ARM::AEK_DOTPROD | ARM::AEK_FP16 |
                         ARM::AEK_SEC | ARM::AEK_MP | ARM::AEK_VIRT |
                         ARM::AEK_HWDIVARM | ARM::AEK_HWDIVTHUMB |
                         ARM::AEK_DSP | ARM::AEK_CRC | ARM::AEK_RAS,
                         "8.2-A"));
  EXPECT_TRUE(testARMCPU("cortex-x1", "armv8.2-a", "crypto-neon-fp-armv8",
                         ARM::AEK_RAS | ARM::AEK_FP16 | ARM::AEK_DOTPROD |
                         ARM::AEK_SEC | ARM::AEK_MP | ARM::AEK_VIRT |
                         ARM::AEK_HWDIVARM | ARM::AEK_HWDIVTHUMB |
                         ARM::AEK_DSP | ARM::AEK_CRC | ARM::AEK_RAS,
                         "8.2-A"));
  EXPECT_TRUE(testARMCPU("neoverse-n1", "armv8.2-a", "crypto-neon-fp-armv8",
                        ARM::AEK_CRC | ARM::AEK_SEC | ARM::AEK_MP |
                        ARM::AEK_VIRT | ARM::AEK_HWDIVARM |
                        ARM::AEK_HWDIVTHUMB | ARM::AEK_DSP | ARM::AEK_FP16 |
                        ARM::AEK_RAS | ARM::AEK_DOTPROD,
                        "8.2-A"));
  EXPECT_TRUE(testARMCPU("neoverse-n2", "armv8.5-a", "crypto-neon-fp-armv8",
                         ARM::AEK_CRC | ARM::AEK_HWDIVTHUMB | ARM::AEK_HWDIVARM |
                         ARM::AEK_MP | ARM::AEK_SEC | ARM::AEK_VIRT |
                         ARM::AEK_DSP | ARM::AEK_BF16 | ARM::AEK_DOTPROD |
                         ARM::AEK_RAS | ARM::AEK_I8MM | ARM::AEK_SB,
                        "8.5-A"));
  EXPECT_TRUE(testARMCPU("neoverse-v1", "armv8.4-a", "crypto-neon-fp-armv8",
                         ARM::AEK_SEC | ARM::AEK_MP | ARM::AEK_VIRT |
                         ARM::AEK_HWDIVARM | ARM::AEK_HWDIVTHUMB |
                         ARM::AEK_DSP | ARM::AEK_CRC | ARM::AEK_RAS |
                         ARM::AEK_FP16 | ARM::AEK_BF16 | ARM::AEK_DOTPROD,
                         "8.4-A"));
  EXPECT_TRUE(testARMCPU("cyclone", "armv8-a", "crypto-neon-fp-armv8",
                         ARM::AEK_CRC | ARM::AEK_SEC | ARM::AEK_MP |
                             ARM::AEK_VIRT | ARM::AEK_HWDIVARM |
                             ARM::AEK_HWDIVTHUMB | ARM::AEK_DSP,
                         "8-A"));
  EXPECT_TRUE(testARMCPU("exynos-m3", "armv8-a", "crypto-neon-fp-armv8",
                         ARM::AEK_CRC | ARM::AEK_SEC | ARM::AEK_MP |
                         ARM::AEK_VIRT | ARM::AEK_HWDIVARM |
                         ARM::AEK_HWDIVTHUMB | ARM::AEK_DSP,
                         "8-A"));
  EXPECT_TRUE(testARMCPU("exynos-m4", "armv8.2-a", "crypto-neon-fp-armv8",
                         ARM::AEK_CRC | ARM::AEK_SEC | ARM::AEK_MP |
                         ARM::AEK_VIRT | ARM::AEK_HWDIVARM |
                         ARM::AEK_HWDIVTHUMB | ARM::AEK_DSP | ARM::AEK_DOTPROD |
                         ARM::AEK_FP16 | ARM::AEK_RAS,
                         "8.2-A"));
  EXPECT_TRUE(testARMCPU("exynos-m5", "armv8.2-a", "crypto-neon-fp-armv8",
                         ARM::AEK_CRC | ARM::AEK_SEC | ARM::AEK_MP |
                         ARM::AEK_VIRT | ARM::AEK_HWDIVARM |
                         ARM::AEK_HWDIVTHUMB | ARM::AEK_DSP | ARM::AEK_DOTPROD |
                         ARM::AEK_FP16 | ARM::AEK_RAS,
                         "8.2-A"));
  EXPECT_TRUE(testARMCPU("cortex-m23", "armv8-m.base", "none",
                         ARM::AEK_HWDIVTHUMB, "8-M.Baseline"));
  EXPECT_TRUE(testARMCPU("cortex-m33", "armv8-m.main", "fpv5-sp-d16",
                         ARM::AEK_HWDIVTHUMB | ARM::AEK_DSP, "8-M.Mainline"));
  EXPECT_TRUE(testARMCPU("cortex-m35p", "armv8-m.main", "fpv5-sp-d16",
                         ARM::AEK_HWDIVTHUMB | ARM::AEK_DSP, "8-M.Mainline"));
  EXPECT_TRUE(testARMCPU("cortex-m55", "armv8.1-m.main", "fp-armv8-fullfp16-d16",
                         ARM::AEK_HWDIVTHUMB | ARM::AEK_DSP | ARM::AEK_SIMD |
                         ARM::AEK_FP         | ARM::AEK_RAS | ARM::AEK_LOB |
                         ARM::AEK_FP16,
                        "8.1-M.Mainline"));
  EXPECT_TRUE(testARMCPU("iwmmxt", "iwmmxt", "none",
                         ARM::AEK_NONE, "iwmmxt"));
  EXPECT_TRUE(testARMCPU("xscale", "xscale", "none",
                         ARM::AEK_NONE, "xscale"));
  EXPECT_TRUE(testARMCPU("swift", "armv7s", "neon-vfpv4",
                         ARM::AEK_HWDIVARM | ARM::AEK_HWDIVTHUMB | ARM::AEK_DSP,
                         "7-S"));
}

static constexpr unsigned NumARMCPUArchs = 91;

TEST(TargetParserTest, testARMCPUArchList) {
  SmallVector<StringRef, NumARMCPUArchs> List;
  ARM::fillValidCPUArchList(List);

  // No list exists for these in this test suite, so ensure all are
  // valid, and match the expected 'magic' count.
  EXPECT_EQ(List.size(), NumARMCPUArchs);
  for(StringRef CPU : List) {
    EXPECT_NE(ARM::parseCPUArch(CPU), ARM::ArchKind::INVALID);
  }
}

TEST(TargetParserTest, testInvalidARMArch) {
  auto InvalidArchStrings = {"armv", "armv99", "noarm"};
  for (const char* InvalidArch : InvalidArchStrings)
    EXPECT_EQ(ARM::parseArch(InvalidArch), ARM::ArchKind::INVALID);
}

bool testARMArch(StringRef Arch, StringRef DefaultCPU, StringRef SubArch,
                 unsigned ArchAttr) {
  ARM::ArchKind AK = ARM::parseArch(Arch);
  bool Result = (AK != ARM::ArchKind::INVALID);
  Result &= ARM::getDefaultCPU(Arch).equals(DefaultCPU);
  Result &= ARM::getSubArch(AK).equals(SubArch);
  Result &= (ARM::getArchAttr(AK) == ArchAttr);
  return Result;
}

TEST(TargetParserTest, testARMArch) {
  EXPECT_TRUE(
      testARMArch("armv2", "arm2", "v2",
                          ARMBuildAttrs::CPUArch::Pre_v4));
  EXPECT_TRUE(
      testARMArch("armv2a", "arm3", "v2a",
                          ARMBuildAttrs::CPUArch::Pre_v4));
  EXPECT_TRUE(
      testARMArch("armv3", "arm6", "v3",
                          ARMBuildAttrs::CPUArch::Pre_v4));
  EXPECT_TRUE(
      testARMArch("armv3m", "arm7m", "v3m",
                          ARMBuildAttrs::CPUArch::Pre_v4));
  EXPECT_TRUE(
      testARMArch("armv4", "strongarm", "v4",
                          ARMBuildAttrs::CPUArch::v4));
  EXPECT_TRUE(
      testARMArch("armv4t", "arm7tdmi", "v4t",
                          ARMBuildAttrs::CPUArch::v4T));
  EXPECT_TRUE(
      testARMArch("armv5t", "arm10tdmi", "v5",
                          ARMBuildAttrs::CPUArch::v5T));
  EXPECT_TRUE(
      testARMArch("armv5te", "arm1022e", "v5e",
                          ARMBuildAttrs::CPUArch::v5TE));
  EXPECT_TRUE(
      testARMArch("armv5tej", "arm926ej-s", "v5e",
                          ARMBuildAttrs::CPUArch::v5TEJ));
  EXPECT_TRUE(
      testARMArch("armv6", "arm1136jf-s", "v6",
                          ARMBuildAttrs::CPUArch::v6));
  EXPECT_TRUE(
      testARMArch("armv6k", "mpcore", "v6k",
                          ARMBuildAttrs::CPUArch::v6K));
  EXPECT_TRUE(
      testARMArch("armv6t2", "arm1156t2-s", "v6t2",
                          ARMBuildAttrs::CPUArch::v6T2));
  EXPECT_TRUE(
      testARMArch("armv6kz", "arm1176jzf-s", "v6kz",
                          ARMBuildAttrs::CPUArch::v6KZ));
  EXPECT_TRUE(
      testARMArch("armv6-m", "cortex-m0", "v6m",
                          ARMBuildAttrs::CPUArch::v6_M));
  EXPECT_TRUE(
      testARMArch("armv7-a", "generic", "v7",
                          ARMBuildAttrs::CPUArch::v7));
  EXPECT_TRUE(
      testARMArch("armv7ve", "generic", "v7ve",
                          ARMBuildAttrs::CPUArch::v7));
  EXPECT_TRUE(
      testARMArch("armv7-r", "cortex-r4", "v7r",
                          ARMBuildAttrs::CPUArch::v7));
  EXPECT_TRUE(
      testARMArch("armv7-m", "cortex-m3", "v7m",
                          ARMBuildAttrs::CPUArch::v7));
  EXPECT_TRUE(
      testARMArch("armv7e-m", "cortex-m4", "v7em",
                          ARMBuildAttrs::CPUArch::v7E_M));
  EXPECT_TRUE(
      testARMArch("armv8-a", "generic", "v8",
                          ARMBuildAttrs::CPUArch::v8_A));
  EXPECT_TRUE(
      testARMArch("armv8.1-a", "generic", "v8.1a",
                          ARMBuildAttrs::CPUArch::v8_A));
  EXPECT_TRUE(
      testARMArch("armv8.2-a", "generic", "v8.2a",
                          ARMBuildAttrs::CPUArch::v8_A));
  EXPECT_TRUE(
      testARMArch("armv8.3-a", "generic", "v8.3a",
                          ARMBuildAttrs::CPUArch::v8_A));
  EXPECT_TRUE(
      testARMArch("armv8.4-a", "generic", "v8.4a",
                          ARMBuildAttrs::CPUArch::v8_A));
  EXPECT_TRUE(
      testARMArch("armv8.5-a", "generic", "v8.5a",
                          ARMBuildAttrs::CPUArch::v8_A));
  EXPECT_TRUE(
      testARMArch("armv8.6-a", "generic", "v8.6a",
                          ARMBuildAttrs::CPUArch::v8_A));
  EXPECT_TRUE(
      testARMArch("armv8-r", "cortex-r52", "v8r",
                          ARMBuildAttrs::CPUArch::v8_R));
  EXPECT_TRUE(
      testARMArch("armv8-m.base", "generic", "v8m.base",
                          ARMBuildAttrs::CPUArch::v8_M_Base));
  EXPECT_TRUE(
      testARMArch("armv8-m.main", "generic", "v8m.main",
                          ARMBuildAttrs::CPUArch::v8_M_Main));
  EXPECT_TRUE(
      testARMArch("armv8.1-m.main", "generic", "v8.1m.main",
                          ARMBuildAttrs::CPUArch::v8_1_M_Main));
  EXPECT_TRUE(
      testARMArch("iwmmxt", "iwmmxt", "",
                          ARMBuildAttrs::CPUArch::v5TE));
  EXPECT_TRUE(
      testARMArch("iwmmxt2", "generic", "",
                          ARMBuildAttrs::CPUArch::v5TE));
  EXPECT_TRUE(
      testARMArch("xscale", "xscale", "v5e",
                          ARMBuildAttrs::CPUArch::v5TE));
  EXPECT_TRUE(
      testARMArch("armv7s", "swift", "v7s",
                          ARMBuildAttrs::CPUArch::v7));
  EXPECT_TRUE(
      testARMArch("armv7k", "generic", "v7k",
                          ARMBuildAttrs::CPUArch::v7));
}

bool testARMExtension(StringRef CPUName,ARM::ArchKind ArchKind, StringRef ArchExt) {
  return ARM::getDefaultExtensions(CPUName, ArchKind) &
         ARM::parseArchExt(ArchExt);
}

TEST(TargetParserTest, testARMExtension) {
  EXPECT_FALSE(testARMExtension("arm2", ARM::ArchKind::INVALID, "thumb"));
  EXPECT_FALSE(testARMExtension("arm3", ARM::ArchKind::INVALID, "thumb"));
  EXPECT_FALSE(testARMExtension("arm6", ARM::ArchKind::INVALID, "thumb"));
  EXPECT_FALSE(testARMExtension("arm7m", ARM::ArchKind::INVALID, "thumb"));
  EXPECT_FALSE(testARMExtension("strongarm", ARM::ArchKind::INVALID, "dsp"));
  EXPECT_FALSE(testARMExtension("arm7tdmi", ARM::ArchKind::INVALID, "dsp"));
  EXPECT_FALSE(testARMExtension("arm10tdmi",
                                ARM::ArchKind::INVALID, "simd"));
  EXPECT_FALSE(testARMExtension("arm1022e", ARM::ArchKind::INVALID, "simd"));
  EXPECT_FALSE(testARMExtension("arm926ej-s",
                                ARM::ArchKind::INVALID, "simd"));
  EXPECT_FALSE(testARMExtension("arm1136jf-s",
                                ARM::ArchKind::INVALID, "crypto"));
  EXPECT_FALSE(testARMExtension("arm1176j-s",
                                ARM::ArchKind::INVALID, "crypto"));
  EXPECT_FALSE(testARMExtension("arm1156t2-s",
                                ARM::ArchKind::INVALID, "crypto"));
  EXPECT_FALSE(testARMExtension("arm1176jzf-s",
                                ARM::ArchKind::INVALID, "crypto"));
  EXPECT_FALSE(testARMExtension("cortex-m0",
                                ARM::ArchKind::INVALID, "crypto"));
  EXPECT_FALSE(testARMExtension("cortex-a8",
                                ARM::ArchKind::INVALID, "crypto"));
  EXPECT_FALSE(testARMExtension("cortex-r4",
                                ARM::ArchKind::INVALID, "crypto"));
  EXPECT_FALSE(testARMExtension("cortex-m3",
                                ARM::ArchKind::INVALID, "crypto"));
  EXPECT_FALSE(testARMExtension("cortex-a53",
                                ARM::ArchKind::INVALID, "ras"));
  EXPECT_FALSE(testARMExtension("cortex-a53",
                                ARM::ArchKind::INVALID, "fp16"));
  EXPECT_TRUE(testARMExtension("cortex-a55",
                                ARM::ArchKind::INVALID, "fp16"));
  EXPECT_FALSE(testARMExtension("cortex-a55",
                                ARM::ArchKind::INVALID, "fp16fml"));
  EXPECT_TRUE(testARMExtension("cortex-a75",
                                ARM::ArchKind::INVALID, "fp16"));
  EXPECT_FALSE(testARMExtension("cortex-a75",
                                ARM::ArchKind::INVALID, "fp16fml"));
  EXPECT_FALSE(testARMExtension("cortex-r52",
                                ARM::ArchKind::INVALID, "ras"));
  EXPECT_FALSE(testARMExtension("iwmmxt", ARM::ArchKind::INVALID, "crc"));
  EXPECT_FALSE(testARMExtension("xscale", ARM::ArchKind::INVALID, "crc"));
  EXPECT_FALSE(testARMExtension("swift", ARM::ArchKind::INVALID, "crc"));

  EXPECT_FALSE(testARMExtension("generic", ARM::ArchKind::ARMV2, "thumb"));
  EXPECT_FALSE(testARMExtension("generic", ARM::ArchKind::ARMV2A, "thumb"));
  EXPECT_FALSE(testARMExtension("generic", ARM::ArchKind::ARMV3, "thumb"));
  EXPECT_FALSE(testARMExtension("generic", ARM::ArchKind::ARMV3M, "thumb"));
  EXPECT_FALSE(testARMExtension("generic", ARM::ArchKind::ARMV4, "dsp"));
  EXPECT_FALSE(testARMExtension("generic", ARM::ArchKind::ARMV4T, "dsp"));
  EXPECT_FALSE(testARMExtension("generic", ARM::ArchKind::ARMV5T, "simd"));
  EXPECT_FALSE(testARMExtension("generic", ARM::ArchKind::ARMV5TE, "simd"));
  EXPECT_FALSE(testARMExtension("generic", ARM::ArchKind::ARMV5TEJ, "simd"));
  EXPECT_FALSE(testARMExtension("generic", ARM::ArchKind::ARMV6, "crypto"));
  EXPECT_FALSE(testARMExtension("generic", ARM::ArchKind::ARMV6K, "crypto"));
  EXPECT_FALSE(testARMExtension("generic",
                                ARM::ArchKind::ARMV6T2, "crypto"));
  EXPECT_FALSE(testARMExtension("generic",
                                ARM::ArchKind::ARMV6KZ, "crypto"));
  EXPECT_FALSE(testARMExtension("generic", ARM::ArchKind::ARMV6M, "crypto"));
  EXPECT_FALSE(testARMExtension("generic", ARM::ArchKind::ARMV7A, "crypto"));
  EXPECT_FALSE(testARMExtension("generic", ARM::ArchKind::ARMV7R, "crypto"));
  EXPECT_FALSE(testARMExtension("generic", ARM::ArchKind::ARMV7M, "crypto"));
  EXPECT_FALSE(testARMExtension("generic",
                                ARM::ArchKind::ARMV7EM, "crypto"));
  EXPECT_FALSE(testARMExtension("generic", ARM::ArchKind::ARMV8A, "ras"));
  EXPECT_FALSE(testARMExtension("generic", ARM::ArchKind::ARMV8_1A, "ras"));
  EXPECT_FALSE(testARMExtension("generic", ARM::ArchKind::ARMV8_2A, "profile"));
  EXPECT_FALSE(testARMExtension("generic", ARM::ArchKind::ARMV8_2A, "fp16"));
  EXPECT_FALSE(testARMExtension("generic", ARM::ArchKind::ARMV8_2A, "fp16fml"));
  EXPECT_FALSE(testARMExtension("generic", ARM::ArchKind::ARMV8_3A, "fp16"));
  EXPECT_FALSE(testARMExtension("generic", ARM::ArchKind::ARMV8_3A, "fp16fml"));
  EXPECT_FALSE(testARMExtension("generic", ARM::ArchKind::ARMV8_4A, "fp16"));
  EXPECT_FALSE(testARMExtension("generic", ARM::ArchKind::ARMV8_4A, "fp16fml"));
  EXPECT_FALSE(testARMExtension("generic", ARM::ArchKind::ARMV8R, "ras"));
  EXPECT_FALSE(testARMExtension("generic",
                                ARM::ArchKind::ARMV8MBaseline, "crc"));
  EXPECT_FALSE(testARMExtension("generic",
                                ARM::ArchKind::ARMV8MMainline, "crc"));
  EXPECT_FALSE(testARMExtension("generic", ARM::ArchKind::IWMMXT, "crc"));
  EXPECT_FALSE(testARMExtension("generic", ARM::ArchKind::IWMMXT2, "crc"));
  EXPECT_FALSE(testARMExtension("generic", ARM::ArchKind::XSCALE, "crc"));
  EXPECT_FALSE(testARMExtension("generic", ARM::ArchKind::ARMV7S, "crypto"));
  EXPECT_FALSE(testARMExtension("generic", ARM::ArchKind::ARMV7K, "crypto"));
}

TEST(TargetParserTest, ARMFPUVersion) {
  for (ARM::FPUKind FK = static_cast<ARM::FPUKind>(0);
       FK <= ARM::FPUKind::FK_LAST;
       FK = static_cast<ARM::FPUKind>(static_cast<unsigned>(FK) + 1))
    if (FK == ARM::FK_LAST || ARM::getFPUName(FK) == "invalid" ||
        ARM::getFPUName(FK) == "none" || ARM::getFPUName(FK) == "softvfp")
      EXPECT_EQ(ARM::FPUVersion::NONE, ARM::getFPUVersion(FK));
    else
      EXPECT_NE(ARM::FPUVersion::NONE, ARM::getFPUVersion(FK));
}

TEST(TargetParserTest, ARMFPUNeonSupportLevel) {
  for (ARM::FPUKind FK = static_cast<ARM::FPUKind>(0);
       FK <= ARM::FPUKind::FK_LAST;
       FK = static_cast<ARM::FPUKind>(static_cast<unsigned>(FK) + 1))
    if (FK == ARM::FK_LAST ||
        ARM::getFPUName(FK).find("neon") == std::string::npos)
      EXPECT_EQ(ARM::NeonSupportLevel::None,
                 ARM::getFPUNeonSupportLevel(FK));
    else
      EXPECT_NE(ARM::NeonSupportLevel::None,
                ARM::getFPUNeonSupportLevel(FK));
}

TEST(TargetParserTest, ARMFPURestriction) {
  for (ARM::FPUKind FK = static_cast<ARM::FPUKind>(0);
       FK <= ARM::FPUKind::FK_LAST;
       FK = static_cast<ARM::FPUKind>(static_cast<unsigned>(FK) + 1)) {
    if (FK == ARM::FK_LAST ||
        (ARM::getFPUName(FK).find("d16") == std::string::npos &&
         ARM::getFPUName(FK).find("vfpv3xd") == std::string::npos))
      EXPECT_EQ(ARM::FPURestriction::None, ARM::getFPURestriction(FK));
    else
      EXPECT_NE(ARM::FPURestriction::None, ARM::getFPURestriction(FK));
  }
}

TEST(TargetParserTest, ARMExtensionFeatures) {
  std::map<uint64_t, std::vector<StringRef>> Extensions;

  for (auto &Ext : ARM::ARCHExtNames) {
    if (Ext.Feature && Ext.NegFeature)
      Extensions[Ext.ID] = { StringRef(Ext.Feature),
                             StringRef(Ext.NegFeature) };
  }

  Extensions[ARM::AEK_HWDIVARM]   = { "+hwdiv-arm", "-hwdiv-arm" };
  Extensions[ARM::AEK_HWDIVTHUMB] = { "+hwdiv",     "-hwdiv" };

  std::vector<StringRef> Features;

  EXPECT_FALSE(ARM::getExtensionFeatures(ARM::AEK_INVALID, Features));

  for (auto &E : Extensions) {
    // test +extension
    Features.clear();
    ARM::getExtensionFeatures(E.first, Features);
    EXPECT_TRUE(llvm::is_contained(Features, E.second.at(0)));
    EXPECT_TRUE(Extensions.size() == Features.size());

    // test -extension
    Features.clear();
    ARM::getExtensionFeatures(~E.first, Features);
    EXPECT_TRUE(llvm::is_contained(Features, E.second.at(1)));
    EXPECT_TRUE(Extensions.size() == Features.size());
  }
}

TEST(TargetParserTest, ARMFPUFeatures) {
  std::vector<StringRef> Features;
  for (ARM::FPUKind FK = static_cast<ARM::FPUKind>(0);
       FK <= ARM::FPUKind::FK_LAST;
       FK = static_cast<ARM::FPUKind>(static_cast<unsigned>(FK) + 1))
    EXPECT_TRUE((FK == ARM::FK_INVALID || FK >= ARM::FK_LAST)
                    ? !ARM::getFPUFeatures(FK, Features)
                    : ARM::getFPUFeatures(FK, Features));
}

TEST(TargetParserTest, ARMArchExtFeature) {
  const char *ArchExt[][4] = {{"crc", "nocrc", "+crc", "-crc"},
                              {"crypto", "nocrypto", "+crypto", "-crypto"},
                              {"dsp", "nodsp", "+dsp", "-dsp"},
                              {"fp", "nofp", nullptr, nullptr},
                              {"idiv", "noidiv", nullptr, nullptr},
                              {"mp", "nomp", nullptr, nullptr},
                              {"simd", "nosimd", nullptr, nullptr},
                              {"sec", "nosec", nullptr, nullptr},
                              {"virt", "novirt", nullptr, nullptr},
                              {"fp16", "nofp16", "+fullfp16", "-fullfp16"},
                              {"fp16fml", "nofp16fml", "+fp16fml", "-fp16fml"},
                              {"ras", "noras", "+ras", "-ras"},
                              {"dotprod", "nodotprod", "+dotprod", "-dotprod"},
                              {"os", "noos", nullptr, nullptr},
                              {"iwmmxt", "noiwmmxt", nullptr, nullptr},
                              {"iwmmxt2", "noiwmmxt2", nullptr, nullptr},
                              {"maverick", "maverick", nullptr, nullptr},
                              {"xscale", "noxscale", nullptr, nullptr},
                              {"sb", "nosb", "+sb", "-sb"},
                              {"i8mm", "noi8mm", "+i8mm", "-i8mm"},
                              {"mve", "nomve", "+mve", "-mve"},
                              {"mve.fp", "nomve.fp", "+mve.fp", "-mve.fp"}};

  for (unsigned i = 0; i < array_lengthof(ArchExt); i++) {
    EXPECT_EQ(StringRef(ArchExt[i][2]), ARM::getArchExtFeature(ArchExt[i][0]));
    EXPECT_EQ(StringRef(ArchExt[i][3]), ARM::getArchExtFeature(ArchExt[i][1]));
  }
}

static bool
testArchExtDependency(const char *ArchExt,
                      const std::initializer_list<const char *> &Expected) {
  std::vector<StringRef> Features;
  unsigned FPUID;

  if (!ARM::appendArchExtFeatures("", ARM::ArchKind::ARMV8_1MMainline, ArchExt,
                                  Features, FPUID))
    return false;

  return llvm::all_of(Expected, [&](StringRef Ext) {
    return llvm::is_contained(Features, Ext);
  });
}

TEST(TargetParserTest, ARMArchExtDependencies) {
  EXPECT_TRUE(testArchExtDependency("mve", {"+mve", "+dsp"}));
  EXPECT_TRUE(testArchExtDependency("mve.fp", {"+mve.fp", "+mve", "+dsp"}));
  EXPECT_TRUE(testArchExtDependency("nodsp", {"-dsp", "-mve", "-mve.fp"}));
  EXPECT_TRUE(testArchExtDependency("nomve", {"-mve", "-mve.fp"}));
}

TEST(TargetParserTest, ARMparseHWDiv) {
  const char *hwdiv[] = {"thumb", "arm", "arm,thumb", "thumb,arm"};

  for (unsigned i = 0; i < array_lengthof(hwdiv); i++)
    EXPECT_NE(ARM::AEK_INVALID, ARM::parseHWDiv((StringRef)hwdiv[i]));
}

TEST(TargetParserTest, ARMparseArchEndianAndISA) {
  const char *Arch[] = {
      "v2",   "v2a",    "v3",    "v3m",    "v4",    "v4t",    "v5",    "v5t",
      "v5e",  "v5te",   "v5tej", "v6",     "v6j",   "v6k",    "v6hl",  "v6t2",
      "v6kz", "v6z",    "v6zk",  "v6-m",   "v6m",   "v6sm",   "v6s-m", "v7-a",
      "v7",   "v7a",    "v7ve",  "v7hl",   "v7l",   "v7-r",   "v7r",   "v7-m",
      "v7m",  "v7k",    "v7s",   "v7e-m",  "v7em",  "v8-a",   "v8",    "v8a",
      "v8l",  "v8.1-a", "v8.1a", "v8.2-a", "v8.2a", "v8.3-a", "v8.3a", "v8.4-a",
      "v8.4a", "v8.5-a","v8.5a", "v8.6-a", "v8.6a", "v8-r",   "v8m.base", "v8m.main", "v8.1m.main"
  };

  for (unsigned i = 0; i < array_lengthof(Arch); i++) {
    std::string arm_1 = "armeb" + (std::string)(Arch[i]);
    std::string arm_2 = "arm" + (std::string)(Arch[i]) + "eb";
    std::string arm_3 = "arm" + (std::string)(Arch[i]);
    std::string thumb_1 = "thumbeb" + (std::string)(Arch[i]);
    std::string thumb_2 = "thumb" + (std::string)(Arch[i]) + "eb";
    std::string thumb_3 = "thumb" + (std::string)(Arch[i]);

    EXPECT_EQ(ARM::EndianKind::BIG, ARM::parseArchEndian(arm_1));
    EXPECT_EQ(ARM::EndianKind::BIG, ARM::parseArchEndian(arm_2));
    EXPECT_EQ(ARM::EndianKind::LITTLE, ARM::parseArchEndian(arm_3));

    EXPECT_EQ(ARM::ISAKind::ARM, ARM::parseArchISA(arm_1));
    EXPECT_EQ(ARM::ISAKind::ARM, ARM::parseArchISA(arm_2));
    EXPECT_EQ(ARM::ISAKind::ARM, ARM::parseArchISA(arm_3));
    if (i >= 4) {
      EXPECT_EQ(ARM::EndianKind::BIG, ARM::parseArchEndian(thumb_1));
      EXPECT_EQ(ARM::EndianKind::BIG, ARM::parseArchEndian(thumb_2));
      EXPECT_EQ(ARM::EndianKind::LITTLE, ARM::parseArchEndian(thumb_3));

      EXPECT_EQ(ARM::ISAKind::THUMB, ARM::parseArchISA(thumb_1));
      EXPECT_EQ(ARM::ISAKind::THUMB, ARM::parseArchISA(thumb_2));
      EXPECT_EQ(ARM::ISAKind::THUMB, ARM::parseArchISA(thumb_3));
    }
  }

  EXPECT_EQ(ARM::EndianKind::LITTLE, ARM::parseArchEndian("aarch64"));
  EXPECT_EQ(ARM::EndianKind::LITTLE, ARM::parseArchEndian("arm64_32"));
  EXPECT_EQ(ARM::EndianKind::BIG, ARM::parseArchEndian("aarch64_be"));

  EXPECT_EQ(ARM::ISAKind::AARCH64, ARM::parseArchISA("aarch64"));
  EXPECT_EQ(ARM::ISAKind::AARCH64, ARM::parseArchISA("aarch64_be"));
  EXPECT_EQ(ARM::ISAKind::AARCH64, ARM::parseArchISA("arm64"));
  EXPECT_EQ(ARM::ISAKind::AARCH64, ARM::parseArchISA("arm64_be"));
  EXPECT_EQ(ARM::ISAKind::AARCH64, ARM::parseArchISA("arm64_32"));
  EXPECT_EQ(ARM::ISAKind::AARCH64, ARM::parseArchISA("aarch64_32"));
}

TEST(TargetParserTest, ARMparseArchProfile) {
  for (unsigned i = 0; i < array_lengthof(ARMArch); i++) {
    switch (ARM::parseArch(ARMArch[i])) {
    case ARM::ArchKind::ARMV6M:
    case ARM::ArchKind::ARMV7M:
    case ARM::ArchKind::ARMV7EM:
    case ARM::ArchKind::ARMV8MMainline:
    case ARM::ArchKind::ARMV8MBaseline:
    case ARM::ArchKind::ARMV8_1MMainline:
      EXPECT_EQ(ARM::ProfileKind::M, ARM::parseArchProfile(ARMArch[i]));
      break;
    case ARM::ArchKind::ARMV7R:
    case ARM::ArchKind::ARMV8R:
      EXPECT_EQ(ARM::ProfileKind::R, ARM::parseArchProfile(ARMArch[i]));
      break;
    case ARM::ArchKind::ARMV7A:
    case ARM::ArchKind::ARMV7VE:
    case ARM::ArchKind::ARMV7K:
    case ARM::ArchKind::ARMV8A:
    case ARM::ArchKind::ARMV8_1A:
    case ARM::ArchKind::ARMV8_2A:
    case ARM::ArchKind::ARMV8_3A:
    case ARM::ArchKind::ARMV8_4A:
    case ARM::ArchKind::ARMV8_5A:
    case ARM::ArchKind::ARMV8_6A:
      EXPECT_EQ(ARM::ProfileKind::A, ARM::parseArchProfile(ARMArch[i]));
      break;
    default:
      EXPECT_EQ(ARM::ProfileKind::INVALID, ARM::parseArchProfile(ARMArch[i]));
      break;
    }
  }
}

TEST(TargetParserTest, ARMparseArchVersion) {
  for (unsigned i = 0; i < array_lengthof(ARMArch); i++)
    if (((std::string)ARMArch[i]).substr(0, 4) == "armv")
      EXPECT_EQ((ARMArch[i][4] - 48u), ARM::parseArchVersion(ARMArch[i]));
    else
      EXPECT_EQ(5u, ARM::parseArchVersion(ARMArch[i]));
}

bool testAArch64CPU(StringRef CPUName, StringRef ExpectedArch,
                    StringRef ExpectedFPU, uint64_t ExpectedFlags,
                    StringRef CPUAttr) {
  AArch64::ArchKind AK = AArch64::parseCPUArch(CPUName);
  bool pass = AArch64::getArchName(AK).equals(ExpectedArch);

  uint64_t ExtKind = AArch64::getDefaultExtensions(CPUName, AK);
  if (ExtKind > 1 && (ExtKind & AArch64::AEK_NONE))
    pass &= ((ExtKind ^ AArch64::AEK_NONE) == ExpectedFlags);
  else
    pass &= (ExtKind == ExpectedFlags);

  pass &= AArch64::getCPUAttr(AK).equals(CPUAttr);

  return pass;
}

TEST(TargetParserTest, testAArch64CPU) {
  EXPECT_TRUE(testAArch64CPU(
      "invalid", "invalid", "invalid",
      AArch64::AEK_NONE, ""));
  EXPECT_TRUE(testAArch64CPU(
      "generic", "invalid", "none",
      AArch64::AEK_NONE, ""));

  EXPECT_TRUE(testAArch64CPU(
      "cortex-a34", "armv8-a", "crypto-neon-fp-armv8",
      AArch64::AEK_CRC | AArch64::AEK_CRYPTO | AArch64::AEK_FP |
      AArch64::AEK_SIMD, "8-A"));
  EXPECT_TRUE(testAArch64CPU(
      "cortex-a35", "armv8-a", "crypto-neon-fp-armv8",
      AArch64::AEK_CRC | AArch64::AEK_CRYPTO | AArch64::AEK_FP |
      AArch64::AEK_SIMD, "8-A"));
  EXPECT_TRUE(testAArch64CPU(
      "cortex-a53", "armv8-a", "crypto-neon-fp-armv8",
      AArch64::AEK_CRC | AArch64::AEK_CRYPTO | AArch64::AEK_FP |
      AArch64::AEK_SIMD, "8-A"));
  EXPECT_TRUE(testAArch64CPU(
      "cortex-a55", "armv8.2-a", "crypto-neon-fp-armv8",
      AArch64::AEK_CRC | AArch64::AEK_CRYPTO | AArch64::AEK_FP |
      AArch64::AEK_SIMD | AArch64::AEK_RAS | AArch64::AEK_LSE |
      AArch64::AEK_RDM | AArch64::AEK_FP16 | AArch64::AEK_DOTPROD |
      AArch64::AEK_RCPC, "8.2-A"));
  EXPECT_TRUE(testAArch64CPU(
      "cortex-a57", "armv8-a", "crypto-neon-fp-armv8",
      AArch64::AEK_CRC | AArch64::AEK_CRYPTO | AArch64::AEK_FP |
      AArch64::AEK_SIMD, "8-A"));
  EXPECT_TRUE(testAArch64CPU(
      "cortex-a65", "armv8.2-a", "crypto-neon-fp-armv8",
      AArch64::AEK_CRC | AArch64::AEK_CRYPTO | AArch64::AEK_DOTPROD |
      AArch64::AEK_FP | AArch64::AEK_FP16 | AArch64::AEK_LSE |
      AArch64::AEK_RAS | AArch64::AEK_RCPC | AArch64::AEK_RDM |
      AArch64::AEK_SIMD | AArch64::AEK_SSBS,
      "8.2-A"));
  EXPECT_TRUE(testAArch64CPU(
      "cortex-a65ae", "armv8.2-a", "crypto-neon-fp-armv8",
      AArch64::AEK_CRC | AArch64::AEK_CRYPTO | AArch64::AEK_DOTPROD |
      AArch64::AEK_FP | AArch64::AEK_FP16 | AArch64::AEK_LSE |
      AArch64::AEK_RAS | AArch64::AEK_RCPC | AArch64::AEK_RDM |
      AArch64::AEK_SIMD | AArch64::AEK_SSBS,
      "8.2-A"));
  EXPECT_TRUE(testAArch64CPU(
      "cortex-a72", "armv8-a", "crypto-neon-fp-armv8",
      AArch64::AEK_CRC | AArch64::AEK_CRYPTO | AArch64::AEK_FP |
      AArch64::AEK_SIMD, "8-A"));
  EXPECT_TRUE(testAArch64CPU(
      "cortex-a73", "armv8-a", "crypto-neon-fp-armv8",
      AArch64::AEK_CRC | AArch64::AEK_CRYPTO | AArch64::AEK_FP |
      AArch64::AEK_SIMD, "8-A"));
  EXPECT_TRUE(testAArch64CPU(
      "cortex-a75", "armv8.2-a", "crypto-neon-fp-armv8",
      AArch64::AEK_CRC | AArch64::AEK_CRYPTO | AArch64::AEK_FP |
      AArch64::AEK_SIMD | AArch64::AEK_RAS | AArch64::AEK_LSE |
      AArch64::AEK_RDM | AArch64::AEK_FP16 | AArch64::AEK_DOTPROD |
      AArch64::AEK_RCPC, "8.2-A"));
  EXPECT_TRUE(testAArch64CPU(
      "cortex-a76", "armv8.2-a", "crypto-neon-fp-armv8",
      AArch64::AEK_CRC | AArch64::AEK_CRYPTO | AArch64::AEK_FP |
      AArch64::AEK_RDM | AArch64::AEK_SIMD | AArch64::AEK_RAS |
      AArch64::AEK_LSE | AArch64::AEK_FP16 | AArch64::AEK_DOTPROD |
      AArch64::AEK_RCPC| AArch64::AEK_SSBS, "8.2-A"));
  EXPECT_TRUE(testAArch64CPU(
      "cortex-a76ae", "armv8.2-a", "crypto-neon-fp-armv8",
      AArch64::AEK_CRC | AArch64::AEK_CRYPTO | AArch64::AEK_FP |
      AArch64::AEK_RDM | AArch64::AEK_SIMD | AArch64::AEK_RAS |
      AArch64::AEK_LSE | AArch64::AEK_FP16 | AArch64::AEK_DOTPROD |
      AArch64::AEK_RCPC| AArch64::AEK_SSBS, "8.2-A"));
  EXPECT_TRUE(testAArch64CPU(
      "cortex-a77", "armv8.2-a", "crypto-neon-fp-armv8",
      AArch64::AEK_CRC | AArch64::AEK_CRYPTO | AArch64::AEK_FP |
      AArch64::AEK_RDM | AArch64::AEK_SIMD | AArch64::AEK_RAS |
      AArch64::AEK_LSE | AArch64::AEK_FP16 | AArch64::AEK_DOTPROD |
      AArch64::AEK_RCPC | AArch64::AEK_SSBS, "8.2-A"));
  EXPECT_TRUE(testAArch64CPU(
      "cortex-a78", "armv8.2-a", "crypto-neon-fp-armv8",
      AArch64::AEK_CRC | AArch64::AEK_CRYPTO  | AArch64::AEK_FP |
      AArch64::AEK_RDM | AArch64::AEK_SIMD | AArch64::AEK_RAS |
      AArch64::AEK_LSE | AArch64::AEK_FP16 | AArch64::AEK_DOTPROD |
      AArch64::AEK_RCPC | AArch64::AEK_SSBS,
      "8.2-A"));
  EXPECT_TRUE(testAArch64CPU(
      "neoverse-v1", "armv8.4-a", "crypto-neon-fp-armv8",
      AArch64::AEK_RAS | AArch64::AEK_SVE | AArch64::AEK_SSBS |
      AArch64::AEK_RCPC | AArch64::AEK_CRC | AArch64::AEK_FP |
      AArch64::AEK_SIMD | AArch64::AEK_RAS | AArch64::AEK_LSE |
      AArch64::AEK_RDM | AArch64::AEK_RCPC | AArch64::AEK_DOTPROD |
      AArch64::AEK_CRYPTO | AArch64::AEK_FP16 | AArch64::AEK_BF16,
      "8.4-A"));
  EXPECT_TRUE(testAArch64CPU(
     "cortex-r82", "armv8-r", "crypto-neon-fp-armv8",
      AArch64::AEK_CRC     | AArch64::AEK_RDM  | AArch64::AEK_SSBS    |
      AArch64::AEK_CRYPTO  | AArch64::AEK_SM4  | AArch64::AEK_SHA3    |
      AArch64::AEK_SHA2    | AArch64::AEK_AES  | AArch64::AEK_DOTPROD |
      AArch64::AEK_FP      | AArch64::AEK_SIMD | AArch64::AEK_FP16    |
      AArch64::AEK_FP16FML | AArch64::AEK_RAS  | AArch64::AEK_RCPC    |
      AArch64::AEK_SB, "8-R"));
  EXPECT_TRUE(testAArch64CPU(
      "cortex-x1", "armv8.2-a", "crypto-neon-fp-armv8",
      AArch64::AEK_CRC | AArch64::AEK_CRYPTO | AArch64::AEK_FP |
      AArch64::AEK_RDM | AArch64::AEK_SIMD | AArch64::AEK_RAS |
      AArch64::AEK_LSE | AArch64::AEK_FP16 | AArch64::AEK_DOTPROD |
      AArch64::AEK_RCPC | AArch64::AEK_SSBS,
      "8.2-A"));
  EXPECT_TRUE(testAArch64CPU(
      "cyclone", "armv8-a", "crypto-neon-fp-armv8",
      AArch64::AEK_CRYPTO | AArch64::AEK_FP | AArch64::AEK_SIMD, "8-A"));
  EXPECT_TRUE(testAArch64CPU(
      "vortex", "armv8.3-a", "crypto-neon-fp-armv8",
      AArch64::AEK_CRC | AArch64::AEK_CRYPTO | AArch64::AEK_FP |
      AArch64::AEK_SIMD | AArch64::AEK_LSE | AArch64::AEK_RAS |
      AArch64::AEK_RDM | AArch64::AEK_RCPC | AArch64::AEK_FP16, "8.3-A"));
  EXPECT_TRUE(testAArch64CPU(
      "lightning", "armv8.4-a", "crypto-neon-fp-armv8",
      AArch64::AEK_CRC | AArch64::AEK_CRYPTO | AArch64::AEK_FP |
      AArch64::AEK_SIMD | AArch64::AEK_LSE | AArch64::AEK_RAS |
      AArch64::AEK_RDM | AArch64::AEK_RCPC | AArch64::AEK_DOTPROD |
      AArch64::AEK_FP16 | AArch64::AEK_FP16FML, "8.4-A"));
  EXPECT_TRUE(testAArch64CPU(
      "apple-a7", "armv8-a", "crypto-neon-fp-armv8",
      AArch64::AEK_CRYPTO | AArch64::AEK_FP | AArch64::AEK_SIMD, "8-A"));
  EXPECT_TRUE(testAArch64CPU(
      "apple-a8", "armv8-a", "crypto-neon-fp-armv8",
      AArch64::AEK_CRYPTO | AArch64::AEK_FP | AArch64::AEK_SIMD, "8-A"));
  EXPECT_TRUE(testAArch64CPU(
      "apple-a9", "armv8-a", "crypto-neon-fp-armv8",
      AArch64::AEK_CRYPTO | AArch64::AEK_FP | AArch64::AEK_SIMD, "8-A"));
  EXPECT_TRUE(testAArch64CPU("apple-a10", "armv8-a", "crypto-neon-fp-armv8",
                             AArch64::AEK_CRC | AArch64::AEK_CRYPTO |
                                 AArch64::AEK_FP | AArch64::AEK_RDM |
                                 AArch64::AEK_SIMD,
                             "8-A"));
  EXPECT_TRUE(testAArch64CPU("apple-a11", "armv8.2-a", "crypto-neon-fp-armv8",
                             AArch64::AEK_CRC | AArch64::AEK_CRYPTO |
                                 AArch64::AEK_FP | AArch64::AEK_LSE |
                                 AArch64::AEK_RAS | AArch64::AEK_RDM |
                                 AArch64::AEK_SIMD,
                             "8.2-A"));
  EXPECT_TRUE(testAArch64CPU(
      "apple-a12", "armv8.3-a", "crypto-neon-fp-armv8",
      AArch64::AEK_CRC | AArch64::AEK_CRYPTO | AArch64::AEK_FP |
          AArch64::AEK_SIMD | AArch64::AEK_LSE | AArch64::AEK_RAS |
          AArch64::AEK_RDM | AArch64::AEK_RCPC | AArch64::AEK_FP16,
      "8.3-A"));
  EXPECT_TRUE(testAArch64CPU(
      "apple-a13", "armv8.4-a", "crypto-neon-fp-armv8",
      AArch64::AEK_CRC | AArch64::AEK_CRYPTO | AArch64::AEK_FP |
          AArch64::AEK_SIMD | AArch64::AEK_LSE | AArch64::AEK_RAS |
          AArch64::AEK_RDM | AArch64::AEK_RCPC | AArch64::AEK_DOTPROD |
          AArch64::AEK_FP16 | AArch64::AEK_FP16FML,
      "8.4-A"));
  EXPECT_TRUE(testAArch64CPU(
      "apple-s4", "armv8.3-a", "crypto-neon-fp-armv8",
      AArch64::AEK_CRC | AArch64::AEK_CRYPTO | AArch64::AEK_FP |
          AArch64::AEK_SIMD | AArch64::AEK_LSE | AArch64::AEK_RAS |
          AArch64::AEK_RDM | AArch64::AEK_RCPC | AArch64::AEK_FP16,
      "8.3-A"));
  EXPECT_TRUE(testAArch64CPU(
      "apple-s5", "armv8.3-a", "crypto-neon-fp-armv8",
      AArch64::AEK_CRC | AArch64::AEK_CRYPTO | AArch64::AEK_FP |
          AArch64::AEK_SIMD | AArch64::AEK_LSE | AArch64::AEK_RAS |
          AArch64::AEK_RDM | AArch64::AEK_RCPC | AArch64::AEK_FP16,
      "8.3-A"));
  EXPECT_TRUE(testAArch64CPU(
      "exynos-m3", "armv8-a", "crypto-neon-fp-armv8",
      AArch64::AEK_CRC | AArch64::AEK_CRYPTO | AArch64::AEK_FP |
      AArch64::AEK_SIMD, "8-A"));
  EXPECT_TRUE(testAArch64CPU(
      "exynos-m4", "armv8.2-a", "crypto-neon-fp-armv8",
      AArch64::AEK_CRC | AArch64::AEK_CRYPTO |
      AArch64::AEK_DOTPROD | AArch64::AEK_FP | AArch64::AEK_FP16 |
      AArch64::AEK_LSE | AArch64::AEK_RAS | AArch64::AEK_RDM |
      AArch64::AEK_SIMD, "8.2-A"));
  EXPECT_TRUE(testAArch64CPU(
      "exynos-m5", "armv8.2-a", "crypto-neon-fp-armv8",
      AArch64::AEK_CRC | AArch64::AEK_CRYPTO |
      AArch64::AEK_DOTPROD | AArch64::AEK_FP | AArch64::AEK_FP16 |
      AArch64::AEK_LSE | AArch64::AEK_RAS | AArch64::AEK_RDM |
      AArch64::AEK_SIMD, "8.2-A"));
  EXPECT_TRUE(testAArch64CPU(
      "falkor", "armv8-a", "crypto-neon-fp-armv8",
      AArch64::AEK_CRC | AArch64::AEK_CRYPTO | AArch64::AEK_FP |
      AArch64::AEK_SIMD | AArch64::AEK_RDM, "8-A"));
  EXPECT_TRUE(testAArch64CPU(
      "kryo", "armv8-a", "crypto-neon-fp-armv8",
      AArch64::AEK_CRC | AArch64::AEK_CRYPTO | AArch64::AEK_FP |
      AArch64::AEK_SIMD, "8-A"));
  EXPECT_TRUE(testAArch64CPU(
     "neoverse-e1", "armv8.2-a", "crypto-neon-fp-armv8",
      AArch64::AEK_CRC | AArch64::AEK_CRYPTO | AArch64::AEK_DOTPROD |
      AArch64::AEK_FP | AArch64::AEK_FP16 | AArch64::AEK_LSE |
      AArch64::AEK_RAS | AArch64::AEK_RCPC | AArch64::AEK_RDM |
      AArch64::AEK_SIMD | AArch64::AEK_SSBS,
     "8.2-A"));
  EXPECT_TRUE(testAArch64CPU(
     "neoverse-n1", "armv8.2-a", "crypto-neon-fp-armv8",
      AArch64::AEK_CRC | AArch64::AEK_CRYPTO | AArch64::AEK_DOTPROD |
      AArch64::AEK_FP | AArch64::AEK_FP16 | AArch64::AEK_LSE |
      AArch64::AEK_PROFILE | AArch64::AEK_RAS | AArch64::AEK_RCPC |
      AArch64::AEK_RDM | AArch64::AEK_SIMD | AArch64::AEK_SSBS,
     "8.2-A"));
  EXPECT_TRUE(testAArch64CPU(
     "neoverse-n2", "armv8.5-a", "crypto-neon-fp-armv8",
      AArch64::AEK_CRC | AArch64::AEK_CRYPTO | AArch64::AEK_FP |
      AArch64::AEK_SIMD | AArch64::AEK_FP16 | AArch64::AEK_RAS |
      AArch64::AEK_LSE | AArch64::AEK_SVE | AArch64::AEK_DOTPROD |
      AArch64::AEK_RCPC | AArch64::AEK_RDM | AArch64::AEK_MTE |
      AArch64::AEK_SSBS | AArch64::AEK_SB | AArch64::AEK_SVE2 |
      AArch64::AEK_SVE2BITPERM | AArch64::AEK_BF16 | AArch64::AEK_I8MM,
     "8.5-A"));
  EXPECT_TRUE(testAArch64CPU(
      "thunderx2t99", "armv8.1-a", "crypto-neon-fp-armv8",
      AArch64::AEK_CRC | AArch64::AEK_CRYPTO | AArch64::AEK_LSE |
      AArch64::AEK_RDM | AArch64::AEK_FP | AArch64::AEK_SIMD, "8.1-A"));
  EXPECT_TRUE(testAArch64CPU(
      "thunderx3t110", "armv8.3-a", "crypto-neon-fp-armv8",
      AArch64::AEK_CRC | AArch64::AEK_CRYPTO | AArch64::AEK_LSE |
          AArch64::AEK_RDM | AArch64::AEK_FP | AArch64::AEK_SIMD |
          AArch64::AEK_PROFILE | AArch64::AEK_RAS | AArch64::AEK_RAND |
          AArch64::AEK_RCPC,
      "8.3-A"));
  EXPECT_TRUE(testAArch64CPU(
      "thunderx", "armv8-a", "crypto-neon-fp-armv8",
      AArch64::AEK_CRC | AArch64::AEK_CRYPTO | AArch64::AEK_SIMD |
      AArch64::AEK_FP | AArch64::AEK_PROFILE,
      "8-A"));
  EXPECT_TRUE(testAArch64CPU(
      "thunderxt81", "armv8-a", "crypto-neon-fp-armv8",
      AArch64::AEK_CRC | AArch64::AEK_CRYPTO | AArch64::AEK_SIMD |
      AArch64::AEK_FP | AArch64::AEK_PROFILE,
      "8-A"));
  EXPECT_TRUE(testAArch64CPU(
      "thunderxt83", "armv8-a", "crypto-neon-fp-armv8",
      AArch64::AEK_CRC | AArch64::AEK_CRYPTO | AArch64::AEK_SIMD |
      AArch64::AEK_FP | AArch64::AEK_PROFILE,
      "8-A"));
  EXPECT_TRUE(testAArch64CPU(
      "thunderxt88", "armv8-a", "crypto-neon-fp-armv8",
      AArch64::AEK_CRC | AArch64::AEK_CRYPTO | AArch64::AEK_SIMD |
      AArch64::AEK_FP | AArch64::AEK_PROFILE,
      "8-A"));
  EXPECT_TRUE(testAArch64CPU(
      "tsv110", "armv8.2-a", "crypto-neon-fp-armv8",
      AArch64::AEK_CRC | AArch64::AEK_CRYPTO | AArch64::AEK_FP |
      AArch64::AEK_SIMD | AArch64::AEK_RAS | AArch64::AEK_LSE |
      AArch64::AEK_RDM | AArch64::AEK_PROFILE | AArch64::AEK_FP16 |
      AArch64::AEK_FP16FML | AArch64::AEK_DOTPROD,
      "8.2-A"));
  EXPECT_TRUE(testAArch64CPU(
      "a64fx", "armv8.2-a", "crypto-neon-fp-armv8",
      AArch64::AEK_CRC | AArch64::AEK_CRYPTO | AArch64::AEK_FP |
      AArch64::AEK_SIMD | AArch64::AEK_FP16 | AArch64::AEK_RAS |
      AArch64::AEK_LSE | AArch64::AEK_SVE | AArch64::AEK_RDM,
      "8.2-A"));
  EXPECT_TRUE(testAArch64CPU(
      "carmel", "armv8.2-a", "crypto-neon-fp-armv8",
      AArch64::AEK_CRC | AArch64::AEK_CRYPTO | AArch64::AEK_FP |
      AArch64::AEK_SIMD | AArch64::AEK_FP16 | AArch64::AEK_RAS |
      AArch64::AEK_LSE | AArch64::AEK_RDM,
      "8.2-A"));
}

<<<<<<< HEAD
static constexpr unsigned NumAArch64CPUArchs = 46;
=======
static constexpr unsigned NumAArch64CPUArchs = 45;
>>>>>>> 2b669189

TEST(TargetParserTest, testAArch64CPUArchList) {
  SmallVector<StringRef, NumAArch64CPUArchs> List;
  AArch64::fillValidCPUArchList(List);

  // No list exists for these in this test suite, so ensure all are
  // valid, and match the expected 'magic' count.
  EXPECT_EQ(List.size(), NumAArch64CPUArchs);
  for(StringRef CPU : List) {
    EXPECT_NE(AArch64::parseCPUArch(CPU), AArch64::ArchKind::INVALID);
  }
}

bool testAArch64Arch(StringRef Arch, StringRef DefaultCPU, StringRef SubArch,
                     unsigned ArchAttr) {
  AArch64::ArchKind AK = AArch64::parseArch(Arch);
  return (AK != AArch64::ArchKind::INVALID) &
         AArch64::getDefaultCPU(Arch).equals(DefaultCPU) &
         AArch64::getSubArch(AK).equals(SubArch) &
         (AArch64::getArchAttr(AK) == ArchAttr);
}

TEST(TargetParserTest, testAArch64Arch) {
  EXPECT_TRUE(testAArch64Arch("armv8-a", "cortex-a53", "v8",
                              ARMBuildAttrs::CPUArch::v8_A));
  EXPECT_TRUE(testAArch64Arch("armv8.1-a", "generic", "v8.1a",
                              ARMBuildAttrs::CPUArch::v8_A));
  EXPECT_TRUE(testAArch64Arch("armv8.2-a", "generic", "v8.2a",
                              ARMBuildAttrs::CPUArch::v8_A));
  EXPECT_TRUE(testAArch64Arch("armv8.3-a", "generic", "v8.3a",
                              ARMBuildAttrs::CPUArch::v8_A));
  EXPECT_TRUE(testAArch64Arch("armv8.4-a", "generic", "v8.4a",
                              ARMBuildAttrs::CPUArch::v8_A));
  EXPECT_TRUE(testAArch64Arch("armv8.5-a", "generic", "v8.5a",
                              ARMBuildAttrs::CPUArch::v8_A));
  EXPECT_TRUE(testAArch64Arch("armv8.6-a", "generic", "v8.6a",
                              ARMBuildAttrs::CPUArch::v8_A));
}

bool testAArch64Extension(StringRef CPUName, AArch64::ArchKind AK,
                          StringRef ArchExt) {
  return AArch64::getDefaultExtensions(CPUName, AK) &
         AArch64::parseArchExt(ArchExt);
}

TEST(TargetParserTest, testAArch64Extension) {
  EXPECT_FALSE(testAArch64Extension("cortex-a34",
                                    AArch64::ArchKind::INVALID, "ras"));
  EXPECT_FALSE(testAArch64Extension("cortex-a35",
                                    AArch64::ArchKind::INVALID, "ras"));
  EXPECT_FALSE(testAArch64Extension("cortex-a53",
                                    AArch64::ArchKind::INVALID, "ras"));
  EXPECT_TRUE(testAArch64Extension("cortex-a55",
                                    AArch64::ArchKind::INVALID, "ras"));
  EXPECT_FALSE(testAArch64Extension("cortex-a57",
                                    AArch64::ArchKind::INVALID, "ras"));
  EXPECT_FALSE(testAArch64Extension("cortex-a72",
                                    AArch64::ArchKind::INVALID, "ras"));
  EXPECT_FALSE(testAArch64Extension("cortex-a73",
                                    AArch64::ArchKind::INVALID, "ras"));
  EXPECT_TRUE(testAArch64Extension("cortex-a75",
                                    AArch64::ArchKind::INVALID, "ras"));
  EXPECT_FALSE(testAArch64Extension("cyclone",
                                    AArch64::ArchKind::INVALID, "ras"));
  EXPECT_FALSE(testAArch64Extension("exynos-m3",
                                    AArch64::ArchKind::INVALID, "ras"));
  EXPECT_TRUE(testAArch64Extension("exynos-m4",
                                   AArch64::ArchKind::INVALID, "dotprod"));
  EXPECT_TRUE(testAArch64Extension("exynos-m4",
                                   AArch64::ArchKind::INVALID, "fp16"));
  EXPECT_TRUE(testAArch64Extension("exynos-m4",
                                   AArch64::ArchKind::INVALID, "lse"));
  EXPECT_TRUE(testAArch64Extension("exynos-m4",
                                   AArch64::ArchKind::INVALID, "ras"));
  EXPECT_TRUE(testAArch64Extension("exynos-m4",
                                   AArch64::ArchKind::INVALID, "rdm"));
  EXPECT_TRUE(testAArch64Extension("exynos-m5",
                                   AArch64::ArchKind::INVALID, "dotprod"));
  EXPECT_TRUE(testAArch64Extension("exynos-m5",
                                   AArch64::ArchKind::INVALID, "fp16"));
  EXPECT_TRUE(testAArch64Extension("exynos-m5",
                                   AArch64::ArchKind::INVALID, "lse"));
  EXPECT_TRUE(testAArch64Extension("exynos-m5",
                                   AArch64::ArchKind::INVALID, "ras"));
  EXPECT_TRUE(testAArch64Extension("exynos-m5",
                                   AArch64::ArchKind::INVALID, "rdm"));
  EXPECT_TRUE(testAArch64Extension("falkor",
                                   AArch64::ArchKind::INVALID, "rdm"));
  EXPECT_FALSE(testAArch64Extension("kryo",
                                    AArch64::ArchKind::INVALID, "ras"));
  EXPECT_TRUE(testAArch64Extension("saphira",
                                    AArch64::ArchKind::INVALID, "crc"));
  EXPECT_TRUE(testAArch64Extension("saphira",
                                    AArch64::ArchKind::INVALID, "lse"));
  EXPECT_TRUE(testAArch64Extension("saphira",
                                   AArch64::ArchKind::INVALID, "rdm"));
  EXPECT_TRUE(testAArch64Extension("saphira",
                                   AArch64::ArchKind::INVALID, "ras"));
  EXPECT_TRUE(testAArch64Extension("saphira",
                                   AArch64::ArchKind::INVALID, "rcpc"));
  EXPECT_TRUE(testAArch64Extension("saphira",
                                   AArch64::ArchKind::INVALID, "profile"));
  EXPECT_FALSE(testAArch64Extension("saphira",
                                    AArch64::ArchKind::INVALID, "fp16"));
  EXPECT_TRUE(testAArch64Extension("cortex-a55",
                                    AArch64::ArchKind::INVALID, "fp16"));
  EXPECT_FALSE(testAArch64Extension("cortex-a55",
                                    AArch64::ArchKind::INVALID, "fp16fml"));
  EXPECT_TRUE(testAArch64Extension("cortex-a55",
                                    AArch64::ArchKind::INVALID, "dotprod"));
  EXPECT_TRUE(testAArch64Extension("cortex-a75",
                                    AArch64::ArchKind::INVALID, "fp16"));
  EXPECT_FALSE(testAArch64Extension("cortex-a75",
                                    AArch64::ArchKind::INVALID, "fp16fml"));
  EXPECT_TRUE(testAArch64Extension("cortex-a75",
                                    AArch64::ArchKind::INVALID, "dotprod"));
  EXPECT_FALSE(testAArch64Extension("thunderx2t99",
                                    AArch64::ArchKind::INVALID, "ras"));
  EXPECT_FALSE(testAArch64Extension("thunderx",
                                    AArch64::ArchKind::INVALID, "lse"));
  EXPECT_FALSE(testAArch64Extension("thunderxt81",
                                    AArch64::ArchKind::INVALID, "lse"));
  EXPECT_FALSE(testAArch64Extension("thunderxt83",
                                    AArch64::ArchKind::INVALID, "lse"));
  EXPECT_FALSE(testAArch64Extension("thunderxt88",
                                    AArch64::ArchKind::INVALID, "lse"));
  EXPECT_TRUE(testAArch64Extension("tsv110",
                                   AArch64::ArchKind::INVALID, "crypto"));
  EXPECT_FALSE(testAArch64Extension("tsv110",
                                    AArch64::ArchKind::INVALID, "sha3"));
  EXPECT_FALSE(testAArch64Extension("tsv110",
                                    AArch64::ArchKind::INVALID, "sm4"));
  EXPECT_TRUE(testAArch64Extension("tsv110",
                                   AArch64::ArchKind::INVALID, "ras"));
  EXPECT_TRUE(testAArch64Extension("tsv110",
                                   AArch64::ArchKind::INVALID, "profile"));
  EXPECT_TRUE(testAArch64Extension("tsv110",
                                   AArch64::ArchKind::INVALID, "fp16"));
  EXPECT_TRUE(testAArch64Extension("tsv110",
                                   AArch64::ArchKind::INVALID, "fp16fml"));
  EXPECT_TRUE(testAArch64Extension("tsv110",
                                   AArch64::ArchKind::INVALID, "dotprod"));
  EXPECT_TRUE(testAArch64Extension("a64fx",
                                   AArch64::ArchKind::INVALID, "fp16"));
  EXPECT_TRUE(testAArch64Extension("a64fx",
                                   AArch64::ArchKind::INVALID, "sve"));
  EXPECT_FALSE(testAArch64Extension("a64fx",
                                   AArch64::ArchKind::INVALID, "sve2"));
  EXPECT_TRUE(
      testAArch64Extension("carmel", AArch64::ArchKind::INVALID, "crypto"));
  EXPECT_TRUE(
      testAArch64Extension("carmel", AArch64::ArchKind::INVALID, "fp16"));

  EXPECT_FALSE(testAArch64Extension(
      "generic", AArch64::ArchKind::ARMV8A, "ras"));
  EXPECT_FALSE(testAArch64Extension(
      "generic", AArch64::ArchKind::ARMV8_1A, "ras"));
  EXPECT_FALSE(testAArch64Extension(
      "generic", AArch64::ArchKind::ARMV8_2A, "profile"));
  EXPECT_FALSE(testAArch64Extension(
      "generic", AArch64::ArchKind::ARMV8_2A, "fp16"));
  EXPECT_FALSE(testAArch64Extension(
      "generic", AArch64::ArchKind::ARMV8_2A, "fp16fml"));
  EXPECT_FALSE(testAArch64Extension(
      "generic", AArch64::ArchKind::ARMV8_3A, "fp16"));
  EXPECT_FALSE(testAArch64Extension(
      "generic", AArch64::ArchKind::ARMV8_3A, "fp16fml"));
  EXPECT_FALSE(testAArch64Extension(
      "generic", AArch64::ArchKind::ARMV8_4A, "fp16"));
  EXPECT_FALSE(testAArch64Extension(
      "generic", AArch64::ArchKind::ARMV8_4A, "fp16fml"));
}

TEST(TargetParserTest, AArch64ExtensionFeatures) {
  std::vector<uint64_t> Extensions = {
    AArch64::AEK_CRC,      AArch64::AEK_CRYPTO,
    AArch64::AEK_FP,       AArch64::AEK_SIMD,
    AArch64::AEK_FP16,     AArch64::AEK_PROFILE,
    AArch64::AEK_RAS,      AArch64::AEK_LSE,
    AArch64::AEK_RDM,      AArch64::AEK_DOTPROD,
    AArch64::AEK_SVE,      AArch64::AEK_SVE2,
    AArch64::AEK_SVE2AES,  AArch64::AEK_SVE2SM4,
    AArch64::AEK_SVE2SHA3, AArch64::AEK_SVE2BITPERM,
    AArch64::AEK_RCPC,     AArch64::AEK_FP16FML };

  std::vector<StringRef> Features;

  uint64_t ExtVal = 0;
  for (auto Ext : Extensions)
    ExtVal |= Ext;

  EXPECT_FALSE(AArch64::getExtensionFeatures(AArch64::AEK_INVALID, Features));
  EXPECT_TRUE(!Features.size());

  AArch64::getExtensionFeatures(ExtVal, Features);
  EXPECT_TRUE(Extensions.size() == Features.size());

  EXPECT_TRUE(llvm::is_contained(Features, "+crc"));
  EXPECT_TRUE(llvm::is_contained(Features, "+crypto"));
  EXPECT_TRUE(llvm::is_contained(Features, "+fp-armv8"));
  EXPECT_TRUE(llvm::is_contained(Features, "+neon"));
  EXPECT_TRUE(llvm::is_contained(Features, "+fullfp16"));
  EXPECT_TRUE(llvm::is_contained(Features, "+spe"));
  EXPECT_TRUE(llvm::is_contained(Features, "+ras"));
  EXPECT_TRUE(llvm::is_contained(Features, "+lse"));
  EXPECT_TRUE(llvm::is_contained(Features, "+rdm"));
  EXPECT_TRUE(llvm::is_contained(Features, "+dotprod"));
  EXPECT_TRUE(llvm::is_contained(Features, "+rcpc"));
  EXPECT_TRUE(llvm::is_contained(Features, "+fp16fml"));
  EXPECT_TRUE(llvm::is_contained(Features, "+sve"));
  EXPECT_TRUE(llvm::is_contained(Features, "+sve2"));
  EXPECT_TRUE(llvm::is_contained(Features, "+sve2-aes"));
  EXPECT_TRUE(llvm::is_contained(Features, "+sve2-sm4"));
  EXPECT_TRUE(llvm::is_contained(Features, "+sve2-sha3"));
  EXPECT_TRUE(llvm::is_contained(Features, "+sve2-bitperm"));
}

TEST(TargetParserTest, AArch64ArchFeatures) {
  std::vector<StringRef> Features;

  for (auto AK : AArch64::ArchKinds)
    EXPECT_TRUE((AK == AArch64::ArchKind::INVALID)
                    ? !AArch64::getArchFeatures(AK, Features)
                    : AArch64::getArchFeatures(AK, Features));
}

TEST(TargetParserTest, AArch64ArchExtFeature) {
  const char *ArchExt[][4] = {{"crc", "nocrc", "+crc", "-crc"},
                              {"crypto", "nocrypto", "+crypto", "-crypto"},
                              {"fp", "nofp", "+fp-armv8", "-fp-armv8"},
                              {"simd", "nosimd", "+neon", "-neon"},
                              {"fp16", "nofp16", "+fullfp16", "-fullfp16"},
                              {"fp16fml", "nofp16fml", "+fp16fml", "-fp16fml"},
                              {"profile", "noprofile", "+spe", "-spe"},
                              {"ras", "noras", "+ras", "-ras"},
                              {"lse", "nolse", "+lse", "-lse"},
                              {"rdm", "nordm", "+rdm", "-rdm"},
                              {"sve", "nosve", "+sve", "-sve"},
                              {"sve2", "nosve2", "+sve2", "-sve2"},
                              {"sve2-aes", "nosve2-aes", "+sve2-aes",
                               "-sve2-aes"},
                              {"sve2-sm4", "nosve2-sm4", "+sve2-sm4",
                               "-sve2-sm4"},
                              {"sve2-sha3", "nosve2-sha3", "+sve2-sha3",
                               "-sve2-sha3"},
                              {"sve2-bitperm", "nosve2-bitperm",
                               "+sve2-bitperm", "-sve2-bitperm"},
                              {"dotprod", "nodotprod", "+dotprod", "-dotprod"},
                              {"rcpc", "norcpc", "+rcpc", "-rcpc" },
                              {"rng", "norng", "+rand", "-rand"},
                              {"memtag", "nomemtag", "+mte", "-mte"},
                              {"tme", "notme", "+tme", "-tme"},
                              {"ssbs", "nossbs", "+ssbs", "-ssbs"},
                              {"sb", "nosb", "+sb", "-sb"},
                              {"predres", "nopredres", "+predres", "-predres"},
                              {"i8mm", "noi8mm", "+i8mm", "-i8mm"},
                              {"f32mm", "nof32mm", "+f32mm", "-f32mm"},
                              {"f64mm", "nof64mm", "+f64mm", "-f64mm"},
};

  for (unsigned i = 0; i < array_lengthof(ArchExt); i++) {
    EXPECT_EQ(StringRef(ArchExt[i][2]),
              AArch64::getArchExtFeature(ArchExt[i][0]));
    EXPECT_EQ(StringRef(ArchExt[i][3]),
              AArch64::getArchExtFeature(ArchExt[i][1]));
  }
}
}<|MERGE_RESOLUTION|>--- conflicted
+++ resolved
@@ -1074,11 +1074,7 @@
       "8.2-A"));
 }
 
-<<<<<<< HEAD
-static constexpr unsigned NumAArch64CPUArchs = 46;
-=======
-static constexpr unsigned NumAArch64CPUArchs = 45;
->>>>>>> 2b669189
+static constexpr unsigned NumAArch64CPUArchs = 47;
 
 TEST(TargetParserTest, testAArch64CPUArchList) {
   SmallVector<StringRef, NumAArch64CPUArchs> List;
