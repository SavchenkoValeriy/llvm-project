--- conflicted
+++ resolved
@@ -972,11 +972,7 @@
       "8.2-A"));
 }
 
-<<<<<<< HEAD
-static constexpr unsigned NumAArch64CPUArchs = 37;
-=======
 static constexpr unsigned NumAArch64CPUArchs = 38;
->>>>>>> 8e4d0997
 
 TEST(TargetParserTest, testAArch64CPUArchList) {
   SmallVector<StringRef, NumAArch64CPUArchs> List;
