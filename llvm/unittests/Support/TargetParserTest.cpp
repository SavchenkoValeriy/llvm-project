--- conflicted
+++ resolved
@@ -983,11 +983,7 @@
       "8.2-A"));
 }
 
-<<<<<<< HEAD
-static constexpr unsigned NumAArch64CPUArchs = 38;
-=======
-static constexpr unsigned NumAArch64CPUArchs = 37;
->>>>>>> c8cd1a99
+static constexpr unsigned NumAArch64CPUArchs = 39;
 
 TEST(TargetParserTest, testAArch64CPUArchList) {
   SmallVector<StringRef, NumAArch64CPUArchs> List;
