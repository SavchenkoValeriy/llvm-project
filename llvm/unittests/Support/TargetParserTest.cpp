--- conflicted
+++ resolved
@@ -1181,11 +1181,7 @@
                              AArch64::AEK_LSE | AArch64::AEK_RDM,
                          "8.2-A")), );
 
-<<<<<<< HEAD
-static constexpr unsigned NumAArch64CPUArchs = 47;
-=======
-static constexpr unsigned NumAArch64CPUArchs = 46;
->>>>>>> 5abfeccf
+static constexpr unsigned NumAArch64CPUArchs = 48;
 
 TEST(TargetParserTest, testAArch64CPUArchList) {
   SmallVector<StringRef, NumAArch64CPUArchs> List;
