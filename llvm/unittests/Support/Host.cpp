--- conflicted
+++ resolved
@@ -37,8 +37,6 @@
     ASSERT_GT(Num, 0);
   else
     ASSERT_EQ(Num, -1);
-<<<<<<< HEAD
-=======
 }
 
 TEST(getLinuxHostCPUName, ARM) {
@@ -80,5 +78,4 @@
   EXPECT_EQ(sys::detail::getHostCPUNameForARM("CPU implementer : 0x51\n"
                                               "CPU part        : 0x06f"),
             "krait");
->>>>>>> c270c500
 }