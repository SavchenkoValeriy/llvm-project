--- conflicted
+++ resolved
@@ -8,10 +8,7 @@
 ; CHECK-NEXT:    <OPERAND_BUNDLE_TAG
 ; CHECK-NEXT:    <OPERAND_BUNDLE_TAG
 ; CHECK-NEXT:    <OPERAND_BUNDLE_TAG
-<<<<<<< HEAD
-=======
 ; CHECK-NEXT:    <OPERAND_BUNDLE_TAG
->>>>>>> aa791992
 ; CHECK-NEXT:  </OPERAND_BUNDLE_TAGS_BLOCK
 
 ; CHECK:   <FUNCTION_BLOCK
