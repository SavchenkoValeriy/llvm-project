; RUN: opt -S -functionattrs -enable-nonnull-arg-prop %s | FileCheck %s --check-prefixes=BOTH,FNATTR
; RUN: opt -S -passes=function-attrs -enable-nonnull-arg-prop %s | FileCheck %s --check-prefixes=BOTH,FNATTR
; RUN: opt -attributor --attributor-disable=false -S < %s | FileCheck %s --check-prefixes=BOTH,ATTRIBUTOR

target datalayout = "e-m:e-i64:64-f80:128-n8:16:32:64-S128"

declare nonnull i8* @ret_nonnull()

; Return a pointer trivially nonnull (call return attribute)
define i8* @test1() {
; BOTH: define nonnull i8* @test1
  %ret = call i8* @ret_nonnull()
  ret i8* %ret
}

; Return a pointer trivially nonnull (argument attribute)
define i8* @test2(i8* nonnull %p) {
; BOTH: define nonnull i8* @test2
  ret i8* %p
}

; Given an SCC where one of the functions can not be marked nonnull,
; can we still mark the other one which is trivially nonnull
define i8* @scc_binder() {
; BOTH: define i8* @scc_binder
  call i8* @test3()
  ret i8* null
}

define i8* @test3() {
; BOTH: define nonnull i8* @test3
  call i8* @scc_binder()
  %ret = call i8* @ret_nonnull()
  ret i8* %ret
}

; Given a mutual recursive set of functions, we can mark them
; nonnull if neither can ever return null.  (In this case, they
; just never return period.)
define i8* @test4_helper() {
; FNATTR: define noalias nonnull i8* @test4_helper
<<<<<<< HEAD
; ATTRIBUTOR: define nonnull i8* @test4_helper
=======
; ATTRIBUTOR: define noalias nonnull dereferenceable(4294967295) i8* @test4_helper
>>>>>>> fdedf240
  %ret = call i8* @test4()
  ret i8* %ret
}

define i8* @test4() {
; FNATTR: define noalias nonnull i8* @test4
<<<<<<< HEAD
; ATTRIBUTOR: define nonnull i8* @test4
=======
; ATTRIBUTOR: define noalias nonnull dereferenceable(4294967295) i8* @test4
>>>>>>> fdedf240
  %ret = call i8* @test4_helper()
  ret i8* %ret
}

; Given a mutual recursive set of functions which *can* return null
; make sure we haven't marked them as nonnull.
define i8* @test5_helper() {
; FNATTR: define noalias i8* @test5_helper
; ATTRIBUTOR: define i8* @test5_helper
  %ret = call i8* @test5()
  ret i8* null
}

define i8* @test5() {
; FNATTR: define noalias i8* @test5
; ATTRIBUTOR: define i8* @test5
  %ret = call i8* @test5_helper()
  ret i8* %ret
}

; Local analysis, but going through a self recursive phi
define i8* @test6() {
entry:
; BOTH: define nonnull i8* @test6
  %ret = call i8* @ret_nonnull()
  br label %loop
loop:
  %phi = phi i8* [%ret, %entry], [%phi, %loop]
  br i1 undef, label %loop, label %exit
exit:
  ret i8* %phi
}

; BOTH: define i8* @test7
define i8* @test7(i8* %a) {
  %b = getelementptr inbounds i8, i8* %a, i64 0
  ret i8* %b
}

; BOTH: define nonnull i8* @test8
define i8* @test8(i8* %a) {
  %b = getelementptr inbounds i8, i8* %a, i64 1
  ret i8* %b
}

; BOTH: define i8* @test9
define i8* @test9(i8* %a, i64 %n) {
  %b = getelementptr inbounds i8, i8* %a, i64 %n
  ret i8* %b
}

declare void @llvm.assume(i1)
; FNATTR: define i8* @test10
; FIXME: missing nonnull
; ATTRIBUTOR: define i8* @test10
define i8* @test10(i8* %a, i64 %n) {
  %cmp = icmp ne i64 %n, 0
  call void @llvm.assume(i1 %cmp)
  %b = getelementptr inbounds i8, i8* %a, i64 %n
  ret i8* %b
}

; TEST 11
; char* test11(char *p) {
;   return p? p: nonnull();
; }
; FNATTR: define i8* @test11
; FIXME: missing nonnull
; ATTRIBUTOR: define i8* @test11
define i8* @test11(i8*) local_unnamed_addr {
  %2 = icmp eq i8* %0, null
  br i1 %2, label %3, label %5

; <label>:3:                                      ; preds = %1
  %4 = tail call i8* @ret_nonnull()
  br label %5

; <label>:5:                                      ; preds = %3, %1
  %6 = phi i8* [ %4, %3 ], [ %0, %1 ]
  ret i8* %6
}

; TEST 12
; Simple CallSite Test
declare void @test12_helper(i8*)
define void @test12(i8* nonnull %a) {
; ATTRIBUTOR: define void @test12(i8* nonnull %a)
; ATTRIBUTOR-NEXT: tail call void @test12_helper(i8* nonnull %a)
  tail call void @test12_helper(i8* %a)
  ret void
}

; TEST 13
; Simple Argument Tests
declare i8* @unknown()
define void @test13_helper() {
  %nonnullptr = tail call i8* @ret_nonnull()
  %maybenullptr = tail call i8* @unknown()
  tail call void @test13(i8* %nonnullptr, i8* %nonnullptr, i8* %maybenullptr)
  tail call void @test13(i8* %nonnullptr, i8* %maybenullptr, i8* %nonnullptr)
  ret void
}
define internal void @test13(i8* %a, i8* %b, i8* %c) {
; ATTRIBUTOR: define internal void @test13(i8* nonnull %a, i8* %b, i8* %c) 
  ret void
}

declare nonnull i8* @nonnull()

; TEST 14
; Complex propagation
; Argument of f1, f2, f3 can be marked with nonnull.

; * Argument
; 1. In f1:bb6, %arg can be marked with nonnull because of the comparison in bb1
; 2. Because f2 is internal function, f2(i32* %arg) -> @f2(i32* nonnull %arg)
; 3. In f1:bb4 %tmp5 is nonnull and f3 is internal function. 
;    Then, f3(i32* %arg) -> @f3(i32* nonnull %arg)
; 4. We get nonnull in whole f1 call sites so f1(i32* %arg) -> @f1(i32* nonnull %arg)


define internal i32* @f1(i32* %arg) {
; FIXME: missing nonnull It should be nonnull @f1(i32* nonnull %arg)
; ATTRIBUTOR: define internal nonnull i32* @f1(i32* %arg)

bb:
  %tmp = icmp eq i32* %arg, null
  br i1 %tmp, label %bb9, label %bb1

bb1:                                              ; preds = %bb
  %tmp2 = load i32, i32* %arg, align 4
  %tmp3 = icmp eq i32 %tmp2, 0
  br i1 %tmp3, label %bb6, label %bb4

bb4:                                              ; preds = %bb1
  %tmp5 = getelementptr inbounds i32, i32* %arg, i64 1
; ATTRIBUTOR: %tmp5b = tail call i32* @f3(i32* nonnull %tmp5)
  %tmp5b = tail call i32* @f3(i32* %tmp5)
  br label %bb9

bb6:                                              ; preds = %bb1
; FIXME: missing nonnull. It should be @f2(i32* nonnull %arg)
; ATTRIBUTOR: %tmp7 = tail call i32* @f2(i32* %arg)
  %tmp7 = tail call i32* @f2(i32* %arg)
  ret i32* %tmp7

bb9:                                              ; preds = %bb4, %bb
  %tmp10 = phi i32* [ %tmp5, %bb4 ], [ inttoptr (i64 4 to i32*), %bb ]
  ret i32* %tmp10
}

define internal i32* @f2(i32* %arg) {
; FIXME: missing nonnull. It should be nonnull @f2(i32* nonnull %arg) 
; ATTRIBUTOR: define internal nonnull i32* @f2(i32* %arg)
bb:

; FIXME: missing nonnull. It should be @f1(i32* nonnull %arg) 
; ATTRIBUTOR:   %tmp = tail call i32* @f1(i32* %arg)
  %tmp = tail call i32* @f1(i32* %arg)
  ret i32* %tmp
}

define dso_local noalias i32* @f3(i32* %arg) {
; FIXME: missing nonnull. It should be nonnull @f3(i32* nonnull %arg) 
; ATTRIBUTOR: define dso_local noalias i32* @f3(i32* %arg)
bb:
; FIXME: missing nonnull. It should be @f1(i32* nonnull %arg) 
; ATTRIBUTOR:   %tmp = call i32* @f1(i32* %arg)
  %tmp = call i32* @f1(i32* %arg)
  ret i32* null
}

; TEST 15
define void @f15(i8* %arg) {
; ATTRIBUTOR:   tail call void @use1(i8* nonnull dereferenceable(4) %arg)

  tail call void @use1(i8* dereferenceable(4) %arg)
  ret void
}

; Test propagation of nonnull callsite args back to caller.

declare void @use1(i8* %x)
declare void @use2(i8* %x, i8* %y);
declare void @use3(i8* %x, i8* %y, i8* %z);

declare void @use1nonnull(i8* nonnull %x);
declare void @use2nonnull(i8* nonnull %x, i8* nonnull %y);
declare void @use3nonnull(i8* nonnull %x, i8* nonnull %y, i8* nonnull %z);

declare i8 @use1safecall(i8* %x) readonly nounwind ; readonly+nounwind guarantees that execution continues to successor

; Can't extend non-null to parent for any argument because the 2nd call is not guaranteed to execute.

define void @parent1(i8* %a, i8* %b, i8* %c) {
; BOTH-LABEL: @parent1(i8* %a, i8* %b, i8* %c)
; BOTH-NEXT:    call void @use3(i8* %c, i8* %a, i8* %b)
; FNATTR-NEXT:    call void @use3nonnull(i8* %b, i8* %c, i8* %a)
; ATTRIBUTOR-NEXT:    call void @use3nonnull(i8* nonnull %b, i8* nonnull %c, i8* nonnull %a)
; BOTH-NEXT:    ret void
  call void @use3(i8* %c, i8* %a, i8* %b)
  call void @use3nonnull(i8* %b, i8* %c, i8* %a)
  ret void
}

; Extend non-null to parent for all arguments.

define void @parent2(i8* %a, i8* %b, i8* %c) {
; FNATTR-LABEL: @parent2(i8* nonnull %a, i8* nonnull %b, i8* nonnull %c)
; FNATTR-NEXT:    call void @use3nonnull(i8* %b, i8* %c, i8* %a)
; FNATTR-NEXT:    call void @use3(i8* %c, i8* %a, i8* %b)

; FIXME: missing "nonnull", it should be
; @parent2(i8* nonnull %a, i8* nonnull %b, i8* nonnull %c)
;     call void @use3nonnull(i8* nonnull %b, i8* nonnull %c, i8* nonnull %a)
;     call void @use3(i8* nonnull %c, i8* nonnull %a, i8* nonnull %b)

; ATTRIBUTOR-LABEL: @parent2(i8* %a, i8* %b, i8* %c)
; ATTRIBUTOR-NEXT:    call void @use3nonnull(i8* nonnull %b, i8* nonnull %c, i8* nonnull %a)
; ATTRIBUTOR-NEXT:    call void @use3(i8* %c, i8* %a, i8* %b)

; BOTH-NEXT:    ret void
  call void @use3nonnull(i8* %b, i8* %c, i8* %a)
  call void @use3(i8* %c, i8* %a, i8* %b)
  ret void
}

; Extend non-null to parent for 1st argument.

define void @parent3(i8* %a, i8* %b, i8* %c) {
; FNATTR-LABEL: @parent3(i8* nonnull %a, i8* %b, i8* %c)
; FNATTR-NEXT:    call void @use1nonnull(i8* %a)
; FNATTR-NEXT:    call void @use3(i8* %c, i8* %b, i8* %a)

; FIXME: missing "nonnull", it should be,
; @parent3(i8* nonnull %a, i8* %b, i8* %c)
;    call void @use1nonnull(i8* nonnull %a)
;    call void @use3(i8* %c, i8* %b, i8* nonnull %a)
; ATTRIBUTOR-LABEL: @parent3(i8* %a, i8* %b, i8* %c)
; ATTRIBUTOR-NEXT:    call void @use1nonnull(i8* nonnull %a)
; ATTRIBUTOR-NEXT:    call void @use3(i8* %c, i8* %b, i8* %a)

; BOTH-NEXT:  ret void

  call void @use1nonnull(i8* %a)
  call void @use3(i8* %c, i8* %b, i8* %a)
  ret void
}

; Extend non-null to parent for last 2 arguments.

define void @parent4(i8* %a, i8* %b, i8* %c) {
; CHECK-LABEL: @parent4(i8* %a, i8* nonnull %b, i8* nonnull %c)
; CHECK-NEXT:    call void @use2nonnull(i8* %c, i8* %b)
; CHECK-NEXT:    call void @use2(i8* %a, i8* %c)
; CHECK-NEXT:    call void @use1(i8* %b)

; FIXME : missing "nonnull", it should be
; @parent4(i8* %a, i8* nonnull %b, i8* nonnull %c)
;   call void @use2nonnull(i8* nonnull %c, i8* nonull %b)
;   call void @use2(i8* %a, i8* nonnull %c)
;   call void @use1(i8* nonnull %b)

; ATTRIBUTOR-LABEL: @parent4(i8* %a, i8* %b, i8* %c)
; ATTRIBUTOR-NEXT:    call void @use2nonnull(i8* nonnull %c, i8* nonnull %b)
; ATTRIBUTOR-NEXT:    call void @use2(i8* %a, i8* %c)
; ATTRIBUTOR-NEXT:    call void @use1(i8* %b)

; BOTH: ret void

  call void @use2nonnull(i8* %c, i8* %b)
  call void @use2(i8* %a, i8* %c)
  call void @use1(i8* %b)
  ret void
}

; The callsite must execute in order for the attribute to transfer to the parent.
; It appears benign to extend non-null to the parent in this case, but we can't do that
; because it would incorrectly propagate the wrong information to its callers.

define void @parent5(i8* %a, i1 %a_is_notnull) {
; BOTH: @parent5(i8* %a, i1 %a_is_notnull)
; BOTH-NEXT:    br i1 %a_is_notnull, label %t, label %f
; BOTH:       t:
; FNATTR-NEXT:    call void @use1nonnull(i8* %a)
; ATTRIBUTOR-NEXT:    call void @use1nonnull(i8* nonnull %a)
; BOTH-NEXT:    ret void
; BOTH:       f:
; BOTH-NEXT:    ret void

  br i1 %a_is_notnull, label %t, label %f
t:
  call void @use1nonnull(i8* %a)
  ret void
f:
  ret void
}

; The callsite must execute in order for the attribute to transfer to the parent.
; The volatile load might trap, so there's no guarantee that we'll ever get to the call.

define i8 @parent6(i8* %a, i8* %b) {
; BOTH-LABEL: @parent6(i8* %a, i8* %b)
; BOTH-NEXT:    [[C:%.*]] = load volatile i8, i8* %b
; FNATTR-NEXT:    call void @use1nonnull(i8* %a)
; ATTRIBUTOR-NEXT:    call void @use1nonnull(i8* nonnull %a)
; BOTH-NEXT:    ret i8 [[C]]

  %c = load volatile i8, i8* %b
  call void @use1nonnull(i8* %a)
  ret i8 %c
}

; The nonnull callsite is guaranteed to execute, so the argument must be nonnull throughout the parent.

define i8 @parent7(i8* %a) {
; FNATTR-LABEL: @parent7(i8* nonnull %a)
; FNATTR-NEXT:    [[RET:%.*]] = call i8 @use1safecall(i8* %a)
; FNATTR-NEXT:    call void @use1nonnull(i8* %a)

; FIXME : missing "nonnull", it should be
; @parent7(i8* nonnull %a)
;   [[RET:%.*]] = call i8 @use1safecall(i8* nonnull %a)
;   call void @use1nonnull(i8* nonnull %a)
;   ret i8 [[RET]]

; ATTRIBUTOR-LABEL: @parent7(i8* %a)
; ATTRIBUTOR-NEXT:    [[RET:%.*]] = call i8 @use1safecall(i8* %a)
; ATTRIBUTOR-NEXT:    call void @use1nonnull(i8* nonnull %a)

; BOTH-NEXT: ret i8 [[RET]]

  %ret = call i8 @use1safecall(i8* %a)
  call void @use1nonnull(i8* %a)
  ret i8 %ret
}

; Make sure that an invoke works similarly to a call.

declare i32 @esfp(...)

define i1 @parent8(i8* %a, i8* %bogus1, i8* %b) personality i8* bitcast (i32 (...)* @esfp to i8*){
; FNATTR-LABEL: @parent8(i8* nonnull %a, i8* nocapture readnone %bogus1, i8* nonnull %b)
; FIXME : missing "nonnull", it should be @parent8(i8* nonnull %a, i8* %bogus1, i8* nonnull %b)
; ATTRIBUTOR-LABEL: @parent8(i8* %a, i8* %bogus1, i8* %b)
; BOTH-NEXT:  entry:
; FNATTR-NEXT:    invoke void @use2nonnull(i8* %a, i8* %b)
; ATTRIBUTOR-NEXT:    invoke void @use2nonnull(i8* nonnull %a, i8* nonnull %b)
; BOTH-NEXT:    to label %cont unwind label %exc
; BOTH:       cont:
; BOTH-NEXT:    [[NULL_CHECK:%.*]] = icmp eq i8* %b, null
; BOTH-NEXT:    ret i1 [[NULL_CHECK]]
; BOTH:       exc:
; BOTH-NEXT:    [[LP:%.*]] = landingpad { i8*, i32 }
; BOTH-NEXT:    filter [0 x i8*] zeroinitializer
; BOTH-NEXT:    unreachable

entry:
  invoke void @use2nonnull(i8* %a, i8* %b)
  to label %cont unwind label %exc

cont:
  %null_check = icmp eq i8* %b, null
  ret i1 %null_check

exc:
  %lp = landingpad { i8*, i32 }
  filter [0 x i8*] zeroinitializer
  unreachable
}

; BOTH: define nonnull i32* @gep1(
define i32* @gep1(i32* %p) {
  %q = getelementptr inbounds i32, i32* %p, i32 1
  ret i32* %q
}

define i32* @gep1_no_null_opt(i32* %p) #0 {
; Should't be able to derive nonnull based on gep.
; BOTH: define i32* @gep1_no_null_opt(
  %q = getelementptr inbounds i32, i32* %p, i32 1
  ret i32* %q
}

; BOTH: define i32 addrspace(3)* @gep2(
define i32 addrspace(3)* @gep2(i32 addrspace(3)* %p) {
  %q = getelementptr inbounds i32, i32 addrspace(3)* %p, i32 1
  ret i32 addrspace(3)* %q
}

; BOTH: define internal nonnull i32* @g2()
define internal i32* @g2() {
  ret i32* inttoptr (i64 4 to i32*)
}

define  i32* @g1() {
 %c = call i32* @g2()
  ret i32* %c
}

attributes #0 = { "null-pointer-is-valid"="true" }<|MERGE_RESOLUTION|>--- conflicted
+++ resolved
@@ -22,7 +22,8 @@
 ; Given an SCC where one of the functions can not be marked nonnull,
 ; can we still mark the other one which is trivially nonnull
 define i8* @scc_binder() {
-; BOTH: define i8* @scc_binder
+; FNATTR: define i8* @scc_binder
+; ATTRIBUTOR: define noalias i8* @scc_binder
   call i8* @test3()
   ret i8* null
 }
@@ -39,22 +40,14 @@
 ; just never return period.)
 define i8* @test4_helper() {
 ; FNATTR: define noalias nonnull i8* @test4_helper
-<<<<<<< HEAD
-; ATTRIBUTOR: define nonnull i8* @test4_helper
-=======
 ; ATTRIBUTOR: define noalias nonnull dereferenceable(4294967295) i8* @test4_helper
->>>>>>> fdedf240
   %ret = call i8* @test4()
   ret i8* %ret
 }
 
 define i8* @test4() {
 ; FNATTR: define noalias nonnull i8* @test4
-<<<<<<< HEAD
-; ATTRIBUTOR: define nonnull i8* @test4
-=======
 ; ATTRIBUTOR: define noalias nonnull dereferenceable(4294967295) i8* @test4
->>>>>>> fdedf240
   %ret = call i8* @test4_helper()
   ret i8* %ret
 }
@@ -63,14 +56,14 @@
 ; make sure we haven't marked them as nonnull.
 define i8* @test5_helper() {
 ; FNATTR: define noalias i8* @test5_helper
-; ATTRIBUTOR: define i8* @test5_helper
+; ATTRIBUTOR: define noalias i8* @test5_helper
   %ret = call i8* @test5()
   ret i8* null
 }
 
 define i8* @test5() {
 ; FNATTR: define noalias i8* @test5
-; ATTRIBUTOR: define i8* @test5
+; ATTRIBUTOR: define noalias i8* @test5
   %ret = call i8* @test5_helper()
   ret i8* %ret
 }
