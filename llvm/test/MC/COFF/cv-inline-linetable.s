# RUN: llvm-mc -triple=i686-pc-win32 -filetype=obj < %s | llvm-readobj -codeview | FileCheck %s
	.text
	.def	 @feat.00;
	.scl	3;
	.type	0;
	.endef
	.globl	@feat.00
@feat.00 = 1
	.def	 "?baz@@YAXXZ";
	.scl	2;
	.type	32;
	.endef
	.globl	"?baz@@YAXXZ"
	.p2align	4, 0x90
"?baz@@YAXXZ":                          # @"\01?baz@@YAXXZ"
Lfunc_begin0:
	.cv_file	1 "D:\\src\\llvm\\build\\t.cpp"
	.cv_loc	0 1 13 0 is_stmt 0      # t.cpp:13:0
# BB#0:                                 # %entry
	pushl	%eax
	.cv_loc	0 1 14 5                # t.cpp:14:5
	addl	$6, "?x@@3HC"
	.cv_loc	1 1 9 5                 # t.cpp:9:5
	addl	$4, "?x@@3HC"
	.cv_loc	2 1 3 7                 # t.cpp:3:7
	movl	$1, (%esp)
	leal	(%esp), %eax
	.cv_loc	2 1 4 5                 # t.cpp:4:5
	addl	%eax, "?x@@3HC"
	.cv_loc	2 1 5 5                 # t.cpp:5:5
	addl	$2, "?x@@3HC"
	.cv_loc	2 1 6 5                 # t.cpp:6:5
	addl	$3, "?x@@3HC"
	.cv_loc	1 1 11 5                # t.cpp:11:5
	addl	$5, "?x@@3HC"
	.cv_loc	0 1 16 5                # t.cpp:16:5
	addl	$7, "?x@@3HC"
	.cv_loc	0 1 17 1                # t.cpp:17:1
	popl	%eax
	retl
Lfunc_end0:

	.section	.debug$T,"dr"
	.long	4
	.short	6
	.short	4609
	.long	0
	.short	14
	.short	4104
	.asciz	"\003\000\000\000\000\000\000\000\000\020\000"
	.short	14
	.short	5633
	.asciz	"\000\000\000\000\001\020\000"
	.ascii	"baz"
	.byte	0
	.short	14
	.short	5633
	.asciz	"\000\000\000\000\001\020\000"
	.ascii	"bar"
	.byte	0
	.short	14
	.short	5633
	.asciz	"\000\000\000\000\001\020\000"
	.ascii	"foo"
	.byte	0
	.section	.debug$S,"dr"
	.long	4
	.long	241                     # Symbol subsection for baz
	.long	Ltmp1-Ltmp0
Ltmp0:
	.short	Ltmp3-Ltmp2
Ltmp2:
	.short	4423
	.zero	12
	.long	Lfunc_end0-"?baz@@YAXXZ"
	.zero	12
	.secrel32	"?baz@@YAXXZ"
	.secidx	"?baz@@YAXXZ"
	.byte	0
	.ascii	"baz"
	.byte	0
Ltmp3:
	.short	Ltmp5-Ltmp4
Ltmp4:
	.short	4429
	.asciz	"\000\000\000\000\000\000\000\000\003\020\000"
<<<<<<< HEAD
	.cv_inline_linetable	1 1 9 contains 2
=======
	.cv_inline_linetable	1 1 9 Lfunc_begin0 Lfunc_end0 contains 2
>>>>>>> 7e747f1a
# CHECK:    InlineSite {
# CHECK:      PtrParent: 0x0
# CHECK:      PtrEnd: 0x0
# CHECK:      Inlinee: bar (0x1003)
# CHECK:      BinaryAnnotations [
# CHECK:        ChangeLineOffset: 2
# CHECK:      ]
# CHECK:    }
Ltmp5:
	.short	Ltmp7-Ltmp6
Ltmp6:
	.short	4429
	.asciz	"\000\000\000\000\000\000\000\000\004\020\000"
<<<<<<< HEAD
	.cv_inline_linetable	2 1 3
=======
	.cv_inline_linetable	2 1 3 Lfunc_begin0 Lfunc_end0
>>>>>>> 7e747f1a
# CHECK:    InlineSite {
# CHECK:      PtrParent: 0x0
# CHECK:      PtrEnd: 0x0
# CHECK:      Inlinee: foo (0x1004)
# CHECK:      BinaryAnnotations [
# CHECK:        ChangeLineOffset: 1
# CHECK:        ChangeLineOffset: 1
# CHECK:        ChangeLineOffset: 1
# CHECK:      ]
# CHECK:    }
Ltmp7:
	.short	2
	.short	4430
	.short	2
	.short	4430
	.short	2
	.short	4431
Ltmp1:
	.zero	1
	.cv_linetable	0, "?baz@@YAXXZ", Lfunc_end0
	.cv_filechecksums               # File index to string table offset subsection
	.cv_stringtable                 # String table
<|MERGE_RESOLUTION|>--- conflicted
+++ resolved
@@ -84,17 +84,20 @@
 Ltmp4:
 	.short	4429
 	.asciz	"\000\000\000\000\000\000\000\000\003\020\000"
-<<<<<<< HEAD
-	.cv_inline_linetable	1 1 9 contains 2
-=======
 	.cv_inline_linetable	1 1 9 Lfunc_begin0 Lfunc_end0 contains 2
->>>>>>> 7e747f1a
 # CHECK:    InlineSite {
 # CHECK:      PtrParent: 0x0
 # CHECK:      PtrEnd: 0x0
 # CHECK:      Inlinee: bar (0x1003)
 # CHECK:      BinaryAnnotations [
-# CHECK:        ChangeLineOffset: 2
+# CHECK:        ChangeLineOffset: -6
+# CHECK:        ChangeCodeOffset: 0xF
+# CHECK:        ChangeCodeOffsetAndLineOffset: {CodeOffset: 0xA, LineOffset: 1}
+# CHECK:        ChangeCodeOffsetAndLineOffset: {CodeOffset: 0x6, LineOffset: 1}
+# CHECK:        ChangeCodeOffsetAndLineOffset: {CodeOffset: 0x7, LineOffset: 1}
+# CHECK:        ChangeLineOffset: 5
+# CHECK:        ChangeCodeOffset: 0x7
+# CHECK:        ChangeCodeLength: 0x7
 # CHECK:      ]
 # CHECK:    }
 Ltmp5:
@@ -102,30 +105,32 @@
 Ltmp6:
 	.short	4429
 	.asciz	"\000\000\000\000\000\000\000\000\004\020\000"
-<<<<<<< HEAD
-	.cv_inline_linetable	2 1 3
-=======
 	.cv_inline_linetable	2 1 3 Lfunc_begin0 Lfunc_end0
->>>>>>> 7e747f1a
 # CHECK:    InlineSite {
 # CHECK:      PtrParent: 0x0
 # CHECK:      PtrEnd: 0x0
 # CHECK:      Inlinee: foo (0x1004)
 # CHECK:      BinaryAnnotations [
 # CHECK:        ChangeLineOffset: 1
-# CHECK:        ChangeLineOffset: 1
-# CHECK:        ChangeLineOffset: 1
+# CHECK:        ChangeCodeOffset: 0x19
+# CHECK:        ChangeCodeOffsetAndLineOffset: {CodeOffset: 0x6, LineOffset: 1}
+# CHECK:        ChangeCodeOffsetAndLineOffset: {CodeOffset: 0x7, LineOffset: 1}
+# CHECK:        ChangeCodeLength: 0x7
 # CHECK:      ]
 # CHECK:    }
 Ltmp7:
 	.short	2
 	.short	4430
+# CHECK:    InlineSiteEnd {
+# CHECK:    }
 	.short	2
 	.short	4430
+# CHECK:    InlineSiteEnd {
+# CHECK:    }
 	.short	2
 	.short	4431
 Ltmp1:
-	.zero	1
+	.p2align 2
 	.cv_linetable	0, "?baz@@YAXXZ", Lfunc_end0
 	.cv_filechecksums               # File index to string table offset subsection
 	.cv_stringtable                 # String table
