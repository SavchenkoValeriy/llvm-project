// RUN: not llvm-mc -triple x86_64-unknown-unknown %s 2> %t.err
// RUN: FileCheck --check-prefix=64 < %t.err %s

// RUN: not llvm-mc -triple i386-unknown-unknown %s 2> %t.err
// RUN: FileCheck --check-prefix=32 < %t.err %s
// rdar://8204588

// 64: error: ambiguous instructions require an explicit suffix (could be 'cmpb', 'cmpw', 'cmpl', or 'cmpq')
cmp $0, 0(%eax)

// 32: error: register %rax is only available in 64-bit mode
addl $0, 0(%rax)

// 32: test.s:8:2: error: invalid instruction mnemonic 'movi'

# 8 "test.s"
 movi $8,%eax

movl 0(%rax), 0(%edx)  // error: invalid operand for instruction

// 32: error: instruction requires: 64-bit mode
sysexitq

// rdar://10710167
// 64: error: expected scale expression
lea (%rsp, %rbp, $4), %rax

// rdar://10423777
// 64: error: base register is 64-bit, but index register is not
movq (%rsi,%ecx),%xmm0

// 64: error: invalid 16-bit base register
movl %eax,(%bp,%si)

// 32: error: scale factor in 16-bit address must be 1
movl %eax,(%bp,%si,2)

// 32: error: invalid 16-bit base register
movl %eax,(%cx)

// 32: error: invalid 16-bit base/index register combination
movl %eax,(%bp,%bx)

// 32: error: 16-bit memory operand may not include only index register
movl %eax,(,%bx)

// 32: error: invalid operand for instruction
outb al, 4

// 32: error: invalid segment register
// 64: error: invalid segment register
movl %eax:0x00, %ebx

// 32: error: invalid operand for instruction
// 64: error: invalid operand for instruction
cmpps $-129, %xmm0, %xmm0

// 32: error: invalid operand for instruction
// 64: error: invalid operand for instruction
cmppd $256, %xmm0, %xmm0

// 32: error: instruction requires: 64-bit mode
jrcxz 1

// 64: error: instruction requires: Not 64-bit mode
jcxz 1

// 32: error: register %cr8 is only available in 64-bit mode
movl %edx, %cr8

// 32: error: register %dr8 is only available in 64-bit mode
movl %edx, %dr8

// 32: error: register %rip is only available in 64-bit mode
// 64: error: %rip can only be used as a base register
mov %rip, %rax

// 32: error: register %rax is only available in 64-bit mode
// 64: error: %rip is not allowed as an index register
mov (%rax,%rip), %rbx

// 32: error: instruction requires: 64-bit mode
<<<<<<< HEAD
ljmpq *(%eax)
=======
ljmpq *(%eax)

// 32: error: register %rax is only available in 64-bit mode
// 64: error: invalid base+index expression
leaq (%rax,%rsp), %rax

// 32: error: invalid base+index expression
// 64: error: invalid base+index expression
leaq (%eax,%esp), %eax

// 32: error: invalid 16-bit base/index register combination
// 64: error: invalid 16-bit base register
lea (%si,%bp), %ax
// 32: error: invalid 16-bit base/index register combination
// 64: error: invalid 16-bit base register
lea (%di,%bp), %ax
// 32: error: invalid 16-bit base/index register combination
// 64: error: invalid 16-bit base register
lea (%si,%bx), %ax
// 32: error: invalid 16-bit base/index register combination
// 64: error: invalid 16-bit base register
lea (%di,%bx), %ax

// 32: error: invalid base+index expression
// 64: error: invalid base+index expression
mov (,%eip), %rbx

// 32: error: invalid base+index expression
// 64: error: invalid base+index expression
mov (%eip,%eax), %rbx

// 32: error: register %rax is only available in 64-bit mode
// 64: error: base register is 64-bit, but index register is not
mov (%rax,%eiz), %ebx

// 32: error: register %riz is only available in 64-bit mode
// 64: error: base register is 32-bit, but index register is not
mov (%eax,%riz), %ebx
>>>>>>> d8d64a56
<|MERGE_RESOLUTION|>--- conflicted
+++ resolved
@@ -80,9 +80,6 @@
 mov (%rax,%rip), %rbx
 
 // 32: error: instruction requires: 64-bit mode
-<<<<<<< HEAD
-ljmpq *(%eax)
-=======
 ljmpq *(%eax)
 
 // 32: error: register %rax is only available in 64-bit mode
@@ -120,5 +117,4 @@
 
 // 32: error: register %riz is only available in 64-bit mode
 // 64: error: base register is 32-bit, but index register is not
-mov (%eax,%riz), %ebx
->>>>>>> d8d64a56
+mov (%eax,%riz), %ebx