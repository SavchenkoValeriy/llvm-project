# Basic machine sched model test for Thumb2 int instructions
# RUN: llc -o /dev/null %s -mtriple=thumbv7-eabi -mcpu=swift -run-pass  machine-scheduler  -enable-misched -verify-misched \
# RUN:  -debug-only=machine-scheduler 2>&1 | FileCheck %s --check-prefix=CHECK --check-prefix=CHECK_SWIFT
# RUN: llc -o /dev/null %s -mtriple=thumbv7--eabi -mcpu=cortex-a9 -run-pass  machine-scheduler  -enable-misched -verify-misched \
# RUN:  -debug-only=machine-scheduler 2>&1 | FileCheck %s --check-prefix=CHECK --check-prefix=CHECK_A9
# RUN: llc -o /dev/null %s -mtriple=thumbv8r-eabi -mcpu=cortex-r52 -run-pass  machine-scheduler  -enable-misched -verify-misched \
# RUN:  -debug-only=machine-scheduler 2>&1 | FileCheck %s --check-prefix=CHECK --check-prefix=CHECK_R52
# REQUIRES: asserts
--- |
  ; ModuleID = 'foo.ll'
  source_filename = "foo.ll"
  target datalayout = "e-m:e-p:32:32-i64:64-v128:64:128-a:0:32-n32-S64"
  target triple = "thumbv7---eabi"

  @g1 = common global i32 0, align 4
  @g2 = common global i32 0, align 4

  define i64 @foo(i16 signext %a, i16 signext %b) {
  entry:
    %0 = load i32, i32* @g1, align 4
    %1 = load i32, i32* @g2, align 4
    %2 = add nuw nsw i32 %0, %0
    %3 = sdiv i32 %2, %1
    store i32 %3, i32* @g1, align 4
    %d = mul nsw i16 %a, %a
    %e = mul nsw i16 %b, %b
    %f = add nuw nsw i16 %e, %d
    %c = zext i16 %f to i32
    %mul8 = mul nsw i32 %c, %3
    %mul9 = mul nsw i32 %mul8, %mul8
    %add10 = add nuw nsw i32 %mul9, %mul8
    %conv1130 = zext i32 %add10 to i64
    %mul12 = mul nuw nsw i64 %conv1130, %conv1130
    %mul13 = mul nsw i64 %mul12, %mul12
    %add14 = add nuw nsw i64 %mul13, %mul12
    ret i64 %add14
  }
#
# CHECK:       ********** MI Scheduling **********
# CHECK:       SU(2):   %2:rgpr = t2MOVi32imm @g1; rGPR:%2
# CHECK_A9:    Latency    : 2
# CHECK_SWIFT: Latency    : 2
# CHECK_R52:   Latency    : 2
#
<<<<<<< HEAD
# CHECK:       SU(3):   %3:rgpr = t2LDRi12 %2, 0, pred:14, pred:%noreg; mem:LD4[@g1](dereferenceable) rGPR:%3,%2
=======
# CHECK:       SU(3):   %3:rgpr = t2LDRi12 %2, 0, 14, %noreg; mem:LD4[@g1](dereferenceable)
>>>>>>> 771ec9f3
# CHECK_A9:    Latency    : 1
# CHECK_SWIFT: Latency    : 3
# CHECK_R52:   Latency    : 4
#
<<<<<<< HEAD
# CHECK :      SU(6):   %6 = t2ADDrr %3, %3, pred:14, pred:%noreg, opt:%noreg; rGPR:%6,%3,%3
=======
# CHECK :      SU(6):   %6 = t2ADDrr %3, %3, 14, %noreg, %noreg
>>>>>>> 771ec9f3
# CHECK_A9:    Latency    : 1
# CHECK_SWIFT: Latency    : 1
# CHECK_R52:   Latency    : 3

<<<<<<< HEAD
# CHECK:       SU(7):   %7:rgpr = t2SDIV %6, %5, pred:14, pred:%noreg; rGPR:%7,%6,%5
=======
# CHECK:       SU(7):   %7:rgpr = t2SDIV %6, %5, 14, %noreg
>>>>>>> 771ec9f3
# CHECK_A9:    Latency    : 0
# CHECK_SWIFT: Latency    : 14
# CHECK_R52:   Latency    : 8

<<<<<<< HEAD
# CHECK:       SU(8):   t2STRi12 %7, %2, 0, pred:14, pred:%noreg; mem:ST4[@g1] rGPR:%7,%2
=======
# CHECK:       SU(8):   t2STRi12 %7, %2, 0, 14, %noreg; mem:ST4[@g1]
>>>>>>> 771ec9f3
# CHECK_A9:    Latency    : 1
# CHECK_SWIFT: Latency    : 0
# CHECK_R52:   Latency    : 4
#
<<<<<<< HEAD
# CHECK:       SU(9):   %8:rgpr = t2SMULBB %1, %1, pred:14, pred:%noreg; rGPR:%8,%1,%1
=======
# CHECK:       SU(9):   %8:rgpr = t2SMULBB %1, %1, 14, %noreg
>>>>>>> 771ec9f3
# CHECK_A9:    Latency    : 2
# CHECK_SWIFT: Latency    : 4
# CHECK_R52:   Latency    : 4
#
<<<<<<< HEAD
# CHECK:       SU(10):   %9:rgpr = t2SMLABB %0, %0, %8, pred:14, pred:%noreg; rGPR:%9,%0,%0,%8
=======
# CHECK:       SU(10):   %9:rgpr = t2SMLABB %0, %0, %8, 14, %noreg
>>>>>>> 771ec9f3
# CHECK_A9:    Latency    : 2
# CHECK_SWIFT: Latency    : 4
# CHECK_R52:   Latency    : 4
#
<<<<<<< HEAD
# CHECK:       SU(11):   %10:rgpr = t2UXTH %9, 0, pred:14, pred:%noreg; rGPR:%10,%9
=======
# CHECK:       SU(11):   %10:rgpr = t2UXTH %9, 0, 14, %noreg
>>>>>>> 771ec9f3
# CHECK_A9:    Latency    : 1
# CHECK_SWIFT: Latency    : 1
# CHECK_R52:   Latency    : 3
#
<<<<<<< HEAD
# CHECK:       SU(12):   %11:rgpr = t2MUL %10, %7, pred:14, pred:%noreg; rGPR:%11,%10,%7
=======
# CHECK:       SU(12):   %11:rgpr = t2MUL %10, %7, 14, %noreg
>>>>>>> 771ec9f3
# CHECK_A9:    Latency    : 2
# CHECK_SWIFT: Latency    : 4
# CHECK_R52:   Latency    : 4
#
<<<<<<< HEAD
# CHECK:       SU(13):   %12:rgpr = t2MLA %11, %11, %11, pred:14, pred:%noreg; rGPR:%12,%11,%11,%11
=======
# CHECK:       SU(13):   %12:rgpr = t2MLA %11, %11, %11, 14, %noreg
>>>>>>> 771ec9f3
# CHECK_A9:    Latency    : 2
# CHECK_SWIFT: Latency    : 4
# CHECK_R52:   Latency    : 4
#
<<<<<<< HEAD
# CHECK:       SU(14):   %13:rgpr, %14:rgpr = t2UMULL %12, %12, pred:14, pred:%noreg; rGPR:%13,%14,%12,%12
=======
# CHECK:       SU(14):   %13:rgpr, %14:rgpr = t2UMULL %12, %12, 14, %noreg
>>>>>>> 771ec9f3
# CHECK_A9:    Latency    : 3
# CHECK_SWIFT: Latency    : 5
# CHECK_R52:   Latency    : 4
#
<<<<<<< HEAD
# CHECK:       SU(18):   %19:rgpr, %20:rgpr = t2UMLAL %12, %12, %19, %20, pred:14, pred:%noreg; rGPR:%19,%20,%12,%12,%20
=======
# CHECK:       SU(18):   %19:rgpr, %20:rgpr = t2UMLAL %12, %12, %19, %20, 14, %noreg
>>>>>>> 771ec9f3
# CHECK_A9:    Latency    : 3
# CHECK_SWIFT: Latency    : 7
# CHECK_R52:   Latency    : 4
# CHECK:  ** ScheduleDAGMILive::schedule picking next node
...
---
name:            foo
alignment:       1
exposesReturnsTwice: false
legalized:       false
regBankSelected: false
selected:        false
tracksRegLiveness: true
registers:
  - { id: 0, class: rgpr }
  - { id: 1, class: rgpr }
  - { id: 2, class: rgpr }
  - { id: 3, class: rgpr }
  - { id: 4, class: rgpr }
  - { id: 5, class: rgpr }
  - { id: 6, class: rgpr }
  - { id: 7, class: rgpr }
  - { id: 8, class: rgpr }
  - { id: 9, class: rgpr }
  - { id: 10, class: rgpr }
  - { id: 11, class: rgpr }
  - { id: 12, class: rgpr }
  - { id: 13, class: rgpr }
  - { id: 14, class: rgpr }
  - { id: 15, class: rgpr }
  - { id: 16, class: rgpr }
  - { id: 17, class: rgpr }
  - { id: 18, class: rgpr }
  - { id: 19, class: rgpr }
  - { id: 20, class: rgpr }
liveins:
  - { reg: '%r0', virtual-reg: '%0' }
  - { reg: '%r1', virtual-reg: '%1' }
frameInfo:
  isFrameAddressTaken: false
  isReturnAddressTaken: false
  hasStackMap:     false
  hasPatchPoint:   false
  stackSize:       0
  offsetAdjustment: 0
  maxAlignment:    0
  adjustsStack:    false
  hasCalls:        false
  maxCallFrameSize: 0
  hasOpaqueSPAdjustment: false
  hasVAStart:      false
  hasMustTailInVarArgFunc: false
body:             |
  bb.0.entry:
    liveins: %r0, %r1

    %1 = COPY %r1
    %0 = COPY %r0
    %2 = t2MOVi32imm @g1
    %3 = t2LDRi12 %2, 0, 14, %noreg :: (dereferenceable load 4 from @g1)
    %4 = t2MOVi32imm @g2
    %5 = t2LDRi12 %4, 0, 14, %noreg :: (dereferenceable load 4 from @g2)
    %6 = t2ADDrr %3, %3, 14, %noreg, %noreg
    %7 = t2SDIV %6, %5, 14, %noreg
    t2STRi12 %7, %2, 0, 14, %noreg :: (store 4 into @g1)
    %8 = t2SMULBB %1, %1, 14, %noreg
    %9 = t2SMLABB %0, %0, %8, 14, %noreg
    %10 = t2UXTH %9, 0, 14, %noreg
    %11 = t2MUL %10, %7, 14, %noreg
    %12 = t2MLA %11, %11, %11, 14, %noreg
    %13, %14 = t2UMULL %12, %12, 14, %noreg
    %19, %16 = t2UMULL %13, %13, 14, %noreg
    %17 = t2MLA %13, %14, %16, 14, %noreg
    %20 = t2MLA %13, %14, %17, 14, %noreg
    %19, %20 = t2UMLAL %12, %12, %19, %20, 14, %noreg
    %r0 = COPY %19
    %r1 = COPY %20
    tBX_RET 14, %noreg, implicit %r0, implicit %r1

...<|MERGE_RESOLUTION|>--- conflicted
+++ resolved
@@ -37,106 +37,62 @@
   }
 #
 # CHECK:       ********** MI Scheduling **********
-# CHECK:       SU(2):   %2:rgpr = t2MOVi32imm @g1; rGPR:%2
+# CHECK:       SU(2):   %2:rgpr = t2MOVi32imm @g1
 # CHECK_A9:    Latency    : 2
 # CHECK_SWIFT: Latency    : 2
 # CHECK_R52:   Latency    : 2
 #
-<<<<<<< HEAD
-# CHECK:       SU(3):   %3:rgpr = t2LDRi12 %2, 0, pred:14, pred:%noreg; mem:LD4[@g1](dereferenceable) rGPR:%3,%2
-=======
 # CHECK:       SU(3):   %3:rgpr = t2LDRi12 %2, 0, 14, %noreg; mem:LD4[@g1](dereferenceable)
->>>>>>> 771ec9f3
 # CHECK_A9:    Latency    : 1
 # CHECK_SWIFT: Latency    : 3
 # CHECK_R52:   Latency    : 4
 #
-<<<<<<< HEAD
-# CHECK :      SU(6):   %6 = t2ADDrr %3, %3, pred:14, pred:%noreg, opt:%noreg; rGPR:%6,%3,%3
-=======
 # CHECK :      SU(6):   %6 = t2ADDrr %3, %3, 14, %noreg, %noreg
->>>>>>> 771ec9f3
 # CHECK_A9:    Latency    : 1
 # CHECK_SWIFT: Latency    : 1
 # CHECK_R52:   Latency    : 3
 
-<<<<<<< HEAD
-# CHECK:       SU(7):   %7:rgpr = t2SDIV %6, %5, pred:14, pred:%noreg; rGPR:%7,%6,%5
-=======
 # CHECK:       SU(7):   %7:rgpr = t2SDIV %6, %5, 14, %noreg
->>>>>>> 771ec9f3
 # CHECK_A9:    Latency    : 0
 # CHECK_SWIFT: Latency    : 14
 # CHECK_R52:   Latency    : 8
 
-<<<<<<< HEAD
-# CHECK:       SU(8):   t2STRi12 %7, %2, 0, pred:14, pred:%noreg; mem:ST4[@g1] rGPR:%7,%2
-=======
 # CHECK:       SU(8):   t2STRi12 %7, %2, 0, 14, %noreg; mem:ST4[@g1]
->>>>>>> 771ec9f3
 # CHECK_A9:    Latency    : 1
 # CHECK_SWIFT: Latency    : 0
 # CHECK_R52:   Latency    : 4
 #
-<<<<<<< HEAD
-# CHECK:       SU(9):   %8:rgpr = t2SMULBB %1, %1, pred:14, pred:%noreg; rGPR:%8,%1,%1
-=======
 # CHECK:       SU(9):   %8:rgpr = t2SMULBB %1, %1, 14, %noreg
->>>>>>> 771ec9f3
 # CHECK_A9:    Latency    : 2
 # CHECK_SWIFT: Latency    : 4
 # CHECK_R52:   Latency    : 4
 #
-<<<<<<< HEAD
-# CHECK:       SU(10):   %9:rgpr = t2SMLABB %0, %0, %8, pred:14, pred:%noreg; rGPR:%9,%0,%0,%8
-=======
 # CHECK:       SU(10):   %9:rgpr = t2SMLABB %0, %0, %8, 14, %noreg
->>>>>>> 771ec9f3
 # CHECK_A9:    Latency    : 2
 # CHECK_SWIFT: Latency    : 4
 # CHECK_R52:   Latency    : 4
 #
-<<<<<<< HEAD
-# CHECK:       SU(11):   %10:rgpr = t2UXTH %9, 0, pred:14, pred:%noreg; rGPR:%10,%9
-=======
 # CHECK:       SU(11):   %10:rgpr = t2UXTH %9, 0, 14, %noreg
->>>>>>> 771ec9f3
 # CHECK_A9:    Latency    : 1
 # CHECK_SWIFT: Latency    : 1
 # CHECK_R52:   Latency    : 3
 #
-<<<<<<< HEAD
-# CHECK:       SU(12):   %11:rgpr = t2MUL %10, %7, pred:14, pred:%noreg; rGPR:%11,%10,%7
-=======
 # CHECK:       SU(12):   %11:rgpr = t2MUL %10, %7, 14, %noreg
->>>>>>> 771ec9f3
 # CHECK_A9:    Latency    : 2
 # CHECK_SWIFT: Latency    : 4
 # CHECK_R52:   Latency    : 4
 #
-<<<<<<< HEAD
-# CHECK:       SU(13):   %12:rgpr = t2MLA %11, %11, %11, pred:14, pred:%noreg; rGPR:%12,%11,%11,%11
-=======
 # CHECK:       SU(13):   %12:rgpr = t2MLA %11, %11, %11, 14, %noreg
->>>>>>> 771ec9f3
 # CHECK_A9:    Latency    : 2
 # CHECK_SWIFT: Latency    : 4
 # CHECK_R52:   Latency    : 4
 #
-<<<<<<< HEAD
-# CHECK:       SU(14):   %13:rgpr, %14:rgpr = t2UMULL %12, %12, pred:14, pred:%noreg; rGPR:%13,%14,%12,%12
-=======
 # CHECK:       SU(14):   %13:rgpr, %14:rgpr = t2UMULL %12, %12, 14, %noreg
->>>>>>> 771ec9f3
 # CHECK_A9:    Latency    : 3
 # CHECK_SWIFT: Latency    : 5
 # CHECK_R52:   Latency    : 4
 #
-<<<<<<< HEAD
-# CHECK:       SU(18):   %19:rgpr, %20:rgpr = t2UMLAL %12, %12, %19, %20, pred:14, pred:%noreg; rGPR:%19,%20,%12,%12,%20
-=======
 # CHECK:       SU(18):   %19:rgpr, %20:rgpr = t2UMLAL %12, %12, %19, %20, 14, %noreg
->>>>>>> 771ec9f3
 # CHECK_A9:    Latency    : 3
 # CHECK_SWIFT: Latency    : 7
 # CHECK_R52:   Latency    : 4
