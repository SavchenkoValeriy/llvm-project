--- conflicted
+++ resolved
@@ -28,65 +28,37 @@
   }
 
 # CHECK:       ********** MI Scheduling **********
-<<<<<<< HEAD
-# CHECK:       SU(2):   %2:gpr = SMULBB %1, %1, pred:14, pred:%noreg; GPR:%2,%1,%1
-=======
 # CHECK:       SU(2):   %2:gpr = SMULBB %1, %1, 14, %noreg
->>>>>>> 771ec9f3
 # CHECK_A9:    Latency    : 2
 # CHECK_SWIFT: Latency    : 4
 # CHECK_R52:   Latency    : 4
 #
-<<<<<<< HEAD
-# CHECK:       SU(3):   %3:gprnopc = SMLABB %0, %0, %2, pred:14, pred:%noreg; GPRnopc:%3,%0,%0 GPR:%2
-=======
 # CHECK:       SU(3):   %3:gprnopc = SMLABB %0, %0, %2, 14, %noreg
->>>>>>> 771ec9f3
 # CHECK_A9:    Latency    : 2
 # CHECK_SWIFT: Latency    : 4
 # CHECK_R52:   Latency    : 4
 #
-<<<<<<< HEAD
-# CHECK:       SU(4):   %4:gprnopc = UXTH %3, 0, pred:14, pred:%noreg; GPRnopc:%4,%3
-=======
 # CHECK:       SU(4):   %4:gprnopc = UXTH %3, 0, 14, %noreg
->>>>>>> 771ec9f3
 # CHECK_A9:    Latency    : 1
 # CHECK_SWIFT: Latency    : 1
 # CHECK_R52:   Latency    : 3
 #
-<<<<<<< HEAD
-# CHECK:       SU(5):   %5:gprnopc = MUL %4, %4, pred:14, pred:%noreg, opt:%noreg; GPRnopc:%5,%4,%4
-=======
 # CHECK:       SU(5):   %5:gprnopc = MUL %4, %4, 14, %noreg, %noreg
->>>>>>> 771ec9f3
 # CHECK_A9:    Latency    : 2
 # CHECK_SWIFT: Latency    : 4
 # CHECK_R52:   Latency    : 4
 #
-<<<<<<< HEAD
-# CHECK:       SU(6):   %6:gprnopc = MLA %5, %5, %5, pred:14, pred:%noreg, opt:%noreg; GPRnopc:%6,%5,%5,%5
-=======
 # CHECK:       SU(6):   %6:gprnopc = MLA %5, %5, %5, 14, %noreg, %noreg
->>>>>>> 771ec9f3
 # CHECK_A9:    Latency    : 2
 # CHECK_SWIFT: Latency    : 4
 # CHECK_R52:   Latency    : 4
 #
-<<<<<<< HEAD
-# CHECK:       SU(7):   %7:gprnopc, %8:gprnopc = UMULL %6, %6, pred:14, pred:%noreg, opt:%noreg; GPRnopc:%7,%8,%6,%6
-=======
 # CHECK:       SU(7):   %7:gprnopc, %8:gprnopc = UMULL %6, %6, 14, %noreg, %noreg
->>>>>>> 771ec9f3
 # CHECK_A9:    Latency    : 3
 # CHECK_SWIFT: Latency    : 5
 # CHECK_R52:   Latency    : 4
 #
-<<<<<<< HEAD
-# CHECK:       SU(11):   %13:gpr, %14:gprnopc = UMLAL %6, %6, %13, %14, pred:14, pred:%noreg, opt:%noreg; GPR:%13 GPRnopc:%14,%6,%6
-=======
 # CHECK:       SU(11):   %13:gpr, %14:gprnopc = UMLAL %6, %6, %13, %14, 14, %noreg, %noreg
->>>>>>> 771ec9f3
 # CHECK_SWIFT: Latency    : 7
 # CHECK_A9:    Latency    : 3
 # CHECK_R52:   Latency    : 4
