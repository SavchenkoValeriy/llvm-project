# RUN: llc -mtriple arm-- -global-isel -run-pass=regbankselect %s -o - | FileCheck %s
--- |
  define void @test_add_s32() { ret void }
  define void @test_add_s16() { ret void }
  define void @test_add_s8() { ret void }
  define void @test_add_s1() { ret void }

  define void @test_sub_s32() { ret void }
  define void @test_sub_s16() { ret void }
  define void @test_sub_s8() { ret void }

  define void @test_mul_s32() { ret void }
  define void @test_mul_s16() { ret void }
  define void @test_mul_s8() { ret void }

  define void @test_sdiv_s32() #1 { ret void }
  define void @test_udiv_s32() #1 { ret void }

  define void @test_and_s32() { ret void}
  define void @test_or_s32() { ret void}
  define void @test_xor_s32() { ret void}

  define void @test_loads() #0 { ret void }
  define void @test_stores() #0 { ret void }

  define void @test_stack() { ret void }

  define void @test_gep() { ret void }

  define void @test_constants() { ret void }

  define void @test_anyext_s8_32() { ret void }
  define void @test_anyext_s16_32() { ret void }

  define void @test_trunc_s32_16() { ret void }

  define void @test_icmp_eq_s32() { ret void }
  define void @test_fcmp_one_s32() #0 { ret void }
  define void @test_fcmp_ugt_s64() #0 { ret void }

  define void @test_select_s32() { ret void }

  define void @test_fadd_s32() #0 { ret void }
  define void @test_fadd_s64() #0 { ret void }

  define void @test_soft_fp_s64() #0 { ret void }

  attributes #0 = { "target-features"="+vfp2"}
  attributes #1 = { "target-features"="+hwdiv-arm" }
...
---
name:            test_add_s32
# CHECK-LABEL: name: test_add_s32
legalized:       true
regBankSelected: false
selected:        false
# CHECK: registers:
# CHECK: - { id: 0, class: gprb, preferred-register: '' }
# CHECK: - { id: 1, class: gprb, preferred-register: '' }
# CHECK: - { id: 2, class: gprb, preferred-register: '' }

registers:
  - { id: 0, class: _ }
  - { id: 1, class: _ }
  - { id: 2, class: _ }
body:             |
  bb.0:
    liveins: %r0, %r1

    %0(s32) = COPY %r0
    %1(s32) = COPY %r1
    %2(s32) = G_ADD %0, %1
    %r0 = COPY %2(s32)
    BX_RET 14, _, implicit %r0

...
---
name:            test_add_s16
# CHECK-LABEL: name: test_add_s16
legalized:       true
regBankSelected: false
selected:        false
# CHECK: registers:
# CHECK: - { id: 0, class: gprb, preferred-register: '' }
# CHECK: - { id: 1, class: gprb, preferred-register: '' }
# CHECK: - { id: 2, class: gprb, preferred-register: '' }
# CHECK: - { id: 3, class: gprb, preferred-register: '' }
# CHECK: - { id: 4, class: gprb, preferred-register: '' }
# CHECK: - { id: 5, class: gprb, preferred-register: '' }

registers:
  - { id: 0, class: _ }
  - { id: 1, class: _ }
  - { id: 2, class: _ }
  - { id: 3, class: _ }
  - { id: 4, class: _ }
  - { id: 5, class: _ }
body:             |
  bb.0:
    liveins: %r0, %r1

    %0(s16) = COPY %r0
    %1(s16) = COPY %r1
    %2(s32) = G_ANYEXT %0(s16)
    %3(s32) = G_ANYEXT %1(s16)
    %4(s32) = G_ADD %2, %3
    %5(s16) = G_TRUNC %4(s32)
    %r0 = COPY %5(s16)
    BX_RET 14, _, implicit %r0

...
---
name:            test_add_s8
# CHECK-LABEL: name: test_add_s8
legalized:       true
regBankSelected: false
selected:        false
# CHECK: registers:
# CHECK: - { id: 0, class: gprb, preferred-register: '' }
# CHECK: - { id: 1, class: gprb, preferred-register: '' }
# CHECK: - { id: 2, class: gprb, preferred-register: '' }
# CHECK: - { id: 3, class: gprb, preferred-register: '' }
# CHECK: - { id: 4, class: gprb, preferred-register: '' }
# CHECK: - { id: 5, class: gprb, preferred-register: '' }

registers:
  - { id: 0, class: _ }
  - { id: 1, class: _ }
  - { id: 2, class: _ }
  - { id: 3, class: _ }
  - { id: 4, class: _ }
  - { id: 5, class: _ }
body:             |
  bb.0:
    liveins: %r0, %r1

    %0(s8) = COPY %r0
    %1(s8) = COPY %r1
    %2(s32) = G_ANYEXT %0(s8)
    %3(s32) = G_ANYEXT %1(s8)
    %4(s32) = G_ADD %2, %3
    %5(s8) = G_TRUNC %4(s32)
    %r0 = COPY %5(s8)
    BX_RET 14, _, implicit %r0

...
---
name:            test_add_s1
# CHECK-LABEL: name: test_add_s1
legalized:       true
regBankSelected: false
selected:        false
# CHECK: registers:
# CHECK: - { id: 0, class: gprb, preferred-register: '' }
# CHECK: - { id: 1, class: gprb, preferred-register: '' }
# CHECK: - { id: 2, class: gprb, preferred-register: '' }
# CHECK: - { id: 3, class: gprb, preferred-register: '' }
# CHECK: - { id: 4, class: gprb, preferred-register: '' }
# CHECK: - { id: 5, class: gprb, preferred-register: '' }

registers:
  - { id: 0, class: _ }
  - { id: 1, class: _ }
  - { id: 2, class: _ }
  - { id: 3, class: _ }
  - { id: 4, class: _ }
  - { id: 5, class: _ }
body:             |
  bb.0:
    liveins: %r0, %r1

    %0(s1) = COPY %r0
    %1(s1) = COPY %r1
    %2(s32) = G_ANYEXT %0(s1)
    %3(s32) = G_ANYEXT %1(s1)
    %4(s32) = G_ADD %2, %3
    %5(s1) = G_TRUNC %4(s32)
    %r0 = COPY %5(s1)
    BX_RET 14, _, implicit %r0

...
---
name:            test_sub_s32
# CHECK-LABEL: name: test_sub_s32
legalized:       true
regBankSelected: false
selected:        false
# CHECK: registers:
# CHECK: - { id: 0, class: gprb, preferred-register: '' }
# CHECK: - { id: 1, class: gprb, preferred-register: '' }
# CHECK: - { id: 2, class: gprb, preferred-register: '' }

registers:
  - { id: 0, class: _ }
  - { id: 1, class: _ }
  - { id: 2, class: _ }
body:             |
  bb.0:
    liveins: %r0, %r1

    %0(s32) = COPY %r0
    %1(s32) = COPY %r1
    %2(s32) = G_SUB %0, %1
    %r0 = COPY %2(s32)
    BX_RET 14, _, implicit %r0

...
---
name:            test_sub_s16
# CHECK-LABEL: name: test_sub_s16
legalized:       true
regBankSelected: false
selected:        false
# CHECK: registers:
# CHECK: - { id: 0, class: gprb, preferred-register: '' }
# CHECK: - { id: 1, class: gprb, preferred-register: '' }
# CHECK: - { id: 2, class: gprb, preferred-register: '' }
# CHECK: - { id: 3, class: gprb, preferred-register: '' }
# CHECK: - { id: 4, class: gprb, preferred-register: '' }
# CHECK: - { id: 5, class: gprb, preferred-register: '' }

registers:
  - { id: 0, class: _ }
  - { id: 1, class: _ }
  - { id: 2, class: _ }
  - { id: 3, class: _ }
  - { id: 4, class: _ }
  - { id: 5, class: _ }
body:             |
  bb.0:
    liveins: %r0, %r1

    %0(s16) = COPY %r0
    %1(s16) = COPY %r1
    %2(s32) = G_ANYEXT %0(s16)
    %3(s32) = G_ANYEXT %1(s16)
    %4(s32) = G_SUB %2, %3
    %5(s16) = G_TRUNC %4(s32)
    %r0 = COPY %5(s16)
    BX_RET 14, _, implicit %r0

...
---
name:            test_sub_s8
# CHECK-LABEL: name: test_sub_s8
legalized:       true
regBankSelected: false
selected:        false
# CHECK: registers:
# CHECK: - { id: 0, class: gprb, preferred-register: '' }
# CHECK: - { id: 1, class: gprb, preferred-register: '' }
# CHECK: - { id: 2, class: gprb, preferred-register: '' }
# CHECK: - { id: 3, class: gprb, preferred-register: '' }
# CHECK: - { id: 4, class: gprb, preferred-register: '' }
# CHECK: - { id: 5, class: gprb, preferred-register: '' }

registers:
  - { id: 0, class: _ }
  - { id: 1, class: _ }
  - { id: 2, class: _ }
  - { id: 3, class: _ }
  - { id: 4, class: _ }
  - { id: 5, class: _ }
body:             |
  bb.0:
    liveins: %r0, %r1

    %0(s8) = COPY %r0
    %1(s8) = COPY %r1
    %2(s32) = G_ANYEXT %0(s8)
    %3(s32) = G_ANYEXT %1(s8)
    %4(s32) = G_SUB %2, %3
    %5(s8) = G_TRUNC %4(s32)
    %r0 = COPY %5(s8)
    BX_RET 14, _, implicit %r0

...
---
name:            test_mul_s32
# CHECK-LABEL: name: test_mul_s32
legalized:       true
regBankSelected: false
selected:        false
# CHECK: registers:
# CHECK: - { id: 0, class: gprb, preferred-register: '' }
# CHECK: - { id: 1, class: gprb, preferred-register: '' }
# CHECK: - { id: 2, class: gprb, preferred-register: '' }

registers:
  - { id: 0, class: _ }
  - { id: 1, class: _ }
  - { id: 2, class: _ }
body:             |
  bb.0:
    liveins: %r0, %r1

    %0(s32) = COPY %r0
    %1(s32) = COPY %r1
    %2(s32) = G_MUL %0, %1
    %r0 = COPY %2(s32)
    BX_RET 14, _, implicit %r0

...
---
name:            test_mul_s16
# CHECK-LABEL: name: test_mul_s16
legalized:       true
regBankSelected: false
selected:        false
# CHECK: registers:
# CHECK: - { id: 0, class: gprb, preferred-register: '' }
# CHECK: - { id: 1, class: gprb, preferred-register: '' }
# CHECK: - { id: 2, class: gprb, preferred-register: '' }
# CHECK: - { id: 3, class: gprb, preferred-register: '' }
# CHECK: - { id: 4, class: gprb, preferred-register: '' }
# CHECK: - { id: 5, class: gprb, preferred-register: '' }

registers:
  - { id: 0, class: _ }
  - { id: 1, class: _ }
  - { id: 2, class: _ }
  - { id: 3, class: _ }
  - { id: 4, class: _ }
  - { id: 5, class: _ }
body:             |
  bb.0:
    liveins: %r0, %r1

    %0(s16) = COPY %r0
    %1(s16) = COPY %r1
    %2(s32) = G_ANYEXT %0(s16)
    %3(s32) = G_ANYEXT %1(s16)
    %4(s32) = G_MUL %2, %3
    %5(s16) = G_TRUNC %4(s32)
    %r0 = COPY %5(s16)
    BX_RET 14, _, implicit %r0

...
---
name:            test_mul_s8
# CHECK-LABEL: name: test_mul_s8
legalized:       true
regBankSelected: false
selected:        false
# CHECK: registers:
# CHECK: - { id: 0, class: gprb, preferred-register: '' }
# CHECK: - { id: 1, class: gprb, preferred-register: '' }
# CHECK: - { id: 2, class: gprb, preferred-register: '' }
# CHECK: - { id: 3, class: gprb, preferred-register: '' }
# CHECK: - { id: 4, class: gprb, preferred-register: '' }
# CHECK: - { id: 5, class: gprb, preferred-register: '' }

registers:
  - { id: 0, class: _ }
  - { id: 1, class: _ }
  - { id: 2, class: _ }
  - { id: 3, class: _ }
  - { id: 4, class: _ }
  - { id: 5, class: _ }
body:             |
  bb.0:
    liveins: %r0, %r1

    %0(s8) = COPY %r0
    %1(s8) = COPY %r1
    %2(s32) = G_ANYEXT %0(s8)
    %3(s32) = G_ANYEXT %1(s8)
    %4(s32) = G_MUL %2, %3
    %5(s8) = G_TRUNC %4(s32)
    %r0 = COPY %5(s8)
    BX_RET 14, _, implicit %r0

...
---
name:            test_sdiv_s32
# CHECK-LABEL: name: test_sdiv_s32
legalized:       true
regBankSelected: false
selected:        false
# CHECK: registers:
# CHECK: - { id: 0, class: gprb, preferred-register: '' }
# CHECK: - { id: 1, class: gprb, preferred-register: '' }
# CHECK: - { id: 2, class: gprb, preferred-register: '' }

registers:
  - { id: 0, class: _ }
  - { id: 1, class: _ }
  - { id: 2, class: _ }
body:             |
  bb.0:
    liveins: %r0, %r1

    %0(s32) = COPY %r0
    %1(s32) = COPY %r1
    %2(s32) = G_SDIV %0, %1
    %r0 = COPY %2(s32)
    BX_RET 14, _, implicit %r0

...
---
name:            test_udiv_s32
# CHECK-LABEL: name: test_udiv_s32
legalized:       true
regBankSelected: false
selected:        false
# CHECK: registers:
# CHECK: - { id: 0, class: gprb, preferred-register: '' }
# CHECK: - { id: 1, class: gprb, preferred-register: '' }
# CHECK: - { id: 2, class: gprb, preferred-register: '' }

registers:
  - { id: 0, class: _ }
  - { id: 1, class: _ }
  - { id: 2, class: _ }
body:             |
  bb.0:
    liveins: %r0, %r1

    %0(s32) = COPY %r0
    %1(s32) = COPY %r1
    %2(s32) = G_UDIV %0, %1
    %r0 = COPY %2(s32)
    BX_RET 14, _, implicit %r0

...
---
name:            test_and_s32
# CHECK-LABEL: name: test_and_s32
legalized:       true
regBankSelected: false
selected:        false
# CHECK: registers:
# CHECK: - { id: 0, class: gprb, preferred-register: '' }
# CHECK: - { id: 1, class: gprb, preferred-register: '' }
# CHECK: - { id: 2, class: gprb, preferred-register: '' }

registers:
  - { id: 0, class: _ }
  - { id: 1, class: _ }
  - { id: 2, class: _ }
body:             |
  bb.0:
    liveins: %r0, %r1

    %0(s32) = COPY %r0
    %1(s32) = COPY %r1
    %2(s32) = G_AND %0, %1
    %r0 = COPY %2(s32)
    BX_RET 14, _, implicit %r0

...
---
name:            test_or_s32
# CHECK-LABEL: name: test_or_s32
legalized:       true
regBankSelected: false
selected:        false
# CHECK: registers:
# CHECK: - { id: 0, class: gprb, preferred-register: '' }
# CHECK: - { id: 1, class: gprb, preferred-register: '' }
# CHECK: - { id: 2, class: gprb, preferred-register: '' }

registers:
  - { id: 0, class: _ }
  - { id: 1, class: _ }
  - { id: 2, class: _ }
body:             |
  bb.0:
    liveins: %r0, %r1

    %0(s32) = COPY %r0
    %1(s32) = COPY %r1
    %2(s32) = G_OR %0, %1
    %r0 = COPY %2(s32)
    BX_RET 14, _, implicit %r0

...
---
name:            test_xor_s32
# CHECK-LABEL: name: test_xor_s32
legalized:       true
regBankSelected: false
selected:        false
# CHECK: registers:
# CHECK: - { id: 0, class: gprb, preferred-register: '' }
# CHECK: - { id: 1, class: gprb, preferred-register: '' }
# CHECK: - { id: 2, class: gprb, preferred-register: '' }

registers:
  - { id: 0, class: _ }
  - { id: 1, class: _ }
  - { id: 2, class: _ }
body:             |
  bb.0:
    liveins: %r0, %r1

    %0(s32) = COPY %r0
    %1(s32) = COPY %r1
    %2(s32) = G_XOR %0, %1
    %r0 = COPY %2(s32)
    BX_RET 14, _, implicit %r0

...
---
name:            test_loads
# CHECK-LABEL: name: test_loads
legalized:       true
regBankSelected: false
selected:        false
# CHECK: registers:
# CHECK: - { id: 0, class: gprb, preferred-register: '' }
# CHECK: - { id: 1, class: gprb, preferred-register: '' }
# CHECK: - { id: 2, class: gprb, preferred-register: '' }
# CHECK: - { id: 3, class: gprb, preferred-register: '' }
# CHECK: - { id: 4, class: gprb, preferred-register: '' }
# CHECK: - { id: 5, class: gprb, preferred-register: '' }
# CHECK: - { id: 6, class: fprb, preferred-register: '' }

registers:
  - { id: 0, class: _ }
  - { id: 1, class: _ }
  - { id: 2, class: _ }
  - { id: 3, class: _ }
  - { id: 4, class: _ }
  - { id: 5, class: _ }
  - { id: 6, class: _ }
body:             |
  bb.0:
    liveins: %r0
    %0(p0) = COPY %r0
    %6(s64) = G_LOAD %0 :: (load 8)
    %1(s32) = G_LOAD %0 :: (load 4)
    %2(s16) = G_LOAD %0 :: (load 2)
    %3(s8)  = G_LOAD %0 :: (load 1)
    %4(s1)  = G_LOAD %0 :: (load 1)
    %5(p0)  = G_LOAD %0 :: (load 4)
    BX_RET 14, _, implicit %r0

...
---
name:            test_stores
# CHECK-LABEL: name: test_stores
legalized:       true
regBankSelected: false
selected:        false
# CHECK: registers:
# CHECK: - { id: 0, class: gprb, preferred-register: '' }
# CHECK: - { id: 1, class: gprb, preferred-register: '' }
# CHECK: - { id: 2, class: gprb, preferred-register: '' }
# CHECK: - { id: 3, class: gprb, preferred-register: '' }
# CHECK: - { id: 4, class: gprb, preferred-register: '' }
# CHECK: - { id: 5, class: gprb, preferred-register: '' }
# CHECK: - { id: 6, class: fprb, preferred-register: '' }

registers:
  - { id: 0, class: _ }
  - { id: 1, class: _ }
  - { id: 2, class: _ }
  - { id: 3, class: _ }
  - { id: 4, class: _ }
  - { id: 5, class: _ }
  - { id: 6, class: _ }
body:             |
  bb.0:
    liveins: %r0, %r1, %r2, %r3, %r4, %r5, %d6
    %0(p0) = COPY %r0
    %1(s32) = COPY %r1
    G_STORE %1(s32), %0 :: (store 4)
    %2(s16) = COPY %r2
    G_STORE %2(s16), %0 :: (store 2)
    %3(s8) = COPY %r3
    G_STORE %3(s8), %0 :: (store 1)
    %4(s1) = COPY %r4
    G_STORE %4(s1), %0 :: (store 1)
    %5(p0) = COPY %r5
    G_STORE %5(p0), %0 :: (store 4)
    %6(s64) = COPY %d6
    G_STORE %6(s64), %0 :: (store 8)
    BX_RET 14, _, implicit %r0

...
---
name:            test_stack
# CHECK-LABEL: name: test_stack
legalized:       true
regBankSelected: false
selected:        false
# CHECK: registers:
# CHECK: - { id: 0, class: gprb, preferred-register: '' }
# CHECK: - { id: 1, class: gprb, preferred-register: '' }
# CHECK: - { id: 2, class: gprb, preferred-register: '' }
# CHECK: - { id: 3, class: gprb, preferred-register: '' }
# CHECK: - { id: 4, class: gprb, preferred-register: '' }
registers:
  - { id: 0, class: _ }
  - { id: 1, class: _ }
  - { id: 2, class: _ }
  - { id: 3, class: _ }
  - { id: 4, class: _ }
fixedStack:
  - { id: 0, offset: 0, size: 4, alignment: 4, isImmutable: true, isAliased: false }
body:             |
  bb.0:
    %0(p0) = G_FRAME_INDEX %fixed-stack.0
    %1(s32) = G_LOAD %0(p0) :: (load 4 from %fixed-stack.0, align 0)

    %2(p0) = COPY %sp
    %3(s32) = G_CONSTANT i32 8
    %4(p0) = G_GEP %2, %3(s32)
    G_STORE %1(s32), %4(p0) :: (store 4)

    BX_RET 14, _

...
---
name:            test_gep
# CHECK-LABEL: name: test_gep
legalized:       true
regBankSelected: false
selected:        false
# CHECK: registers:
# CHECK: - { id: 0, class: gprb, preferred-register: '' }
# CHECK: - { id: 1, class: gprb, preferred-register: '' }
# CHECK: - { id: 2, class: gprb, preferred-register: '' }

registers:
  - { id: 0, class: _ }
  - { id: 1, class: _ }
  - { id: 2, class: _ }
body:             |
  bb.0:
    liveins: %r0, %r1

    %0(p0) = COPY %r0
    %1(s32) = COPY %r1
    %2(p0) = G_GEP %0, %1(s32)
    %r0 = COPY %2(p0)
    BX_RET 14, _, implicit %r0
...
---
name:            test_constants
# CHECK-LABEL: name: test_constants
legalized:       true
regBankSelected: false
selected:        false
# CHECK: registers:
# CHECK: - { id: 0, class: gprb, preferred-register: '' }
registers:
  - { id: 0, class: _ }
body:             |
  bb.0:
    %0(s32) = G_CONSTANT 42
    %r0 = COPY %0(s32)
    BX_RET 14, _, implicit %r0
...
---
name:            test_anyext_s8_32
# CHECK-LABEL: name: test_anyext_s8_32
legalized:       true
regBankSelected: false
selected:        false
# CHECK: registers:
# CHECK: - { id: 0, class: gprb, preferred-register: '' }
# CHECK: - { id: 1, class: gprb, preferred-register: '' }
registers:
  - { id: 0, class: _ }
  - { id: 1, class: _ }
body:             |
  bb.0:
    liveins: %r0

    %0(s8) = COPY %r0
    %1(s32) = G_ANYEXT %0(s8)
    %r0 = COPY %1(s32)
    BX_RET 14, _, implicit %r0
...
---
name:            test_anyext_s16_32
# CHECK-LABEL: name: test_anyext_s16_32
legalized:       true
regBankSelected: false
selected:        false
# CHECK: registers:
# CHECK: - { id: 0, class: gprb, preferred-register: '' }
# CHECK: - { id: 1, class: gprb, preferred-register: '' }
registers:
  - { id: 0, class: _ }
  - { id: 1, class: _ }
body:             |
  bb.0:
    liveins: %r0

    %0(s16) = COPY %r0
    %1(s32) = G_ANYEXT %0(s16)
    %r0 = COPY %1(s32)
    BX_RET 14, _, implicit %r0
...
---
name:            test_trunc_s32_16
# CHECK-LABEL: name: test_trunc_s32_16
legalized:       true
regBankSelected: false
selected:        false
# CHECK: registers:
# CHECK: - { id: 0, class: gprb, preferred-register: '' }
# CHECK: - { id: 1, class: gprb, preferred-register: '' }
registers:
  - { id: 0, class: _ }
  - { id: 1, class: _ }
body:             |
  bb.0:
    liveins: %r0

    %0(s32) = COPY %r0
    %1(s16) = G_TRUNC %0(s32)
    %r0 = COPY %1(s16)
    BX_RET 14, _, implicit %r0
...
---
name:            test_icmp_eq_s32
# CHECK-LABEL: name: test_icmp_eq_s32
legalized:       true
regBankSelected: false
selected:        false
# CHECK: registers:
# CHECK: - { id: 0, class: gprb, preferred-register: '' }
# CHECK: - { id: 1, class: gprb, preferred-register: '' }
# CHECK: - { id: 2, class: gprb, preferred-register: '' }

registers:
  - { id: 0, class: _ }
  - { id: 1, class: _ }
  - { id: 2, class: _ }
  - { id: 3, class: _ }
body:             |
  bb.0:
    liveins: %r0, %r1

    %0(s32) = COPY %r0
    %1(s32) = COPY %r1
    %2(s1) = G_ICMP intpred(eq), %0(s32), %1
    %3(s32) = G_ZEXT %2(s1)
    %r0 = COPY %3(s32)
    BX_RET 14, _, implicit %r0

...
---
name:            test_fcmp_one_s32
# CHECK-LABEL: name: test_fcmp_one_s32
legalized:       true
regBankSelected: false
selected:        false
# CHECK: registers:
# CHECK: - { id: 0, class: fprb, preferred-register: '' }
# CHECK: - { id: 1, class: fprb, preferred-register: '' }
# CHECK: - { id: 2, class: gprb, preferred-register: '' }

registers:
  - { id: 0, class: _ }
  - { id: 1, class: _ }
  - { id: 2, class: _ }
  - { id: 3, class: _ }
body:             |
  bb.0:
    liveins: %s0, %s1

    %0(s32) = COPY %s0
    %1(s32) = COPY %s1
    %2(s1) = G_FCMP floatpred(one), %0(s32), %1
    %3(s32) = G_ZEXT %2(s1)
    %r0 = COPY %3(s32)
    BX_RET 14, _, implicit %r0

...
---
name:            test_fcmp_ugt_s64
# CHECK-LABEL: name: test_fcmp_ugt_s64
legalized:       true
regBankSelected: false
selected:        false
# CHECK: registers:
# CHECK: - { id: 0, class: fprb, preferred-register: '' }
# CHECK: - { id: 1, class: fprb, preferred-register: '' }
# CHECK: - { id: 2, class: gprb, preferred-register: '' }

registers:
  - { id: 0, class: _ }
  - { id: 1, class: _ }
  - { id: 2, class: _ }
  - { id: 3, class: _ }
body:             |
  bb.0:
    liveins: %d0, %d1

    %0(s64) = COPY %d0
    %1(s64) = COPY %d1
    %2(s1) = G_FCMP floatpred(ugt), %0(s64), %1
    %3(s32) = G_ZEXT %2(s1)
    %r0 = COPY %3(s32)
    BX_RET 14, _, implicit %r0

...
---
name:            test_select_s32
# CHECK-LABEL: name: test_select_s32
legalized:       true
regBankSelected: false
selected:        false
# CHECK: registers:
# CHECK: - { id: 0, class: gprb, preferred-register: '' }
# CHECK: - { id: 1, class: gprb, preferred-register: '' }
# CHECK: - { id: 2, class: gprb, preferred-register: '' }
# CHECK: - { id: 3, class: gprb, preferred-register: '' }

registers:
  - { id: 0, class: _ }
  - { id: 1, class: _ }
  - { id: 2, class: _ }
  - { id: 3, class: _ }
body:             |
  bb.0:
    liveins: %r0, %r1, %r2

    %0(s32) = COPY %r0
    %1(s32) = COPY %r1
    %2(s1) = COPY %r2
    %3(s32) = G_SELECT %2(s1), %0, %1
    %r0 = COPY %3(s32)
    BX_RET 14, _, implicit %r0

...
---
<<<<<<< HEAD
=======
name:            test_br
# CHECK-LABEL: name: test_br
legalized:       true
regBankSelected: false
# CHECK: regBankSelected: true
selected:        false
registers:
  - { id: 0, class: _ }
# CHECK: { id: 0, class: gprb, preferred-register: '' }
# Check that we map the condition of the G_BRCOND into the GPR.
# For the G_BR, there are no registers to map, but make sure we don't crash.
body:             |
  bb.0:
    successors: %bb.1(0x40000000), %bb.2(0x40000000)
    liveins: %r0

    %0(s1) = COPY %r0
    G_BRCOND %0(s1), %bb.1
    G_BR %bb.2

  bb.1:
    BX_RET 14, _

  bb.2:
    BX_RET 14, _

...
---
>>>>>>> 87a70679
name:            test_fadd_s32
# CHECK-LABEL: name: test_fadd_s32
legalized:       true
regBankSelected: false
selected:        false
# CHECK: registers:
# CHECK: - { id: 0, class: fprb, preferred-register: '' }
# CHECK: - { id: 1, class: fprb, preferred-register: '' }
# CHECK: - { id: 2, class: fprb, preferred-register: '' }

registers:
  - { id: 0, class: _ }
  - { id: 1, class: _ }
  - { id: 2, class: _ }
body:             |
  bb.0:
    liveins: %s0, %s1

    %0(s32) = COPY %s0
    %1(s32) = COPY %s1
    %2(s32) = G_FADD %0, %1
    %s0 = COPY %2(s32)
    BX_RET 14, _, implicit %s0

...
---
name:            test_fadd_s64
# CHECK-LABEL: name: test_fadd_s64
legalized:       true
regBankSelected: false
selected:        false
# CHECK: registers:
# CHECK: - { id: 0, class: fprb, preferred-register: '' }
# CHECK: - { id: 1, class: fprb, preferred-register: '' }
# CHECK: - { id: 2, class: fprb, preferred-register: '' }

registers:
  - { id: 0, class: _ }
  - { id: 1, class: _ }
  - { id: 2, class: _ }
body:             |
  bb.0:
    liveins: %d0, %d1

    %0(s64) = COPY %d0
    %1(s64) = COPY %d1
    %2(s64) = G_FADD %0, %1
    %d0 = COPY %2(s64)
    BX_RET 14, _, implicit %d0

...
---
name:            test_soft_fp_s64
# CHECK-LABEL: name: test_soft_fp_s64
legalized:       true
regBankSelected: false
selected:        false
# CHECK: registers:
# CHECK: - { id: 0, class: gprb, preferred-register: '' }
# CHECK: - { id: 1, class: gprb, preferred-register: '' }
# CHECK: - { id: 2, class: fprb, preferred-register: '' }
# CHECK: - { id: 3, class: gprb, preferred-register: '' }
# CHECK: - { id: 4, class: gprb, preferred-register: '' }

registers:
  - { id: 0, class: _ }
  - { id: 1, class: _ }
  - { id: 2, class: _ }
  - { id: 3, class: _ }
  - { id: 4, class: _ }
body:             |
  bb.0:
    liveins: %r0, %r1

    %0(s32) = COPY %r0
    %1(s32) = COPY %r1
    %2(s64) = G_MERGE_VALUES %0(s32), %1(s32)
    %3(s32), %4(s32) = G_UNMERGE_VALUES %2(s64)
    %r0 = COPY %3(s32)
    %r1 = COPY %4(s32)
    BX_RET 14, _, implicit %r0, implicit %r1

...<|MERGE_RESOLUTION|>--- conflicted
+++ resolved
@@ -39,6 +39,8 @@
   define void @test_fcmp_ugt_s64() #0 { ret void }
 
   define void @test_select_s32() { ret void }
+
+  define void @test_br() { ret void }
 
   define void @test_fadd_s32() #0 { ret void }
   define void @test_fadd_s64() #0 { ret void }
@@ -830,8 +832,6 @@
 
 ...
 ---
-<<<<<<< HEAD
-=======
 name:            test_br
 # CHECK-LABEL: name: test_br
 legalized:       true
@@ -860,7 +860,6 @@
 
 ...
 ---
->>>>>>> 87a70679
 name:            test_fadd_s32
 # CHECK-LABEL: name: test_fadd_s32
 legalized:       true
