; RUN: llc -mtriple arm-unknown -mattr=+vfp2,+v6 -global-isel %s -o - | FileCheck %s

define void @test_void_return() {
; CHECK-LABEL: test_void_return:
; CHECK: bx lr
entry:
  ret void
}

define i32 @test_constant_return_i32() {
; CHECK-LABEL: test_constant_return_i32:
; CHECK: mov r0, #42
; CHECK: bx lr
entry:
  ret i32 42
}

define zeroext i1 @test_zext_i1(i1 %x) {
; CHECK-LABEL: test_zext_i1
; CHECK: and r0, r0, #1
; CHECK: bx lr
entry:
  ret i1 %x
}

define signext i1 @test_sext_i1(i1 %x) {
; CHECK-LABEL: test_sext_i1
; CHECK: and r0, r0, #1
; CHECK: rsb r0, r0, #0
; CHECK: bx lr
entry:
  ret i1 %x
}

define zeroext i8 @test_ext_i8(i8 %x) {
; CHECK-LABEL: test_ext_i8:
; CHECK: uxtb r0, r0
; CHECK: bx lr
entry:
  ret i8 %x
}

define signext i16 @test_ext_i16(i16 %x) {
; CHECK-LABEL: test_ext_i16:
; CHECK: sxth r0, r0
; CHECK: bx lr
entry:
  ret i16 %x
}

define void @test_trunc_i32_i16(i32 %v, i16 *%p) {
; CHECK-LABEL: test_trunc_i32_i16:
; The trunc doesn't result in any instructions, but we
; expect the store to be explicitly 16-bit.
; CHECK: strh r0, [r1]
; CHECK: bx lr
entry:
  %v16 = trunc i32 %v to i16
  store i16 %v16, i16 *%p
  ret void
}

define void @test_trunc_i32_i8(i32 %v, i8 *%p) {
; CHECK-LABEL: test_trunc_i32_i8:
; The trunc doesn't result in any instructions, but we
; expect the store to be explicitly 8-bit.
; CHECK: strb r0, [r1]
; CHECK: bx lr
entry:
  %v8 = trunc i32 %v to i8
  store i8 %v8, i8 *%p
  ret void
}

define i8 @test_add_i8(i8 %x, i8 %y) {
; CHECK-LABEL: test_add_i8:
; CHECK: add r0, r0, r1
; CHECK: bx lr
entry:
  %sum = add i8 %x, %y
  ret i8 %sum
}

define i16 @test_add_i16(i16 %x, i16 %y) {
; CHECK-LABEL: test_add_i16:
; CHECK: add r0, r0, r1
; CHECK: bx lr
entry:
  %sum = add i16 %x, %y
  ret i16 %sum
}

define i32 @test_add_i32(i32 %x, i32 %y) {
; CHECK-LABEL: test_add_i32:
; CHECK: add r0, r0, r1
; CHECK: bx lr
entry:
  %sum = add i32 %x, %y
  ret i32 %sum
}

define i8 @test_sub_i8(i8 %x, i8 %y) {
; CHECK-LABEL: test_sub_i8:
; CHECK: sub r0, r0, r1
; CHECK: bx lr
entry:
  %sum = sub i8 %x, %y
  ret i8 %sum
}

define i16 @test_sub_i16(i16 %x, i16 %y) {
; CHECK-LABEL: test_sub_i16:
; CHECK: sub r0, r0, r1
; CHECK: bx lr
entry:
  %sum = sub i16 %x, %y
  ret i16 %sum
}

define i32 @test_sub_i32(i32 %x, i32 %y) {
; CHECK-LABEL: test_sub_i32:
; CHECK: sub r0, r0, r1
; CHECK: bx lr
entry:
  %sum = sub i32 %x, %y
  ret i32 %sum
}

define i8 @test_mul_i8(i8 %x, i8 %y) {
; CHECK-LABEL: test_mul_i8:
; CHECK: mul r0, r0, r1
; CHECK: bx lr
entry:
  %sum = mul i8 %x, %y
  ret i8 %sum
}

define i16 @test_mul_i16(i16 %x, i16 %y) {
; CHECK-LABEL: test_mul_i16:
; CHECK: mul r0, r0, r1
; CHECK: bx lr
entry:
  %sum = mul i16 %x, %y
  ret i16 %sum
}

define i32 @test_mul_i32(i32 %x, i32 %y) {
; CHECK-LABEL: test_mul_i32:
; CHECK: mul r0, r0, r1
; CHECK: bx lr
entry:
  %sum = mul i32 %x, %y
  ret i32 %sum
}

define i8 @test_and_i8(i8 %x, i8 %y) {
; CHECK-LABEL: test_and_i8:
; CHECK: and r0, r0, r1
; CHECK: bx lr
entry:
  %sum = and i8 %x, %y
  ret i8 %sum
}

define i16 @test_and_i16(i16 %x, i16 %y) {
; CHECK-LABEL: test_and_i16:
; CHECK: and r0, r0, r1
; CHECK: bx lr
entry:
  %sum = and i16 %x, %y
  ret i16 %sum
}

define i32 @test_and_i32(i32 %x, i32 %y) {
; CHECK-LABEL: test_and_i32:
; CHECK: and r0, r0, r1
; CHECK: bx lr
entry:
  %sum = and i32 %x, %y
  ret i32 %sum
}

define i8 @test_or_i8(i8 %x, i8 %y) {
; CHECK-LABEL: test_or_i8:
; CHECK: orr r0, r0, r1
; CHECK: bx lr
entry:
  %sum = or i8 %x, %y
  ret i8 %sum
}

define i16 @test_or_i16(i16 %x, i16 %y) {
; CHECK-LABEL: test_or_i16:
; CHECK: orr r0, r0, r1
; CHECK: bx lr
entry:
  %sum = or i16 %x, %y
  ret i16 %sum
}

define i32 @test_or_i32(i32 %x, i32 %y) {
; CHECK-LABEL: test_or_i32:
; CHECK: orr r0, r0, r1
; CHECK: bx lr
entry:
  %sum = or i32 %x, %y
  ret i32 %sum
}

define i8 @test_xor_i8(i8 %x, i8 %y) {
; CHECK-LABEL: test_xor_i8:
; CHECK: eor r0, r0, r1
; CHECK: bx lr
entry:
  %sum = xor i8 %x, %y
  ret i8 %sum
}

define i16 @test_xor_i16(i16 %x, i16 %y) {
; CHECK-LABEL: test_xor_i16:
; CHECK: eor r0, r0, r1
; CHECK: bx lr
entry:
  %sum = xor i16 %x, %y
  ret i16 %sum
}

define i32 @test_xor_i32(i32 %x, i32 %y) {
; CHECK-LABEL: test_xor_i32:
; CHECK: eor r0, r0, r1
; CHECK: bx lr
entry:
  %sum = xor i32 %x, %y
  ret i32 %sum
}

define i32 @test_stack_args_i32(i32 %p0, i32 %p1, i32 %p2, i32 %p3, i32 %p4, i32 %p5) {
; CHECK-LABEL: test_stack_args_i32:
; CHECK: add [[P5ADDR:r[0-9]+]], sp, #4
; CHECK: ldr [[P5:r[0-9]+]], {{.*}}[[P5ADDR]]
; CHECK: add r0, r2, [[P5]]
; CHECK: bx lr
entry:
  %sum = add i32 %p2, %p5
  ret i32 %sum
}

define i16 @test_stack_args_mixed(i32 %p0, i16 %p1, i8 %p2, i1 %p3, i8 %p4, i16 %p5) {
; CHECK-LABEL: test_stack_args_mixed:
; CHECK: add [[P5ADDR:r[0-9]+]], sp, #4
; CHECK: ldrh [[P5:r[0-9]+]], {{.*}}[[P5ADDR]]
; CHECK: add r0, r1, [[P5]]
; CHECK: bx lr
entry:
  %sum = add i16 %p1, %p5
  ret i16 %sum
}

define i16 @test_stack_args_zeroext(i32 %p0, i16 %p1, i8 %p2, i1 %p3, i16 zeroext %p4) {
; CHECK-LABEL: test_stack_args_zeroext:
; CHECK: mov [[P4ADDR:r[0-9]+]], sp
; CHECK: ldr [[P4:r[0-9]+]], {{.*}}[[P4ADDR]]
; CHECK: add r0, r1, [[P4]]
; CHECK: bx lr
entry:
  %sum = add i16 %p1, %p4
  ret i16 %sum
}

define i8 @test_stack_args_signext(i32 %p0, i16 %p1, i8 %p2, i1 %p3, i8 signext %p4) {
; CHECK-LABEL: test_stack_args_signext:
; CHECK: mov [[P4ADDR:r[0-9]+]], sp
; CHECK: ldr [[P4:r[0-9]+]], {{.*}}[[P4ADDR]]
; CHECK: add r0, r2, [[P4]]
; CHECK: bx lr
entry:
  %sum = add i8 %p2, %p4
  ret i8 %sum
}

define i8 @test_stack_args_noext(i32 %p0, i16 %p1, i8 %p2, i1 %p3, i8 %p4) {
; CHECK-LABEL: test_stack_args_noext:
; CHECK: mov [[P4ADDR:r[0-9]+]], sp
; CHECK: ldrb [[P4:r[0-9]+]], {{.*}}[[P4ADDR]]
; CHECK: add r0, r2, [[P4]]
; CHECK: bx lr
entry:
  %sum = add i8 %p2, %p4
  ret i8 %sum
}

define i32 @test_ptr_arg_in_reg(i32* %p) {
; CHECK-LABEL: test_ptr_arg_in_reg:
; CHECK: ldr r0, [r0]
; CHECK: bx lr
entry:
  %v = load i32, i32* %p
  ret i32 %v
}

define i32 @test_ptr_arg_on_stack(i32 %f0, i32 %f1, i32 %f2, i32 %f3, i32* %p) {
; CHECK-LABEL: test_ptr_arg_on_stack:
; CHECK: mov r0, sp
; CHECK: ldr r0, [r0]
; CHECK: ldr r0, [r0]
; CHECK: bx lr
entry:
  %v = load i32, i32* %p
  ret i32 %v
}

define i8* @test_ptr_ret(i8** %p) {
; CHECK-LABEL: test_ptr_ret:
; CHECK: ldr r0, [r0]
; CHECK: bx lr
entry:
  %v = load i8*, i8** %p
  ret i8* %v
}

define arm_aapcs_vfpcc float @test_float_hard(float %f0, float %f1) {
; CHECK-LABEL: test_float_hard:
; CHECK: vadd.f32 s0, s0, s1
; CHECK: bx lr
entry:
  %v = fadd float %f0, %f1
  ret float %v
}

define arm_aapcscc float @test_float_softfp(float %f0, float %f1) {
; CHECK-LABEL: test_float_softfp:
; CHECK-DAG: vmov [[F0:s[0-9]+]], r0
; CHECK-DAG: vmov [[F1:s[0-9]+]], r1
; CHECK: vadd.f32 [[FV:s[0-9]+]], [[F0]], [[F1]]
; CHECK: vmov r0, [[FV]]
; CHECK: bx lr
entry:
  %v = fadd float %f0, %f1
  ret float %v
}

define arm_aapcs_vfpcc double @test_double_hard(double %f0, double %f1) {
; CHECK-LABEL: test_double_hard:
; CHECK: vadd.f64 d0, d0, d1
; CHECK: bx lr
entry:
  %v = fadd double %f0, %f1
  ret double %v
}

define arm_aapcscc double @test_double_softfp(double %f0, double %f1) {
; CHECK-LABEL: test_double_softfp:
; CHECK-DAG: vmov [[F0:d[0-9]+]], r0, r1
; CHECK-DAG: vmov [[F1:d[0-9]+]], r2, r3
; CHECK: vadd.f64 [[FV:d[0-9]+]], [[F0]], [[F1]]
; CHECK: vmov r0, r1, [[FV]]
; CHECK: bx lr
entry:
  %v = fadd double %f0, %f1
  ret double %v
}

define arm_aapcscc i32 @test_cmp_i32_eq(i32 %a, i32 %b) {
; CHECK-LABEL: test_cmp_i32_eq:
; CHECK: mov [[V:r[0-9]+]], #0
; CHECK: cmp r0, r1
; CHECK: moveq [[V]], #1
; CHECK: and r0, [[V]], #1
; CHECK: bx lr
entry:
  %v = icmp eq i32 %a, %b
  %r = zext i1 %v to i32
  ret i32 %r
}

define arm_aapcscc i32 @test_cmp_ptr_neq(double *%a, double *%b) {
; CHECK-LABEL: test_cmp_ptr_neq:
; CHECK: mov [[V:r[0-9]+]], #0
; CHECK: cmp r0, r1
; CHECK: movne [[V]], #1
; CHECK: and r0, [[V]], #1
; CHECK: bx lr
entry:
  %v = icmp ne double * %a, %b
  %r = zext i1 %v to i32
  ret i32 %r
}

define arm_aapcscc i32 @test_cmp_i16_slt(i16 %a, i16 %b) {
; CHECK-LABEL: test_cmp_i16_slt:
; CHECK-DAG: sxth r0, r0
; CHECK-DAG: sxth r1, r1
; CHECK-DAG: mov [[V:r[0-9]+]], #0
; CHECK: cmp r0, r1
; CHECK: movlt [[V]], #1
; CHECK: and r0, [[V]], #1
; CHECK: bx lr
entry:
  %v = icmp slt i16 %a, %b
  %r = zext i1 %v to i32
  ret i32 %r
}

define arm_aapcscc i32 @test_select_i32(i32 %a, i32 %b, i1 %cond) {
; CHECK-LABEL: test_select_i32
; CHECK: cmp r2, #0
; CHECK: moveq r0, r1
; CHECK: bx lr
entry:
  %r = select i1 %cond, i32 %a, i32 %b
  ret i32 %r
}

define arm_aapcscc i32* @test_select_ptr(i32* %a, i32* %b, i1 %cond) {
; CHECK-LABEL: test_select_ptr
; CHECK: cmp r2, #0
; CHECK: moveq r0, r1
; CHECK: bx lr
entry:
  %r = select i1 %cond, i32* %a, i32* %b
  ret i32* %r
<<<<<<< HEAD
=======
}

define arm_aapcscc void @test_br() {
; CHECK-LABEL: test_br
; CHECK: [[LABEL:.L[[:alnum:]_]+]]:
; CHECK: b [[LABEL]]
entry:
  br label %infinite

infinite:
  br label %infinite
}

declare arm_aapcscc void @brcond1()
declare arm_aapcscc void @brcond2()

define arm_aapcscc void @test_brcond(i32 %n) {
; CHECK-LABEL: test_brcond
; CHECK: cmp r0
; CHECK-NEXT: movgt [[RCMP:r[0-9]+]], #1
; CHECK: tst [[RCMP]], #1
; CHECK-NEXT: bne [[FALSE:.L[[:alnum:]_]+]]
; CHECK: blx brcond1
; CHECK: [[FALSE]]:
; CHECK: blx brcond2
entry:
  %cmp = icmp sgt i32 %n, 0
  br i1 %cmp, label %if.true, label %if.false

if.true:
  call arm_aapcscc void @brcond1()
  br label %if.end

if.false:
  call arm_aapcscc void @brcond2()
  br label %if.end

if.end:
  ret void
>>>>>>> 87a70679
}<|MERGE_RESOLUTION|>--- conflicted
+++ resolved
@@ -419,8 +419,6 @@
 entry:
   %r = select i1 %cond, i32* %a, i32* %b
   ret i32* %r
-<<<<<<< HEAD
-=======
 }
 
 define arm_aapcscc void @test_br() {
@@ -460,5 +458,4 @@
 
 if.end:
   ret void
->>>>>>> 87a70679
 }