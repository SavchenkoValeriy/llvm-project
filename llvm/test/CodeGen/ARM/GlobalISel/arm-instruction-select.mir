# RUN: llc -O0 -mtriple arm-- -global-isel -run-pass=instruction-select -verify-machineinstrs %s -o - | FileCheck %s
--- |
  define void @test_zext_s1() { ret void }
  define void @test_sext_s1() { ret void }
  define void @test_sext_s8() { ret void }
  define void @test_zext_s16() { ret void }
  define void @test_anyext_s8() { ret void }
  define void @test_anyext_s16() { ret void }

  define void @test_trunc_s32_16() { ret void }

  define void @test_add_s8() { ret void }
  define void @test_add_s16() { ret void }
  define void @test_add_s32() { ret void }

  define void @test_fadd_s32() #0 { ret void }
  define void @test_fadd_s64() #0 { ret void }

  define void @test_sub_s8() { ret void }
  define void @test_sub_s16() { ret void }
  define void @test_sub_s32() { ret void }

  define void @test_mul_s8() #1 { ret void }
  define void @test_mul_s16() #1 { ret void }
  define void @test_mul_s32() #1 { ret void }
  define void @test_mulv5_s32() { ret void }

  define void @test_sdiv_s32() #2 { ret void }
  define void @test_udiv_s32() #2 { ret void }

  define void @test_and_s32() { ret void }
  define void @test_or_s32() { ret void }
  define void @test_xor_s32() { ret void }

  define void @test_load_from_stack() { ret void }
  define void @test_load_f32() #0 { ret void }
  define void @test_load_f64() #0 { ret void }

  define void @test_stores() #0 { ret void }

  define void @test_gep() { ret void }
  define void @test_constant_imm() { ret void }
  define void @test_constant_cimm() { ret void }

  define void @test_select_s32() { ret void }
  define void @test_select_ptr() { ret void }

  define void @test_soft_fp_double() #0 { ret void }

  attributes #0 = { "target-features"="+vfp2,-neonfp" }
  attributes #1 = { "target-features"="+v6" }
  attributes #2 = { "target-features"="+hwdiv-arm" }
...
---
name:            test_zext_s1
# CHECK-LABEL: name: test_zext_s1
legalized:       true
regBankSelected: true
selected:        false
# CHECK: selected: true
registers:
  - { id: 0, class: gprb }
  - { id: 1, class: gprb }
body:             |
  bb.0:
    liveins: %r0

    %0(s1) = COPY %r0
    ; CHECK: [[VREGX:%[0-9]+]] = COPY %r0

    %1(s32) = G_ZEXT %0(s1)
    ; CHECK: [[VREGEXT:%[0-9]+]] = ANDri [[VREGX]], 1, 14, _, _

    %r0 = COPY %1(s32)
    ; CHECK: %r0 = COPY [[VREGEXT]]

    BX_RET 14, _, implicit %r0
    ; CHECK: BX_RET 14, _, implicit %r0
...
---
name:            test_sext_s1
# CHECK-LABEL: name: test_sext_s1
legalized:       true
regBankSelected: true
selected:        false
# CHECK: selected: true
registers:
  - { id: 0, class: gprb }
  - { id: 1, class: gprb }
  - { id: 2, class: gprb }
body:             |
  bb.0:
    liveins: %r0

    %0(s1) = COPY %r0
    ; CHECK: [[VREGX:%[0-9]+]] = COPY %r0

    %1(s32) = G_SEXT %0(s1)
    ; CHECK: [[VREGAND:%[0-9]+]] = ANDri [[VREGX]], 1, 14, _, _
    ; CHECK: [[VREGEXT:%[0-9]+]] = RSBri [[VREGAND]], 0, 14, _, _

    %r0 = COPY %1(s32)
    ; CHECK: %r0 = COPY [[VREGEXT]]

    BX_RET 14, _, implicit %r0
    ; CHECK: BX_RET 14, _, implicit %r0
...
---
name:            test_sext_s8
# CHECK-LABEL: name: test_sext_s8
legalized:       true
regBankSelected: true
selected:        false
# CHECK: selected: true
registers:
  - { id: 0, class: gprb }
  - { id: 1, class: gprb }
body:             |
  bb.0:
    liveins: %r0

    %0(s8) = COPY %r0
    ; CHECK: [[VREGX:%[0-9]+]] = COPY %r0

    %1(s32) = G_SEXT %0(s8)
    ; CHECK: [[VREGEXT:%[0-9]+]] = SXTB [[VREGX]], 0, 14, _

    %r0 = COPY %1(s32)
    ; CHECK: %r0 = COPY [[VREGEXT]]

    BX_RET 14, _, implicit %r0
    ; CHECK: BX_RET 14, _, implicit %r0
...
---
name:            test_zext_s16
# CHECK-LABEL: name: test_zext_s16
legalized:       true
regBankSelected: true
selected:        false
# CHECK: selected: true
registers:
  - { id: 0, class: gprb }
  - { id: 1, class: gprb }
body:             |
  bb.0:
    liveins: %r0

    %0(s16) = COPY %r0
    ; CHECK: [[VREGX:%[0-9]+]] = COPY %r0

    %1(s32) = G_ZEXT %0(s16)
    ; CHECK: [[VREGEXT:%[0-9]+]] = UXTH [[VREGX]], 0, 14, _

    %r0 = COPY %1(s32)
    ; CHECK: %r0 = COPY [[VREGEXT]]

    BX_RET 14, _, implicit %r0
    ; CHECK: BX_RET 14, _, implicit %r0
...
---
name:            test_anyext_s8
# CHECK-LABEL: name: test_anyext_s8
legalized:       true
regBankSelected: true
selected:        false
# CHECK: selected: true
registers:
  - { id: 0, class: gprb }
  - { id: 1, class: gprb }
body:             |
  bb.0:
    liveins: %r0

    %0(s8) = COPY %r0
    ; CHECK: [[VREGX:%[0-9]+]] = COPY %r0

    %1(s32) = G_ANYEXT %0(s8)
    ; CHECK: [[VREGEXT:%[0-9]+]] = COPY [[VREGX]]

    %r0 = COPY %1(s32)
    ; CHECK: %r0 = COPY [[VREGEXT]]

    BX_RET 14, _, implicit %r0
    ; CHECK: BX_RET 14, _, implicit %r0
...
---
name:            test_anyext_s16
# CHECK-LABEL: name: test_anyext_s16
legalized:       true
regBankSelected: true
selected:        false
# CHECK: selected: true
registers:
  - { id: 0, class: gprb }
  - { id: 1, class: gprb }
body:             |
  bb.0:
    liveins: %r0

    %0(s16) = COPY %r0
    ; CHECK: [[VREGX:%[0-9]+]] = COPY %r0

    %1(s32) = G_ANYEXT %0(s16)
    ; CHECK: [[VREGEXT:%[0-9]+]] = COPY [[VREGX]]

    %r0 = COPY %1(s32)
    ; CHECK: %r0 = COPY [[VREGEXT]]

    BX_RET 14, _, implicit %r0
    ; CHECK: BX_RET 14, _, implicit %r0
...
---
name:            test_trunc_s32_16
# CHECK-LABEL: name: test_trunc_s32_16
legalized:       true
regBankSelected: true
selected:        false
# CHECK: selected: true
registers:
  - { id: 0, class: gprb }
  - { id: 1, class: gprb }
# CHECK-DAG: id: 0, class: gpr
# CHECK-DAG: id: 1, class: gpr
body:             |
  bb.0:
    liveins: %r0

    %0(s32) = COPY %r0
    ; CHECK: [[VREGX:%[0-9]+]] = COPY %r0

    %1(s16) = G_TRUNC %0(s32)
    ; CHECK: [[VREGTRUNC:%[0-9]+]] = COPY [[VREGX]]

    %r0 = COPY %1(s16)
    ; CHECK: %r0 = COPY [[VREGTRUNC]]

    BX_RET 14, _, implicit %r0
    ; CHECK: BX_RET 14, _, implicit %r0
...
---
name:            test_add_s8
# CHECK-LABEL: name: test_add_s8
legalized:       true
regBankSelected: true
selected:        false
# CHECK: selected: true
registers:
  - { id: 0, class: gprb }
  - { id: 1, class: gprb }
  - { id: 2, class: gprb }
  - { id: 3, class: gprb }
  - { id: 4, class: gprb }
  - { id: 5, class: gprb }
# CHECK-DAG: id: 0, class: gpr
# CHECK-DAG: id: 1, class: gpr
# CHECK-DAG: id: 2, class: gpr
# CHECK-DAG: id: 3, class: gpr
# CHECK-DAG: id: 4, class: gpr
# CHECK-DAG: id: 5, class: gpr
body:             |
  bb.0:
    liveins: %r0, %r1

    %0(s8) = COPY %r0
    ; CHECK: [[VREGX:%[0-9]+]] = COPY %r0

    %1(s8) = COPY %r1
    ; CHECK: [[VREGY:%[0-9]+]] = COPY %r1

    %2(s32) = G_ANYEXT %0(s8)
    ; CHECK: [[VREGXEXT:%[0-9]+]] = COPY [[VREGX]]

    %3(s32) = G_ANYEXT %1(s8)
    ; CHECK: [[VREGYEXT:%[0-9]+]] = COPY [[VREGY]]

    %4(s32) = G_ADD %2, %3
    ; CHECK: [[VREGSUM:%[0-9]+]] = ADDrr [[VREGXEXT]], [[VREGYEXT]], 14, _, _

    %5(s8) = G_TRUNC %4(s32)
    ; CHECK: [[VREGSUMTR:%[0-9]+]] = COPY [[VREGSUM]]

    %r0 = COPY %5(s8)
    ; CHECK: %r0 = COPY [[VREGSUMTR]]

    BX_RET 14, _, implicit %r0
    ; CHECK: BX_RET 14, _, implicit %r0
...
---
name:            test_add_s16
# CHECK-LABEL: name: test_add_s16
legalized:       true
regBankSelected: true
selected:        false
# CHECK: selected: true
registers:
  - { id: 0, class: gprb }
  - { id: 1, class: gprb }
  - { id: 2, class: gprb }
  - { id: 3, class: gprb }
  - { id: 4, class: gprb }
  - { id: 5, class: gprb }
# CHECK-DAG: id: 0, class: gpr
# CHECK-DAG: id: 1, class: gpr
# CHECK-DAG: id: 2, class: gpr
# CHECK-DAG: id: 3, class: gpr
# CHECK-DAG: id: 4, class: gpr
# CHECK-DAG: id: 5, class: gpr
body:             |
  bb.0:
    liveins: %r0, %r1

    %0(s16) = COPY %r0
    ; CHECK: [[VREGX:%[0-9]+]] = COPY %r0

    %1(s16) = COPY %r1
    ; CHECK: [[VREGY:%[0-9]+]] = COPY %r1

    %2(s32) = G_ANYEXT %0(s16)
    ; CHECK: [[VREGXEXT:%[0-9]+]] = COPY [[VREGX]]

    %3(s32) = G_ANYEXT %1(s16)
    ; CHECK: [[VREGYEXT:%[0-9]+]] = COPY [[VREGY]]

    %4(s32) = G_ADD %2, %3
    ; CHECK: [[VREGSUM:%[0-9]+]] = ADDrr [[VREGXEXT]], [[VREGYEXT]], 14, _, _

    %5(s16) = G_TRUNC %4(s32)
    ; CHECK: [[VREGSUMTR:%[0-9]+]] = COPY [[VREGSUM]]

    %r0 = COPY %5(s16)
    ; CHECK: %r0 = COPY [[VREGSUMTR]]

    BX_RET 14, _, implicit %r0
    ; CHECK: BX_RET 14, _, implicit %r0
...
---
name:            test_add_s32
# CHECK-LABEL: name: test_add_s32
legalized:       true
regBankSelected: true
selected:        false
# CHECK: selected: true
registers:
  - { id: 0, class: gprb }
  - { id: 1, class: gprb }
  - { id: 2, class: gprb }
# CHECK: id: 0, class: gpr
# CHECK: id: 1, class: gpr
# CHECK: id: 2, class: gpr
body:             |
  bb.0:
    liveins: %r0, %r1

    %0(s32) = COPY %r0
    ; CHECK: [[VREGX:%[0-9]+]] = COPY %r0

    %1(s32) = COPY %r1
    ; CHECK: [[VREGY:%[0-9]+]] = COPY %r1

    %2(s32) = G_ADD %0, %1
    ; CHECK: [[VREGSUM:%[0-9]+]] = ADDrr [[VREGX]], [[VREGY]], 14, _, _

    %r0 = COPY %2(s32)
    ; CHECK: %r0 = COPY [[VREGSUM]]

    BX_RET 14, _, implicit %r0
    ; CHECK: BX_RET 14, _, implicit %r0
...
---
name:            test_fadd_s32
# CHECK-LABEL: name: test_fadd_s32
legalized:       true
regBankSelected: true
selected:        false
# CHECK: selected: true
registers:
  - { id: 0, class: fprb }
  - { id: 1, class: fprb }
  - { id: 2, class: fprb }
# CHECK: id: 0, class: spr
# CHECK: id: 1, class: spr
# CHECK: id: 2, class: spr
body:             |
  bb.0:
    liveins: %s0, %s1

    %0(s32) = COPY %s0
    ; CHECK: [[VREGX:%[0-9]+]] = COPY %s0

    %1(s32) = COPY %s1
    ; CHECK: [[VREGY:%[0-9]+]] = COPY %s1

    %2(s32) = G_FADD %0, %1
    ; CHECK: [[VREGSUM:%[0-9]+]] = VADDS [[VREGX]], [[VREGY]], 14, _

    %s0 = COPY %2(s32)
    ; CHECK: %s0 = COPY [[VREGSUM]]

    BX_RET 14, _, implicit %s0
    ; CHECK: BX_RET 14, _, implicit %s0
...
---
name:            test_fadd_s64
# CHECK-LABEL: name: test_fadd_s64
legalized:       true
regBankSelected: true
selected:        false
# CHECK: selected: true
registers:
  - { id: 0, class: fprb }
  - { id: 1, class: fprb }
  - { id: 2, class: fprb }
# CHECK: id: 0, class: dpr
# CHECK: id: 1, class: dpr
# CHECK: id: 2, class: dpr
body:             |
  bb.0:
    liveins: %d0, %d1

    %0(s64) = COPY %d0
    ; CHECK: [[VREGX:%[0-9]+]] = COPY %d0

    %1(s64) = COPY %d1
    ; CHECK: [[VREGY:%[0-9]+]] = COPY %d1

    %2(s64) = G_FADD %0, %1
    ; CHECK: [[VREGSUM:%[0-9]+]] = VADDD [[VREGX]], [[VREGY]], 14, _

    %d0 = COPY %2(s64)
    ; CHECK: %d0 = COPY [[VREGSUM]]

    BX_RET 14, _, implicit %d0
    ; CHECK: BX_RET 14, _, implicit %d0
...
---
name:            test_sub_s8
# CHECK-LABEL: name: test_sub_s8
legalized:       true
regBankSelected: true
selected:        false
# CHECK: selected: true
registers:
  - { id: 0, class: gprb }
  - { id: 1, class: gprb }
  - { id: 2, class: gprb }
  - { id: 3, class: gprb }
  - { id: 4, class: gprb }
  - { id: 5, class: gprb }
# CHECK-DAG: id: 0, class: gpr
# CHECK-DAG: id: 1, class: gpr
# CHECK-DAG: id: 2, class: gpr
# CHECK-DAG: id: 3, class: gpr
# CHECK-DAG: id: 4, class: gpr
# CHECK-DAG: id: 5, class: gpr
body:             |
  bb.0:
    liveins: %r0, %r1

    %0(s8) = COPY %r0
    ; CHECK: [[VREGX:%[0-9]+]] = COPY %r0

    %1(s8) = COPY %r1
    ; CHECK: [[VREGY:%[0-9]+]] = COPY %r1

    %2(s32) = G_ANYEXT %0(s8)
    ; CHECK: [[VREGXEXT:%[0-9]+]] = COPY [[VREGX]]

    %3(s32) = G_ANYEXT %1(s8)
    ; CHECK: [[VREGYEXT:%[0-9]+]] = COPY [[VREGY]]

    %4(s32) = G_SUB %2, %3
    ; CHECK: [[VREGRES:%[0-9]+]] = SUBrr [[VREGXEXT]], [[VREGYEXT]], 14, _, _

    %5(s8) = G_TRUNC %4(s32)
    ; CHECK: [[VREGRESTR:%[0-9]+]] = COPY [[VREGRES]]

    %r0 = COPY %5(s8)
    ; CHECK: %r0 = COPY [[VREGRESTR]]

    BX_RET 14, _, implicit %r0
    ; CHECK: BX_RET 14, _, implicit %r0
...
---
name:            test_sub_s16
# CHECK-LABEL: name: test_sub_s16
legalized:       true
regBankSelected: true
selected:        false
# CHECK: selected: true
registers:
  - { id: 0, class: gprb }
  - { id: 1, class: gprb }
  - { id: 2, class: gprb }
  - { id: 3, class: gprb }
  - { id: 4, class: gprb }
  - { id: 5, class: gprb }
# CHECK-DAG: id: 0, class: gpr
# CHECK-DAG: id: 1, class: gpr
# CHECK-DAG: id: 2, class: gpr
# CHECK-DAG: id: 3, class: gpr
# CHECK-DAG: id: 4, class: gpr
# CHECK-DAG: id: 5, class: gpr
body:             |
  bb.0:
    liveins: %r0, %r1

    %0(s16) = COPY %r0
    ; CHECK: [[VREGX:%[0-9]+]] = COPY %r0

    %1(s16) = COPY %r1
    ; CHECK: [[VREGY:%[0-9]+]] = COPY %r1

    %2(s32) = G_ANYEXT %0(s16)
    ; CHECK: [[VREGXEXT:%[0-9]+]] = COPY [[VREGX]]

    %3(s32) = G_ANYEXT %1(s16)
    ; CHECK: [[VREGYEXT:%[0-9]+]] = COPY [[VREGY]]

    %4(s32) = G_SUB %2, %3
    ; CHECK: [[VREGRES:%[0-9]+]] = SUBrr [[VREGXEXT]], [[VREGYEXT]], 14, _, _

    %5(s16) = G_TRUNC %4(s32)
    ; CHECK: [[VREGRESTR:%[0-9]+]] = COPY [[VREGRES]]

    %r0 = COPY %5(s16)
    ; CHECK: %r0 = COPY [[VREGRESTR]]

    BX_RET 14, _, implicit %r0
    ; CHECK: BX_RET 14, _, implicit %r0
...
---
name:            test_sub_s32
# CHECK-LABEL: name: test_sub_s32
legalized:       true
regBankSelected: true
selected:        false
# CHECK: selected: true
registers:
  - { id: 0, class: gprb }
  - { id: 1, class: gprb }
  - { id: 2, class: gprb }
# CHECK: id: 0, class: gpr
# CHECK: id: 1, class: gpr
# CHECK: id: 2, class: gpr
body:             |
  bb.0:
    liveins: %r0, %r1

    %0(s32) = COPY %r0
    ; CHECK: [[VREGX:%[0-9]+]] = COPY %r0

    %1(s32) = COPY %r1
    ; CHECK: [[VREGY:%[0-9]+]] = COPY %r1

    %2(s32) = G_SUB %0, %1
    ; CHECK: [[VREGRES:%[0-9]+]] = SUBrr [[VREGX]], [[VREGY]], 14, _, _

    %r0 = COPY %2(s32)
    ; CHECK: %r0 = COPY [[VREGRES]]

    BX_RET 14, _, implicit %r0
    ; CHECK: BX_RET 14, _, implicit %r0
...
---
name:            test_mul_s8
# CHECK-LABEL: name: test_mul_s8
legalized:       true
regBankSelected: true
selected:        false
# CHECK: selected: true
registers:
  - { id: 0, class: gprb }
  - { id: 1, class: gprb }
  - { id: 2, class: gprb }
  - { id: 3, class: gprb }
  - { id: 4, class: gprb }
  - { id: 5, class: gprb }
# CHECK-DAG: id: 0, class: gpr
# CHECK-DAG: id: 1, class: gpr
# CHECK-DAG: id: 2, class: gprnopc
# CHECK-DAG: id: 3, class: gprnopc
# CHECK-DAG: id: 4, class: gprnopc
# CHECK-DAG: id: 5, class: gpr
body:             |
  bb.0:
    liveins: %r0, %r1

    %0(s8) = COPY %r0
    ; CHECK: [[VREGX:%[0-9]+]] = COPY %r0

    %1(s8) = COPY %r1
    ; CHECK: [[VREGY:%[0-9]+]] = COPY %r1

    %2(s32) = G_ANYEXT %0(s8)
    ; CHECK: [[VREGXEXT:%[0-9]+]] = COPY [[VREGX]]

    %3(s32) = G_ANYEXT %1(s8)
    ; CHECK: [[VREGYEXT:%[0-9]+]] = COPY [[VREGY]]

    %4(s32) = G_MUL %2, %3
    ; CHECK: [[VREGRES:%[0-9]+]] = MUL [[VREGXEXT]], [[VREGYEXT]], 14, _, _

    %5(s8) = G_TRUNC %4(s32)
    ; CHECK: [[VREGRESTR:%[0-9]+]] = COPY [[VREGRES]]

    %r0 = COPY %5(s8)
    ; CHECK: %r0 = COPY [[VREGRESTR]]

    BX_RET 14, _, implicit %r0
    ; CHECK: BX_RET 14, _, implicit %r0
...
---
name:            test_mul_s16
# CHECK-LABEL: name: test_mul_s16
legalized:       true
regBankSelected: true
selected:        false
# CHECK: selected: true
registers:
  - { id: 0, class: gprb }
  - { id: 1, class: gprb }
  - { id: 2, class: gprb }
  - { id: 3, class: gprb }
  - { id: 4, class: gprb }
  - { id: 5, class: gprb }
# CHECK-DAG: id: 0, class: gpr
# CHECK-DAG: id: 1, class: gpr
# CHECK-DAG: id: 2, class: gprnopc
# CHECK-DAG: id: 3, class: gprnopc
# CHECK-DAG: id: 4, class: gprnopc
# CHECK-DAG: id: 5, class: gpr
body:             |
  bb.0:
    liveins: %r0, %r1

    %0(s16) = COPY %r0
    ; CHECK: [[VREGX:%[0-9]+]] = COPY %r0

    %1(s16) = COPY %r1
    ; CHECK: [[VREGY:%[0-9]+]] = COPY %r1

    %2(s32) = G_ANYEXT %0(s16)
    ; CHECK: [[VREGXEXT:%[0-9]+]] = COPY [[VREGX]]

    %3(s32) = G_ANYEXT %1(s16)
    ; CHECK: [[VREGYEXT:%[0-9]+]] = COPY [[VREGY]]

    %4(s32) = G_MUL %2, %3
    ; CHECK: [[VREGRES:%[0-9]+]] = MUL [[VREGXEXT]], [[VREGYEXT]], 14, _, _

    %5(s16) = G_TRUNC %4(s32)
    ; CHECK: [[VREGRESTR:%[0-9]+]] = COPY [[VREGRES]]

    %r0 = COPY %5(s16)
    ; CHECK: %r0 = COPY [[VREGRESTR]]

    BX_RET 14, _, implicit %r0
    ; CHECK: BX_RET 14, _, implicit %r0
...
---
name:            test_mul_s32
# CHECK-LABEL: name: test_mul_s32
legalized:       true
regBankSelected: true
selected:        false
# CHECK: selected: true
registers:
  - { id: 0, class: gprb }
  - { id: 1, class: gprb }
  - { id: 2, class: gprb }
# CHECK: id: 0, class: gprnopc
# CHECK: id: 1, class: gprnopc
# CHECK: id: 2, class: gprnopc
body:             |
  bb.0:
    liveins: %r0, %r1

    %0(s32) = COPY %r0
    ; CHECK: [[VREGX:%[0-9]+]] = COPY %r0

    %1(s32) = COPY %r1
    ; CHECK: [[VREGY:%[0-9]+]] = COPY %r1

    %2(s32) = G_MUL %0, %1
    ; CHECK: [[VREGRES:%[0-9]+]] = MUL [[VREGX]], [[VREGY]], 14, _, _

    %r0 = COPY %2(s32)
    ; CHECK: %r0 = COPY [[VREGRES]]

    BX_RET 14, _, implicit %r0
    ; CHECK: BX_RET 14, _, implicit %r0
...
---
name:            test_mulv5_s32
# CHECK-LABEL: name: test_mulv5_s32
legalized:       true
regBankSelected: true
selected:        false
# CHECK: selected: true
registers:
  - { id: 0, class: gprb }
  - { id: 1, class: gprb }
  - { id: 2, class: gprb }
# CHECK: id: 0, class: gprnopc
# CHECK: id: 1, class: gprnopc
# CHECK: id: 2, class: gprnopc
body:             |
  bb.0:
    liveins: %r0, %r1

    %0(s32) = COPY %r0
    ; CHECK: [[VREGX:%[0-9]+]] = COPY %r0

    %1(s32) = COPY %r1
    ; CHECK: [[VREGY:%[0-9]+]] = COPY %r1

    %2(s32) = G_MUL %0, %1
    ; CHECK: early-clobber [[VREGRES:%[0-9]+]] = MULv5 [[VREGX]], [[VREGY]], 14, _, _

    %r0 = COPY %2(s32)
    ; CHECK: %r0 = COPY [[VREGRES]]

    BX_RET 14, _, implicit %r0
    ; CHECK: BX_RET 14, _, implicit %r0
...
---
name:            test_sdiv_s32
# CHECK-LABEL: name: test_sdiv_s32
legalized:       true
regBankSelected: true
selected:        false
# CHECK: selected: true
registers:
  - { id: 0, class: gprb }
  - { id: 1, class: gprb }
  - { id: 2, class: gprb }
# CHECK: id: 0, class: gpr
# CHECK: id: 1, class: gpr
# CHECK: id: 2, class: gpr
body:             |
  bb.0:
    liveins: %r0, %r1

    %0(s32) = COPY %r0
    ; CHECK: [[VREGX:%[0-9]+]] = COPY %r0

    %1(s32) = COPY %r1
    ; CHECK: [[VREGY:%[0-9]+]] = COPY %r1

    %2(s32) = G_SDIV %0, %1
    ; CHECK: [[VREGRES:%[0-9]+]] = SDIV [[VREGX]], [[VREGY]], 14, _

    %r0 = COPY %2(s32)
    ; CHECK: %r0 = COPY [[VREGRES]]

    BX_RET 14, _, implicit %r0
    ; CHECK: BX_RET 14, _, implicit %r0
...
---
name:            test_udiv_s32
# CHECK-LABEL: name: test_udiv_s32
legalized:       true
regBankSelected: true
selected:        false
# CHECK: selected: true
registers:
  - { id: 0, class: gprb }
  - { id: 1, class: gprb }
  - { id: 2, class: gprb }
# CHECK: id: 0, class: gpr
# CHECK: id: 1, class: gpr
# CHECK: id: 2, class: gpr
body:             |
  bb.0:
    liveins: %r0, %r1

    %0(s32) = COPY %r0
    ; CHECK: [[VREGX:%[0-9]+]] = COPY %r0

    %1(s32) = COPY %r1
    ; CHECK: [[VREGY:%[0-9]+]] = COPY %r1

    %2(s32) = G_UDIV %0, %1
    ; CHECK: [[VREGRES:%[0-9]+]] = UDIV [[VREGX]], [[VREGY]], 14, _

    %r0 = COPY %2(s32)
    ; CHECK: %r0 = COPY [[VREGRES]]

    BX_RET 14, _, implicit %r0
    ; CHECK: BX_RET 14, _, implicit %r0
...
---
name:            test_and_s32
# CHECK-LABEL: name: test_and_s32
legalized:       true
regBankSelected: true
selected:        false
# CHECK: selected: true
registers:
  - { id: 0, class: gprb }
  - { id: 1, class: gprb }
  - { id: 2, class: gprb }
# CHECK: id: 0, class: gpr
# CHECK: id: 1, class: gpr
# CHECK: id: 2, class: gpr
body:             |
  bb.0:
    liveins: %r0, %r1

    %0(s32) = COPY %r0
    ; CHECK: [[VREGX:%[0-9]+]] = COPY %r0

    %1(s32) = COPY %r1
    ; CHECK: [[VREGY:%[0-9]+]] = COPY %r1

    %2(s32) = G_AND %0, %1
    ; CHECK: [[VREGRES:%[0-9]+]] = ANDrr [[VREGX]], [[VREGY]], 14, _

    %r0 = COPY %2(s32)
    ; CHECK: %r0 = COPY [[VREGRES]]

    BX_RET 14, _, implicit %r0
    ; CHECK: BX_RET 14, _, implicit %r0
...
---
name:            test_or_s32
# CHECK-LABEL: name: test_or_s32
legalized:       true
regBankSelected: true
selected:        false
# CHECK: selected: true
registers:
  - { id: 0, class: gprb }
  - { id: 1, class: gprb }
  - { id: 2, class: gprb }
# CHECK: id: 0, class: gpr
# CHECK: id: 1, class: gpr
# CHECK: id: 2, class: gpr
body:             |
  bb.0:
    liveins: %r0, %r1

    %0(s32) = COPY %r0
    ; CHECK: [[VREGX:%[0-9]+]] = COPY %r0

    %1(s32) = COPY %r1
    ; CHECK: [[VREGY:%[0-9]+]] = COPY %r1

    %2(s32) = G_OR %0, %1
    ; CHECK: [[VREGRES:%[0-9]+]] = ORRrr [[VREGX]], [[VREGY]], 14, _

    %r0 = COPY %2(s32)
    ; CHECK: %r0 = COPY [[VREGRES]]

    BX_RET 14, _, implicit %r0
    ; CHECK: BX_RET 14, _, implicit %r0
...
---
name:            test_xor_s32
# CHECK-LABEL: name: test_xor_s32
legalized:       true
regBankSelected: true
selected:        false
# CHECK: selected: true
registers:
  - { id: 0, class: gprb }
  - { id: 1, class: gprb }
  - { id: 2, class: gprb }
# CHECK: id: 0, class: gpr
# CHECK: id: 1, class: gpr
# CHECK: id: 2, class: gpr
body:             |
  bb.0:
    liveins: %r0, %r1

    %0(s32) = COPY %r0
    ; CHECK: [[VREGX:%[0-9]+]] = COPY %r0

    %1(s32) = COPY %r1
    ; CHECK: [[VREGY:%[0-9]+]] = COPY %r1

    %2(s32) = G_XOR %0, %1
    ; CHECK: [[VREGRES:%[0-9]+]] = EORrr [[VREGX]], [[VREGY]], 14, _

    %r0 = COPY %2(s32)
    ; CHECK: %r0 = COPY [[VREGRES]]

    BX_RET 14, _, implicit %r0
    ; CHECK: BX_RET 14, _, implicit %r0
...
---
name:            test_load_from_stack
# CHECK-LABEL: name: test_load_from_stack
legalized:       true
regBankSelected: true
selected:        false
# CHECK: selected: true
registers:
  - { id: 0, class: gprb }
  - { id: 1, class: gprb }
  - { id: 2, class: gprb }
  - { id: 3, class: gprb }
# CHECK-DAG: id: 0, class: gpr
# CHECK-DAG: id: 1, class: gpr
# CHECK-DAG: id: 2, class: gpr
# CHECK-DAG: id: 3, class: gpr
fixedStack:
  - { id: 0, offset: 0, size: 1, alignment: 4, isImmutable: true, isAliased: false }
  - { id: 1, offset: 4, size: 4, alignment: 4, isImmutable: true, isAliased: false }
  - { id: 2, offset: 8, size: 4, alignment: 4, isImmutable: true, isAliased: false }
# CHECK-DAG: id: [[FI1:[0-9]+]], type: default, offset: 0, size: 1
# CHECK-DAG: id: [[FI32:[0-9]+]], type: default, offset: 8
body:             |
  bb.0:
    liveins: %r0, %r1, %r2, %r3

    %0(p0) = G_FRAME_INDEX %fixed-stack.2
    ; CHECK: [[FI32VREG:%[0-9]+]] = ADDri %fixed-stack.[[FI32]], 0, 14, _, _

    %1(s32) = G_LOAD %0(p0) :: (load 4)
    ; CHECK: [[LD32VREG:%[0-9]+]] = LDRi12 [[FI32VREG]], 0, 14, _

    %r0 = COPY %1
    ; CHECK: %r0 = COPY [[LD32VREG]]

    %2(p0) = G_FRAME_INDEX %fixed-stack.0
    ; CHECK: [[FI1VREG:%[0-9]+]] = ADDri %fixed-stack.[[FI1]], 0, 14, _, _

    %3(s1) = G_LOAD %2(p0) :: (load 1)
    ; CHECK: [[LD1VREG:%[0-9]+]] = LDRBi12 [[FI1VREG]], 0, 14, _

    %r0 = COPY %3
    ; CHECK: %r0 = COPY [[LD1VREG]]

    BX_RET 14, _
    ; CHECK: BX_RET 14, _
...
---
name:            test_load_f32
# CHECK-LABEL: name: test_load_f32
legalized:       true
regBankSelected: true
selected:        false
# CHECK: selected: true
registers:
  - { id: 0, class: gprb }
  - { id: 1, class: fprb }
# CHECK-DAG: id: [[P:[0-9]+]], class: gpr
# CHECK-DAG: id: [[V:[0-9]+]], class: spr
body:             |
  bb.0:
    liveins: %r0, %r1, %r2, %r3

    %0(p0) = COPY %r0

    %1(s32) = G_LOAD %0(p0) :: (load 4)
    ; CHECK: %[[V]] = VLDRS %[[P]], 0, 14, _

    %s0 = COPY %1
    ; CHECK: %s0 = COPY %[[V]]

    BX_RET 14, _, implicit %s0
    ; CHECK: BX_RET 14, _, implicit %s0
...
---
name:            test_load_f64
# CHECK-LABEL: name: test_load_f64
legalized:       true
regBankSelected: true
selected:        false
# CHECK: selected: true
registers:
  - { id: 0, class: gprb }
  - { id: 1, class: fprb }
# CHECK-DAG: id: [[P:[0-9]+]], class: gpr
# CHECK-DAG: id: [[V:[0-9]+]], class: dpr
body:             |
  bb.0:
    liveins: %r0, %r1, %r2, %r3

    %0(p0) = COPY %r0

    %1(s64) = G_LOAD %0(p0) :: (load 8)
    ; CHECK: %[[V]] = VLDRD %[[P]], 0, 14, _

    %d0 = COPY %1
    ; CHECK: %d0 = COPY %[[V]]

    BX_RET 14, _, implicit %d0
    ; CHECK: BX_RET 14, _, implicit %d0
...
---
name:            test_stores
# CHECK-LABEL: name: test_stores
legalized:       true
regBankSelected: true
selected:        false
# CHECK: selected: true
registers:
  - { id: 0, class: gprb }
  - { id: 1, class: gprb }
  - { id: 2, class: gprb }
  - { id: 3, class: gprb }
  - { id: 4, class: fprb }
  - { id: 5, class: fprb }
# CHECK: id: [[P:[0-9]+]], class: gpr
# CHECK: id: [[I8:[0-9]+]], class: gpr
# CHECK: id: [[I16:[0-9]+]], class: gpr
# CHECK: id: [[I32:[0-9]+]], class: gpr
# CHECK: id: [[F32:[0-9]+]], class: spr
# CHECK: id: [[F64:[0-9]+]], class: dpr
body:             |
  bb.0:
    liveins: %r0, %r1, %r2, %r3

    %0(p0) = COPY %r0
    %1(s8) = COPY %r3
    %2(s16) = COPY %r2
    %3(s32) = COPY %r1
    %4(s32) = COPY %s0
    %5(s64) = COPY %d2

    G_STORE %1(s8), %0(p0) :: (store 1)
    ; CHECK: STRBi12 %[[I8]], %[[P]], 0, 14, _

    G_STORE %2(s16), %0(p0) :: (store 2)
    ; CHECK: STRH %[[I16]], %[[P]], _, 0, 14, _

    G_STORE %3(s32), %0(p0) :: (store 4)
    ; CHECK: STRi12 %[[I32]], %[[P]], 0, 14, _

    G_STORE %4(s32), %0(p0) :: (store 4)
    ; CHECK: VSTRS %[[F32]], %[[P]], 0, 14, _

    G_STORE %5(s64), %0(p0) :: (store 8)
    ; CHECK: VSTRD %[[F64]], %[[P]], 0, 14, _

    BX_RET 14, _
...
---
name:            test_gep
# CHECK-LABEL: name: test_gep
legalized:       true
regBankSelected: true
selected:        false
# CHECK: selected: true
registers:
  - { id: 0, class: gprb }
  - { id: 1, class: gprb }
  - { id: 2, class: gprb }
# CHECK: id: [[PTR:[0-9]+]], class: gpr
# CHECK: id: [[OFF:[0-9]+]], class: gpr
# CHECK: id: [[GEP:[0-9]+]], class: gpr
body:             |
  bb.0:
    liveins: %r0, %r1

    %0(p0) = COPY %r0
    %1(s32) = COPY %r1

    %2(p0) = G_GEP %0, %1(s32)
    ; CHECK: %[[GEP]] = ADDrr %[[PTR]], %[[OFF]], 14, _, _

    %r0 = COPY %2(p0)
    BX_RET 14, _, implicit %r0
...
---
name:            test_constant_imm
# CHECK-LABEL: name: test_constant_imm
legalized:       true
regBankSelected: true
selected:        false
# CHECK: selected: true
registers:
  - { id: 0, class: gprb }
# CHECK: id: [[C:[0-9]+]], class: gpr
body:             |
  bb.0:
    %0(s32) = G_CONSTANT 42
    ; CHECK: %[[C]] = MOVi 42, 14, _, _

    %r0 = COPY %0(s32)
    BX_RET 14, _, implicit %r0
...
---
name:            test_constant_cimm
# CHECK-LABEL: name: test_constant_cimm
legalized:       true
regBankSelected: true
selected:        false
# CHECK: selected: true
registers:
  - { id: 0, class: gprb }
# CHECK: id: [[C:[0-9]+]], class: gpr
body:             |
  bb.0:
    ; Adding a type on G_CONSTANT changes its operand from an Imm into a CImm.
    ; We still want to see the same thing in the output though.
    %0(s32) = G_CONSTANT i32 42
    ; CHECK: %[[C]] = MOVi 42, 14, _, _

    %r0 = COPY %0(s32)
    BX_RET 14, _, implicit %r0
...
---
name:            test_select_s32
# CHECK-LABEL: name: test_select_s32
legalized:       true
regBankSelected: true
selected:        false
# CHECK: selected: true
registers:
  - { id: 0, class: gprb }
  - { id: 1, class: gprb }
  - { id: 2, class: gprb }
  - { id: 3, class: gprb }
body:             |
  bb.0:
    liveins: %r0, %r1, %r2

    %0(s32) = COPY %r0
    ; CHECK: [[VREGX:%[0-9]+]] = COPY %r0

    %1(s32) = COPY %r1
    ; CHECK: [[VREGY:%[0-9]+]] = COPY %r1

    %2(s1) = COPY %r2
    ; CHECK: [[VREGC:%[0-9]+]] = COPY %r2

    %3(s32) = G_SELECT %2(s1),  %0, %1
    ; CHECK: CMPri [[VREGC]], 0, 14, _, implicit-def %cpsr
    ; CHECK: [[RES:%[0-9]+]] = MOVCCr [[VREGX]], [[VREGY]], 0, %cpsr

    %r0 = COPY %3(s32)
    ; CHECK: %r0 = COPY [[RES]]

    BX_RET 14, _, implicit %r0
    ; CHECK: BX_RET 14, _, implicit %r0
...
---
name:            test_select_ptr
# CHECK-LABEL: name: test_select_ptr
legalized:       true
regBankSelected: true
selected:        false
# CHECK: selected: true
registers:
  - { id: 0, class: gprb }
  - { id: 1, class: gprb }
  - { id: 2, class: gprb }
  - { id: 3, class: gprb }
body:             |
  bb.0:
    liveins: %r0, %r1, %r2

    %0(p0) = COPY %r0
    ; CHECK: [[VREGX:%[0-9]+]] = COPY %r0

    %1(p0) = COPY %r1
    ; CHECK: [[VREGY:%[0-9]+]] = COPY %r1

    %2(s1) = COPY %r2
    ; CHECK: [[VREGC:%[0-9]+]] = COPY %r2

    %3(p0) = G_SELECT %2(s1),  %0, %1
    ; CHECK: CMPri [[VREGC]], 0, 14, _, implicit-def %cpsr
    ; CHECK: [[RES:%[0-9]+]] = MOVCCr [[VREGX]], [[VREGY]], 0, %cpsr

    %r0 = COPY %3(p0)
    ; CHECK: %r0 = COPY [[RES]]

    BX_RET 14, _, implicit %r0
    ; CHECK: BX_RET 14, _, implicit %r0
...
---
<<<<<<< HEAD
=======
name:            test_br
# CHECK-LABEL: name: test_br
legalized:       true
regBankSelected: true
selected:        false
# CHECK: selected: true
registers:
  - { id: 0, class: gprb }
body:             |
  bb.0:
  ; CHECK: bb.0
    successors: %bb.1(0x40000000), %bb.2(0x40000000)
    liveins: %r0

    %0(s1) = COPY %r0
    ; CHECK: [[COND:%[0-9]+]] = COPY %r0

    G_BRCOND %0(s1), %bb.1
    ; CHECK: TSTri [[COND]], 1, 14, _, implicit-def %cpsr
    ; CHECK: Bcc %bb.1, 0, %cpsr
    G_BR %bb.2
    ; CHECK: B %bb.2

  bb.1:
  ; CHECK: bb.1
    successors: %bb.2(0x80000000)

    G_BR %bb.2
    ; CHECK: B %bb.2

  bb.2:
  ; CHECK: bb.2

    BX_RET 14, _
    ; CHECK: BX_RET 14, _
...
---
>>>>>>> 87a70679
name:            test_soft_fp_double
# CHECK-LABEL: name: test_soft_fp_double
legalized:       true
regBankSelected: true
selected:        false
# CHECK: selected: true
registers:
  - { id: 0, class: gprb }
  - { id: 1, class: gprb }
  - { id: 2, class: fprb }
  - { id: 3, class: gprb }
  - { id: 4, class: gprb }
# CHECK-DAG: id: {{[0-9]+}}, class: gpr
# CHECK-DAG: id: {{[0-9]+}}, class: gpr
# CHECK-DAG: id: {{[0-9]+}}, class: gpr
# CHECK-DAG: id: {{[0-9]+}}, class: gpr
# CHECK-DAG: id: [[DREG:[0-9]+]], class: dpr
body:             |
  bb.0:
    liveins: %r0, %r1, %r2, %r3

    %0(s32) = COPY %r2
    ; CHECK: [[IN1:%[0-9]+]] = COPY %r2

    %1(s32) = COPY %r3
    ; CHECK: [[IN2:%[0-9]+]] = COPY %r3

    %2(s64) = G_MERGE_VALUES %0(s32), %1(s32)
    ; CHECK: %[[DREG]] = VMOVDRR [[IN1]], [[IN2]]

    %3(s32), %4(s32) = G_UNMERGE_VALUES %2(s64)
    ; CHECK: [[OUT1:%[0-9]+]], [[OUT2:%[0-9]+]] = VMOVRRD %[[DREG]]

    %r0 = COPY %3
    ; CHECK: %r0 = COPY [[OUT1]]

    %r1 = COPY %4
    ; CHECK: %r1 = COPY [[OUT2]]

    BX_RET 14, _, implicit %r0, implicit %r1
    ; CHECK: BX_RET 14, _, implicit %r0, implicit %r1
...<|MERGE_RESOLUTION|>--- conflicted
+++ resolved
@@ -44,6 +44,8 @@
 
   define void @test_select_s32() { ret void }
   define void @test_select_ptr() { ret void }
+
+  define void @test_br() { ret void }
 
   define void @test_soft_fp_double() #0 { ret void }
 
@@ -1173,8 +1175,6 @@
     ; CHECK: BX_RET 14, _, implicit %r0
 ...
 ---
-<<<<<<< HEAD
-=======
 name:            test_br
 # CHECK-LABEL: name: test_br
 legalized:       true
@@ -1212,7 +1212,6 @@
     ; CHECK: BX_RET 14, _
 ...
 ---
->>>>>>> 87a70679
 name:            test_soft_fp_double
 # CHECK-LABEL: name: test_soft_fp_double
 legalized:       true
