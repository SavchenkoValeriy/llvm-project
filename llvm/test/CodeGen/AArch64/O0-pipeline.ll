--- conflicted
+++ resolved
@@ -68,11 +68,8 @@
 ; CHECK-NEXT:       Implement the 'patchable-function' attribute
 ; CHECK-NEXT:       AArch64 Branch Targets
 ; CHECK-NEXT:       Branch relaxation pass
-<<<<<<< HEAD
 ; CHECK-NEXT:       AArch64 Expand Hardened Pseudos
-=======
 ; CHECK-NEXT:       Unpack machine instruction bundles
->>>>>>> a5b22b76
 ; CHECK-NEXT:       Contiguously Lay Out Funclets
 ; CHECK-NEXT:       StackMap Liveness Analysis
 ; CHECK-NEXT:       Live DEBUG_VALUE analysis
