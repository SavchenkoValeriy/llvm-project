; RUN: llc -mtriple=arm64-- -O0 -debug-pass=Structure < %s -o /dev/null 2>&1 | grep -v "Verify generated machine code" | FileCheck %s

; REQUIRES: asserts

; CHECK-LABEL: Pass Arguments:
; CHECK-NEXT: Target Library Information
; CHECK-NEXT: Target Pass Configuration
; CHECK-NEXT: Machine Module Information
; CHECK-NEXT: Target Transform Information
; CHECK-NEXT: Type-Based Alias Analysis
; CHECK-NEXT: Scoped NoAlias Alias Analysis
; CHECK-NEXT: Assumption Cache Tracker
; CHECK-NEXT: Create Garbage Collector Module Metadata
; CHECK-NEXT: Machine Branch Probability Analysis
; CHECK-NEXT:   ModulePass Manager
; CHECK-NEXT:     Pre-ISel Intrinsic Lowering
; CHECK-NEXT:     FunctionPass Manager
; CHECK-NEXT:       Expand Atomic instructions
; CHECK-NEXT:       Dominator Tree Construction
; CHECK-NEXT:       Basic Alias Analysis (stateless AA impl)
; CHECK-NEXT:       Module Verifier
; CHECK-NEXT:       Lower Garbage Collection Instructions
; CHECK-NEXT:       Shadow Stack GC Lowering
; CHECK-NEXT:       Lower constant intrinsics
; CHECK-NEXT:       Remove unreachable blocks from the CFG
; CHECK-NEXT:       Instrument function entry/exit with calls to e.g. mcount() (post inlining)
; CHECK-NEXT:       Scalarize Masked Memory Intrinsics
; CHECK-NEXT:       Expand reduction intrinsics
; CHECK-NEXT:       AArch64 Stack Tagging
; CHECK-NEXT:     Rewrite Symbols
; CHECK-NEXT:     FunctionPass Manager
; CHECK-NEXT:       Dominator Tree Construction
; CHECK-NEXT:       Exception handling preparation
; CHECK-NEXT:       Safe Stack instrumentation pass
; CHECK-NEXT:       Insert stack protectors
; CHECK-NEXT:       Module Verifier
; CHECK-NEXT:       Analysis containing CSE Info
; CHECK-NEXT:       IRTranslator
; CHECK-NEXT:       Analysis for ComputingKnownBits
; CHECK-NEXT:       AArch64PreLegalizerCombiner
; CHECK-NEXT:       Analysis containing CSE Info
; CHECK-NEXT:       Legalizer
; CHECK-NEXT:       RegBankSelect
; CHECK-NEXT:       Localizer
; CHECK-NEXT:       Analysis for ComputingKnownBits
; CHECK-NEXT:       InstructionSelect
; CHECK-NEXT:       ResetMachineFunction
; CHECK-NEXT:       AArch64 Instruction Selection
; CHECK-NEXT:       Finalize ISel and expand pseudo-instructions
; CHECK-NEXT:       Local Stack Slot Allocation
; CHECK-NEXT:       Eliminate PHI nodes for register allocation
; CHECK-NEXT:       Two-Address instruction pass
; CHECK-NEXT:       Fast Register Allocator
; CHECK-NEXT:       Lazy Machine Block Frequency Analysis
; CHECK-NEXT:       Machine Optimization Remark Emitter
; CHECK-NEXT:       Prologue/Epilogue Insertion & Frame Finalization
; CHECK-NEXT:       Post-RA pseudo instruction expansion pass
; CHECK-NEXT:       AArch64 pseudo instruction expansion pass
; CHECK-NEXT:       AArch64 speculation hardening pass
; CHECK-NEXT:       Analyze Machine Code For Garbage Collection
; CHECK-NEXT:       AArch64 Branch Targets
<<<<<<< HEAD
; CHECK-NEXT:       AArch64 Expand Hardened Pseudos
=======
; CHECK-NEXT:       Branch relaxation pass
>>>>>>> d91ea7fc
; CHECK-NEXT:       Contiguously Lay Out Funclets
; CHECK-NEXT:       StackMap Liveness Analysis
; CHECK-NEXT:       Live DEBUG_VALUE analysis
; CHECK-NEXT:       Insert fentry calls
; CHECK-NEXT:       Insert XRay ops
; CHECK-NEXT:       Implement the 'patchable-function' attribute
; CHECK-NEXT:       Lazy Machine Block Frequency Analysis
; CHECK-NEXT:       Machine Optimization Remark Emitter
; CHECK-NEXT:       AArch64 Assembly Printer
; CHECK-NEXT:       Free MachineFunction

define void @f() {
  ret void
}<|MERGE_RESOLUTION|>--- conflicted
+++ resolved
@@ -59,11 +59,8 @@
 ; CHECK-NEXT:       AArch64 speculation hardening pass
 ; CHECK-NEXT:       Analyze Machine Code For Garbage Collection
 ; CHECK-NEXT:       AArch64 Branch Targets
-<<<<<<< HEAD
+; CHECK-NEXT:       Branch relaxation pass
 ; CHECK-NEXT:       AArch64 Expand Hardened Pseudos
-=======
-; CHECK-NEXT:       Branch relaxation pass
->>>>>>> d91ea7fc
 ; CHECK-NEXT:       Contiguously Lay Out Funclets
 ; CHECK-NEXT:       StackMap Liveness Analysis
 ; CHECK-NEXT:       Live DEBUG_VALUE analysis
