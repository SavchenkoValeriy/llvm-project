; RUN: llc -mtriple=arm64-- -O0 -debug-pass=Structure < %s -o /dev/null 2>&1 | grep -v "Verify generated machine code" | FileCheck %s

; REQUIRES: asserts

; CHECK-LABEL: Pass Arguments:
; CHECK-NEXT: Target Library Information
; CHECK-NEXT: Target Pass Configuration
; CHECK-NEXT: Machine Module Information
; CHECK-NEXT: Target Transform Information
; CHECK-NEXT: Type-Based Alias Analysis
; CHECK-NEXT: Scoped NoAlias Alias Analysis
; CHECK-NEXT: Assumption Cache Tracker
; CHECK-NEXT: Create Garbage Collector Module Metadata
; CHECK-NEXT: Profile summary info
; CHECK-NEXT: Machine Branch Probability Analysis
; CHECK-NEXT:   ModulePass Manager
; CHECK-NEXT:     Pre-ISel Intrinsic Lowering
; CHECK-NEXT:     FunctionPass Manager
; CHECK-NEXT:       Expand Atomic instructions
; CHECK-NEXT:       Dominator Tree Construction
; CHECK-NEXT:       Basic Alias Analysis (stateless AA impl)
; CHECK-NEXT:       Module Verifier
; CHECK-NEXT:       Lower Garbage Collection Instructions
; CHECK-NEXT:       Shadow Stack GC Lowering
; CHECK-NEXT:       Lower constant intrinsics
; CHECK-NEXT:       Remove unreachable blocks from the CFG
; CHECK-NEXT:       Instrument function entry/exit with calls to e.g. mcount() (post inlining)
; CHECK-NEXT:       Scalarize Masked Memory Intrinsics
; CHECK-NEXT:       Expand reduction intrinsics
; CHECK-NEXT:       AArch64 Stack Tagging
; CHECK-NEXT:     Rewrite Symbols
; CHECK-NEXT:     FunctionPass Manager
; CHECK-NEXT:       Dominator Tree Construction
; CHECK-NEXT:       Exception handling preparation
; CHECK-NEXT:       Safe Stack instrumentation pass
; CHECK-NEXT:       Insert stack protectors
; CHECK-NEXT:       Module Verifier
; CHECK-NEXT:       Analysis containing CSE Info
; CHECK-NEXT:       IRTranslator
; CHECK-NEXT:       Analysis for ComputingKnownBits
; CHECK-NEXT:       AArch64PreLegalizerCombiner
; CHECK-NEXT:       Analysis containing CSE Info
; CHECK-NEXT:       Legalizer
; CHECK-NEXT:       RegBankSelect
; CHECK-NEXT:       Localizer
; CHECK-NEXT:       Analysis for ComputingKnownBits
; CHECK-NEXT:       InstructionSelect
; CHECK-NEXT:       ResetMachineFunction
; CHECK-NEXT:       Dominator Tree Construction
; CHECK-NEXT:       Natural Loop Information
; CHECK-NEXT:       Lazy Branch Probability Analysis
; CHECK-NEXT:       Lazy Block Frequency Analysis
; CHECK-NEXT:       AArch64 Instruction Selection
; CHECK-NEXT:       Finalize ISel and expand pseudo-instructions
; CHECK-NEXT:       Local Stack Slot Allocation
; CHECK-NEXT:       Eliminate PHI nodes for register allocation
; CHECK-NEXT:       Two-Address instruction pass
; CHECK-NEXT:       Fast Register Allocator
; CHECK-NEXT:       Lazy Machine Block Frequency Analysis
; CHECK-NEXT:       Machine Optimization Remark Emitter
; CHECK-NEXT:       Prologue/Epilogue Insertion & Frame Finalization
; CHECK-NEXT:       Post-RA pseudo instruction expansion pass
; CHECK-NEXT:       AArch64 pseudo instruction expansion pass
; CHECK-NEXT:       AArch64 speculation hardening pass
; CHECK-NEXT:       Analyze Machine Code For Garbage Collection
; CHECK-NEXT:       Insert fentry calls
; CHECK-NEXT:       Insert XRay ops
; CHECK-NEXT:       Implement the 'patchable-function' attribute
; CHECK-NEXT:       AArch64 Branch Targets
; CHECK-NEXT:       Branch relaxation pass
; CHECK-NEXT:       AArch64 Expand Hardened Pseudos
<<<<<<< HEAD
=======
; CHECK-NEXT:       Unpack machine instruction bundles
>>>>>>> c0c240cb
; CHECK-NEXT:       Contiguously Lay Out Funclets
; CHECK-NEXT:       StackMap Liveness Analysis
; CHECK-NEXT:       Live DEBUG_VALUE analysis
; CHECK-NEXT:       Lazy Machine Block Frequency Analysis
; CHECK-NEXT:       Machine Optimization Remark Emitter
; CHECK-NEXT:       AArch64 Assembly Printer
; CHECK-NEXT:       Free MachineFunction

define void @f() {
  ret void
}<|MERGE_RESOLUTION|>--- conflicted
+++ resolved
@@ -69,10 +69,7 @@
 ; CHECK-NEXT:       AArch64 Branch Targets
 ; CHECK-NEXT:       Branch relaxation pass
 ; CHECK-NEXT:       AArch64 Expand Hardened Pseudos
-<<<<<<< HEAD
-=======
 ; CHECK-NEXT:       Unpack machine instruction bundles
->>>>>>> c0c240cb
 ; CHECK-NEXT:       Contiguously Lay Out Funclets
 ; CHECK-NEXT:       StackMap Liveness Analysis
 ; CHECK-NEXT:       Live DEBUG_VALUE analysis
