--- conflicted
+++ resolved
@@ -179,10 +179,7 @@
 ; CHECK-NEXT:       Branch relaxation pass
 ; CHECK-NEXT:       AArch64 Compress Jump Tables
 ; CHECK-NEXT:       AArch64 Expand Hardened Pseudos
-<<<<<<< HEAD
-=======
 ; CHECK-NEXT:       Unpack machine instruction bundles
->>>>>>> c0c240cb
 ; CHECK-NEXT:       Contiguously Lay Out Funclets
 ; CHECK-NEXT:       StackMap Liveness Analysis
 ; CHECK-NEXT:       Live DEBUG_VALUE analysis
