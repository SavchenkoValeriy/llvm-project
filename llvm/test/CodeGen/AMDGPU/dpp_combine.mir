# RUN: llc -march=amdgcn -mcpu=gfx900 -run-pass=gcn-dpp-combine -verify-machineinstrs -o - %s | FileCheck %s -check-prefix=GCN

---
# old is undefined: only combine when masks are fully enabled and
# bound_ctrl:0 is set, otherwise the result of DPP VALU op can be undefined.
# GCN-LABEL: name: old_is_undef
# GCN: %2:vgpr_32 = IMPLICIT_DEF
# VOP2:
# GCN: %4:vgpr_32 = V_ADD_U32_dpp %2, %0, %1, 1, 15, 15, 1, implicit $exec
# GCN: %6:vgpr_32 = V_ADD_U32_e32 %5, %1, implicit $exec
# GCN: %8:vgpr_32 = V_ADD_U32_e32 %7, %1, implicit $exec
# GCN: %10:vgpr_32 = V_ADD_U32_e32 %9, %1, implicit $exec
# VOP1:
# GCN: %12:vgpr_32 = V_NOT_B32_dpp %2, %0, 1, 15, 15, 1, implicit $exec
# GCN: %14:vgpr_32 = V_NOT_B32_e32 %13, implicit $exec
# GCN: %16:vgpr_32 = V_NOT_B32_e32 %15, implicit $exec
# GCN: %18:vgpr_32 = V_NOT_B32_e32 %17, implicit $exec
name: old_is_undef
tracksRegLiveness: true
body: |
  bb.0:
    liveins: $vgpr0, $vgpr1
    %0:vgpr_32 = COPY $vgpr0
    %1:vgpr_32 = COPY $vgpr1
    %2:vgpr_32 = IMPLICIT_DEF

    ; VOP2
    %3:vgpr_32 = V_MOV_B32_dpp %2, %0, 1, 15, 15, 1, implicit $exec
    %4:vgpr_32 = V_ADD_U32_e32 %3, %1, implicit $exec

    %5:vgpr_32 = V_MOV_B32_dpp %2, %0, 1, 15, 15, 0, implicit $exec
    %6:vgpr_32 = V_ADD_U32_e32 %5, %1, implicit $exec

    %7:vgpr_32 = V_MOV_B32_dpp %2, %0, 1, 14, 15, 1, implicit $exec
    %8:vgpr_32 = V_ADD_U32_e32 %7, %1, implicit $exec

    %9:vgpr_32 = V_MOV_B32_dpp %2, %0, 1, 14, 15, 0, implicit $exec
    %10:vgpr_32 = V_ADD_U32_e32 %9, %1, implicit $exec

    ; VOP1
    %11:vgpr_32 = V_MOV_B32_dpp %2, %0, 1, 15, 15, 1, implicit $exec
    %12:vgpr_32 = V_NOT_B32_e32 %11, implicit $exec

    %13:vgpr_32 = V_MOV_B32_dpp %2, %0, 1, 15, 15, 0, implicit $exec
    %14:vgpr_32 = V_NOT_B32_e32 %13, implicit $exec

    %15:vgpr_32 = V_MOV_B32_dpp %2, %0, 1, 14, 15, 1, implicit $exec
    %16:vgpr_32 = V_NOT_B32_e32 %15, implicit $exec

    %17:vgpr_32 = V_MOV_B32_dpp %2, %0, 1, 14, 15, 0, implicit $exec
    %18:vgpr_32 = V_NOT_B32_e32 %17, implicit $exec
...

# old is zero cases:

# GCN-LABEL: name: old_is_0

# VOP2:
# case 1: old is zero, masks are fully enabled, bound_ctrl:0 is on:
# the DPP mov result would be either zero ({src lane disabled}|{src lane is
# out of range}) or active src lane result - can combine with old = undef.
# undef is preffered as it makes life easier for the regalloc.
# GCN: [[U1:%[0-9]+]]:vgpr_32 = IMPLICIT_DEF
# GCN: %4:vgpr_32 = V_ADD_U32_dpp [[U1]], %0, %1, 1, 15, 15, 1, implicit $exec

# case 2: old is zero, masks are fully enabled, bound_ctrl:0 is off:
# as the DPP mov old is zero this case is no different from case 1 - combine it
# setting bound_ctrl0 on for the combined DPP VALU op to make old undefined
# GCN: [[U2:%[0-9]+]]:vgpr_32 = IMPLICIT_DEF
# GCN: %6:vgpr_32 = V_ADD_U32_dpp [[U2]], %0, %1, 1, 15, 15, 1, implicit $exec

# case 3: masks are partialy disabled, bound_ctrl:0 is on:
# the DPP mov result would be either zero ({src lane disabled}|{src lane is
# out of range} or {the DPP mov's dest VGPR write is disabled by masks}) or
# active src lane result - can combine with old = src1 of the VALU op.
# The VALU op should have the same masks as DPP mov as they select lanes
# with identity value.
# Special case: the bound_ctrl for the combined DPP VALU op isn't important
# here but let's make it off to keep the combiner's logic simpler.
# GCN: %8:vgpr_32 = V_ADD_U32_dpp %1, %0, %1, 1, 14, 15, 0, implicit $exec

# case 4: masks are partialy disabled, bound_ctrl:0 is off:
# the DPP mov result would be either zero ({src lane disabled}|{src lane is
# out of range} or {the DPP mov's dest VGPR write is disabled by masks}) or
# active src lane result - can combine with old = src1 of the VALU op.
# The VALU op should have the same masks as DPP mov as they select
# lanes with identity value
# GCN: %10:vgpr_32 = V_ADD_U32_dpp %1, %0, %1, 1, 14, 15, 0, implicit $exec

# VOP1:
# see case 1
# GCN: [[U3:%[0-9]+]]:vgpr_32 = IMPLICIT_DEF
# GCN: %12:vgpr_32 = V_NOT_B32_dpp [[U3]], %0, 1, 15, 15, 1, implicit $exec
# see case 2
# GCN: [[U4:%[0-9]+]]:vgpr_32 = IMPLICIT_DEF
# GCN: %14:vgpr_32 = V_NOT_B32_dpp [[U4]], %0, 1, 15, 15, 1, implicit $exec
# case 3 and 4 not appliable as there is no way to specify unchanged result
# for the unary VALU op
# GCN: %16:vgpr_32 = V_NOT_B32_e32 %15, implicit $exec
# GCN: %18:vgpr_32 = V_NOT_B32_e32 %17, implicit $exec

name: old_is_0
tracksRegLiveness: true
body: |
  bb.0:
    liveins: $vgpr0, $vgpr1
    %0:vgpr_32 = COPY $vgpr0
    %1:vgpr_32 = COPY $vgpr1
    %2:vgpr_32 = V_MOV_B32_e32 0, implicit $exec

    ; VOP2
    %3:vgpr_32 = V_MOV_B32_dpp %2, %0, 1, 15, 15, 1, implicit $exec
    %4:vgpr_32 = V_ADD_U32_e32 %3, %1, implicit $exec

    %5:vgpr_32 = V_MOV_B32_dpp %2, %0, 1, 15, 15, 0, implicit $exec
    %6:vgpr_32 = V_ADD_U32_e32 %5, %1, implicit $exec

    %7:vgpr_32 = V_MOV_B32_dpp %2, %0, 1, 14, 15, 1, implicit $exec
    %8:vgpr_32 = V_ADD_U32_e32 %7, %1, implicit $exec

    %9:vgpr_32 = V_MOV_B32_dpp %2, %0, 1, 14, 15, 0, implicit $exec
    %10:vgpr_32 = V_ADD_U32_e32 %9, %1, implicit $exec

    ; VOP1
    %11:vgpr_32 = V_MOV_B32_dpp %2, %0, 1, 15, 15, 1, implicit $exec
    %12:vgpr_32 = V_NOT_B32_e32 %11, implicit $exec

    %13:vgpr_32 = V_MOV_B32_dpp %2, %0, 1, 15, 15, 0, implicit $exec
    %14:vgpr_32 = V_NOT_B32_e32 %13, implicit $exec

    %15:vgpr_32 = V_MOV_B32_dpp %2, %0, 1, 14, 15, 1, implicit $exec
    %16:vgpr_32 = V_NOT_B32_e32 %15, implicit $exec

    %17:vgpr_32 = V_MOV_B32_dpp %2, %0, 1, 14, 15, 0, implicit $exec
    %18:vgpr_32 = V_NOT_B32_e32 %17, implicit $exec
...

# old is nonzero identity cases:

# old is nonzero identity, masks are fully enabled, bound_ctrl:0 is off:
# the DPP mov result would be either identity ({src lane disabled}|{out of
# range}) or src lane result - can combine with old = src1 of the VALU op
# The DPP VALU op should have the same masks (and bctrl) as DPP mov as they
# select lanes with identity value

# GCN-LABEL: name: nonzero_old_is_identity_masks_enabled_bctl_off
# GCN: %4:vgpr_32 = V_MUL_U32_U24_dpp %1, %0, %1, 1, 15, 15, 0, implicit $exec
# GCN: %7:vgpr_32 = V_AND_B32_dpp %1, %0, %1, 1, 15, 15, 0, implicit $exec
# GCN: %10:vgpr_32 = V_MAX_I32_dpp %1, %0, %1, 1, 15, 15, 0, implicit $exec
# GCN: %13:vgpr_32 = V_MIN_I32_dpp %1, %0, %1, 1, 15, 15, 0, implicit $exec

name: nonzero_old_is_identity_masks_enabled_bctl_off
tracksRegLiveness: true
body: |
  bb.0:
    liveins: $vgpr0, $vgpr1
    %0:vgpr_32 = COPY $vgpr0
    %1:vgpr_32 = COPY $vgpr1

    %2:vgpr_32 = V_MOV_B32_e32 1, implicit $exec
    %3:vgpr_32 = V_MOV_B32_dpp %2, %0, 1, 15, 15, 0, implicit $exec
    %4:vgpr_32 = V_MUL_U32_U24_e32 %3, %1, implicit $exec

    %5:vgpr_32 = V_MOV_B32_e32 4294967295, implicit $exec
    %6:vgpr_32 = V_MOV_B32_dpp %5, %0, 1, 15, 15, 0, implicit $exec
    %7:vgpr_32 = V_AND_B32_e32 %6, %1, implicit $exec

    %8:vgpr_32 = V_MOV_B32_e32 -2147483648, implicit $exec
    %9:vgpr_32 = V_MOV_B32_dpp %8, %0, 1, 15, 15, 0, implicit $exec
    %10:vgpr_32 = V_MAX_I32_e32 %9, %1, implicit $exec

    %11:vgpr_32 = V_MOV_B32_e32 2147483647, implicit $exec
    %12:vgpr_32 = V_MOV_B32_dpp %11, %0, 1, 15, 15, 0, implicit $exec
    %13:vgpr_32 = V_MIN_I32_e32 %12, %1, implicit $exec
...

# old is nonzero identity, masks are partially enabled, bound_ctrl:0 is off:
# the DPP mov result would be either identity ({src lane disabled}|{src lane is
# out of range} or {the DPP mov's dest VGPR write is disabled by masks}) or
# active src lane result - can combine with old = src1 of the VALU op.
# The DPP VALU op should have the same masks (and bctrl) as DPP mov as they
# select lanes with identity value

# GCN-LABEL: name: nonzero_old_is_identity_masks_partially_disabled_bctl_off
# GCN: %4:vgpr_32 = V_MUL_U32_U24_dpp %1, %0, %1, 1, 14, 15, 0, implicit $exec
# GCN: %7:vgpr_32 = V_AND_B32_dpp %1, %0, %1, 1, 15, 14, 0, implicit $exec
# GCN: %10:vgpr_32 = V_MAX_I32_dpp %1, %0, %1, 1, 14, 15, 0, implicit $exec
# GCN: %13:vgpr_32 = V_MIN_I32_dpp %1, %0, %1, 1, 15, 14, 0, implicit $exec

name: nonzero_old_is_identity_masks_partially_disabled_bctl_off
tracksRegLiveness: true
body: |
  bb.0:
    liveins: $vgpr0, $vgpr1
    %0:vgpr_32 = COPY $vgpr0
    %1:vgpr_32 = COPY $vgpr1

    %2:vgpr_32 = V_MOV_B32_e32 1, implicit $exec
    %3:vgpr_32 = V_MOV_B32_dpp %2, %0, 1, 14, 15, 0, implicit $exec
    %4:vgpr_32 = V_MUL_U32_U24_e32 %3, %1, implicit $exec

    %5:vgpr_32 = V_MOV_B32_e32 4294967295, implicit $exec
    %6:vgpr_32 = V_MOV_B32_dpp %5, %0, 1, 15, 14, 0, implicit $exec
    %7:vgpr_32 = V_AND_B32_e32 %6, %1, implicit $exec

    %8:vgpr_32 = V_MOV_B32_e32 -2147483648, implicit $exec
    %9:vgpr_32 = V_MOV_B32_dpp %8, %0, 1, 14, 15, 0, implicit $exec
    %10:vgpr_32 = V_MAX_I32_e32 %9, %1, implicit $exec

    %11:vgpr_32 = V_MOV_B32_e32 2147483647, implicit $exec
    %12:vgpr_32 = V_MOV_B32_dpp %11, %0, 1, 15, 14, 0, implicit $exec
    %13:vgpr_32 = V_MIN_I32_e32 %12, %1, implicit $exec
...

# old is nonzero identity, masks are partially enabled, bound_ctrl:0 is on:
# the DPP mov result may have 3 different values:
#   1. the active src lane result
#   2. 0 if the src lane is disabled|out of range
#   3. DPP mov's old value if the mov's dest VGPR write is disabled by masks
# can't combine

# GCN-LABEL: name: nonzero_old_is_identity_masks_partially_disabled_bctl0
# GCN: %4:vgpr_32 = V_MUL_U32_U24_e32 %3, %1, implicit $exec
# GCN: %7:vgpr_32 = V_AND_B32_e32 %6, %1, implicit $exec
# GCN: %10:vgpr_32 = V_MAX_I32_e32 %9, %1, implicit $exec
# GCN: %13:vgpr_32 = V_MIN_I32_e32 %12, %1, implicit $exec

name: nonzero_old_is_identity_masks_partially_disabled_bctl0
tracksRegLiveness: true
body: |
  bb.0:
    liveins: $vgpr0, $vgpr1
    %0:vgpr_32 = COPY $vgpr0
    %1:vgpr_32 = COPY $vgpr1

    %2:vgpr_32 = V_MOV_B32_e32 1, implicit $exec
    %3:vgpr_32 = V_MOV_B32_dpp %2, %0, 1, 14, 15, 1, implicit $exec
    %4:vgpr_32 = V_MUL_U32_U24_e32 %3, %1, implicit $exec

    %5:vgpr_32 = V_MOV_B32_e32 4294967295, implicit $exec
    %6:vgpr_32 = V_MOV_B32_dpp %5, %0, 1, 15, 14, 1, implicit $exec
    %7:vgpr_32 = V_AND_B32_e32 %6, %1, implicit $exec

    %8:vgpr_32 = V_MOV_B32_e32 -2147483648, implicit $exec
    %9:vgpr_32 = V_MOV_B32_dpp %8, %0, 1, 14, 15, 1, implicit $exec
    %10:vgpr_32 = V_MAX_I32_e32 %9, %1, implicit $exec

    %11:vgpr_32 = V_MOV_B32_e32 2147483647, implicit $exec
    %12:vgpr_32 = V_MOV_B32_dpp %11, %0, 1, 15, 14, 1, implicit $exec
    %13:vgpr_32 = V_MIN_I32_e32 %12, %1, implicit $exec
...

# when the DPP source isn't a src0 operand the operation should be commuted if possible
# GCN-LABEL: name: dpp_commute
# GCN: %4:vgpr_32 = V_MUL_U32_U24_dpp %1, %0, %1, 1, 14, 15, 0, implicit $exec
# GCN: %7:vgpr_32 = V_AND_B32_dpp %1, %0, %1, 1, 15, 14, 0, implicit $exec
# GCN: %10:vgpr_32 = V_MAX_I32_dpp %1, %0, %1, 1, 14, 15, 0, implicit $exec
# GCN: %13:vgpr_32 = V_MIN_I32_dpp %1, %0, %1, 1, 15, 14, 0, implicit $exec
# GCN: %16:vgpr_32 = V_SUBREV_I32_dpp %1, %0, %1, 1, 14, 15, 0, implicit-def $vcc, implicit $exec
# GCN: %19:vgpr_32 = V_ADD_I32_e32 5, %18, implicit-def $vcc, implicit $exec
name: dpp_commute
tracksRegLiveness: true
body:             |
  bb.0:
    liveins: $vgpr0, $vgpr1

    %0:vgpr_32 = COPY $vgpr0
    %1:vgpr_32 = COPY $vgpr1

    %2:vgpr_32 = V_MOV_B32_e32 1, implicit $exec
    %3:vgpr_32 = V_MOV_B32_dpp %2, %0, 1, 14, 15, 0, implicit $exec
    %4:vgpr_32 = V_MUL_U32_U24_e32 %1, %3, implicit $exec

    %5:vgpr_32 = V_MOV_B32_e32 4294967295, implicit $exec
    %6:vgpr_32 = V_MOV_B32_dpp %5, %0, 1, 15, 14, 0, implicit $exec
    %7:vgpr_32 = V_AND_B32_e32 %1, %6, implicit $exec

    %8:vgpr_32 = V_MOV_B32_e32 -2147483648, implicit $exec
    %9:vgpr_32 = V_MOV_B32_dpp %8, %0, 1, 14, 15, 0, implicit $exec
    %10:vgpr_32 = V_MAX_I32_e32 %1, %9, implicit $exec

    %11:vgpr_32 = V_MOV_B32_e32 2147483647, implicit $exec
    %12:vgpr_32 = V_MOV_B32_dpp %11, %0, 1, 15, 14, 0, implicit $exec
    %13:vgpr_32 = V_MIN_I32_e32 %1, %12, implicit $exec

    %14:vgpr_32 = V_MOV_B32_e32 0, implicit $exec
    %15:vgpr_32 = V_MOV_B32_dpp %14, %0, 1, 14, 15, 0, implicit $exec
    %16:vgpr_32 = V_SUB_I32_e32 %1, %15, implicit-def $vcc, implicit $exec

    ; this cannot be combined because immediate as src0 isn't commutable
    %17:vgpr_32 = V_MOV_B32_e32 0, implicit $exec
    %18:vgpr_32 = V_MOV_B32_dpp %17, %0, 1, 14, 15, 0, implicit $exec
    %19:vgpr_32 = V_ADD_I32_e32 5, %18, implicit-def $vcc, implicit $exec
...

# check for floating point modifiers
# GCN-LABEL: name: add_f32_e64
# GCN: %3:vgpr_32 = V_MOV_B32_dpp undef %2, %1, 1, 15, 15, 1, implicit $exec
# GCN: %4:vgpr_32 = V_ADD_F32_e64 0, %3, 0, %0, 0, 1, implicit $exec
# GCN: %6:vgpr_32 = V_ADD_F32_dpp %2, 0, %1, 0, %0, 1, 15, 15, 1, implicit $exec
# GCN: %8:vgpr_32 = V_ADD_F32_dpp %2, 1, %1, 2, %0, 1, 15, 15, 1, implicit $exec
# GCN: %10:vgpr_32 = V_ADD_F32_e64 4, %9, 8, %0, 0, 0, implicit $exec

name: add_f32_e64
tracksRegLiveness: true
body:             |
  bb.0:
    liveins: $vgpr0, $vgpr1

    %0:vgpr_32 = COPY $vgpr0
    %1:vgpr_32 = COPY $vgpr1
    %2:vgpr_32 = IMPLICIT_DEF

    ; this shouldn't be combined as omod is set
    %3:vgpr_32 = V_MOV_B32_dpp undef %2, %1, 1, 15, 15, 1, implicit $exec
    %4:vgpr_32 = V_ADD_F32_e64 0, %3, 0, %0, 0, 1, implicit $exec

    ; this should be combined as all modifiers are default
    %5:vgpr_32 = V_MOV_B32_dpp undef %2, %1, 1, 15, 15, 1, implicit $exec
    %6:vgpr_32 = V_ADD_F32_e64 0, %5, 0, %0, 0, 0, implicit $exec

    ; this should be combined as modifiers other than abs|neg are default
    %7:vgpr_32 = V_MOV_B32_dpp undef %2, %1, 1, 15, 15, 1, implicit $exec
    %8:vgpr_32 = V_ADD_F32_e64 1, %7, 2, %0, 0, 0, implicit $exec

    ; this shouldn't be combined as modifiers aren't abs|neg
    %9:vgpr_32 = V_MOV_B32_dpp undef %2, %1, 1, 15, 15, 1, implicit $exec
    %10:vgpr_32 = V_ADD_F32_e64 4, %9, 8, %0, 0, 0, implicit $exec
...

# check for e64 modifiers
# GCN-LABEL: name: add_u32_e64
# GCN: %4:vgpr_32 = V_ADD_U32_dpp %2, %0, %1, 1, 15, 15, 1, implicit $exec
# GCN: %6:vgpr_32 = V_ADD_U32_e64 %5, %1, 1, implicit $exec

name: add_u32_e64
tracksRegLiveness: true
body:             |
  bb.0:
    liveins: $vgpr0, $vgpr1

    %0:vgpr_32 = COPY $vgpr0
    %1:vgpr_32 = COPY $vgpr1
    %2:vgpr_32 = IMPLICIT_DEF

    ; this should be combined as all modifiers are default
    %3:vgpr_32 = V_MOV_B32_dpp undef %2, %0, 1, 15, 15, 1, implicit $exec
    %4:vgpr_32 = V_ADD_U32_e64 %3, %1, 0, implicit $exec

    ; this shouldn't be combined as clamp is set
    %5:vgpr_32 = V_MOV_B32_dpp undef %2, %0, 1, 15, 15, 1, implicit $exec
    %6:vgpr_32 = V_ADD_U32_e64 %5, %1, 1, implicit $exec
...

# tests on sequences of dpp consumers
# GCN-LABEL: name: dpp_seq
# GCN: %4:vgpr_32 = V_ADD_I32_dpp %1, %0, %1, 1, 14, 15, 0, implicit-def $vcc, implicit $exec
# GCN: %5:vgpr_32 = V_SUBREV_I32_dpp %1, %0, %1, 1, 14, 15, 0, implicit-def $vcc, implicit $exec
# GCN: %6:vgpr_32 = V_OR_B32_dpp %1, %0, %1, 1, 14, 15, 0, implicit $exec
# broken sequence:
# GCN: %7:vgpr_32 = V_MOV_B32_dpp %2, %0, 1, 14, 15, 0, implicit $exec

name: dpp_seq
tracksRegLiveness: true
body: |
  bb.0:
    liveins: $vgpr0, $vgpr1
    %0:vgpr_32 = COPY $vgpr0
    %1:vgpr_32 = COPY $vgpr1
    %2:vgpr_32 = V_MOV_B32_e32 0, implicit $exec

    %3:vgpr_32 = V_MOV_B32_dpp %2, %0, 1, 14, 15, 0, implicit $exec
    %4:vgpr_32 = V_ADD_I32_e32 %3, %1, implicit-def $vcc, implicit $exec
    %5:vgpr_32 = V_SUB_I32_e32 %1, %3, implicit-def $vcc, implicit $exec
    %6:vgpr_32 = V_OR_B32_e32 %3, %1, implicit $exec

    %7:vgpr_32 = V_MOV_B32_dpp %2, %0, 1, 14, 15, 0, implicit $exec
    %8:vgpr_32 = V_ADD_I32_e32 %7, %1, implicit-def $vcc, implicit $exec
    ; this breaks the sequence
    %9:vgpr_32 = V_SUB_I32_e32 5, %7, implicit-def $vcc, implicit $exec
...

# tests on sequences of dpp consumers followed by control flow
# GCN-LABEL: name: dpp_seq_cf
# GCN: %4:vgpr_32 = V_ADD_I32_dpp %1, %0, %1, 1, 14, 15, 0, implicit-def $vcc, implicit $exec
# GCN: %5:vgpr_32 = V_SUBREV_I32_dpp %1, %0, %1, 1, 14, 15, 0, implicit-def $vcc, implicit $exec
# GCN: %6:vgpr_32 = V_OR_B32_dpp %1, %0, %1, 1, 14, 15, 0, implicit $exec

name: dpp_seq_cf
tracksRegLiveness: true
body: |
  bb.0:
    successors: %bb.1, %bb.2
    liveins: $vgpr0, $vgpr1
    %0:vgpr_32 = COPY $vgpr0
    %1:vgpr_32 = COPY $vgpr1
    %2:vgpr_32 = V_MOV_B32_e32 0, implicit $exec

    %3:vgpr_32 = V_MOV_B32_dpp %2, %0, 1, 14, 15, 0, implicit $exec
    %4:vgpr_32 = V_ADD_I32_e32 %3, %1, implicit-def $vcc, implicit $exec
    %5:vgpr_32 = V_SUB_I32_e32 %1, %3, implicit-def $vcc, implicit $exec
    %6:vgpr_32 = V_OR_B32_e32 %3, %1, implicit $exec

    %7:sreg_64 = V_CMP_EQ_U32_e64 %5, %6, implicit $exec
    %8:sreg_64 = SI_IF %7, %bb.2, implicit-def dead $exec, implicit-def dead $scc, implicit $exec
    S_BRANCH %bb.1

  bb.1:
    successors: %bb.2

  bb.2:
    SI_END_CF %8, implicit-def dead $exec, implicit-def dead $scc, implicit $exec
...

# old reg def is in diff BB - cannot combine
# GCN-LABEL: name: old_in_diff_bb
# GCN: %3:vgpr_32 = V_MOV_B32_dpp %2, %1, 1, 1, 1, 0, implicit $exec

name: old_in_diff_bb
tracksRegLiveness: true
body: |
  bb.0:
    successors: %bb.1
    liveins: $vgpr0, $vgpr1

    %0:vgpr_32 = COPY $vgpr0
    %1:vgpr_32 = COPY $vgpr1
    %2:vgpr_32 = V_MOV_B32_e32 0, implicit $exec
    S_BRANCH %bb.1

  bb.1:
    %3:vgpr_32 = V_MOV_B32_dpp %2, %1, 1, 1, 1, 0, implicit $exec
    %4:vgpr_32 = V_ADD_U32_e32 %3, %0, implicit $exec
...

# old reg def is in diff BB but bound_ctrl:0 - can combine
# GCN-LABEL: name: old_in_diff_bb_bctrl_zero
# GCN: %4:vgpr_32 = V_ADD_U32_dpp {{%[0-9]}}, %0, %1, 1, 15, 15, 1, implicit $exec

name: old_in_diff_bb_bctrl_zero
tracksRegLiveness: true
body: |
  bb.0:
    successors: %bb.1
    liveins: $vgpr0, $vgpr1

    %0:vgpr_32 = COPY $vgpr0
    %1:vgpr_32 = COPY $vgpr1
    %2:vgpr_32 = V_MOV_B32_e32 0, implicit $exec
    S_BRANCH %bb.1

  bb.1:
    %3:vgpr_32 = V_MOV_B32_dpp %2, %0, 1, 15, 15, 1, implicit $exec
    %4:vgpr_32 = V_ADD_U32_e32 %3, %1, implicit $exec
...

# EXEC mask changed between def and use - cannot combine
# GCN-LABEL: name: exec_changed
# GCN: %3:vgpr_32 = V_MOV_B32_dpp %2, %0, 1, 15, 15, 1, implicit $exec

name: exec_changed
tracksRegLiveness: true
body: |
  bb.0:
    liveins: $vgpr0, $vgpr1

    %0:vgpr_32 = COPY $vgpr0
    %1:vgpr_32 = COPY $vgpr1
    %2:vgpr_32 = V_MOV_B32_e32 0, implicit $exec
    %3:vgpr_32 = V_MOV_B32_dpp %2, %0, 1, 15, 15, 1, implicit $exec
    %4:vgpr_32 = V_ADD_U32_e32 %3, %1, implicit $exec
    %5:sreg_64 = COPY $exec, implicit-def $exec
    %6:vgpr_32 = V_ADD_U32_e32 %3, %1, implicit $exec
...

# test if $old definition is correctly tracked through subreg manipulation pseudos

# GCN-LABEL: name: mul_old_subreg
# GCN: %7:vgpr_32 = V_MUL_I32_I24_dpp %0.sub1, %1, %0.sub1, 1, 1, 1, 0, implicit $exec

name:            mul_old_subreg
tracksRegLiveness: true
body: |
  bb.0:
    liveins: $vgpr0, $vgpr1

    %0:vreg_64 = COPY $vgpr0
    %1:vgpr_32 = COPY $vgpr1
    %2:vgpr_32 = V_MOV_B32_e32 1, implicit $exec
    %3:vgpr_32 = V_MOV_B32_e32 42, implicit $exec
    %4:vreg_64 = REG_SEQUENCE %2, %subreg.sub0, %3, %subreg.sub1
    %5:vreg_64 = INSERT_SUBREG %4, %1, %subreg.sub1 ; %5.sub0 is taken from %4
    %6:vgpr_32 = V_MOV_B32_dpp %5.sub0, %1, 1, 1, 1, 0, implicit $exec
    %7:vgpr_32 = V_MUL_I32_I24_e32 %6, %0.sub1, implicit $exec
...

# GCN-LABEL: name: add_old_subreg
# GCN: %5:vgpr_32 = V_ADD_U32_dpp %0.sub1, %1, %0.sub1, 1, 1, 1, 0, implicit $exec

name:            add_old_subreg
tracksRegLiveness: true
body: |
  bb.0:
    liveins: $vgpr0, $vgpr1

    %0:vreg_64 = COPY $vgpr0
    %1:vgpr_32 = COPY $vgpr1
    %2:vgpr_32 = V_MOV_B32_e32 0, implicit $exec
    %3:vreg_64 = INSERT_SUBREG %0, %2, %subreg.sub1 ; %3.sub1 is inserted
    %4:vgpr_32 = V_MOV_B32_dpp %3.sub1, %1, 1, 1, 1, 0, implicit $exec
    %5:vgpr_32 = V_ADD_U32_e32 %4, %0.sub1, implicit $exec
...

# GCN-LABEL: name: add_old_subreg_undef
# GCN: %5:vgpr_32 = V_ADD_U32_dpp undef %3.sub1, %1, %0.sub1, 1, 15, 15, 1, implicit $exec

name:            add_old_subreg_undef
tracksRegLiveness: true
body: |
  bb.0:
    liveins: $vgpr0, $vgpr1

    %0:vreg_64 = COPY $vgpr0
    %1:vgpr_32 = COPY $vgpr1
    %2:vgpr_32 = V_MOV_B32_e32 0, implicit $exec
    %3:vreg_64 = REG_SEQUENCE %2, %subreg.sub0 ; %3.sub1 is undef
    %4:vgpr_32 = V_MOV_B32_dpp %3.sub1, %1, 1, 15, 15, 1, implicit $exec
    %5:vgpr_32 = V_ADD_U32_e32 %4, %0.sub1, implicit $exec
...

# Test instruction which does not have modifiers in VOP1 form but does in DPP form.
# GCN-LABEL: name: dpp_vop1
# GCN: %3:vgpr_32 = V_CEIL_F32_dpp %0, 0, undef %2:vgpr_32, 1, 15, 15, 1, implicit $exec
name: dpp_vop1
tracksRegLiveness: true
body: |
  bb.0:
    %1:vgpr_32 = IMPLICIT_DEF
    %2:vgpr_32 = V_MOV_B32_dpp %1:vgpr_32, undef %0:vgpr_32, 1, 15, 15, 1, implicit $exec
    %3:vgpr_32 = V_CEIL_F32_e32 %2, implicit $exec
...

# Test instruction which does not have modifiers in VOP2 form but does in DPP form.
# GCN-LABEL: name: dpp_min
# GCN: %3:vgpr_32 = V_MIN_F32_dpp %0, 0, undef %2:vgpr_32, 0, undef %4:vgpr_32, 1, 15, 15, 1, implicit $exec
name: dpp_min
tracksRegLiveness: true
body: |
  bb.0:
    %1:vgpr_32 = IMPLICIT_DEF
    %2:vgpr_32 = V_MOV_B32_dpp %1:vgpr_32, undef %0:vgpr_32, 1, 15, 15, 1, implicit $exec
    %4:vgpr_32 = V_MIN_F32_e32 %2, undef %3:vgpr_32, implicit $exec
...

# Test an undef old operand
# GCN-LABEL: name: dpp_undef_old
# GCN: %3:vgpr_32 = V_CEIL_F32_dpp undef %1:vgpr_32, 0, undef %2:vgpr_32, 1, 15, 15, 1, implicit $exec
name: dpp_undef_old
tracksRegLiveness: true
body: |
  bb.0:
    %2:vgpr_32 = V_MOV_B32_dpp undef %1:vgpr_32, undef %0:vgpr_32, 1, 15, 15, 1, implicit $exec
    %3:vgpr_32 = V_CEIL_F32_e32 %2, implicit $exec
<<<<<<< HEAD
=======
...

# GCN-LABEL: name: dpp_reg_sequence_both_combined
# GCN: %0:vreg_64 = COPY $vgpr0_vgpr1
# GCN: %1:vreg_64 = COPY $vgpr2_vgpr3
# GCN: %2:vgpr_32 = V_MOV_B32_e32 5, implicit $exec
# GCN: %9:vgpr_32 = IMPLICIT_DEF
# GCN: %8:vgpr_32 = IMPLICIT_DEF
# GCN: %6:vgpr_32 = V_ADD_I32_dpp %9, %1.sub0, %2, 1, 15, 15, 1, implicit-def $vcc, implicit $exec
# GCN: %7:vgpr_32 = V_ADDC_U32_dpp %8, %1.sub1, %2, 1, 15, 15, 1, implicit-def $vcc, implicit $vcc, implicit $exec
name: dpp_reg_sequence_both_combined
tracksRegLiveness: true
body: |
  bb.0:
    liveins: $vgpr0_vgpr1, $vgpr2_vgpr3

    %0:vreg_64 = COPY $vgpr0_vgpr1
    %1:vreg_64 = COPY $vgpr2_vgpr3
    %5:vgpr_32 = V_MOV_B32_e32 5, implicit $exec
    %2:vgpr_32 = V_MOV_B32_dpp %0.sub0, %1.sub0, 1, 15, 15, 1, implicit $exec
    %3:vgpr_32 = V_MOV_B32_dpp %0.sub1, %1.sub1, 1, 15, 15, 1, implicit $exec
    %4:vreg_64 = REG_SEQUENCE %2, %subreg.sub0, %3, %subreg.sub1
    %6:vgpr_32 = V_ADD_I32_e32 %4.sub0, %5, implicit-def $vcc, implicit $exec
    %7:vgpr_32 = V_ADDC_U32_e32 %4.sub1, %5, implicit-def $vcc, implicit $vcc, implicit $exec
...

# GCN-LABEL: name: dpp_reg_sequence_first_combined
# GCN: %0:vreg_64 = COPY $vgpr0_vgpr1
# GCN: %1:vreg_64 = COPY $vgpr2_vgpr3
# GCN: %2:vgpr_32 = V_MOV_B32_e32 5, implicit $exec
# GCN: %8:vgpr_32 = IMPLICIT_DEF
# GCN: %4:vgpr_32 = V_MOV_B32_dpp %0.sub1, %1.sub1, 1, 1, 1, 1, implicit $exec
# GCN: %5:vreg_64 = REG_SEQUENCE undef %3:vgpr_32, %subreg.sub0, %4, %subreg.sub1
# GCN: %6:vgpr_32 = V_ADD_I32_dpp %8, %1.sub0, %2, 1, 15, 15, 1, implicit-def $vcc, implicit $exec
# GCN: %7:vgpr_32 = V_ADDC_U32_e32 %5.sub1, %2, implicit-def $vcc, implicit $vcc, implicit $exec
name: dpp_reg_sequence_first_combined
tracksRegLiveness: true
body: |
  bb.0:
    liveins: $vgpr0_vgpr1, $vgpr2_vgpr3

    %0:vreg_64 = COPY $vgpr0_vgpr1
    %1:vreg_64 = COPY $vgpr2_vgpr3
    %5:vgpr_32 = V_MOV_B32_e32 5, implicit $exec
    %2:vgpr_32 = V_MOV_B32_dpp %0.sub0, %1.sub0, 1, 15, 15, 1, implicit $exec
    %3:vgpr_32 = V_MOV_B32_dpp %0.sub1, %1.sub1, 1, 1, 1, 1, implicit $exec
    %4:vreg_64 = REG_SEQUENCE %2, %subreg.sub0, %3, %subreg.sub1
    %6:vgpr_32 = V_ADD_I32_e32 %4.sub0, %5, implicit-def $vcc, implicit $exec
    %7:vgpr_32 = V_ADDC_U32_e32 %4.sub1, %5, implicit-def $vcc, implicit $vcc, implicit $exec
...

# GCN-LABEL: name: dpp_reg_sequence_second_combined
# GCN: %0:vreg_64 = COPY $vgpr0_vgpr1
# GCN: %1:vreg_64 = COPY $vgpr2_vgpr3
# GCN: %2:vgpr_32 = V_MOV_B32_e32 5, implicit $exec
# GCN: %3:vgpr_32 = V_MOV_B32_dpp %0.sub0, %1.sub0, 1, 1, 1, 1, implicit $exec
# GCN: %8:vgpr_32 = IMPLICIT_DEF
# GCN: %5:vreg_64 = REG_SEQUENCE %3, %subreg.sub0, undef %4:vgpr_32, %subreg.sub1
# GCN: %6:vgpr_32 = V_ADD_I32_e32 %5.sub0, %2, implicit-def $vcc, implicit $exec
# GCN: %7:vgpr_32 = V_ADDC_U32_dpp %8, %1.sub1, %2, 1, 15, 15, 1, implicit-def $vcc, implicit $vcc, implicit $exec
name: dpp_reg_sequence_second_combined
tracksRegLiveness: true
body: |
  bb.0:
    liveins: $vgpr0_vgpr1, $vgpr2_vgpr3

    %0:vreg_64 = COPY $vgpr0_vgpr1
    %1:vreg_64 = COPY $vgpr2_vgpr3
    %5:vgpr_32 = V_MOV_B32_e32 5, implicit $exec
    %2:vgpr_32 = V_MOV_B32_dpp %0.sub0, %1.sub0, 1, 1, 1, 1, implicit $exec
    %3:vgpr_32 = V_MOV_B32_dpp %0.sub1, %1.sub1, 1, 15, 15, 1, implicit $exec
    %4:vreg_64 = REG_SEQUENCE %2, %subreg.sub0, %3, %subreg.sub1
    %6:vgpr_32 = V_ADD_I32_e32 %4.sub0, %5, implicit-def $vcc, implicit $exec
    %7:vgpr_32 = V_ADDC_U32_e32 %4.sub1, %5, implicit-def $vcc, implicit $vcc, implicit $exec
...

# GCN-LABEL: name: dpp_reg_sequence_none_combined
# GCN: %0:vreg_64 = COPY $vgpr0_vgpr1
# GCN: %1:vreg_64 = COPY $vgpr2_vgpr3
# GCN: %2:vgpr_32 = V_MOV_B32_e32 5, implicit $exec
# GCN: %3:vgpr_32 = V_MOV_B32_dpp %0.sub0, %1.sub0, 1, 1, 1, 1, implicit $exec
# GCN: %4:vgpr_32 = V_MOV_B32_dpp %0.sub1, %1.sub1, 1, 1, 1, 1, implicit $exec
# GCN: %5:vreg_64 = REG_SEQUENCE %3, %subreg.sub0, %4, %subreg.sub1
# GCN: %6:vgpr_32 = V_ADD_I32_e32 %5.sub0, %2, implicit-def $vcc, implicit $exec
# GCN: %7:vgpr_32 = V_ADDC_U32_e32 %5.sub1, %2, implicit-def $vcc, implicit $vcc, implicit $exec
name: dpp_reg_sequence_none_combined
tracksRegLiveness: true
body: |
  bb.0:
    liveins: $vgpr0_vgpr1, $vgpr2_vgpr3

    %0:vreg_64 = COPY $vgpr0_vgpr1
    %1:vreg_64 = COPY $vgpr2_vgpr3
    %5:vgpr_32 = V_MOV_B32_e32 5, implicit $exec
    %2:vgpr_32 = V_MOV_B32_dpp %0.sub0, %1.sub0, 1, 1, 1, 1, implicit $exec
    %3:vgpr_32 = V_MOV_B32_dpp %0.sub1, %1.sub1, 1, 1, 1, 1, implicit $exec
    %4:vreg_64 = REG_SEQUENCE %2, %subreg.sub0, %3, %subreg.sub1
    %6:vgpr_32 = V_ADD_I32_e32 %4.sub0, %5, implicit-def $vcc, implicit $exec
    %7:vgpr_32 = V_ADDC_U32_e32 %4.sub1, %5, implicit-def $vcc, implicit $vcc, implicit $exec
...

# GCN-LABEL: name: dpp_reg_sequence_exec_changed
# GCN:   %0:vreg_64 = COPY $vgpr0_vgpr1
# GCN:   %1:vreg_64 = COPY $vgpr2_vgpr3
# GCN:   %2:vgpr_32 = V_MOV_B32_e32 5, implicit $exec
# GCN:   %3:vgpr_32 = V_MOV_B32_dpp %0.sub0, %1.sub0, 1, 15, 15, 1, implicit $exec
# GCN:   %4:vgpr_32 = V_MOV_B32_dpp %0.sub1, %1.sub1, 1, 15, 15, 1, implicit $exec
# GCN:   %5:vreg_64 = REG_SEQUENCE %3, %subreg.sub0, %4, %subreg.sub1
# GCN:   S_BRANCH %bb.1
# GCN: bb.1:
# GCN:   %6:vgpr_32 = V_ADD_I32_e32 %5.sub0, %2, implicit-def $vcc, implicit $exec
# GCN:   %7:vgpr_32 = V_ADDC_U32_e32 %5.sub1, %2, implicit-def $vcc, implicit $vcc, implicit $exec
name: dpp_reg_sequence_exec_changed
tracksRegLiveness: true
body: |
  bb.0:
    liveins: $vgpr0_vgpr1, $vgpr2_vgpr3

    %0:vreg_64 = COPY $vgpr0_vgpr1
    %1:vreg_64 = COPY $vgpr2_vgpr3
    %5:vgpr_32 = V_MOV_B32_e32 5, implicit $exec
    %2:vgpr_32 = V_MOV_B32_dpp %0.sub0, %1.sub0, 1, 15, 15, 1, implicit $exec
    %3:vgpr_32 = V_MOV_B32_dpp %0.sub1, %1.sub1, 1, 15, 15, 1, implicit $exec
    %4:vreg_64 = REG_SEQUENCE %2, %subreg.sub0, %3, %subreg.sub1
    S_BRANCH %bb.1

  bb.1:
    %6:vgpr_32 = V_ADD_I32_e32 %4.sub0, %5, implicit-def $vcc, implicit $exec
    %7:vgpr_32 = V_ADDC_U32_e32 %4.sub1, %5, implicit-def $vcc, implicit $vcc, implicit $exec
...

# GCN-LABEL: name: dpp_reg_sequence_subreg
# GCN: %0:vreg_64 = COPY $vgpr0_vgpr1
# GCN: %1:vreg_64 = COPY $vgpr2_vgpr3
# GCN: %2:vgpr_32 = V_MOV_B32_e32 5, implicit $exec
# GCN: %3:vgpr_32 = V_MOV_B32_dpp %0.sub0, %1.sub0, 1, 15, 15, 1, implicit $exec
# GCN: %4:vgpr_32 = V_MOV_B32_dpp %0.sub1, %1.sub1, 1, 15, 15, 1, implicit $exec
# GCN: %5:vreg_64 = REG_SEQUENCE %3, %subreg.sub0, %4, %subreg.sub1
# GCN: %6:vreg_64 = REG_SEQUENCE %5.sub0, %subreg.sub0, %5.sub1, %subreg.sub1
# GCN: %7:vgpr_32 = V_ADD_I32_e32 %6.sub0, %2, implicit-def $vcc, implicit $exec
# GCN: %8:vgpr_32 = V_ADDC_U32_e32 %6.sub1, %2, implicit-def $vcc, implicit $vcc, implicit $exec
name: dpp_reg_sequence_subreg
tracksRegLiveness: true
body: |
  bb.0:
    liveins: $vgpr0_vgpr1, $vgpr2_vgpr3

    %0:vreg_64 = COPY $vgpr0_vgpr1
    %1:vreg_64 = COPY $vgpr2_vgpr3
    %8:vgpr_32 = V_MOV_B32_e32 5, implicit $exec
    %2:vgpr_32 = V_MOV_B32_dpp %0.sub0, %1.sub0, 1, 15, 15, 1, implicit $exec
    %3:vgpr_32 = V_MOV_B32_dpp %0.sub1, %1.sub1, 1, 15, 15, 1, implicit $exec
    %4:vreg_64 = REG_SEQUENCE %2, %subreg.sub0, %3, %subreg.sub1
    %5:vreg_64 = REG_SEQUENCE %4.sub0, %subreg.sub0, %4.sub1, %subreg.sub1
    %6:vgpr_32 = V_ADD_I32_e32 %5.sub0, %8, implicit-def $vcc, implicit $exec
    %7:vgpr_32 = V_ADDC_U32_e32 %5.sub1, %8, implicit-def $vcc, implicit $vcc, implicit $exec
...

# GCN-LABEL: name: dpp64_add64_impdef
# GCN: %3:vgpr_32 = V_ADD_I32_dpp %1.sub0, %0.sub0, undef %4:vgpr_32, 1, 15, 15, 1, implicit-def $vcc, implicit $exec
# GCN: %5:vgpr_32 = V_ADDC_U32_dpp %1.sub1, %0.sub1, undef %4:vgpr_32, 1, 15, 15, 1, implicit-def $vcc, implicit $vcc, implicit $exec
name: dpp64_add64_impdef
tracksRegLiveness: true
body: |
  bb.0:
    %0:vreg_64 = IMPLICIT_DEF
    %1:vreg_64 = IMPLICIT_DEF
    %2:vreg_64 = V_MOV_B64_DPP_PSEUDO %1:vreg_64, %0:vreg_64, 1, 15, 15, 1, implicit $exec
    %5:vgpr_32 = V_ADD_I32_e32 %2.sub0, undef %4:vgpr_32, implicit-def $vcc, implicit $exec
    %6:vgpr_32 = V_ADDC_U32_e32 %2.sub1, undef %4, implicit-def $vcc, implicit $vcc, implicit $exec
...

# GCN-LABEL: name:  dpp64_add64_undef
# GCN: %3:vgpr_32 = V_ADD_I32_dpp undef %1.sub0:vreg_64, undef %2.sub0:vreg_64, undef %4:vgpr_32, 1, 15, 15, 1, implicit-def $vcc, implicit $exec
# GCN: %5:vgpr_32 = V_ADDC_U32_dpp undef %1.sub1:vreg_64, undef %2.sub1:vreg_64, undef %4:vgpr_32, 1, 15, 15, 1, implicit-def $vcc, implicit $vcc, implicit $exec
name: dpp64_add64_undef
tracksRegLiveness: true
body: |
  bb.0:
    %2:vreg_64 = V_MOV_B64_DPP_PSEUDO undef %1:vreg_64, undef %0:vreg_64, 1, 15, 15, 1, implicit $exec
    %5:vgpr_32 = V_ADD_I32_e32 %2.sub0, undef %4:vgpr_32, implicit-def $vcc, implicit $exec
    %6:vgpr_32 = V_ADDC_U32_e32 %2.sub1, undef %4, implicit-def $vcc, implicit $vcc, implicit $exec
...

# GCN-LABEL: name: dpp64_add64_first_combined
# GCN: %8:vgpr_32 = V_MOV_B32_dpp undef %1.sub1:vreg_64, undef %2.sub1:vreg_64, 1, 15, 15, 1, implicit $exec
# GCN: %0:vreg_64 = REG_SEQUENCE undef %7:vgpr_32, %subreg.sub0, %8, %subreg.sub1
# GCN: %3:vgpr_32 = V_ADD_I32_dpp undef %1.sub0:vreg_64, undef %2.sub0:vreg_64, undef %4:vgpr_32, 1, 15, 15, 1, implicit-def $vcc, implicit $exec
# GCN: %5:vgpr_32, dead %6:sreg_64_xexec = V_ADDC_U32_e64 1, %0.sub1, undef $vcc, 0, implicit $exec
name: dpp64_add64_first_combined
tracksRegLiveness: true
body: |
  bb.0:
    %2:vreg_64 = V_MOV_B64_DPP_PSEUDO undef %1:vreg_64, undef %0:vreg_64, 1, 15, 15, 1, implicit $exec
    %4:vgpr_32 = V_ADD_I32_e32 %2.sub0, undef %3:vgpr_32, implicit-def $vcc, implicit $exec
    %5:vgpr_32, dead %6:sreg_64_xexec = V_ADDC_U32_e64 1, %2.sub1, undef $vcc, 0, implicit $exec
>>>>>>> 1875dcc4
...<|MERGE_RESOLUTION|>--- conflicted
+++ resolved
@@ -561,8 +561,6 @@
   bb.0:
     %2:vgpr_32 = V_MOV_B32_dpp undef %1:vgpr_32, undef %0:vgpr_32, 1, 15, 15, 1, implicit $exec
     %3:vgpr_32 = V_CEIL_F32_e32 %2, implicit $exec
-<<<<<<< HEAD
-=======
 ...
 
 # GCN-LABEL: name: dpp_reg_sequence_both_combined
@@ -759,5 +757,4 @@
     %2:vreg_64 = V_MOV_B64_DPP_PSEUDO undef %1:vreg_64, undef %0:vreg_64, 1, 15, 15, 1, implicit $exec
     %4:vgpr_32 = V_ADD_I32_e32 %2.sub0, undef %3:vgpr_32, implicit-def $vcc, implicit $exec
     %5:vgpr_32, dead %6:sreg_64_xexec = V_ADDC_U32_e64 1, %2.sub1, undef $vcc, 0, implicit $exec
->>>>>>> 1875dcc4
 ...