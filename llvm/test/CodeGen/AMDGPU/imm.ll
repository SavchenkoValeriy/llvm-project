--- conflicted
+++ resolved
@@ -1,10 +1,10 @@
-; RUN: llc -march=amdgcn -mcpu=verde -verify-machineinstrs < %s | FileCheck -check-prefix=SI -check-prefix=CHECK %s
-; RUN: llc -march=amdgcn -mcpu=tonga -verify-machineinstrs < %s | FileCheck -check-prefix=VI -check-prefix=CHECK %s
+; RUN: llc -march=amdgcn -mcpu=verde -verify-machineinstrs < %s | FileCheck -check-prefix=GCN -check-prefix=SI %s
+; RUN: llc -march=amdgcn -mcpu=tonga -verify-machineinstrs < %s | FileCheck -check-prefix=GCN -check-prefix=VI %s
 
 ; Use a 64-bit value with lo bits that can be represented as an inline constant
-; CHECK-LABEL: {{^}}i64_imm_inline_lo:
-; CHECK: v_mov_b32_e32 v[[LO_VGPR:[0-9]+]], 5
-; CHECK: buffer_store_dwordx2 v{{\[}}[[LO_VGPR]]:
+; GCN-LABEL: {{^}}i64_imm_inline_lo:
+; GCN: v_mov_b32_e32 v[[LO_VGPR:[0-9]+]], 5
+; GCN: buffer_store_dwordx2 v{{\[}}[[LO_VGPR]]:
 define void @i64_imm_inline_lo(i64 addrspace(1) *%out) {
 entry:
   store i64 1311768464867721221, i64 addrspace(1) *%out ; 0x1234567800000005
@@ -12,117 +12,112 @@
 }
 
 ; Use a 64-bit value with hi bits that can be represented as an inline constant
-; CHECK-LABEL: {{^}}i64_imm_inline_hi:
-; CHECK: v_mov_b32_e32 v[[HI_VGPR:[0-9]+]], 5
-; CHECK: buffer_store_dwordx2 v{{\[[0-9]+:}}[[HI_VGPR]]
+; GCN-LABEL: {{^}}i64_imm_inline_hi:
+; GCN: v_mov_b32_e32 v[[HI_VGPR:[0-9]+]], 5
+; GCN: buffer_store_dwordx2 v{{\[[0-9]+:}}[[HI_VGPR]]
 define void @i64_imm_inline_hi(i64 addrspace(1) *%out) {
 entry:
   store i64 21780256376, i64 addrspace(1) *%out ; 0x0000000512345678
   ret void
 }
 
-; CHECK-LABEL: {{^}}store_imm_neg_0.0_i64:
-; CHECK-DAG: v_mov_b32_e32 v[[LO_VREG:[0-9]+]], 0{{$}}
-; CHECK-DAG: v_bfrev_b32_e32 v[[HI_VREG:[0-9]+]], 1{{$}}
-; CHECK: buffer_store_dwordx2 v{{\[}}[[LO_VREG]]:[[HI_VREG]]{{\]}}
+; GCN-LABEL: {{^}}store_imm_neg_0.0_i64:
+; GCN-DAG: v_mov_b32_e32 v[[LO_VREG:[0-9]+]], 0{{$}}
+; GCN-DAG: v_bfrev_b32_e32 v[[HI_VREG:[0-9]+]], 1{{$}}
+; GCN: buffer_store_dwordx2 v{{\[}}[[LO_VREG]]:[[HI_VREG]]{{\]}}
 define void @store_imm_neg_0.0_i64(i64 addrspace(1) *%out) {
   store i64 -9223372036854775808, i64 addrspace(1) *%out
   ret void
 }
 
-; CHECK-LABEL: {{^}}store_inline_imm_neg_0.0_i32:
-; CHECK: v_bfrev_b32_e32 [[REG:v[0-9]+]], 1{{$}}
-; CHECK: buffer_store_dword [[REG]]
+; GCN-LABEL: {{^}}store_inline_imm_neg_0.0_i32:
+; GCN: v_bfrev_b32_e32 [[REG:v[0-9]+]], 1{{$}}
+; GCN: buffer_store_dword [[REG]]
 define void @store_inline_imm_neg_0.0_i32(i32 addrspace(1)* %out) {
   store i32 -2147483648, i32 addrspace(1)* %out
   ret void
 }
 
-; CHECK-LABEL: {{^}}store_inline_imm_0.0_f32:
-; CHECK: v_mov_b32_e32 [[REG:v[0-9]+]], 0{{$}}
-; CHECK: buffer_store_dword [[REG]]
+; GCN-LABEL: {{^}}store_inline_imm_0.0_f32:
+; GCN: v_mov_b32_e32 [[REG:v[0-9]+]], 0{{$}}
+; GCN: buffer_store_dword [[REG]]
 define void @store_inline_imm_0.0_f32(float addrspace(1)* %out) {
   store float 0.0, float addrspace(1)* %out
   ret void
 }
 
-; CHECK-LABEL: {{^}}store_imm_neg_0.0_f32:
-; CHECK: v_bfrev_b32_e32 [[REG:v[0-9]+]], 1{{$}}
-; CHECK: buffer_store_dword [[REG]]
+; GCN-LABEL: {{^}}store_imm_neg_0.0_f32:
+; GCN: v_bfrev_b32_e32 [[REG:v[0-9]+]], 1{{$}}
+; GCN: buffer_store_dword [[REG]]
 define void @store_imm_neg_0.0_f32(float addrspace(1)* %out) {
   store float -0.0, float addrspace(1)* %out
   ret void
 }
 
-; CHECK-LABEL: {{^}}store_inline_imm_0.5_f32:
-; CHECK: v_mov_b32_e32 [[REG:v[0-9]+]], 0.5{{$}}
-; CHECK: buffer_store_dword [[REG]]
+; GCN-LABEL: {{^}}store_inline_imm_0.5_f32:
+; GCN: v_mov_b32_e32 [[REG:v[0-9]+]], 0.5{{$}}
+; GCN: buffer_store_dword [[REG]]
 define void @store_inline_imm_0.5_f32(float addrspace(1)* %out) {
   store float 0.5, float addrspace(1)* %out
   ret void
 }
 
-; CHECK-LABEL: {{^}}store_inline_imm_m_0.5_f32:
-; CHECK: v_mov_b32_e32 [[REG:v[0-9]+]], -0.5{{$}}
-; CHECK: buffer_store_dword [[REG]]
+; GCN-LABEL: {{^}}store_inline_imm_m_0.5_f32:
+; GCN: v_mov_b32_e32 [[REG:v[0-9]+]], -0.5{{$}}
+; GCN: buffer_store_dword [[REG]]
 define void @store_inline_imm_m_0.5_f32(float addrspace(1)* %out) {
   store float -0.5, float addrspace(1)* %out
   ret void
 }
 
-; CHECK-LABEL: {{^}}store_inline_imm_1.0_f32:
-; CHECK: v_mov_b32_e32 [[REG:v[0-9]+]], 1.0{{$}}
-; CHECK: buffer_store_dword [[REG]]
+; GCN-LABEL: {{^}}store_inline_imm_1.0_f32:
+; GCN: v_mov_b32_e32 [[REG:v[0-9]+]], 1.0{{$}}
+; GCN: buffer_store_dword [[REG]]
 define void @store_inline_imm_1.0_f32(float addrspace(1)* %out) {
   store float 1.0, float addrspace(1)* %out
   ret void
 }
 
-; CHECK-LABEL: {{^}}store_inline_imm_m_1.0_f32:
-; CHECK: v_mov_b32_e32 [[REG:v[0-9]+]], -1.0{{$}}
-; CHECK: buffer_store_dword [[REG]]
+; GCN-LABEL: {{^}}store_inline_imm_m_1.0_f32:
+; GCN: v_mov_b32_e32 [[REG:v[0-9]+]], -1.0{{$}}
+; GCN: buffer_store_dword [[REG]]
 define void @store_inline_imm_m_1.0_f32(float addrspace(1)* %out) {
   store float -1.0, float addrspace(1)* %out
   ret void
 }
 
-; CHECK-LABEL: {{^}}store_inline_imm_2.0_f32:
-; CHECK: v_mov_b32_e32 [[REG:v[0-9]+]], 2.0{{$}}
-; CHECK: buffer_store_dword [[REG]]
+; GCN-LABEL: {{^}}store_inline_imm_2.0_f32:
+; GCN: v_mov_b32_e32 [[REG:v[0-9]+]], 2.0{{$}}
+; GCN: buffer_store_dword [[REG]]
 define void @store_inline_imm_2.0_f32(float addrspace(1)* %out) {
   store float 2.0, float addrspace(1)* %out
   ret void
 }
 
-; CHECK-LABEL: {{^}}store_inline_imm_m_2.0_f32:
-; CHECK: v_mov_b32_e32 [[REG:v[0-9]+]], -2.0{{$}}
-; CHECK: buffer_store_dword [[REG]]
+; GCN-LABEL: {{^}}store_inline_imm_m_2.0_f32:
+; GCN: v_mov_b32_e32 [[REG:v[0-9]+]], -2.0{{$}}
+; GCN: buffer_store_dword [[REG]]
 define void @store_inline_imm_m_2.0_f32(float addrspace(1)* %out) {
   store float -2.0, float addrspace(1)* %out
   ret void
 }
 
-; CHECK-LABEL: {{^}}store_inline_imm_4.0_f32:
-; CHECK: v_mov_b32_e32 [[REG:v[0-9]+]], 4.0{{$}}
-; CHECK: buffer_store_dword [[REG]]
+; GCN-LABEL: {{^}}store_inline_imm_4.0_f32:
+; GCN: v_mov_b32_e32 [[REG:v[0-9]+]], 4.0{{$}}
+; GCN: buffer_store_dword [[REG]]
 define void @store_inline_imm_4.0_f32(float addrspace(1)* %out) {
   store float 4.0, float addrspace(1)* %out
   ret void
 }
 
-; CHECK-LABEL: {{^}}store_inline_imm_m_4.0_f32:
-; CHECK: v_mov_b32_e32 [[REG:v[0-9]+]], -4.0{{$}}
-; CHECK: buffer_store_dword [[REG]]
+; GCN-LABEL: {{^}}store_inline_imm_m_4.0_f32:
+; GCN: v_mov_b32_e32 [[REG:v[0-9]+]], -4.0{{$}}
+; GCN: buffer_store_dword [[REG]]
 define void @store_inline_imm_m_4.0_f32(float addrspace(1)* %out) {
   store float -4.0, float addrspace(1)* %out
   ret void
 }
 
-<<<<<<< HEAD
-; CHECK-LABEL: {{^}}store_literal_imm_f32:
-; CHECK: v_mov_b32_e32 [[REG:v[0-9]+]], 0x45800000
-; CHECK: buffer_store_dword [[REG]]
-=======
 
 ; GCN-LABEL: {{^}}store_inline_imm_inv_2pi_f32:
 ; SI: v_mov_b32_e32 [[REG:v[0-9]+]], 0x3e22f983{{$}}
@@ -144,106 +139,105 @@
 ; GCN-LABEL: {{^}}store_literal_imm_f32:
 ; GCN: v_mov_b32_e32 [[REG:v[0-9]+]], 0x45800000
 ; GCN: buffer_store_dword [[REG]]
->>>>>>> 519b4ccd
 define void @store_literal_imm_f32(float addrspace(1)* %out) {
   store float 4096.0, float addrspace(1)* %out
   ret void
 }
 
-; CHECK-LABEL: {{^}}add_inline_imm_0.0_f32:
-; CHECK: s_load_dword [[VAL:s[0-9]+]]
-; CHECK: v_add_f32_e64 [[REG:v[0-9]+]], [[VAL]], 0{{$}}
-; CHECK: buffer_store_dword [[REG]]
+; GCN-LABEL: {{^}}add_inline_imm_0.0_f32:
+; GCN: s_load_dword [[VAL:s[0-9]+]]
+; GCN: v_add_f32_e64 [[REG:v[0-9]+]], [[VAL]], 0{{$}}
+; GCN: buffer_store_dword [[REG]]
 define void @add_inline_imm_0.0_f32(float addrspace(1)* %out, float %x) {
   %y = fadd float %x, 0.0
   store float %y, float addrspace(1)* %out
   ret void
 }
 
-; CHECK-LABEL: {{^}}add_inline_imm_0.5_f32:
-; CHECK: s_load_dword [[VAL:s[0-9]+]]
-; CHECK: v_add_f32_e64 [[REG:v[0-9]+]], [[VAL]], 0.5{{$}}
-; CHECK: buffer_store_dword [[REG]]
+; GCN-LABEL: {{^}}add_inline_imm_0.5_f32:
+; GCN: s_load_dword [[VAL:s[0-9]+]]
+; GCN: v_add_f32_e64 [[REG:v[0-9]+]], [[VAL]], 0.5{{$}}
+; GCN: buffer_store_dword [[REG]]
 define void @add_inline_imm_0.5_f32(float addrspace(1)* %out, float %x) {
   %y = fadd float %x, 0.5
   store float %y, float addrspace(1)* %out
   ret void
 }
 
-; CHECK-LABEL: {{^}}add_inline_imm_neg_0.5_f32:
-; CHECK: s_load_dword [[VAL:s[0-9]+]]
-; CHECK: v_add_f32_e64 [[REG:v[0-9]+]], [[VAL]], -0.5{{$}}
-; CHECK: buffer_store_dword [[REG]]
+; GCN-LABEL: {{^}}add_inline_imm_neg_0.5_f32:
+; GCN: s_load_dword [[VAL:s[0-9]+]]
+; GCN: v_add_f32_e64 [[REG:v[0-9]+]], [[VAL]], -0.5{{$}}
+; GCN: buffer_store_dword [[REG]]
 define void @add_inline_imm_neg_0.5_f32(float addrspace(1)* %out, float %x) {
   %y = fadd float %x, -0.5
   store float %y, float addrspace(1)* %out
   ret void
 }
 
-; CHECK-LABEL: {{^}}add_inline_imm_1.0_f32:
-; CHECK: s_load_dword [[VAL:s[0-9]+]]
-; CHECK: v_add_f32_e64 [[REG:v[0-9]+]], [[VAL]], 1.0{{$}}
-; CHECK: buffer_store_dword [[REG]]
+; GCN-LABEL: {{^}}add_inline_imm_1.0_f32:
+; GCN: s_load_dword [[VAL:s[0-9]+]]
+; GCN: v_add_f32_e64 [[REG:v[0-9]+]], [[VAL]], 1.0{{$}}
+; GCN: buffer_store_dword [[REG]]
 define void @add_inline_imm_1.0_f32(float addrspace(1)* %out, float %x) {
   %y = fadd float %x, 1.0
   store float %y, float addrspace(1)* %out
   ret void
 }
 
-; CHECK-LABEL: {{^}}add_inline_imm_neg_1.0_f32:
-; CHECK: s_load_dword [[VAL:s[0-9]+]]
-; CHECK: v_add_f32_e64 [[REG:v[0-9]+]], [[VAL]], -1.0{{$}}
-; CHECK: buffer_store_dword [[REG]]
+; GCN-LABEL: {{^}}add_inline_imm_neg_1.0_f32:
+; GCN: s_load_dword [[VAL:s[0-9]+]]
+; GCN: v_add_f32_e64 [[REG:v[0-9]+]], [[VAL]], -1.0{{$}}
+; GCN: buffer_store_dword [[REG]]
 define void @add_inline_imm_neg_1.0_f32(float addrspace(1)* %out, float %x) {
   %y = fadd float %x, -1.0
   store float %y, float addrspace(1)* %out
   ret void
 }
 
-; CHECK-LABEL: {{^}}add_inline_imm_2.0_f32:
-; CHECK: s_load_dword [[VAL:s[0-9]+]]
-; CHECK: v_add_f32_e64 [[REG:v[0-9]+]], [[VAL]], 2.0{{$}}
-; CHECK: buffer_store_dword [[REG]]
+; GCN-LABEL: {{^}}add_inline_imm_2.0_f32:
+; GCN: s_load_dword [[VAL:s[0-9]+]]
+; GCN: v_add_f32_e64 [[REG:v[0-9]+]], [[VAL]], 2.0{{$}}
+; GCN: buffer_store_dword [[REG]]
 define void @add_inline_imm_2.0_f32(float addrspace(1)* %out, float %x) {
   %y = fadd float %x, 2.0
   store float %y, float addrspace(1)* %out
   ret void
 }
 
-; CHECK-LABEL: {{^}}add_inline_imm_neg_2.0_f32:
-; CHECK: s_load_dword [[VAL:s[0-9]+]]
-; CHECK: v_add_f32_e64 [[REG:v[0-9]+]], [[VAL]], -2.0{{$}}
-; CHECK: buffer_store_dword [[REG]]
+; GCN-LABEL: {{^}}add_inline_imm_neg_2.0_f32:
+; GCN: s_load_dword [[VAL:s[0-9]+]]
+; GCN: v_add_f32_e64 [[REG:v[0-9]+]], [[VAL]], -2.0{{$}}
+; GCN: buffer_store_dword [[REG]]
 define void @add_inline_imm_neg_2.0_f32(float addrspace(1)* %out, float %x) {
   %y = fadd float %x, -2.0
   store float %y, float addrspace(1)* %out
   ret void
 }
 
-; CHECK-LABEL: {{^}}add_inline_imm_4.0_f32:
-; CHECK: s_load_dword [[VAL:s[0-9]+]]
-; CHECK: v_add_f32_e64 [[REG:v[0-9]+]], [[VAL]], 4.0{{$}}
-; CHECK: buffer_store_dword [[REG]]
+; GCN-LABEL: {{^}}add_inline_imm_4.0_f32:
+; GCN: s_load_dword [[VAL:s[0-9]+]]
+; GCN: v_add_f32_e64 [[REG:v[0-9]+]], [[VAL]], 4.0{{$}}
+; GCN: buffer_store_dword [[REG]]
 define void @add_inline_imm_4.0_f32(float addrspace(1)* %out, float %x) {
   %y = fadd float %x, 4.0
   store float %y, float addrspace(1)* %out
   ret void
 }
 
-; CHECK-LABEL: {{^}}add_inline_imm_neg_4.0_f32:
-; CHECK: s_load_dword [[VAL:s[0-9]+]]
-; CHECK: v_add_f32_e64 [[REG:v[0-9]+]], [[VAL]], -4.0{{$}}
-; CHECK: buffer_store_dword [[REG]]
+; GCN-LABEL: {{^}}add_inline_imm_neg_4.0_f32:
+; GCN: s_load_dword [[VAL:s[0-9]+]]
+; GCN: v_add_f32_e64 [[REG:v[0-9]+]], [[VAL]], -4.0{{$}}
+; GCN: buffer_store_dword [[REG]]
 define void @add_inline_imm_neg_4.0_f32(float addrspace(1)* %out, float %x) {
   %y = fadd float %x, -4.0
   store float %y, float addrspace(1)* %out
   ret void
 }
 
-; CHECK-LABEL: {{^}}commute_add_inline_imm_0.5_f32:
-; CHECK: buffer_load_dword [[VAL:v[0-9]+]]
-; CHECK: v_add_f32_e32 [[REG:v[0-9]+]], 0.5, [[VAL]]
-; CHECK: buffer_store_dword [[REG]]
+; GCN-LABEL: {{^}}commute_add_inline_imm_0.5_f32:
+; GCN: buffer_load_dword [[VAL:v[0-9]+]]
+; GCN: v_add_f32_e32 [[REG:v[0-9]+]], 0.5, [[VAL]]
+; GCN: buffer_store_dword [[REG]]
 define void @commute_add_inline_imm_0.5_f32(float addrspace(1)* %out, float addrspace(1)* %in) {
   %x = load float, float addrspace(1)* %in
   %y = fadd float %x, 0.5
@@ -251,10 +245,10 @@
   ret void
 }
 
-; CHECK-LABEL: {{^}}commute_add_literal_f32:
-; CHECK: buffer_load_dword [[VAL:v[0-9]+]]
-; CHECK: v_add_f32_e32 [[REG:v[0-9]+]], 0x44800000, [[VAL]]
-; CHECK: buffer_store_dword [[REG]]
+; GCN-LABEL: {{^}}commute_add_literal_f32:
+; GCN: buffer_load_dword [[VAL:v[0-9]+]]
+; GCN: v_add_f32_e32 [[REG:v[0-9]+]], 0x44800000, [[VAL]]
+; GCN: buffer_store_dword [[REG]]
 define void @commute_add_literal_f32(float addrspace(1)* %out, float addrspace(1)* %in) {
   %x = load float, float addrspace(1)* %in
   %y = fadd float %x, 1024.0
@@ -262,80 +256,80 @@
   ret void
 }
 
-; CHECK-LABEL: {{^}}add_inline_imm_1_f32:
-; CHECK: s_load_dword [[VAL:s[0-9]+]]
-; CHECK: v_add_f32_e64 [[REG:v[0-9]+]], [[VAL]], 1{{$}}
-; CHECK: buffer_store_dword [[REG]]
+; GCN-LABEL: {{^}}add_inline_imm_1_f32:
+; GCN: s_load_dword [[VAL:s[0-9]+]]
+; GCN: v_add_f32_e64 [[REG:v[0-9]+]], [[VAL]], 1{{$}}
+; GCN: buffer_store_dword [[REG]]
 define void @add_inline_imm_1_f32(float addrspace(1)* %out, float %x) {
   %y = fadd float %x, 0x36a0000000000000
   store float %y, float addrspace(1)* %out
   ret void
 }
 
-; CHECK-LABEL: {{^}}add_inline_imm_2_f32:
-; CHECK: s_load_dword [[VAL:s[0-9]+]]
-; CHECK: v_add_f32_e64 [[REG:v[0-9]+]], [[VAL]], 2{{$}}
-; CHECK: buffer_store_dword [[REG]]
+; GCN-LABEL: {{^}}add_inline_imm_2_f32:
+; GCN: s_load_dword [[VAL:s[0-9]+]]
+; GCN: v_add_f32_e64 [[REG:v[0-9]+]], [[VAL]], 2{{$}}
+; GCN: buffer_store_dword [[REG]]
 define void @add_inline_imm_2_f32(float addrspace(1)* %out, float %x) {
   %y = fadd float %x, 0x36b0000000000000
   store float %y, float addrspace(1)* %out
   ret void
 }
 
-; CHECK-LABEL: {{^}}add_inline_imm_16_f32:
-; CHECK: s_load_dword [[VAL:s[0-9]+]]
-; CHECK: v_add_f32_e64 [[REG:v[0-9]+]], [[VAL]], 16
-; CHECK: buffer_store_dword [[REG]]
+; GCN-LABEL: {{^}}add_inline_imm_16_f32:
+; GCN: s_load_dword [[VAL:s[0-9]+]]
+; GCN: v_add_f32_e64 [[REG:v[0-9]+]], [[VAL]], 16
+; GCN: buffer_store_dword [[REG]]
 define void @add_inline_imm_16_f32(float addrspace(1)* %out, float %x) {
   %y = fadd float %x, 0x36e0000000000000
   store float %y, float addrspace(1)* %out
   ret void
 }
 
-; CHECK-LABEL: {{^}}add_inline_imm_neg_1_f32:
-; CHECK: s_load_dword [[VAL:s[0-9]+]]
-; CHECK: v_add_f32_e64 [[REG:v[0-9]+]], [[VAL]], -1{{$}}
-; CHECK: buffer_store_dword [[REG]]
+; GCN-LABEL: {{^}}add_inline_imm_neg_1_f32:
+; GCN: s_load_dword [[VAL:s[0-9]+]]
+; GCN: v_add_f32_e64 [[REG:v[0-9]+]], [[VAL]], -1{{$}}
+; GCN: buffer_store_dword [[REG]]
 define void @add_inline_imm_neg_1_f32(float addrspace(1)* %out, float %x) {
   %y = fadd float %x, 0xffffffffe0000000
   store float %y, float addrspace(1)* %out
   ret void
 }
 
-; CHECK-LABEL: {{^}}add_inline_imm_neg_2_f32:
-; CHECK: s_load_dword [[VAL:s[0-9]+]]
-; CHECK: v_add_f32_e64 [[REG:v[0-9]+]], [[VAL]], -2{{$}}
-; CHECK: buffer_store_dword [[REG]]
+; GCN-LABEL: {{^}}add_inline_imm_neg_2_f32:
+; GCN: s_load_dword [[VAL:s[0-9]+]]
+; GCN: v_add_f32_e64 [[REG:v[0-9]+]], [[VAL]], -2{{$}}
+; GCN: buffer_store_dword [[REG]]
 define void @add_inline_imm_neg_2_f32(float addrspace(1)* %out, float %x) {
   %y = fadd float %x, 0xffffffffc0000000
   store float %y, float addrspace(1)* %out
   ret void
 }
 
-; CHECK-LABEL: {{^}}add_inline_imm_neg_16_f32:
-; CHECK: s_load_dword [[VAL:s[0-9]+]]
-; CHECK: v_add_f32_e64 [[REG:v[0-9]+]], [[VAL]], -16
-; CHECK: buffer_store_dword [[REG]]
+; GCN-LABEL: {{^}}add_inline_imm_neg_16_f32:
+; GCN: s_load_dword [[VAL:s[0-9]+]]
+; GCN: v_add_f32_e64 [[REG:v[0-9]+]], [[VAL]], -16
+; GCN: buffer_store_dword [[REG]]
 define void @add_inline_imm_neg_16_f32(float addrspace(1)* %out, float %x) {
   %y = fadd float %x, 0xfffffffe00000000
   store float %y, float addrspace(1)* %out
   ret void
 }
 
-; CHECK-LABEL: {{^}}add_inline_imm_63_f32:
-; CHECK: s_load_dword [[VAL:s[0-9]+]]
-; CHECK: v_add_f32_e64 [[REG:v[0-9]+]], [[VAL]], 63
-; CHECK: buffer_store_dword [[REG]]
+; GCN-LABEL: {{^}}add_inline_imm_63_f32:
+; GCN: s_load_dword [[VAL:s[0-9]+]]
+; GCN: v_add_f32_e64 [[REG:v[0-9]+]], [[VAL]], 63
+; GCN: buffer_store_dword [[REG]]
 define void @add_inline_imm_63_f32(float addrspace(1)* %out, float %x) {
   %y = fadd float %x, 0x36ff800000000000
   store float %y, float addrspace(1)* %out
   ret void
 }
 
-; CHECK-LABEL: {{^}}add_inline_imm_64_f32:
-; CHECK: s_load_dword [[VAL:s[0-9]+]]
-; CHECK: v_add_f32_e64 [[REG:v[0-9]+]], [[VAL]], 64
-; CHECK: buffer_store_dword [[REG]]
+; GCN-LABEL: {{^}}add_inline_imm_64_f32:
+; GCN: s_load_dword [[VAL:s[0-9]+]]
+; GCN: v_add_f32_e64 [[REG:v[0-9]+]], [[VAL]], 64
+; GCN: buffer_store_dword [[REG]]
 define void @add_inline_imm_64_f32(float addrspace(1)* %out, float %x) {
   %y = fadd float %x, 0x3700000000000000
   store float %y, float addrspace(1)* %out
@@ -343,99 +337,99 @@
 }
 
 
-; CHECK-LABEL: {{^}}add_inline_imm_0.0_f64:
-; SI: s_load_dwordx2 [[VAL:s\[[0-9]+:[0-9]+\]]], {{s\[[0-9]+:[0-9]+\]}}, 0xb
-; VI: s_load_dwordx2 [[VAL:s\[[0-9]+:[0-9]+\]]], {{s\[[0-9]+:[0-9]+\]}}, 0x2c
-; CHECK: v_add_f64 [[REG:v\[[0-9]+:[0-9]+\]]], [[VAL]], 0{{$}}
-; CHECK: buffer_store_dwordx2 [[REG]]
+; GCN-LABEL: {{^}}add_inline_imm_0.0_f64:
+; SI: s_load_dwordx2 [[VAL:s\[[0-9]+:[0-9]+\]]], {{s\[[0-9]+:[0-9]+\]}}, 0xb
+; VI: s_load_dwordx2 [[VAL:s\[[0-9]+:[0-9]+\]]], {{s\[[0-9]+:[0-9]+\]}}, 0x2c
+; GCN: v_add_f64 [[REG:v\[[0-9]+:[0-9]+\]]], [[VAL]], 0{{$}}
+; GCN: buffer_store_dwordx2 [[REG]]
 define void @add_inline_imm_0.0_f64(double addrspace(1)* %out, double %x) {
   %y = fadd double %x, 0.0
   store double %y, double addrspace(1)* %out
   ret void
 }
 
-; CHECK-LABEL: {{^}}add_inline_imm_0.5_f64:
-; SI: s_load_dwordx2 [[VAL:s\[[0-9]+:[0-9]+\]]], {{s\[[0-9]+:[0-9]+\]}}, 0xb
-; VI: s_load_dwordx2 [[VAL:s\[[0-9]+:[0-9]+\]]], {{s\[[0-9]+:[0-9]+\]}}, 0x2c
-; CHECK: v_add_f64 [[REG:v\[[0-9]+:[0-9]+\]]], [[VAL]], 0.5
-; CHECK: buffer_store_dwordx2 [[REG]]
+; GCN-LABEL: {{^}}add_inline_imm_0.5_f64:
+; SI: s_load_dwordx2 [[VAL:s\[[0-9]+:[0-9]+\]]], {{s\[[0-9]+:[0-9]+\]}}, 0xb
+; VI: s_load_dwordx2 [[VAL:s\[[0-9]+:[0-9]+\]]], {{s\[[0-9]+:[0-9]+\]}}, 0x2c
+; GCN: v_add_f64 [[REG:v\[[0-9]+:[0-9]+\]]], [[VAL]], 0.5
+; GCN: buffer_store_dwordx2 [[REG]]
 define void @add_inline_imm_0.5_f64(double addrspace(1)* %out, double %x) {
   %y = fadd double %x, 0.5
   store double %y, double addrspace(1)* %out
   ret void
 }
 
-; CHECK-LABEL: {{^}}add_inline_imm_neg_0.5_f64:
-; SI: s_load_dwordx2 [[VAL:s\[[0-9]+:[0-9]+\]]], {{s\[[0-9]+:[0-9]+\]}}, 0xb
-; VI: s_load_dwordx2 [[VAL:s\[[0-9]+:[0-9]+\]]], {{s\[[0-9]+:[0-9]+\]}}, 0x2c
-; CHECK: v_add_f64 [[REG:v\[[0-9]+:[0-9]+\]]], [[VAL]], -0.5
-; CHECK: buffer_store_dwordx2 [[REG]]
+; GCN-LABEL: {{^}}add_inline_imm_neg_0.5_f64:
+; SI: s_load_dwordx2 [[VAL:s\[[0-9]+:[0-9]+\]]], {{s\[[0-9]+:[0-9]+\]}}, 0xb
+; VI: s_load_dwordx2 [[VAL:s\[[0-9]+:[0-9]+\]]], {{s\[[0-9]+:[0-9]+\]}}, 0x2c
+; GCN: v_add_f64 [[REG:v\[[0-9]+:[0-9]+\]]], [[VAL]], -0.5
+; GCN: buffer_store_dwordx2 [[REG]]
 define void @add_inline_imm_neg_0.5_f64(double addrspace(1)* %out, double %x) {
   %y = fadd double %x, -0.5
   store double %y, double addrspace(1)* %out
   ret void
 }
 
-; CHECK-LABEL: {{^}}add_inline_imm_1.0_f64:
-; SI: s_load_dwordx2 [[VAL:s\[[0-9]+:[0-9]+\]]], {{s\[[0-9]+:[0-9]+\]}}, 0xb
-; VI: s_load_dwordx2 [[VAL:s\[[0-9]+:[0-9]+\]]], {{s\[[0-9]+:[0-9]+\]}}, 0x2c
-; CHECK: v_add_f64 [[REG:v\[[0-9]+:[0-9]+\]]], [[VAL]], 1.0
-; CHECK: buffer_store_dwordx2 [[REG]]
+; GCN-LABEL: {{^}}add_inline_imm_1.0_f64:
+; SI: s_load_dwordx2 [[VAL:s\[[0-9]+:[0-9]+\]]], {{s\[[0-9]+:[0-9]+\]}}, 0xb
+; VI: s_load_dwordx2 [[VAL:s\[[0-9]+:[0-9]+\]]], {{s\[[0-9]+:[0-9]+\]}}, 0x2c
+; GCN: v_add_f64 [[REG:v\[[0-9]+:[0-9]+\]]], [[VAL]], 1.0
+; GCN: buffer_store_dwordx2 [[REG]]
 define void @add_inline_imm_1.0_f64(double addrspace(1)* %out, double %x) {
   %y = fadd double %x, 1.0
   store double %y, double addrspace(1)* %out
   ret void
 }
 
-; CHECK-LABEL: {{^}}add_inline_imm_neg_1.0_f64:
-; SI: s_load_dwordx2 [[VAL:s\[[0-9]+:[0-9]+\]]], {{s\[[0-9]+:[0-9]+\]}}, 0xb
-; VI: s_load_dwordx2 [[VAL:s\[[0-9]+:[0-9]+\]]], {{s\[[0-9]+:[0-9]+\]}}, 0x2c
-; CHECK: v_add_f64 [[REG:v\[[0-9]+:[0-9]+\]]], [[VAL]], -1.0
-; CHECK: buffer_store_dwordx2 [[REG]]
+; GCN-LABEL: {{^}}add_inline_imm_neg_1.0_f64:
+; SI: s_load_dwordx2 [[VAL:s\[[0-9]+:[0-9]+\]]], {{s\[[0-9]+:[0-9]+\]}}, 0xb
+; VI: s_load_dwordx2 [[VAL:s\[[0-9]+:[0-9]+\]]], {{s\[[0-9]+:[0-9]+\]}}, 0x2c
+; GCN: v_add_f64 [[REG:v\[[0-9]+:[0-9]+\]]], [[VAL]], -1.0
+; GCN: buffer_store_dwordx2 [[REG]]
 define void @add_inline_imm_neg_1.0_f64(double addrspace(1)* %out, double %x) {
   %y = fadd double %x, -1.0
   store double %y, double addrspace(1)* %out
   ret void
 }
 
-; CHECK-LABEL: {{^}}add_inline_imm_2.0_f64:
-; SI: s_load_dwordx2 [[VAL:s\[[0-9]+:[0-9]+\]]], {{s\[[0-9]+:[0-9]+\]}}, 0xb
-; VI: s_load_dwordx2 [[VAL:s\[[0-9]+:[0-9]+\]]], {{s\[[0-9]+:[0-9]+\]}}, 0x2c
-; CHECK: v_add_f64 [[REG:v\[[0-9]+:[0-9]+\]]], [[VAL]], 2.0
-; CHECK: buffer_store_dwordx2 [[REG]]
+; GCN-LABEL: {{^}}add_inline_imm_2.0_f64:
+; SI: s_load_dwordx2 [[VAL:s\[[0-9]+:[0-9]+\]]], {{s\[[0-9]+:[0-9]+\]}}, 0xb
+; VI: s_load_dwordx2 [[VAL:s\[[0-9]+:[0-9]+\]]], {{s\[[0-9]+:[0-9]+\]}}, 0x2c
+; GCN: v_add_f64 [[REG:v\[[0-9]+:[0-9]+\]]], [[VAL]], 2.0
+; GCN: buffer_store_dwordx2 [[REG]]
 define void @add_inline_imm_2.0_f64(double addrspace(1)* %out, double %x) {
   %y = fadd double %x, 2.0
   store double %y, double addrspace(1)* %out
   ret void
 }
 
-; CHECK-LABEL: {{^}}add_inline_imm_neg_2.0_f64:
-; SI: s_load_dwordx2 [[VAL:s\[[0-9]+:[0-9]+\]]], {{s\[[0-9]+:[0-9]+\]}}, 0xb
-; VI: s_load_dwordx2 [[VAL:s\[[0-9]+:[0-9]+\]]], {{s\[[0-9]+:[0-9]+\]}}, 0x2c
-; CHECK: v_add_f64 [[REG:v\[[0-9]+:[0-9]+\]]], [[VAL]], -2.0
-; CHECK: buffer_store_dwordx2 [[REG]]
+; GCN-LABEL: {{^}}add_inline_imm_neg_2.0_f64:
+; SI: s_load_dwordx2 [[VAL:s\[[0-9]+:[0-9]+\]]], {{s\[[0-9]+:[0-9]+\]}}, 0xb
+; VI: s_load_dwordx2 [[VAL:s\[[0-9]+:[0-9]+\]]], {{s\[[0-9]+:[0-9]+\]}}, 0x2c
+; GCN: v_add_f64 [[REG:v\[[0-9]+:[0-9]+\]]], [[VAL]], -2.0
+; GCN: buffer_store_dwordx2 [[REG]]
 define void @add_inline_imm_neg_2.0_f64(double addrspace(1)* %out, double %x) {
   %y = fadd double %x, -2.0
   store double %y, double addrspace(1)* %out
   ret void
 }
 
-; CHECK-LABEL: {{^}}add_inline_imm_4.0_f64:
-; SI: s_load_dwordx2 [[VAL:s\[[0-9]+:[0-9]+\]]], {{s\[[0-9]+:[0-9]+\]}}, 0xb
-; VI: s_load_dwordx2 [[VAL:s\[[0-9]+:[0-9]+\]]], {{s\[[0-9]+:[0-9]+\]}}, 0x2c
-; CHECK: v_add_f64 [[REG:v\[[0-9]+:[0-9]+\]]], [[VAL]], 4.0
-; CHECK: buffer_store_dwordx2 [[REG]]
+; GCN-LABEL: {{^}}add_inline_imm_4.0_f64:
+; SI: s_load_dwordx2 [[VAL:s\[[0-9]+:[0-9]+\]]], {{s\[[0-9]+:[0-9]+\]}}, 0xb
+; VI: s_load_dwordx2 [[VAL:s\[[0-9]+:[0-9]+\]]], {{s\[[0-9]+:[0-9]+\]}}, 0x2c
+; GCN: v_add_f64 [[REG:v\[[0-9]+:[0-9]+\]]], [[VAL]], 4.0
+; GCN: buffer_store_dwordx2 [[REG]]
 define void @add_inline_imm_4.0_f64(double addrspace(1)* %out, double %x) {
   %y = fadd double %x, 4.0
   store double %y, double addrspace(1)* %out
   ret void
 }
 
-; CHECK-LABEL: {{^}}add_inline_imm_neg_4.0_f64:
-; SI: s_load_dwordx2 [[VAL:s\[[0-9]+:[0-9]+\]]], {{s\[[0-9]+:[0-9]+\]}}, 0xb
-; VI: s_load_dwordx2 [[VAL:s\[[0-9]+:[0-9]+\]]], {{s\[[0-9]+:[0-9]+\]}}, 0x2c
-; CHECK: v_add_f64 [[REG:v\[[0-9]+:[0-9]+\]]], [[VAL]], -4.0
-; CHECK: buffer_store_dwordx2 [[REG]]
+; GCN-LABEL: {{^}}add_inline_imm_neg_4.0_f64:
+; SI: s_load_dwordx2 [[VAL:s\[[0-9]+:[0-9]+\]]], {{s\[[0-9]+:[0-9]+\]}}, 0xb
+; VI: s_load_dwordx2 [[VAL:s\[[0-9]+:[0-9]+\]]], {{s\[[0-9]+:[0-9]+\]}}, 0x2c
+; GCN: v_add_f64 [[REG:v\[[0-9]+:[0-9]+\]]], [[VAL]], -4.0
+; GCN: buffer_store_dwordx2 [[REG]]
 define void @add_inline_imm_neg_4.0_f64(double addrspace(1)* %out, double %x) {
   %y = fadd double %x, -4.0
   store double %y, double addrspace(1)* %out
@@ -467,88 +461,88 @@
   ret void
 }
 
-; CHECK-LABEL: {{^}}add_inline_imm_1_f64:
-; SI: s_load_dwordx2 [[VAL:s\[[0-9]+:[0-9]+\]]], {{s\[[0-9]+:[0-9]+\]}}, 0xb
-; VI: s_load_dwordx2 [[VAL:s\[[0-9]+:[0-9]+\]]], {{s\[[0-9]+:[0-9]+\]}}, 0x2c
-; CHECK: v_add_f64 [[REG:v\[[0-9]+:[0-9]+\]]], [[VAL]], 1{{$}}
-; CHECK: buffer_store_dwordx2 [[REG]]
+; GCN-LABEL: {{^}}add_inline_imm_1_f64:
+; SI: s_load_dwordx2 [[VAL:s\[[0-9]+:[0-9]+\]]], {{s\[[0-9]+:[0-9]+\]}}, 0xb
+; VI: s_load_dwordx2 [[VAL:s\[[0-9]+:[0-9]+\]]], {{s\[[0-9]+:[0-9]+\]}}, 0x2c
+; GCN: v_add_f64 [[REG:v\[[0-9]+:[0-9]+\]]], [[VAL]], 1{{$}}
+; GCN: buffer_store_dwordx2 [[REG]]
 define void @add_inline_imm_1_f64(double addrspace(1)* %out, double %x) {
   %y = fadd double %x, 0x0000000000000001
   store double %y, double addrspace(1)* %out
   ret void
 }
 
-; CHECK-LABEL: {{^}}add_inline_imm_2_f64:
-; SI: s_load_dwordx2 [[VAL:s\[[0-9]+:[0-9]+\]]], {{s\[[0-9]+:[0-9]+\]}}, 0xb
-; VI: s_load_dwordx2 [[VAL:s\[[0-9]+:[0-9]+\]]], {{s\[[0-9]+:[0-9]+\]}}, 0x2c
-; CHECK: v_add_f64 [[REG:v\[[0-9]+:[0-9]+\]]], [[VAL]], 2{{$}}
-; CHECK: buffer_store_dwordx2 [[REG]]
+; GCN-LABEL: {{^}}add_inline_imm_2_f64:
+; SI: s_load_dwordx2 [[VAL:s\[[0-9]+:[0-9]+\]]], {{s\[[0-9]+:[0-9]+\]}}, 0xb
+; VI: s_load_dwordx2 [[VAL:s\[[0-9]+:[0-9]+\]]], {{s\[[0-9]+:[0-9]+\]}}, 0x2c
+; GCN: v_add_f64 [[REG:v\[[0-9]+:[0-9]+\]]], [[VAL]], 2{{$}}
+; GCN: buffer_store_dwordx2 [[REG]]
 define void @add_inline_imm_2_f64(double addrspace(1)* %out, double %x) {
   %y = fadd double %x, 0x0000000000000002
   store double %y, double addrspace(1)* %out
   ret void
 }
 
-; CHECK-LABEL: {{^}}add_inline_imm_16_f64:
-; SI: s_load_dwordx2 [[VAL:s\[[0-9]+:[0-9]+\]]], {{s\[[0-9]+:[0-9]+\]}}, 0xb
-; VI: s_load_dwordx2 [[VAL:s\[[0-9]+:[0-9]+\]]], {{s\[[0-9]+:[0-9]+\]}}, 0x2c
-; CHECK: v_add_f64 [[REG:v\[[0-9]+:[0-9]+\]]], [[VAL]], 16
-; CHECK: buffer_store_dwordx2 [[REG]]
+; GCN-LABEL: {{^}}add_inline_imm_16_f64:
+; SI: s_load_dwordx2 [[VAL:s\[[0-9]+:[0-9]+\]]], {{s\[[0-9]+:[0-9]+\]}}, 0xb
+; VI: s_load_dwordx2 [[VAL:s\[[0-9]+:[0-9]+\]]], {{s\[[0-9]+:[0-9]+\]}}, 0x2c
+; GCN: v_add_f64 [[REG:v\[[0-9]+:[0-9]+\]]], [[VAL]], 16
+; GCN: buffer_store_dwordx2 [[REG]]
 define void @add_inline_imm_16_f64(double addrspace(1)* %out, double %x) {
   %y = fadd double %x, 0x0000000000000010
   store double %y, double addrspace(1)* %out
   ret void
 }
 
-; CHECK-LABEL: {{^}}add_inline_imm_neg_1_f64:
-; SI: s_load_dwordx2 [[VAL:s\[[0-9]+:[0-9]+\]]], {{s\[[0-9]+:[0-9]+\]}}, 0xb
-; VI: s_load_dwordx2 [[VAL:s\[[0-9]+:[0-9]+\]]], {{s\[[0-9]+:[0-9]+\]}}, 0x2c
-; CHECK: v_add_f64 [[REG:v\[[0-9]+:[0-9]+\]]], [[VAL]], -1
-; CHECK: buffer_store_dwordx2 [[REG]]
+; GCN-LABEL: {{^}}add_inline_imm_neg_1_f64:
+; SI: s_load_dwordx2 [[VAL:s\[[0-9]+:[0-9]+\]]], {{s\[[0-9]+:[0-9]+\]}}, 0xb
+; VI: s_load_dwordx2 [[VAL:s\[[0-9]+:[0-9]+\]]], {{s\[[0-9]+:[0-9]+\]}}, 0x2c
+; GCN: v_add_f64 [[REG:v\[[0-9]+:[0-9]+\]]], [[VAL]], -1
+; GCN: buffer_store_dwordx2 [[REG]]
 define void @add_inline_imm_neg_1_f64(double addrspace(1)* %out, double %x) {
   %y = fadd double %x, 0xffffffffffffffff
   store double %y, double addrspace(1)* %out
   ret void
 }
 
-; CHECK-LABEL: {{^}}add_inline_imm_neg_2_f64:
-; SI: s_load_dwordx2 [[VAL:s\[[0-9]+:[0-9]+\]]], {{s\[[0-9]+:[0-9]+\]}}, 0xb
-; VI: s_load_dwordx2 [[VAL:s\[[0-9]+:[0-9]+\]]], {{s\[[0-9]+:[0-9]+\]}}, 0x2c
-; CHECK: v_add_f64 [[REG:v\[[0-9]+:[0-9]+\]]], [[VAL]], -2
-; CHECK: buffer_store_dwordx2 [[REG]]
+; GCN-LABEL: {{^}}add_inline_imm_neg_2_f64:
+; SI: s_load_dwordx2 [[VAL:s\[[0-9]+:[0-9]+\]]], {{s\[[0-9]+:[0-9]+\]}}, 0xb
+; VI: s_load_dwordx2 [[VAL:s\[[0-9]+:[0-9]+\]]], {{s\[[0-9]+:[0-9]+\]}}, 0x2c
+; GCN: v_add_f64 [[REG:v\[[0-9]+:[0-9]+\]]], [[VAL]], -2
+; GCN: buffer_store_dwordx2 [[REG]]
 define void @add_inline_imm_neg_2_f64(double addrspace(1)* %out, double %x) {
   %y = fadd double %x, 0xfffffffffffffffe
   store double %y, double addrspace(1)* %out
   ret void
 }
 
-; CHECK-LABEL: {{^}}add_inline_imm_neg_16_f64:
-; SI: s_load_dwordx2 [[VAL:s\[[0-9]+:[0-9]+\]]], {{s\[[0-9]+:[0-9]+\]}}, 0xb
-; VI: s_load_dwordx2 [[VAL:s\[[0-9]+:[0-9]+\]]], {{s\[[0-9]+:[0-9]+\]}}, 0x2c
-; CHECK: v_add_f64 [[REG:v\[[0-9]+:[0-9]+\]]], [[VAL]], -16
-; CHECK: buffer_store_dwordx2 [[REG]]
+; GCN-LABEL: {{^}}add_inline_imm_neg_16_f64:
+; SI: s_load_dwordx2 [[VAL:s\[[0-9]+:[0-9]+\]]], {{s\[[0-9]+:[0-9]+\]}}, 0xb
+; VI: s_load_dwordx2 [[VAL:s\[[0-9]+:[0-9]+\]]], {{s\[[0-9]+:[0-9]+\]}}, 0x2c
+; GCN: v_add_f64 [[REG:v\[[0-9]+:[0-9]+\]]], [[VAL]], -16
+; GCN: buffer_store_dwordx2 [[REG]]
 define void @add_inline_imm_neg_16_f64(double addrspace(1)* %out, double %x) {
   %y = fadd double %x, 0xfffffffffffffff0
   store double %y, double addrspace(1)* %out
   ret void
 }
 
-; CHECK-LABEL: {{^}}add_inline_imm_63_f64:
-; SI: s_load_dwordx2 [[VAL:s\[[0-9]+:[0-9]+\]]], {{s\[[0-9]+:[0-9]+\]}}, 0xb
-; VI: s_load_dwordx2 [[VAL:s\[[0-9]+:[0-9]+\]]], {{s\[[0-9]+:[0-9]+\]}}, 0x2c
-; CHECK: v_add_f64 [[REG:v\[[0-9]+:[0-9]+\]]], [[VAL]], 63
-; CHECK: buffer_store_dwordx2 [[REG]]
+; GCN-LABEL: {{^}}add_inline_imm_63_f64:
+; SI: s_load_dwordx2 [[VAL:s\[[0-9]+:[0-9]+\]]], {{s\[[0-9]+:[0-9]+\]}}, 0xb
+; VI: s_load_dwordx2 [[VAL:s\[[0-9]+:[0-9]+\]]], {{s\[[0-9]+:[0-9]+\]}}, 0x2c
+; GCN: v_add_f64 [[REG:v\[[0-9]+:[0-9]+\]]], [[VAL]], 63
+; GCN: buffer_store_dwordx2 [[REG]]
 define void @add_inline_imm_63_f64(double addrspace(1)* %out, double %x) {
   %y = fadd double %x, 0x000000000000003F
   store double %y, double addrspace(1)* %out
   ret void
 }
 
-; CHECK-LABEL: {{^}}add_inline_imm_64_f64:
-; SI: s_load_dwordx2 [[VAL:s\[[0-9]+:[0-9]+\]]], {{s\[[0-9]+:[0-9]+\]}}, 0xb
-; VI: s_load_dwordx2 [[VAL:s\[[0-9]+:[0-9]+\]]], {{s\[[0-9]+:[0-9]+\]}}, 0x2c
-; CHECK: v_add_f64 [[REG:v\[[0-9]+:[0-9]+\]]], [[VAL]], 64
-; CHECK: buffer_store_dwordx2 [[REG]]
+; GCN-LABEL: {{^}}add_inline_imm_64_f64:
+; SI: s_load_dwordx2 [[VAL:s\[[0-9]+:[0-9]+\]]], {{s\[[0-9]+:[0-9]+\]}}, 0xb
+; VI: s_load_dwordx2 [[VAL:s\[[0-9]+:[0-9]+\]]], {{s\[[0-9]+:[0-9]+\]}}, 0x2c
+; GCN: v_add_f64 [[REG:v\[[0-9]+:[0-9]+\]]], [[VAL]], 64
+; GCN: buffer_store_dwordx2 [[REG]]
 define void @add_inline_imm_64_f64(double addrspace(1)* %out, double %x) {
   %y = fadd double %x, 0x0000000000000040
   store double %y, double addrspace(1)* %out
@@ -556,103 +550,97 @@
 }
 
 
-; CHECK-LABEL: {{^}}store_inline_imm_0.0_f64:
-; CHECK: v_mov_b32_e32 v[[LO_VREG:[0-9]+]], 0
-; CHECK: v_mov_b32_e32 v[[HI_VREG:[0-9]+]], v[[LO_VREG]]{{$}}
-; CHECK: buffer_store_dwordx2 v{{\[}}[[LO_VREG]]:[[HI_VREG]]{{\]}}
+; GCN-LABEL: {{^}}store_inline_imm_0.0_f64:
+; GCN: v_mov_b32_e32 v[[LO_VREG:[0-9]+]], 0
+; GCN: v_mov_b32_e32 v[[HI_VREG:[0-9]+]], v[[LO_VREG]]{{$}}
+; GCN: buffer_store_dwordx2 v{{\[}}[[LO_VREG]]:[[HI_VREG]]{{\]}}
 define void @store_inline_imm_0.0_f64(double addrspace(1)* %out) {
   store double 0.0, double addrspace(1)* %out
   ret void
 }
 
 
-; CHECK-LABEL: {{^}}store_literal_imm_neg_0.0_f64:
-; CHECK-DAG: v_mov_b32_e32 v[[LO_VREG:[0-9]+]], 0{{$}}
-; CHECK-DAG: v_bfrev_b32_e32 v[[HI_VREG:[0-9]+]], 1{{$}}
-; CHECK: buffer_store_dwordx2 v{{\[}}[[LO_VREG]]:[[HI_VREG]]{{\]}}
+; GCN-LABEL: {{^}}store_literal_imm_neg_0.0_f64:
+; GCN-DAG: v_mov_b32_e32 v[[LO_VREG:[0-9]+]], 0{{$}}
+; GCN-DAG: v_bfrev_b32_e32 v[[HI_VREG:[0-9]+]], 1{{$}}
+; GCN: buffer_store_dwordx2 v{{\[}}[[LO_VREG]]:[[HI_VREG]]{{\]}}
 define void @store_literal_imm_neg_0.0_f64(double addrspace(1)* %out) {
   store double -0.0, double addrspace(1)* %out
   ret void
 }
 
-; CHECK-LABEL: {{^}}store_inline_imm_0.5_f64:
-; CHECK-DAG: v_mov_b32_e32 v[[LO_VREG:[0-9]+]], 0{{$}}
-; CHECK-DAG: v_mov_b32_e32 v[[HI_VREG:[0-9]+]], 0x3fe00000
-; CHECK: buffer_store_dwordx2 v{{\[}}[[LO_VREG]]:[[HI_VREG]]{{\]}}
+; GCN-LABEL: {{^}}store_inline_imm_0.5_f64:
+; GCN-DAG: v_mov_b32_e32 v[[LO_VREG:[0-9]+]], 0{{$}}
+; GCN-DAG: v_mov_b32_e32 v[[HI_VREG:[0-9]+]], 0x3fe00000
+; GCN: buffer_store_dwordx2 v{{\[}}[[LO_VREG]]:[[HI_VREG]]{{\]}}
 define void @store_inline_imm_0.5_f64(double addrspace(1)* %out) {
   store double 0.5, double addrspace(1)* %out
   ret void
 }
 
-; CHECK-LABEL: {{^}}store_inline_imm_m_0.5_f64:
-; CHECK-DAG: v_mov_b32_e32 v[[LO_VREG:[0-9]+]], 0{{$}}
-; CHECK-DAG: v_mov_b32_e32 v[[HI_VREG:[0-9]+]], 0xbfe00000
-; CHECK: buffer_store_dwordx2 v{{\[}}[[LO_VREG]]:[[HI_VREG]]{{\]}}
+; GCN-LABEL: {{^}}store_inline_imm_m_0.5_f64:
+; GCN-DAG: v_mov_b32_e32 v[[LO_VREG:[0-9]+]], 0{{$}}
+; GCN-DAG: v_mov_b32_e32 v[[HI_VREG:[0-9]+]], 0xbfe00000
+; GCN: buffer_store_dwordx2 v{{\[}}[[LO_VREG]]:[[HI_VREG]]{{\]}}
 define void @store_inline_imm_m_0.5_f64(double addrspace(1)* %out) {
   store double -0.5, double addrspace(1)* %out
   ret void
 }
 
-; CHECK-LABEL: {{^}}store_inline_imm_1.0_f64:
-; CHECK-DAG: v_mov_b32_e32 v[[LO_VREG:[0-9]+]], 0{{$}}
-; CHECK-DAG: v_mov_b32_e32 v[[HI_VREG:[0-9]+]], 0x3ff00000
-; CHECK: buffer_store_dwordx2 v{{\[}}[[LO_VREG]]:[[HI_VREG]]{{\]}}
+; GCN-LABEL: {{^}}store_inline_imm_1.0_f64:
+; GCN-DAG: v_mov_b32_e32 v[[LO_VREG:[0-9]+]], 0{{$}}
+; GCN-DAG: v_mov_b32_e32 v[[HI_VREG:[0-9]+]], 0x3ff00000
+; GCN: buffer_store_dwordx2 v{{\[}}[[LO_VREG]]:[[HI_VREG]]{{\]}}
 define void @store_inline_imm_1.0_f64(double addrspace(1)* %out) {
   store double 1.0, double addrspace(1)* %out
   ret void
 }
 
-; CHECK-LABEL: {{^}}store_inline_imm_m_1.0_f64:
-; CHECK-DAG: v_mov_b32_e32 v[[LO_VREG:[0-9]+]], 0{{$}}
-; CHECK-DAG: v_mov_b32_e32 v[[HI_VREG:[0-9]+]], 0xbff00000
-; CHECK: buffer_store_dwordx2 v{{\[}}[[LO_VREG]]:[[HI_VREG]]{{\]}}
+; GCN-LABEL: {{^}}store_inline_imm_m_1.0_f64:
+; GCN-DAG: v_mov_b32_e32 v[[LO_VREG:[0-9]+]], 0{{$}}
+; GCN-DAG: v_mov_b32_e32 v[[HI_VREG:[0-9]+]], 0xbff00000
+; GCN: buffer_store_dwordx2 v{{\[}}[[LO_VREG]]:[[HI_VREG]]{{\]}}
 define void @store_inline_imm_m_1.0_f64(double addrspace(1)* %out) {
   store double -1.0, double addrspace(1)* %out
   ret void
 }
 
-; CHECK-LABEL: {{^}}store_inline_imm_2.0_f64:
-; CHECK-DAG: v_mov_b32_e32 v[[LO_VREG:[0-9]+]], 0{{$}}
-; CHECK-DAG: v_mov_b32_e32 v[[HI_VREG:[0-9]+]], 2.0
-; CHECK: buffer_store_dwordx2 v{{\[}}[[LO_VREG]]:[[HI_VREG]]{{\]}}
+; GCN-LABEL: {{^}}store_inline_imm_2.0_f64:
+; GCN-DAG: v_mov_b32_e32 v[[LO_VREG:[0-9]+]], 0{{$}}
+; GCN-DAG: v_mov_b32_e32 v[[HI_VREG:[0-9]+]], 2.0
+; GCN: buffer_store_dwordx2 v{{\[}}[[LO_VREG]]:[[HI_VREG]]{{\]}}
 define void @store_inline_imm_2.0_f64(double addrspace(1)* %out) {
   store double 2.0, double addrspace(1)* %out
   ret void
 }
 
-; CHECK-LABEL: {{^}}store_inline_imm_m_2.0_f64:
-; CHECK-DAG: v_mov_b32_e32 v[[LO_VREG:[0-9]+]], 0{{$}}
-; CHECK-DAG: v_mov_b32_e32 v[[HI_VREG:[0-9]+]], -2.0
-; CHECK: buffer_store_dwordx2 v{{\[}}[[LO_VREG]]:[[HI_VREG]]{{\]}}
+; GCN-LABEL: {{^}}store_inline_imm_m_2.0_f64:
+; GCN-DAG: v_mov_b32_e32 v[[LO_VREG:[0-9]+]], 0{{$}}
+; GCN-DAG: v_mov_b32_e32 v[[HI_VREG:[0-9]+]], -2.0
+; GCN: buffer_store_dwordx2 v{{\[}}[[LO_VREG]]:[[HI_VREG]]{{\]}}
 define void @store_inline_imm_m_2.0_f64(double addrspace(1)* %out) {
   store double -2.0, double addrspace(1)* %out
   ret void
 }
 
-; CHECK-LABEL: {{^}}store_inline_imm_4.0_f64:
-; CHECK-DAG: v_mov_b32_e32 v[[LO_VREG:[0-9]+]], 0{{$}}
-; CHECK-DAG: v_mov_b32_e32 v[[HI_VREG:[0-9]+]], 0x40100000
-; CHECK: buffer_store_dwordx2 v{{\[}}[[LO_VREG]]:[[HI_VREG]]{{\]}}
+; GCN-LABEL: {{^}}store_inline_imm_4.0_f64:
+; GCN-DAG: v_mov_b32_e32 v[[LO_VREG:[0-9]+]], 0{{$}}
+; GCN-DAG: v_mov_b32_e32 v[[HI_VREG:[0-9]+]], 0x40100000
+; GCN: buffer_store_dwordx2 v{{\[}}[[LO_VREG]]:[[HI_VREG]]{{\]}}
 define void @store_inline_imm_4.0_f64(double addrspace(1)* %out) {
   store double 4.0, double addrspace(1)* %out
   ret void
 }
 
-; CHECK-LABEL: {{^}}store_inline_imm_m_4.0_f64:
-; CHECK-DAG: v_mov_b32_e32 v[[LO_VREG:[0-9]+]], 0{{$}}
-; CHECK-DAG: v_mov_b32_e32 v[[HI_VREG:[0-9]+]], 0xc0100000
-; CHECK: buffer_store_dwordx2 v{{\[}}[[LO_VREG]]:[[HI_VREG]]{{\]}}
+; GCN-LABEL: {{^}}store_inline_imm_m_4.0_f64:
+; GCN-DAG: v_mov_b32_e32 v[[LO_VREG:[0-9]+]], 0{{$}}
+; GCN-DAG: v_mov_b32_e32 v[[HI_VREG:[0-9]+]], 0xc0100000
+; GCN: buffer_store_dwordx2 v{{\[}}[[LO_VREG]]:[[HI_VREG]]{{\]}}
 define void @store_inline_imm_m_4.0_f64(double addrspace(1)* %out) {
   store double -4.0, double addrspace(1)* %out
   ret void
 }
 
-<<<<<<< HEAD
-; CHECK-LABEL: {{^}}store_literal_imm_f64:
-; CHECK-DAG: v_mov_b32_e32 v[[LO_VREG:[0-9]+]], 0{{$}}
-; CHECK-DAG: v_mov_b32_e32 v[[HI_VREG:[0-9]+]], 0x40b00000
-; CHECK: buffer_store_dwordx2 v{{\[}}[[LO_VREG]]:[[HI_VREG]]{{\]}}
-=======
 ; GCN-LABEL: {{^}}store_inv_2pi_f64:
 ; GCN-DAG: v_mov_b32_e32 v[[LO_VREG:[0-9]+]], 0x6dc9c882
 ; GCN-DAG: v_mov_b32_e32 v[[HI_VREG:[0-9]+]], 0x3fc45f30
@@ -675,7 +663,6 @@
 ; GCN-DAG: v_mov_b32_e32 v[[LO_VREG:[0-9]+]], 0{{$}}
 ; GCN-DAG: v_mov_b32_e32 v[[HI_VREG:[0-9]+]], 0x40b00000
 ; GCN: buffer_store_dwordx2 v{{\[}}[[LO_VREG]]:[[HI_VREG]]{{\]}}
->>>>>>> 519b4ccd
 define void @store_literal_imm_f64(double addrspace(1)* %out) {
   store double 4096.0, double addrspace(1)* %out
   ret void
