; RUN: llc < %s | FileCheck %s

target datalayout = "e-p:16:16:16-i8:8:8-i16:16:16-i32:16:32-n8:16"
target triple = "msp430---elf"

; Pass large structures by reference (MSP430 EABI p. 3.5)

%s = type { i64, i64 }

define %s @fred() #0 {
; CHECK-LABEL: fred:
<<<<<<< HEAD
; CHECK: mov.w	#2314, 14(r12)
; CHECK: mov.w	#2828, 12(r12)
; CHECK: mov.w	#3342, 10(r12)
; CHECK: mov.w	#3840, 8(r12)
; CHECK: mov.w	#258, 6(r12)
; CHECK: mov.w	#772, 4(r12)
; CHECK: mov.w	#1286, 2(r12)
; CHECK: mov.w	#1800, 0(r12)
  ret %s {i64 72623859790382856, i64 651345242494996224} 
=======
; CHECK: mov	#2314, 14(r12)
; CHECK: mov	#2828, 12(r12)
; CHECK: mov	#3342, 10(r12)
; CHECK: mov	#3840, 8(r12)
; CHECK: mov	#258, 6(r12)
; CHECK: mov	#772, 4(r12)
; CHECK: mov	#1286, 2(r12)
; CHECK: mov	#1800, 0(r12)
  ret %s {i64 72623859790382856, i64 651345242494996224}
}

%struct.S = type { i16, i16, i16 }

@a = common global i16 0, align 2
@b = common global i16 0, align 2
@c = common global i16 0, align 2

define void @test() #1 {
; CHECK-LABEL: test:
  %1 = alloca %struct.S, align 2
; CHECK:      mov	r1, r12
; CHECK-NEXT: call	#sret
  call void @sret(%struct.S* nonnull sret %1) #3
  ret void
}

define void @sret(%struct.S* noalias nocapture sret) #0 {
; CHECK-LABEL: sret:
; CHECK: mov	&a, 0(r12)
; CHECK: mov	&b, 2(r12)
; CHECK: mov	&c, 4(r12)
  %2 = getelementptr inbounds %struct.S, %struct.S* %0, i16 0, i32 0
  %3 = load i16, i16* @a, align 2
  store i16 %3, i16* %2, align 2
  %4 = getelementptr inbounds %struct.S, %struct.S* %0, i16 0, i32 1
  %5 = load i16, i16* @b, align 2
  store i16 %5, i16* %4, align 2
  %6 = getelementptr inbounds %struct.S, %struct.S* %0, i16 0, i32 2
  %7 = load i16, i16* @c, align 2
  store i16 %7, i16* %6, align 2
  ret void
>>>>>>> b4a64ced
}

attributes #0 = { nounwind }<|MERGE_RESOLUTION|>--- conflicted
+++ resolved
@@ -9,17 +9,6 @@
 
 define %s @fred() #0 {
 ; CHECK-LABEL: fred:
-<<<<<<< HEAD
-; CHECK: mov.w	#2314, 14(r12)
-; CHECK: mov.w	#2828, 12(r12)
-; CHECK: mov.w	#3342, 10(r12)
-; CHECK: mov.w	#3840, 8(r12)
-; CHECK: mov.w	#258, 6(r12)
-; CHECK: mov.w	#772, 4(r12)
-; CHECK: mov.w	#1286, 2(r12)
-; CHECK: mov.w	#1800, 0(r12)
-  ret %s {i64 72623859790382856, i64 651345242494996224} 
-=======
 ; CHECK: mov	#2314, 14(r12)
 ; CHECK: mov	#2828, 12(r12)
 ; CHECK: mov	#3342, 10(r12)
@@ -61,7 +50,6 @@
   %7 = load i16, i16* @c, align 2
   store i16 %7, i16* %6, align 2
   ret void
->>>>>>> b4a64ced
 }
 
 attributes #0 = { nounwind }