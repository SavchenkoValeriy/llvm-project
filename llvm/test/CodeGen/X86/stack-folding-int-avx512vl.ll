--- conflicted
+++ resolved
@@ -8,512 +8,42 @@
 ; By including a nop call with sideeffects we can force a partial register spill of the
 ; relevant registers and check that the reload is correctly folded into the instruction.
 
-define <16 x i8> @stack_fold_pabsb(<16 x i8> %a0) {
-  ;CHECK-LABEL: stack_fold_pabsb
-  ;CHECK:       vpabsb {{-?[0-9]*}}(%rsp), {{%xmm[0-9][0-9]*}} {{.*#+}} 16-byte Folded Reload
-  %1 = tail call <2 x i64> asm sideeffect "nop", "=x,~{xmm1},~{xmm2},~{xmm3},~{xmm4},~{xmm5},~{xmm6},~{xmm7},~{xmm8},~{xmm9},~{xmm10},~{xmm11},~{xmm12},~{xmm13},~{xmm14},~{xmm15},~{xmm16},~{xmm17},~{xmm18},~{xmm19},~{xmm20},~{xmm21},~{xmm22},~{xmm23},~{xmm24},~{xmm25},~{xmm26},~{xmm27},~{xmm28},~{xmm29},~{xmm30},~{xmm31},~{flags}"()
-  %2 = call <16 x i8> @llvm.x86.ssse3.pabs.b.128(<16 x i8> %a0)
-  ret <16 x i8> %2
-}
-declare <16 x i8> @llvm.x86.ssse3.pabs.b.128(<16 x i8>) nounwind readnone
-
-define <32 x i8> @stack_fold_pabsb_ymm(<32 x i8> %a0) {
-  ;CHECK-LABEL: stack_fold_pabsb_ymm
-  ;CHECK:       vpabsb {{-?[0-9]*}}(%rsp), {{%ymm[0-9][0-9]*}} {{.*#+}} 32-byte Folded Reload
-  %1 = tail call <2 x i64> asm sideeffect "nop", "=x,~{xmm1},~{xmm2},~{xmm3},~{xmm4},~{xmm5},~{xmm6},~{xmm7},~{xmm8},~{xmm9},~{xmm10},~{xmm11},~{xmm12},~{xmm13},~{xmm14},~{xmm15},~{xmm16},~{xmm17},~{xmm18},~{xmm19},~{xmm20},~{xmm21},~{xmm22},~{xmm23},~{xmm24},~{xmm25},~{xmm26},~{xmm27},~{xmm28},~{xmm29},~{xmm30},~{xmm31},~{flags}"()
-  %2 = call <32 x i8> @llvm.x86.avx2.pabs.b(<32 x i8> %a0)
-  ret <32 x i8> %2
-}
-declare <32 x i8> @llvm.x86.avx2.pabs.b(<32 x i8>) nounwind readnone
-
-define <4 x i32> @stack_fold_pabsd(<4 x i32> %a0) {
-  ;CHECK-LABEL: stack_fold_pabsd
-  ;CHECK:       vpabsd {{-?[0-9]*}}(%rsp), {{%xmm[0-9][0-9]*}} {{.*#+}} 16-byte Folded Reload
-  %1 = tail call <2 x i64> asm sideeffect "nop", "=x,~{xmm1},~{xmm2},~{xmm3},~{xmm4},~{xmm5},~{xmm6},~{xmm7},~{xmm8},~{xmm9},~{xmm10},~{xmm11},~{xmm12},~{xmm13},~{xmm14},~{xmm15},~{xmm16},~{xmm17},~{xmm18},~{xmm19},~{xmm20},~{xmm21},~{xmm22},~{xmm23},~{xmm24},~{xmm25},~{xmm26},~{xmm27},~{xmm28},~{xmm29},~{xmm30},~{xmm31},~{flags}"()
-  %2 = call <4 x i32> @llvm.x86.ssse3.pabs.d.128(<4 x i32> %a0)
-  ret <4 x i32> %2
-}
-declare <4 x i32> @llvm.x86.ssse3.pabs.d.128(<4 x i32>) nounwind readnone
-
-define <8 x i32> @stack_fold_pabsd_ymm(<8 x i32> %a0) {
-  ;CHECK-LABEL: stack_fold_pabsd_ymm
-  ;CHECK:       vpabsd {{-?[0-9]*}}(%rsp), {{%ymm[0-9][0-9]*}} {{.*#+}} 32-byte Folded Reload
-  %1 = tail call <2 x i64> asm sideeffect "nop", "=x,~{xmm1},~{xmm2},~{xmm3},~{xmm4},~{xmm5},~{xmm6},~{xmm7},~{xmm8},~{xmm9},~{xmm10},~{xmm11},~{xmm12},~{xmm13},~{xmm14},~{xmm15},~{xmm16},~{xmm17},~{xmm18},~{xmm19},~{xmm20},~{xmm21},~{xmm22},~{xmm23},~{xmm24},~{xmm25},~{xmm26},~{xmm27},~{xmm28},~{xmm29},~{xmm30},~{xmm31},~{flags}"()
-  %2 = call <8 x i32> @llvm.x86.avx2.pabs.d(<8 x i32> %a0)
+define <8 x i32> @stack_fold_valignd_ymm(<8 x i32> %a, <8 x i32> %b) {
+  ;CHECK-LABEL: stack_fold_valignd_ymm
+  ;CHECK:   valignd $1, {{-?[0-9]*}}(%rsp), {{%ymm[0-9][0-9]*}}, {{%ymm[0-9][0-9]*}} {{.*#+}} 32-byte Folded Reload
+  %1 = tail call <2 x i64> asm sideeffect "nop", "=x,~{xmm1},~{xmm2},~{xmm3},~{xmm4},~{xmm5},~{xmm6},~{xmm7},~{xmm8},~{xmm9},~{xmm10},~{xmm11},~{xmm12},~{xmm13},~{xmm14},~{xmm15},~{xmm16},~{xmm17},~{xmm18},~{xmm19},~{xmm20},~{xmm21},~{xmm22},~{xmm23},~{xmm24},~{xmm25},~{xmm26},~{xmm27},~{xmm28},~{xmm29},~{xmm30},~{xmm31},~{flags}"()
+  %2 = shufflevector <8 x i32> %a, <8 x i32> %b, <8 x i32><i32 1, i32 2, i32 3, i32 4, i32 5, i32 6, i32 7, i32 8>
   ret <8 x i32> %2
 }
-declare <8 x i32> @llvm.x86.avx2.pabs.d(<8 x i32>) nounwind readnone
-
-define <2 x i64> @stack_fold_pabsq(<2 x i64> %a0) {
-  ;CHECK-LABEL: stack_fold_pabsq
-  ;CHECK:       vpabsq {{-?[0-9]*}}(%rsp), {{%xmm[0-9][0-9]*}} {{.*#+}} 16-byte Folded Reload
-  %1 = tail call <2 x i64> asm sideeffect "nop", "=x,~{xmm1},~{xmm2},~{xmm3},~{xmm4},~{xmm5},~{xmm6},~{xmm7},~{xmm8},~{xmm9},~{xmm10},~{xmm11},~{xmm12},~{xmm13},~{xmm14},~{xmm15},~{xmm16},~{xmm17},~{xmm18},~{xmm19},~{xmm20},~{xmm21},~{xmm22},~{xmm23},~{xmm24},~{xmm25},~{xmm26},~{xmm27},~{xmm28},~{xmm29},~{xmm30},~{xmm31},~{flags}"()
-  %2 = call <2 x i64> @llvm.x86.avx512.mask.pabs.q.128(<2 x i64> %a0, <2 x i64> undef, i8 -1)
-  ret <2 x i64> %2
-}
-declare <2 x i64> @llvm.x86.avx512.mask.pabs.q.128(<2 x i64>, <2 x i64>, i8) nounwind readnone
-
-define <4 x i64> @stack_fold_pabsq_ymm(<4 x i64> %a0) {
-  ;CHECK-LABEL: stack_fold_pabsq_ymm
-  ;CHECK:       vpabsq {{-?[0-9]*}}(%rsp), {{%ymm[0-9][0-9]*}} {{.*#+}} 32-byte Folded Reload
-  %1 = tail call <2 x i64> asm sideeffect "nop", "=x,~{xmm1},~{xmm2},~{xmm3},~{xmm4},~{xmm5},~{xmm6},~{xmm7},~{xmm8},~{xmm9},~{xmm10},~{xmm11},~{xmm12},~{xmm13},~{xmm14},~{xmm15},~{xmm16},~{xmm17},~{xmm18},~{xmm19},~{xmm20},~{xmm21},~{xmm22},~{xmm23},~{xmm24},~{xmm25},~{xmm26},~{xmm27},~{xmm28},~{xmm29},~{xmm30},~{xmm31},~{flags}"()
-  %2 = call <4 x i64> @llvm.x86.avx512.mask.pabs.q.256(<4 x i64> %a0, <4 x i64> undef, i8 -1)
+
+define <8 x i32> @stack_fold_valignd_ymm_mask(<8 x i32> %a, <8 x i32> %b, <8 x i32>* %passthru, i8 %mask) {
+  ;CHECK-LABEL: stack_fold_valignd_ymm_mask
+  ;CHECK:   valignd $1, {{-?[0-9]*}}(%rsp), {{%ymm[0-9][0-9]*}}, {{%ymm[0-9][0-9]*}} {{{%k[0-7]}}} {{.*#+}} 32-byte Folded Reload
+  %1 = tail call <2 x i64> asm sideeffect "nop", "=x,~{xmm1},~{xmm2},~{xmm3},~{xmm4},~{xmm5},~{xmm6},~{xmm7},~{xmm8},~{xmm9},~{xmm10},~{xmm11},~{xmm12},~{xmm13},~{xmm14},~{xmm15},~{xmm16},~{xmm17},~{xmm18},~{xmm19},~{xmm20},~{xmm21},~{xmm22},~{xmm23},~{xmm24},~{xmm25},~{xmm26},~{xmm27},~{xmm28},~{xmm29},~{xmm30},~{xmm31},~{flags}"()
+  %2 = shufflevector <8 x i32> %a, <8 x i32> %b, <8 x i32><i32 1, i32 2, i32 3, i32 4, i32 5, i32 6, i32 7, i32 8>
+  %3 = bitcast i8 %mask to <8 x i1>
+  %4 = load <8 x i32>, <8 x i32>* %passthru
+  %5 = select <8 x i1> %3, <8 x i32> %2, <8 x i32> %4
+  ret <8 x i32> %5
+}
+
+define <8 x i32> @stack_fold_valignd_ymm_maskz(<8 x i32> %a, <8 x i32> %b, i8 %mask) {
+  ;CHECK-LABEL: stack_fold_valignd_ymm_maskz
+  ;CHECK:   valignd $1, {{-?[0-9]*}}(%rsp), {{%ymm[0-9][0-9]*}}, {{%ymm[0-9][0-9]*}} {{{%k[0-7]}}} {z} {{.*#+}} 32-byte Folded Reload
+  %1 = tail call <2 x i64> asm sideeffect "nop", "=x,~{xmm1},~{xmm2},~{xmm3},~{xmm4},~{xmm5},~{xmm6},~{xmm7},~{xmm8},~{xmm9},~{xmm10},~{xmm11},~{xmm12},~{xmm13},~{xmm14},~{xmm15},~{xmm16},~{xmm17},~{xmm18},~{xmm19},~{xmm20},~{xmm21},~{xmm22},~{xmm23},~{xmm24},~{xmm25},~{xmm26},~{xmm27},~{xmm28},~{xmm29},~{xmm30},~{xmm31},~{flags}"()
+  %2 = shufflevector <8 x i32> %a, <8 x i32> %b, <8 x i32><i32 1, i32 2, i32 3, i32 4, i32 5, i32 6, i32 7, i32 8>
+  %3 = bitcast i8 %mask to <8 x i1>
+  %4 = select <8 x i1> %3, <8 x i32> %2, <8 x i32> zeroinitializer
+  ret <8 x i32> %4
+}
+
+define <4 x i64> @stack_fold_valignq_ymm(<4 x i64> %a, <4 x i64> %b) {
+  ;CHECK-LABEL: stack_fold_valignq_ymm
+  ;CHECK:   valignq $1, {{-?[0-9]*}}(%rsp), {{%ymm[0-9][0-9]*}}, {{%ymm[0-9][0-9]*}} {{.*#+}} 32-byte Folded Reload
+  %1 = tail call <2 x i64> asm sideeffect "nop", "=x,~{xmm1},~{xmm2},~{xmm3},~{xmm4},~{xmm5},~{xmm6},~{xmm7},~{xmm8},~{xmm9},~{xmm10},~{xmm11},~{xmm12},~{xmm13},~{xmm14},~{xmm15},~{xmm16},~{xmm17},~{xmm18},~{xmm19},~{xmm20},~{xmm21},~{xmm22},~{xmm23},~{xmm24},~{xmm25},~{xmm26},~{xmm27},~{xmm28},~{xmm29},~{xmm30},~{xmm31},~{flags}"()
+  %2 = shufflevector <4 x i64> %a, <4 x i64> %b, <4 x i32> <i32 1, i32 2, i32 3, i32 4>
   ret <4 x i64> %2
 }
-declare <4 x i64> @llvm.x86.avx512.mask.pabs.q.256(<4 x i64>, <4 x i64>, i8) nounwind readnone
-
-define <8 x i16> @stack_fold_pabsw(<8 x i16> %a0) {
-  ;CHECK-LABEL: stack_fold_pabsw
-  ;CHECK:       vpabsw {{-?[0-9]*}}(%rsp), {{%xmm[0-9][0-9]*}} {{.*#+}} 16-byte Folded Reload
-  %1 = tail call <2 x i64> asm sideeffect "nop", "=x,~{xmm1},~{xmm2},~{xmm3},~{xmm4},~{xmm5},~{xmm6},~{xmm7},~{xmm8},~{xmm9},~{xmm10},~{xmm11},~{xmm12},~{xmm13},~{xmm14},~{xmm15},~{xmm16},~{xmm17},~{xmm18},~{xmm19},~{xmm20},~{xmm21},~{xmm22},~{xmm23},~{xmm24},~{xmm25},~{xmm26},~{xmm27},~{xmm28},~{xmm29},~{xmm30},~{xmm31},~{flags}"()
-  %2 = call <8 x i16> @llvm.x86.ssse3.pabs.w.128(<8 x i16> %a0)
-  ret <8 x i16> %2
-}
-declare <8 x i16> @llvm.x86.ssse3.pabs.w.128(<8 x i16>) nounwind readnone
-
-define <16 x i16> @stack_fold_pabsw_ymm(<16 x i16> %a0) {
-  ;CHECK-LABEL: stack_fold_pabsw_ymm
-  ;CHECK:       vpabsw {{-?[0-9]*}}(%rsp), {{%ymm[0-9][0-9]*}} {{.*#+}} 32-byte Folded Reload
-  %1 = tail call <2 x i64> asm sideeffect "nop", "=x,~{xmm1},~{xmm2},~{xmm3},~{xmm4},~{xmm5},~{xmm6},~{xmm7},~{xmm8},~{xmm9},~{xmm10},~{xmm11},~{xmm12},~{xmm13},~{xmm14},~{xmm15},~{xmm16},~{xmm17},~{xmm18},~{xmm19},~{xmm20},~{xmm21},~{xmm22},~{xmm23},~{xmm24},~{xmm25},~{xmm26},~{xmm27},~{xmm28},~{xmm29},~{xmm30},~{xmm31},~{flags}"()
-  %2 = call <16 x i16> @llvm.x86.avx2.pabs.w(<16 x i16> %a0)
-  ret <16 x i16> %2
-}
-declare <16 x i16> @llvm.x86.avx2.pabs.w(<16 x i16>) nounwind readnone
-
-define <16 x i8> @stack_fold_paddb(<16 x i8> %a0, <16 x i8> %a1) {
-  ;CHECK-LABEL: stack_fold_paddb
-  ;CHECK:       vpaddb {{-?[0-9]*}}(%rsp), {{%xmm[0-9][0-9]*}}, {{%xmm[0-9][0-9]*}} {{.*#+}} 16-byte Folded Reload
-  %1 = tail call <2 x i64> asm sideeffect "nop", "=x,~{xmm2},~{xmm3},~{xmm4},~{xmm5},~{xmm6},~{xmm7},~{xmm8},~{xmm9},~{xmm10},~{xmm11},~{xmm12},~{xmm13},~{xmm14},~{xmm15},~{xmm16},~{xmm17},~{xmm18},~{xmm19},~{xmm20},~{xmm21},~{xmm22},~{xmm23},~{xmm24},~{xmm25},~{xmm26},~{xmm27},~{xmm28},~{xmm29},~{xmm30},~{xmm31},~{flags}"()
-  %2 = add <16 x i8> %a0, %a1
-  ret <16 x i8> %2
-}
-
-define <16 x i8> @stack_fold_paddb_mask(<16 x i8> %a0, <16 x i8> %a1, <16 x i8>* %a2, i16 %mask) {
-  ;CHECK-LABEL: stack_fold_paddb_mask
-  ;CHECK:       vpaddb {{-?[0-9]*}}(%rsp), {{%xmm[0-9][0-9]*}}, {{%xmm[0-9][0-9]*}} {{{%k[0-7]}}} {{.*#+}} 16-byte Folded Reload
-  %1 = tail call <2 x i64> asm sideeffect "nop", "=x,~{xmm2},~{xmm3},~{xmm4},~{xmm5},~{xmm6},~{xmm7},~{xmm8},~{xmm9},~{xmm10},~{xmm11},~{xmm12},~{xmm13},~{xmm14},~{xmm15},~{xmm16},~{xmm17},~{xmm18},~{xmm19},~{xmm20},~{xmm21},~{xmm22},~{xmm23},~{xmm24},~{xmm25},~{xmm26},~{xmm27},~{xmm28},~{xmm29},~{xmm30},~{xmm31},~{flags}"()
-  %2 = add <16 x i8> %a0, %a1
-  %3 = bitcast i16 %mask to <16 x i1>
-  ; load needed to keep the operation from being scheduled about the asm block
-  %4 = load <16 x i8>, <16 x i8>* %a2
-  %5 = select <16 x i1> %3, <16 x i8> %2, <16 x i8> %4
-  ret <16 x i8> %5
-}
-
-define <16 x i8> @stack_fold_paddb_maskz(<16 x i8> %a0, <16 x i8> %a1, i16 %mask) {
-  ;CHECK-LABEL: stack_fold_paddb_maskz
-  ;CHECK:       vpaddb {{-?[0-9]*}}(%rsp), {{%xmm[0-9][0-9]*}}, {{%xmm[0-9][0-9]*}} {{{%k[0-7]}}} {z} {{.*#+}} 16-byte Folded Reload
-  %1 = tail call <2 x i64> asm sideeffect "nop", "=x,~{xmm2},~{xmm3},~{xmm4},~{xmm5},~{xmm6},~{xmm7},~{xmm8},~{xmm9},~{xmm10},~{xmm11},~{xmm12},~{xmm13},~{xmm14},~{xmm15},~{xmm16},~{xmm17},~{xmm18},~{xmm19},~{xmm20},~{xmm21},~{xmm22},~{xmm23},~{xmm24},~{xmm25},~{xmm26},~{xmm27},~{xmm28},~{xmm29},~{xmm30},~{xmm31},~{flags}"()
-  %2 = add <16 x i8> %a0, %a1
-  %3 = bitcast i16 %mask to <16 x i1>
-  %4 = select <16 x i1> %3, <16 x i8> %2, <16 x i8> zeroinitializer
-  ret <16 x i8> %4
-}
-
-define <32 x i8> @stack_fold_paddb_ymm(<32 x i8> %a0, <32 x i8> %a1) {
-  ;CHECK-LABEL: stack_fold_paddb_ymm
-  ;CHECK:       vpaddb {{-?[0-9]*}}(%rsp), {{%ymm[0-9][0-9]*}}, {{%ymm[0-9][0-9]*}} {{.*#+}} 32-byte Folded Reload
-  %1 = tail call <2 x i64> asm sideeffect "nop", "=x,~{xmm2},~{xmm3},~{xmm4},~{xmm5},~{xmm6},~{xmm7},~{xmm8},~{xmm9},~{xmm10},~{xmm11},~{xmm12},~{xmm13},~{xmm14},~{xmm15},~{xmm16},~{xmm17},~{xmm18},~{xmm19},~{xmm20},~{xmm21},~{xmm22},~{xmm23},~{xmm24},~{xmm25},~{xmm26},~{xmm27},~{xmm28},~{xmm29},~{xmm30},~{xmm31},~{flags}"()
-  %2 = add <32 x i8> %a0, %a1
-  ret <32 x i8> %2
-}
-
-define <32 x i8> @stack_fold_paddb_mask_ymm(<32 x i8> %a0, <32 x i8> %a1, <32 x i8>* %a2, i32 %mask) {
-  ;CHECK-LABEL: stack_fold_paddb_mask_ymm
-  ;CHECK:       vpaddb {{-?[0-9]*}}(%rsp), {{%ymm[0-9][0-9]*}}, {{%ymm[0-9][0-9]*}} {{{%k[0-7]}}} {{.*#+}} 32-byte Folded Reload
-  %1 = tail call <2 x i64> asm sideeffect "nop", "=x,~{xmm2},~{xmm3},~{xmm4},~{xmm5},~{xmm6},~{xmm7},~{xmm8},~{xmm9},~{xmm10},~{xmm11},~{xmm12},~{xmm13},~{xmm14},~{xmm15},~{xmm16},~{xmm17},~{xmm18},~{xmm19},~{xmm20},~{xmm21},~{xmm22},~{xmm23},~{xmm24},~{xmm25},~{xmm26},~{xmm27},~{xmm28},~{xmm29},~{xmm30},~{xmm31},~{flags}"()
-  %2 = add <32 x i8> %a0, %a1
-  %3 = bitcast i32 %mask to <32 x i1>
-  ; load needed to keep the operation from being scheduled about the asm block
-  %4 = load <32 x i8>, <32 x i8>* %a2
-  %5 = select <32 x i1> %3, <32 x i8> %2, <32 x i8> %4
-  ret <32 x i8> %5
-}
-
-define <32 x i8> @stack_fold_paddb_maskz_ymm(<32 x i8> %a0, <32 x i8> %a1, i32 %mask) {
-  ;CHECK-LABEL: stack_fold_paddb_maskz_ymm
-  ;CHECK:       vpaddb {{-?[0-9]*}}(%rsp), {{%ymm[0-9][0-9]*}}, {{%ymm[0-9][0-9]*}} {{{%k[0-7]}}} {z} {{.*#+}} 32-byte Folded Reload
-  %1 = tail call <2 x i64> asm sideeffect "nop", "=x,~{xmm2},~{xmm3},~{xmm4},~{xmm5},~{xmm6},~{xmm7},~{xmm8},~{xmm9},~{xmm10},~{xmm11},~{xmm12},~{xmm13},~{xmm14},~{xmm15},~{xmm16},~{xmm17},~{xmm18},~{xmm19},~{xmm20},~{xmm21},~{xmm22},~{xmm23},~{xmm24},~{xmm25},~{xmm26},~{xmm27},~{xmm28},~{xmm29},~{xmm30},~{xmm31},~{flags}"()
-  %2 = add <32 x i8> %a0, %a1
-  %3 = bitcast i32 %mask to <32 x i1>
-  %4 = select <32 x i1> %3, <32 x i8> %2, <32 x i8> zeroinitializer
-  ret <32 x i8> %4
-}
-
-define <4 x i32> @stack_fold_paddd(<4 x i32> %a0, <4 x i32> %a1) {
-  ;CHECK-LABEL: stack_fold_paddd
-  ;CHECK:       vpaddd {{-?[0-9]*}}(%rsp), {{%xmm[0-9][0-9]*}}, {{%xmm[0-9][0-9]*}} {{.*#+}} 16-byte Folded Reload
-  %1 = tail call <2 x i64> asm sideeffect "nop", "=x,~{xmm2},~{xmm3},~{xmm4},~{xmm5},~{xmm6},~{xmm7},~{xmm8},~{xmm9},~{xmm10},~{xmm11},~{xmm12},~{xmm13},~{xmm14},~{xmm15},~{xmm16},~{xmm17},~{xmm18},~{xmm19},~{xmm20},~{xmm21},~{xmm22},~{xmm23},~{xmm24},~{xmm25},~{xmm26},~{xmm27},~{xmm28},~{xmm29},~{xmm30},~{xmm31},~{flags}"()
-  %2 = add <4 x i32> %a0, %a1
-  ret <4 x i32> %2
-}
-
-define <8 x i32> @stack_fold_paddd_ymm(<8 x i32> %a0, <8 x i32> %a1) {
-  ;CHECK-LABEL: stack_fold_paddd_ymm
-  ;CHECK:       vpaddd {{-?[0-9]*}}(%rsp), {{%ymm[0-9][0-9]*}}, {{%ymm[0-9][0-9]*}} {{.*#+}} 32-byte Folded Reload
-  %1 = tail call <2 x i64> asm sideeffect "nop", "=x,~{xmm2},~{xmm3},~{xmm4},~{xmm5},~{xmm6},~{xmm7},~{xmm8},~{xmm9},~{xmm10},~{xmm11},~{xmm12},~{xmm13},~{xmm14},~{xmm15},~{xmm16},~{xmm17},~{xmm18},~{xmm19},~{xmm20},~{xmm21},~{xmm22},~{xmm23},~{xmm24},~{xmm25},~{xmm26},~{xmm27},~{xmm28},~{xmm29},~{xmm30},~{xmm31},~{flags}"()
-  %2 = add <8 x i32> %a0, %a1
-  ret <8 x i32> %2
-}
-
-define <2 x i64> @stack_fold_paddq(<2 x i64> %a0, <2 x i64> %a1) {
-  ;CHECK-LABEL: stack_fold_paddq
-  ;CHECK:       vpaddq {{-?[0-9]*}}(%rsp), {{%xmm[0-9][0-9]*}}, {{%xmm[0-9][0-9]*}} {{.*#+}} 16-byte Folded Reload
-  %1 = tail call <2 x i64> asm sideeffect "nop", "=x,~{xmm2},~{xmm3},~{xmm4},~{xmm5},~{xmm6},~{xmm7},~{xmm8},~{xmm9},~{xmm10},~{xmm11},~{xmm12},~{xmm13},~{xmm14},~{xmm15},~{xmm16},~{xmm17},~{xmm18},~{xmm19},~{xmm20},~{xmm21},~{xmm22},~{xmm23},~{xmm24},~{xmm25},~{xmm26},~{xmm27},~{xmm28},~{xmm29},~{xmm30},~{xmm31},~{flags}"()
-  %2 = add <2 x i64> %a0, %a1
-  ret <2 x i64> %2
-}
-
-define <4 x i64> @stack_fold_paddq_ymm(<4 x i64> %a0, <4 x i64> %a1) {
-  ;CHECK-LABEL: stack_fold_paddq_ymm
-  ;CHECK:       vpaddq {{-?[0-9]*}}(%rsp), {{%ymm[0-9][0-9]*}}, {{%ymm[0-9][0-9]*}} {{.*#+}} 32-byte Folded Reload
-  %1 = tail call <2 x i64> asm sideeffect "nop", "=x,~{xmm2},~{xmm3},~{xmm4},~{xmm5},~{xmm6},~{xmm7},~{xmm8},~{xmm9},~{xmm10},~{xmm11},~{xmm12},~{xmm13},~{xmm14},~{xmm15},~{xmm16},~{xmm17},~{xmm18},~{xmm19},~{xmm20},~{xmm21},~{xmm22},~{xmm23},~{xmm24},~{xmm25},~{xmm26},~{xmm27},~{xmm28},~{xmm29},~{xmm30},~{xmm31},~{flags}"()
-  %2 = add <4 x i64> %a0, %a1
-  ret <4 x i64> %2
-}
-
-define <16 x i8> @stack_fold_paddsb(<16 x i8> %a0, <16 x i8> %a1) {
-  ;CHECK-LABEL: stack_fold_paddsb
-  ;CHECK:       vpaddsb {{-?[0-9]*}}(%rsp), {{%xmm[0-9][0-9]*}}, {{%xmm[0-9][0-9]*}} {{.*#+}} 16-byte Folded Reload
-  %1 = tail call <2 x i64> asm sideeffect "nop", "=x,~{xmm2},~{xmm3},~{xmm4},~{xmm5},~{xmm6},~{xmm7},~{xmm8},~{xmm9},~{xmm10},~{xmm11},~{xmm12},~{xmm13},~{xmm14},~{xmm15},~{xmm16},~{xmm17},~{xmm18},~{xmm19},~{xmm20},~{xmm21},~{xmm22},~{xmm23},~{xmm24},~{xmm25},~{xmm26},~{xmm27},~{xmm28},~{xmm29},~{xmm30},~{xmm31},~{flags}"()
-  %2 = call <16 x i8> @llvm.x86.sse2.padds.b(<16 x i8> %a0, <16 x i8> %a1)
-  ret <16 x i8> %2
-}
-declare <16 x i8> @llvm.x86.sse2.padds.b(<16 x i8>, <16 x i8>) nounwind readnone
-
-define <32 x i8> @stack_fold_paddsb_ymm(<32 x i8> %a0, <32 x i8> %a1) {
-  ;CHECK-LABEL: stack_fold_paddsb_ymm
-  ;CHECK:       vpaddsb {{-?[0-9]*}}(%rsp), {{%ymm[0-9][0-9]*}}, {{%ymm[0-9][0-9]*}} {{.*#+}} 32-byte Folded Reload
-  %1 = tail call <2 x i64> asm sideeffect "nop", "=x,~{xmm2},~{xmm3},~{xmm4},~{xmm5},~{xmm6},~{xmm7},~{xmm8},~{xmm9},~{xmm10},~{xmm11},~{xmm12},~{xmm13},~{xmm14},~{xmm15},~{xmm16},~{xmm17},~{xmm18},~{xmm19},~{xmm20},~{xmm21},~{xmm22},~{xmm23},~{xmm24},~{xmm25},~{xmm26},~{xmm27},~{xmm28},~{xmm29},~{xmm30},~{xmm31},~{flags}"()
-  %2 = call <32 x i8> @llvm.x86.avx2.padds.b(<32 x i8> %a0, <32 x i8> %a1)
-  ret <32 x i8> %2
-}
-declare <32 x i8> @llvm.x86.avx2.padds.b(<32 x i8>, <32 x i8>) nounwind readnone
-
-define <8 x i16> @stack_fold_paddsw(<8 x i16> %a0, <8 x i16> %a1) {
-  ;CHECK-LABEL: stack_fold_paddsw
-  ;CHECK:       vpaddsw {{-?[0-9]*}}(%rsp), {{%xmm[0-9][0-9]*}}, {{%xmm[0-9][0-9]*}} {{.*#+}} 16-byte Folded Reload
-  %1 = tail call <2 x i64> asm sideeffect "nop", "=x,~{xmm2},~{xmm3},~{xmm4},~{xmm5},~{xmm6},~{xmm7},~{xmm8},~{xmm9},~{xmm10},~{xmm11},~{xmm12},~{xmm13},~{xmm14},~{xmm15},~{xmm16},~{xmm17},~{xmm18},~{xmm19},~{xmm20},~{xmm21},~{xmm22},~{xmm23},~{xmm24},~{xmm25},~{xmm26},~{xmm27},~{xmm28},~{xmm29},~{xmm30},~{xmm31},~{flags}"()
-  %2 = call <8 x i16> @llvm.x86.sse2.padds.w(<8 x i16> %a0, <8 x i16> %a1)
-  ret <8 x i16> %2
-}
-declare <8 x i16> @llvm.x86.sse2.padds.w(<8 x i16>, <8 x i16>) nounwind readnone
-
-define <16 x i16> @stack_fold_paddsw_ymm(<16 x i16> %a0, <16 x i16> %a1) {
-  ;CHECK-LABEL: stack_fold_paddsw_ymm
-  ;CHECK:       vpaddsw {{-?[0-9]*}}(%rsp), {{%ymm[0-9][0-9]*}}, {{%ymm[0-9][0-9]*}} {{.*#+}} 32-byte Folded Reload
-  %1 = tail call <2 x i64> asm sideeffect "nop", "=x,~{xmm2},~{xmm3},~{xmm4},~{xmm5},~{xmm6},~{xmm7},~{xmm8},~{xmm9},~{xmm10},~{xmm11},~{xmm12},~{xmm13},~{xmm14},~{xmm15},~{xmm16},~{xmm17},~{xmm18},~{xmm19},~{xmm20},~{xmm21},~{xmm22},~{xmm23},~{xmm24},~{xmm25},~{xmm26},~{xmm27},~{xmm28},~{xmm29},~{xmm30},~{xmm31},~{flags}"()
-  %2 = call <16 x i16> @llvm.x86.avx2.padds.w(<16 x i16> %a0, <16 x i16> %a1)
-  ret <16 x i16> %2
-}
-declare <16 x i16> @llvm.x86.avx2.padds.w(<16 x i16>, <16 x i16>) nounwind readnone
-
-define <16 x i8> @stack_fold_paddusb(<16 x i8> %a0, <16 x i8> %a1) {
-  ;CHECK-LABEL: stack_fold_paddusb
-  ;CHECK:       vpaddusb {{-?[0-9]*}}(%rsp), {{%xmm[0-9][0-9]*}}, {{%xmm[0-9][0-9]*}} {{.*#+}} 16-byte Folded Reload
-  %1 = tail call <2 x i64> asm sideeffect "nop", "=x,~{xmm2},~{xmm3},~{xmm4},~{xmm5},~{xmm6},~{xmm7},~{xmm8},~{xmm9},~{xmm10},~{xmm11},~{xmm12},~{xmm13},~{xmm14},~{xmm15},~{xmm16},~{xmm17},~{xmm18},~{xmm19},~{xmm20},~{xmm21},~{xmm22},~{xmm23},~{xmm24},~{xmm25},~{xmm26},~{xmm27},~{xmm28},~{xmm29},~{xmm30},~{xmm31},~{flags}"()
-  %2 = call <16 x i8> @llvm.x86.sse2.paddus.b(<16 x i8> %a0, <16 x i8> %a1)
-  ret <16 x i8> %2
-}
-declare <16 x i8> @llvm.x86.sse2.paddus.b(<16 x i8>, <16 x i8>) nounwind readnone
-
-define <32 x i8> @stack_fold_paddusb_ymm(<32 x i8> %a0, <32 x i8> %a1) {
-  ;CHECK-LABEL: stack_fold_paddusb_ymm
-  ;CHECK:       vpaddusb {{-?[0-9]*}}(%rsp), {{%ymm[0-9][0-9]*}}, {{%ymm[0-9][0-9]*}} {{.*#+}} 32-byte Folded Reload
-  %1 = tail call <2 x i64> asm sideeffect "nop", "=x,~{xmm2},~{xmm3},~{xmm4},~{xmm5},~{xmm6},~{xmm7},~{xmm8},~{xmm9},~{xmm10},~{xmm11},~{xmm12},~{xmm13},~{xmm14},~{xmm15},~{xmm16},~{xmm17},~{xmm18},~{xmm19},~{xmm20},~{xmm21},~{xmm22},~{xmm23},~{xmm24},~{xmm25},~{xmm26},~{xmm27},~{xmm28},~{xmm29},~{xmm30},~{xmm31},~{flags}"()
-  %2 = call <32 x i8> @llvm.x86.avx2.paddus.b(<32 x i8> %a0, <32 x i8> %a1)
-  ret <32 x i8> %2
-}
-declare <32 x i8> @llvm.x86.avx2.paddus.b(<32 x i8>, <32 x i8>) nounwind readnone
-
-define <8 x i16> @stack_fold_paddusw(<8 x i16> %a0, <8 x i16> %a1) {
-  ;CHECK-LABEL: stack_fold_paddusw
-  ;CHECK:       vpaddusw {{-?[0-9]*}}(%rsp), {{%xmm[0-9][0-9]*}}, {{%xmm[0-9][0-9]*}} {{.*#+}} 16-byte Folded Reload
-  %1 = tail call <2 x i64> asm sideeffect "nop", "=x,~{xmm2},~{xmm3},~{xmm4},~{xmm5},~{xmm6},~{xmm7},~{xmm8},~{xmm9},~{xmm10},~{xmm11},~{xmm12},~{xmm13},~{xmm14},~{xmm15},~{xmm16},~{xmm17},~{xmm18},~{xmm19},~{xmm20},~{xmm21},~{xmm22},~{xmm23},~{xmm24},~{xmm25},~{xmm26},~{xmm27},~{xmm28},~{xmm29},~{xmm30},~{xmm31},~{flags}"()
-  %2 = call <8 x i16> @llvm.x86.sse2.paddus.w(<8 x i16> %a0, <8 x i16> %a1)
-  ret <8 x i16> %2
-}
-declare <8 x i16> @llvm.x86.sse2.paddus.w(<8 x i16>, <8 x i16>) nounwind readnone
-
-define <16 x i16> @stack_fold_paddusw_ymm(<16 x i16> %a0, <16 x i16> %a1) {
-  ;CHECK-LABEL: stack_fold_paddusw_ymm
-  ;CHECK:       vpaddusw {{-?[0-9]*}}(%rsp), {{%ymm[0-9][0-9]*}}, {{%ymm[0-9][0-9]*}} {{.*#+}} 32-byte Folded Reload
-  %1 = tail call <2 x i64> asm sideeffect "nop", "=x,~{xmm2},~{xmm3},~{xmm4},~{xmm5},~{xmm6},~{xmm7},~{xmm8},~{xmm9},~{xmm10},~{xmm11},~{xmm12},~{xmm13},~{xmm14},~{xmm15},~{xmm16},~{xmm17},~{xmm18},~{xmm19},~{xmm20},~{xmm21},~{xmm22},~{xmm23},~{xmm24},~{xmm25},~{xmm26},~{xmm27},~{xmm28},~{xmm29},~{xmm30},~{xmm31},~{flags}"()
-  %2 = call <16 x i16> @llvm.x86.avx2.paddus.w(<16 x i16> %a0, <16 x i16> %a1)
-  ret <16 x i16> %2
-}
-declare <16 x i16> @llvm.x86.avx2.paddus.w(<16 x i16>, <16 x i16>) nounwind readnone
-
-define <8 x i16> @stack_fold_paddw(<8 x i16> %a0, <8 x i16> %a1) {
-  ;CHECK-LABEL: stack_fold_paddw
-  ;CHECK:       vpaddw {{-?[0-9]*}}(%rsp), {{%xmm[0-9][0-9]*}}, {{%xmm[0-9][0-9]*}} {{.*#+}} 16-byte Folded Reload
-  %1 = tail call <2 x i64> asm sideeffect "nop", "=x,~{xmm2},~{xmm3},~{xmm4},~{xmm5},~{xmm6},~{xmm7},~{xmm8},~{xmm9},~{xmm10},~{xmm11},~{xmm12},~{xmm13},~{xmm14},~{xmm15},~{xmm16},~{xmm17},~{xmm18},~{xmm19},~{xmm20},~{xmm21},~{xmm22},~{xmm23},~{xmm24},~{xmm25},~{xmm26},~{xmm27},~{xmm28},~{xmm29},~{xmm30},~{xmm31},~{flags}"()
-  %2 = add <8 x i16> %a0, %a1
-  ret <8 x i16> %2
-}
-
-define <16 x i16> @stack_fold_paddw_ymm(<16 x i16> %a0, <16 x i16> %a1) {
-  ;CHECK-LABEL: stack_fold_paddw_ymm
-  ;CHECK:       vpaddw {{-?[0-9]*}}(%rsp), {{%ymm[0-9][0-9]*}}, {{%ymm[0-9][0-9]*}} {{.*#+}} 32-byte Folded Reload
-  %1 = tail call <2 x i64> asm sideeffect "nop", "=x,~{xmm2},~{xmm3},~{xmm4},~{xmm5},~{xmm6},~{xmm7},~{xmm8},~{xmm9},~{xmm10},~{xmm11},~{xmm12},~{xmm13},~{xmm14},~{xmm15},~{xmm16},~{xmm17},~{xmm18},~{xmm19},~{xmm20},~{xmm21},~{xmm22},~{xmm23},~{xmm24},~{xmm25},~{xmm26},~{xmm27},~{xmm28},~{xmm29},~{xmm30},~{xmm31},~{flags}"()
-  %2 = add <16 x i16> %a0, %a1
-  ret <16 x i16> %2
-}
-
-define i16 @stack_fold_pcmpeqb(<16 x i8> %a0, <16 x i8> %a1) {
-  ;CHECK-LABEL: stack_fold_pcmpeqb
-  ;CHECK:       vpcmpeqb {{-?[0-9]*}}(%rsp), {{%xmm[0-9][0-9]*}}, {{%k[0-7]}} {{.*#+}} 16-byte Folded Reload
-  %1 = tail call <2 x i64> asm sideeffect "nop", "=x,~{xmm2},~{xmm3},~{xmm4},~{xmm5},~{xmm6},~{xmm7},~{xmm8},~{xmm9},~{xmm10},~{xmm11},~{xmm12},~{xmm13},~{xmm14},~{xmm15},~{xmm16},~{xmm17},~{xmm18},~{xmm19},~{xmm20},~{xmm21},~{xmm22},~{xmm23},~{xmm24},~{xmm25},~{xmm26},~{xmm27},~{xmm28},~{xmm29},~{xmm30},~{xmm31},~{flags}"()
-  %2 = icmp eq <16 x i8> %a0, %a1
-  %3 = bitcast <16 x i1> %2 to i16
-  ret i16 %3
-}
-
-define i8 @stack_fold_pcmpeqd(<4 x i32> %a0, <4 x i32> %a1) {
-  ;CHECK-LABEL: stack_fold_pcmpeqd
-  ;CHECK:       vpcmpeqd {{-?[0-9]*}}(%rsp), {{%xmm[0-9][0-9]*}}, {{%k[0-7]}} {{.*#+}} 16-byte Folded Reload
-  %1 = tail call <2 x i64> asm sideeffect "nop", "=x,~{xmm2},~{xmm3},~{xmm4},~{xmm5},~{xmm6},~{xmm7},~{xmm8},~{xmm9},~{xmm10},~{xmm11},~{xmm12},~{xmm13},~{xmm14},~{xmm15},~{xmm16},~{xmm17},~{xmm18},~{xmm19},~{xmm20},~{xmm21},~{xmm22},~{xmm23},~{xmm24},~{xmm25},~{xmm26},~{xmm27},~{xmm28},~{xmm29},~{xmm30},~{xmm31},~{flags}"()
-  %2 = icmp eq <4 x i32> %a0, %a1
-  %3 = shufflevector <4 x i1> %2, <4 x i1> undef, <8 x i32> <i32 0, i32 1, i32 2, i32 3, i32 4, i32 5, i32 6, i32 7>
-  %4 = bitcast <8 x i1> %3 to i8
-  ret i8 %4
-}
-
-define i8 @stack_fold_pcmpeqq(<2 x i64> %a0, <2 x i64> %a1) {
-  ;CHECK-LABEL: stack_fold_pcmpeqq
-  ;CHECK:       vpcmpeqq {{-?[0-9]*}}(%rsp), {{%xmm[0-9][0-9]*}}, {{%k[0-7]}} {{.*#+}} 16-byte Folded Reload
-  %1 = tail call <2 x i64> asm sideeffect "nop", "=x,~{xmm2},~{xmm3},~{xmm4},~{xmm5},~{xmm6},~{xmm7},~{xmm8},~{xmm9},~{xmm10},~{xmm11},~{xmm12},~{xmm13},~{xmm14},~{xmm15},~{xmm16},~{xmm17},~{xmm18},~{xmm19},~{xmm20},~{xmm21},~{xmm22},~{xmm23},~{xmm24},~{xmm25},~{xmm26},~{xmm27},~{xmm28},~{xmm29},~{xmm30},~{xmm31},~{flags}"()
-  %2 = icmp eq <2 x i64> %a0, %a1
-  %3 = shufflevector <2 x i1> %2, <2 x i1> undef, <8 x i32> <i32 0, i32 1, i32 2, i32 3, i32 2, i32 3, i32 2, i32 3>
-  %4 = bitcast <8 x i1> %3 to i8
-  ret i8 %4
-}
-
-define i8 @stack_fold_pcmpeqw(<8 x i16> %a0, <8 x i16> %a1) {
-  ;CHECK-LABEL: stack_fold_pcmpeqw
-  ;CHECK:       vpcmpeqw {{-?[0-9]*}}(%rsp), {{%xmm[0-9][0-9]*}}, {{%k[0-7]}} {{.*#+}} 16-byte Folded Reload
-  %1 = tail call <2 x i64> asm sideeffect "nop", "=x,~{xmm2},~{xmm3},~{xmm4},~{xmm5},~{xmm6},~{xmm7},~{xmm8},~{xmm9},~{xmm10},~{xmm11},~{xmm12},~{xmm13},~{xmm14},~{xmm15},~{xmm16},~{xmm17},~{xmm18},~{xmm19},~{xmm20},~{xmm21},~{xmm22},~{xmm23},~{xmm24},~{xmm25},~{xmm26},~{xmm27},~{xmm28},~{xmm29},~{xmm30},~{xmm31},~{flags}"()
-  %2 = icmp eq <8 x i16> %a0, %a1
-  %3 = bitcast <8 x i1> %2 to i8
-  ret i8 %3
-}
-
-define <16 x i8> @stack_fold_psubb(<16 x i8> %a0, <16 x i8> %a1) {
-  ;CHECK-LABEL: stack_fold_psubb
-  ;CHECK:       vpsubb {{-?[0-9]*}}(%rsp), {{%xmm[0-9][0-9]*}}, {{%xmm[0-9][0-9]*}} {{.*#+}} 16-byte Folded Reload
-  %1 = tail call <2 x i64> asm sideeffect "nop", "=x,~{xmm2},~{xmm3},~{xmm4},~{xmm5},~{xmm6},~{xmm7},~{xmm8},~{xmm9},~{xmm10},~{xmm11},~{xmm12},~{xmm13},~{xmm14},~{xmm15},~{xmm16},~{xmm17},~{xmm18},~{xmm19},~{xmm20},~{xmm21},~{xmm22},~{xmm23},~{xmm24},~{xmm25},~{xmm26},~{xmm27},~{xmm28},~{xmm29},~{xmm30},~{xmm31},~{flags}"()
-  %2 = sub <16 x i8> %a0, %a1
-  ret <16 x i8> %2
-}
-
-define <32 x i8> @stack_fold_psubb_ymm(<32 x i8> %a0, <32 x i8> %a1) {
-  ;CHECK-LABEL: stack_fold_psubb_ymm
-  ;CHECK:       vpsubb {{-?[0-9]*}}(%rsp), {{%ymm[0-9][0-9]*}}, {{%ymm[0-9][0-9]*}} {{.*#+}} 32-byte Folded Reload
-  %1 = tail call <2 x i64> asm sideeffect "nop", "=x,~{xmm2},~{xmm3},~{xmm4},~{xmm5},~{xmm6},~{xmm7},~{xmm8},~{xmm9},~{xmm10},~{xmm11},~{xmm12},~{xmm13},~{xmm14},~{xmm15},~{xmm16},~{xmm17},~{xmm18},~{xmm19},~{xmm20},~{xmm21},~{xmm22},~{xmm23},~{xmm24},~{xmm25},~{xmm26},~{xmm27},~{xmm28},~{xmm29},~{xmm30},~{xmm31},~{flags}"()
-  %2 = sub <32 x i8> %a0, %a1
-  ret <32 x i8> %2
-}
-
-define <4 x i32> @stack_fold_psubd(<4 x i32> %a0, <4 x i32> %a1) {
-  ;CHECK-LABEL: stack_fold_psubd
-  ;CHECK:       vpsubd {{-?[0-9]*}}(%rsp), {{%xmm[0-9][0-9]*}}, {{%xmm[0-9][0-9]*}} {{.*#+}} 16-byte Folded Reload
-  %1 = tail call <2 x i64> asm sideeffect "nop", "=x,~{xmm2},~{xmm3},~{xmm4},~{xmm5},~{xmm6},~{xmm7},~{xmm8},~{xmm9},~{xmm10},~{xmm11},~{xmm12},~{xmm13},~{xmm14},~{xmm15},~{xmm16},~{xmm17},~{xmm18},~{xmm19},~{xmm20},~{xmm21},~{xmm22},~{xmm23},~{xmm24},~{xmm25},~{xmm26},~{xmm27},~{xmm28},~{xmm29},~{xmm30},~{xmm31},~{flags}"()
-  %2 = sub <4 x i32> %a0, %a1
-  ret <4 x i32> %2
-}
-
-define <8 x i32> @stack_fold_psubd_ymm(<8 x i32> %a0, <8 x i32> %a1) {
-  ;CHECK-LABEL: stack_fold_psubd_ymm
-  ;CHECK:       vpsubd {{-?[0-9]*}}(%rsp), {{%ymm[0-9][0-9]*}}, {{%ymm[0-9][0-9]*}} {{.*#+}} 32-byte Folded Reload
-  %1 = tail call <2 x i64> asm sideeffect "nop", "=x,~{xmm2},~{xmm3},~{xmm4},~{xmm5},~{xmm6},~{xmm7},~{xmm8},~{xmm9},~{xmm10},~{xmm11},~{xmm12},~{xmm13},~{xmm14},~{xmm15},~{xmm16},~{xmm17},~{xmm18},~{xmm19},~{xmm20},~{xmm21},~{xmm22},~{xmm23},~{xmm24},~{xmm25},~{xmm26},~{xmm27},~{xmm28},~{xmm29},~{xmm30},~{xmm31},~{flags}"()
-  %2 = sub <8 x i32> %a0, %a1
-  ret <8 x i32> %2
-}
-
-define <2 x i64> @stack_fold_psubq(<2 x i64> %a0, <2 x i64> %a1) {
-  ;CHECK-LABEL: stack_fold_psubq
-  ;CHECK:       vpsubq {{-?[0-9]*}}(%rsp), {{%xmm[0-9][0-9]*}}, {{%xmm[0-9][0-9]*}} {{.*#+}} 16-byte Folded Reload
-  %1 = tail call <2 x i64> asm sideeffect "nop", "=x,~{xmm2},~{xmm3},~{xmm4},~{xmm5},~{xmm6},~{xmm7},~{xmm8},~{xmm9},~{xmm10},~{xmm11},~{xmm12},~{xmm13},~{xmm14},~{xmm15},~{xmm16},~{xmm17},~{xmm18},~{xmm19},~{xmm20},~{xmm21},~{xmm22},~{xmm23},~{xmm24},~{xmm25},~{xmm26},~{xmm27},~{xmm28},~{xmm29},~{xmm30},~{xmm31},~{flags}"()
-  %2 = sub <2 x i64> %a0, %a1
-  ret <2 x i64> %2
-}
-
-define <4 x i64> @stack_fold_psubq_ymm(<4 x i64> %a0, <4 x i64> %a1) {
-  ;CHECK-LABEL: stack_fold_psubq_ymm
-  ;CHECK:       vpsubq {{-?[0-9]*}}(%rsp), {{%ymm[0-9][0-9]*}}, {{%ymm[0-9][0-9]*}} {{.*#+}} 32-byte Folded Reload
-  %1 = tail call <2 x i64> asm sideeffect "nop", "=x,~{xmm2},~{xmm3},~{xmm4},~{xmm5},~{xmm6},~{xmm7},~{xmm8},~{xmm9},~{xmm10},~{xmm11},~{xmm12},~{xmm13},~{xmm14},~{xmm15},~{xmm16},~{xmm17},~{xmm18},~{xmm19},~{xmm20},~{xmm21},~{xmm22},~{xmm23},~{xmm24},~{xmm25},~{xmm26},~{xmm27},~{xmm28},~{xmm29},~{xmm30},~{xmm31},~{flags}"()
-  %2 = sub <4 x i64> %a0, %a1
-  ret <4 x i64> %2
-}
-
-define <16 x i8> @stack_fold_psubsb(<16 x i8> %a0, <16 x i8> %a1) {
-  ;CHECK-LABEL: stack_fold_psubsb
-  ;CHECK:       vpsubsb {{-?[0-9]*}}(%rsp), {{%xmm[0-9][0-9]*}}, {{%xmm[0-9][0-9]*}} {{.*#+}} 16-byte Folded Reload
-  %1 = tail call <2 x i64> asm sideeffect "nop", "=x,~{xmm2},~{xmm3},~{xmm4},~{xmm5},~{xmm6},~{xmm7},~{xmm8},~{xmm9},~{xmm10},~{xmm11},~{xmm12},~{xmm13},~{xmm14},~{xmm15},~{xmm16},~{xmm17},~{xmm18},~{xmm19},~{xmm20},~{xmm21},~{xmm22},~{xmm23},~{xmm24},~{xmm25},~{xmm26},~{xmm27},~{xmm28},~{xmm29},~{xmm30},~{xmm31},~{flags}"()
-  %2 = call <16 x i8> @llvm.x86.sse2.psubs.b(<16 x i8> %a0, <16 x i8> %a1)
-  ret <16 x i8> %2
-}
-declare <16 x i8> @llvm.x86.sse2.psubs.b(<16 x i8>, <16 x i8>) nounwind readnone
-
-define <32 x i8> @stack_fold_psubsb_ymm(<32 x i8> %a0, <32 x i8> %a1) {
-  ;CHECK-LABEL: stack_fold_psubsb_ymm
-  ;CHECK:       vpsubsb {{-?[0-9]*}}(%rsp), {{%ymm[0-9][0-9]*}}, {{%ymm[0-9][0-9]*}} {{.*#+}} 32-byte Folded Reload
-  %1 = tail call <2 x i64> asm sideeffect "nop", "=x,~{xmm2},~{xmm3},~{xmm4},~{xmm5},~{xmm6},~{xmm7},~{xmm8},~{xmm9},~{xmm10},~{xmm11},~{xmm12},~{xmm13},~{xmm14},~{xmm15},~{xmm16},~{xmm17},~{xmm18},~{xmm19},~{xmm20},~{xmm21},~{xmm22},~{xmm23},~{xmm24},~{xmm25},~{xmm26},~{xmm27},~{xmm28},~{xmm29},~{xmm30},~{xmm31},~{flags}"()
-  %2 = call <32 x i8> @llvm.x86.avx2.psubs.b(<32 x i8> %a0, <32 x i8> %a1)
-  ret <32 x i8> %2
-}
-declare <32 x i8> @llvm.x86.avx2.psubs.b(<32 x i8>, <32 x i8>) nounwind readnone
-
-define <8 x i16> @stack_fold_psubsw(<8 x i16> %a0, <8 x i16> %a1) {
-  ;CHECK-LABEL: stack_fold_psubsw
-  ;CHECK:       vpsubsw {{-?[0-9]*}}(%rsp), {{%xmm[0-9][0-9]*}}, {{%xmm[0-9][0-9]*}} {{.*#+}} 16-byte Folded Reload
-  %1 = tail call <2 x i64> asm sideeffect "nop", "=x,~{xmm2},~{xmm3},~{xmm4},~{xmm5},~{xmm6},~{xmm7},~{xmm8},~{xmm9},~{xmm10},~{xmm11},~{xmm12},~{xmm13},~{xmm14},~{xmm15},~{xmm16},~{xmm17},~{xmm18},~{xmm19},~{xmm20},~{xmm21},~{xmm22},~{xmm23},~{xmm24},~{xmm25},~{xmm26},~{xmm27},~{xmm28},~{xmm29},~{xmm30},~{xmm31},~{flags}"()
-  %2 = call <8 x i16> @llvm.x86.sse2.psubs.w(<8 x i16> %a0, <8 x i16> %a1)
-  ret <8 x i16> %2
-}
-declare <8 x i16> @llvm.x86.sse2.psubs.w(<8 x i16>, <8 x i16>) nounwind readnone
-
-define <16 x i16> @stack_fold_psubsw_ymm(<16 x i16> %a0, <16 x i16> %a1) {
-  ;CHECK-LABEL: stack_fold_psubsw_ymm
-  ;CHECK:       vpsubsw {{-?[0-9]*}}(%rsp), {{%ymm[0-9][0-9]*}}, {{%ymm[0-9][0-9]*}} {{.*#+}} 32-byte Folded Reload
-  %1 = tail call <2 x i64> asm sideeffect "nop", "=x,~{xmm2},~{xmm3},~{xmm4},~{xmm5},~{xmm6},~{xmm7},~{xmm8},~{xmm9},~{xmm10},~{xmm11},~{xmm12},~{xmm13},~{xmm14},~{xmm15},~{xmm16},~{xmm17},~{xmm18},~{xmm19},~{xmm20},~{xmm21},~{xmm22},~{xmm23},~{xmm24},~{xmm25},~{xmm26},~{xmm27},~{xmm28},~{xmm29},~{xmm30},~{xmm31},~{flags}"()
-  %2 = call <16 x i16> @llvm.x86.avx2.psubs.w(<16 x i16> %a0, <16 x i16> %a1)
-  ret <16 x i16> %2
-}
-declare <16 x i16> @llvm.x86.avx2.psubs.w(<16 x i16>, <16 x i16>) nounwind readnone
-
-define <16 x i8> @stack_fold_psubusb(<16 x i8> %a0, <16 x i8> %a1) {
-  ;CHECK-LABEL: stack_fold_psubusb
-  ;CHECK:       vpsubusb {{-?[0-9]*}}(%rsp), {{%xmm[0-9][0-9]*}}, {{%xmm[0-9][0-9]*}} {{.*#+}} 16-byte Folded Reload
-  %1 = tail call <2 x i64> asm sideeffect "nop", "=x,~{xmm2},~{xmm3},~{xmm4},~{xmm5},~{xmm6},~{xmm7},~{xmm8},~{xmm9},~{xmm10},~{xmm11},~{xmm12},~{xmm13},~{xmm14},~{xmm15},~{xmm16},~{xmm17},~{xmm18},~{xmm19},~{xmm20},~{xmm21},~{xmm22},~{xmm23},~{xmm24},~{xmm25},~{xmm26},~{xmm27},~{xmm28},~{xmm29},~{xmm30},~{xmm31},~{flags}"()
-  %2 = call <16 x i8> @llvm.x86.sse2.psubus.b(<16 x i8> %a0, <16 x i8> %a1)
-  ret <16 x i8> %2
-}
-declare <16 x i8> @llvm.x86.sse2.psubus.b(<16 x i8>, <16 x i8>) nounwind readnone
-
-define <32 x i8> @stack_fold_psubusb_ymm(<32 x i8> %a0, <32 x i8> %a1) {
-  ;CHECK-LABEL: stack_fold_psubusb_ymm
-  ;CHECK:       vpsubusb {{-?[0-9]*}}(%rsp), {{%ymm[0-9][0-9]*}}, {{%ymm[0-9][0-9]*}} {{.*#+}} 32-byte Folded Reload
-  %1 = tail call <2 x i64> asm sideeffect "nop", "=x,~{xmm2},~{xmm3},~{xmm4},~{xmm5},~{xmm6},~{xmm7},~{xmm8},~{xmm9},~{xmm10},~{xmm11},~{xmm12},~{xmm13},~{xmm14},~{xmm15},~{xmm16},~{xmm17},~{xmm18},~{xmm19},~{xmm20},~{xmm21},~{xmm22},~{xmm23},~{xmm24},~{xmm25},~{xmm26},~{xmm27},~{xmm28},~{xmm29},~{xmm30},~{xmm31},~{flags}"()
-  %2 = call <32 x i8> @llvm.x86.avx2.psubus.b(<32 x i8> %a0, <32 x i8> %a1)
-  ret <32 x i8> %2
-}
-declare <32 x i8> @llvm.x86.avx2.psubus.b(<32 x i8>, <32 x i8>) nounwind readnone
-
-define <8 x i16> @stack_fold_psubusw(<8 x i16> %a0, <8 x i16> %a1) {
-  ;CHECK-LABEL: stack_fold_psubusw
-  ;CHECK:       vpsubusw {{-?[0-9]*}}(%rsp), {{%xmm[0-9][0-9]*}}, {{%xmm[0-9][0-9]*}} {{.*#+}} 16-byte Folded Reload
-  %1 = tail call <2 x i64> asm sideeffect "nop", "=x,~{xmm2},~{xmm3},~{xmm4},~{xmm5},~{xmm6},~{xmm7},~{xmm8},~{xmm9},~{xmm10},~{xmm11},~{xmm12},~{xmm13},~{xmm14},~{xmm15},~{xmm16},~{xmm17},~{xmm18},~{xmm19},~{xmm20},~{xmm21},~{xmm22},~{xmm23},~{xmm24},~{xmm25},~{xmm26},~{xmm27},~{xmm28},~{xmm29},~{xmm30},~{xmm31},~{flags}"()
-  %2 = call <8 x i16> @llvm.x86.sse2.psubus.w(<8 x i16> %a0, <8 x i16> %a1)
-  ret <8 x i16> %2
-}
-declare <8 x i16> @llvm.x86.sse2.psubus.w(<8 x i16>, <8 x i16>) nounwind readnone
-
-define <16 x i16> @stack_fold_psubusw_ymm(<16 x i16> %a0, <16 x i16> %a1) {
-  ;CHECK-LABEL: stack_fold_psubusw_ymm
-  ;CHECK:       vpsubusw {{-?[0-9]*}}(%rsp), {{%ymm[0-9][0-9]*}}, {{%ymm[0-9][0-9]*}} {{.*#+}} 32-byte Folded Reload
-  %1 = tail call <2 x i64> asm sideeffect "nop", "=x,~{xmm2},~{xmm3},~{xmm4},~{xmm5},~{xmm6},~{xmm7},~{xmm8},~{xmm9},~{xmm10},~{xmm11},~{xmm12},~{xmm13},~{xmm14},~{xmm15},~{xmm16},~{xmm17},~{xmm18},~{xmm19},~{xmm20},~{xmm21},~{xmm22},~{xmm23},~{xmm24},~{xmm25},~{xmm26},~{xmm27},~{xmm28},~{xmm29},~{xmm30},~{xmm31},~{flags}"()
-  %2 = call <16 x i16> @llvm.x86.avx2.psubus.w(<16 x i16> %a0, <16 x i16> %a1)
-  ret <16 x i16> %2
-}
-declare <16 x i16> @llvm.x86.avx2.psubus.w(<16 x i16>, <16 x i16>) nounwind readnone
-
-define <8 x i16> @stack_fold_psubw(<8 x i16> %a0, <8 x i16> %a1) {
-  ;CHECK-LABEL: stack_fold_psubw
-  ;CHECK:       vpsubw {{-?[0-9]*}}(%rsp), {{%xmm[0-9][0-9]*}}, {{%xmm[0-9][0-9]*}} {{.*#+}} 16-byte Folded Reload
-  %1 = tail call <2 x i64> asm sideeffect "nop", "=x,~{xmm2},~{xmm3},~{xmm4},~{xmm5},~{xmm6},~{xmm7},~{xmm8},~{xmm9},~{xmm10},~{xmm11},~{xmm12},~{xmm13},~{xmm14},~{xmm15},~{xmm16},~{xmm17},~{xmm18},~{xmm19},~{xmm20},~{xmm21},~{xmm22},~{xmm23},~{xmm24},~{xmm25},~{xmm26},~{xmm27},~{xmm28},~{xmm29},~{xmm30},~{xmm31},~{flags}"()
-  %2 = sub <8 x i16> %a0, %a1
-  ret <8 x i16> %2
-}
-
-define <16 x i16> @stack_fold_psubw_ymm(<16 x i16> %a0, <16 x i16> %a1) {
-  ;CHECK-LABEL: stack_fold_psubw_ymm
-  ;CHECK:       vpsubw {{-?[0-9]*}}(%rsp), {{%ymm[0-9][0-9]*}}, {{%ymm[0-9][0-9]*}} {{.*#+}} 32-byte Folded Reload
-  %1 = tail call <2 x i64> asm sideeffect "nop", "=x,~{xmm2},~{xmm3},~{xmm4},~{xmm5},~{xmm6},~{xmm7},~{xmm8},~{xmm9},~{xmm10},~{xmm11},~{xmm12},~{xmm13},~{xmm14},~{xmm15},~{xmm16},~{xmm17},~{xmm18},~{xmm19},~{xmm20},~{xmm21},~{xmm22},~{xmm23},~{xmm24},~{xmm25},~{xmm26},~{xmm27},~{xmm28},~{xmm29},~{xmm30},~{xmm31},~{flags}"()
-  %2 = sub <16 x i16> %a0, %a1
-  ret <16 x i16> %2
-}
-
-define <8 x i16> @stack_fold_vpmovdw(<8 x i32> %a0) {
-  ;CHECK-LABEL: stack_fold_vpmovdw
-  ;CHECK:       vpmovdw %ymm0, {{-?[0-9]*}}(%rsp) # 16-byte Folded Spill
-  %1 = call <8 x i16> @llvm.x86.avx512.mask.pmov.dw.256(<8 x i32> %a0, <8 x i16> undef, i8 -1)
-  %2 = tail call <2 x i64> asm sideeffect "nop", "=x,~{xmm1},~{xmm2},~{xmm3},~{xmm4},~{xmm5},~{xmm6},~{xmm7},~{xmm8},~{xmm9},~{xmm10},~{xmm11},~{xmm12},~{xmm13},~{xmm14},~{xmm15},~{xmm16},~{xmm17},~{xmm18},~{xmm19},~{xmm20},~{xmm21},~{xmm22},~{xmm23},~{xmm24},~{xmm25},~{xmm26},~{xmm27},~{xmm28},~{xmm29},~{xmm30},~{xmm31},~{flags}"()
-  ret <8 x i16> %1
-}
-declare <8 x i16> @llvm.x86.avx512.mask.pmov.dw.256(<8 x i32>, <8 x i16>, i8)
-
-define <4 x i32> @stack_fold_vpmovqd(<4 x i64> %a0) {
-  ;CHECK-LABEL: stack_fold_vpmovqd
-  ;CHECK:       vpmovqd %ymm0, {{-?[0-9]*}}(%rsp) # 16-byte Folded Spill
-  %1 = call <4 x i32> @llvm.x86.avx512.mask.pmov.qd.256(<4 x i64> %a0, <4 x i32> undef, i8 -1)
-  %2 = tail call <2 x i64> asm sideeffect "nop", "=x,~{xmm1},~{xmm2},~{xmm3},~{xmm4},~{xmm5},~{xmm6},~{xmm7},~{xmm8},~{xmm9},~{xmm10},~{xmm11},~{xmm12},~{xmm13},~{xmm14},~{xmm15},~{xmm16},~{xmm17},~{xmm18},~{xmm19},~{xmm20},~{xmm21},~{xmm22},~{xmm23},~{xmm24},~{xmm25},~{xmm26},~{xmm27},~{xmm28},~{xmm29},~{xmm30},~{xmm31},~{flags}"()
-  ret <4 x i32> %1
-}
-declare <4 x i32> @llvm.x86.avx512.mask.pmov.qd.256(<4 x i64>, <4 x i32>, i8)
-
-define <16 x i8> @stack_fold_vpmovwb(<16 x i16> %a0) {
-  ;CHECK-LABEL: stack_fold_vpmovwb
-  ;CHECK:       vpmovwb %ymm0, {{-?[0-9]*}}(%rsp) # 16-byte Folded Spill
-  %1 = call <16 x i8> @llvm.x86.avx512.mask.pmov.wb.256(<16 x i16> %a0, <16 x i8> undef, i16 -1)
-  %2 = tail call <2 x i64> asm sideeffect "nop", "=x,~{xmm1},~{xmm2},~{xmm3},~{xmm4},~{xmm5},~{xmm6},~{xmm7},~{xmm8},~{xmm9},~{xmm10},~{xmm11},~{xmm12},~{xmm13},~{xmm14},~{xmm15},~{xmm16},~{xmm17},~{xmm18},~{xmm19},~{xmm20},~{xmm21},~{xmm22},~{xmm23},~{xmm24},~{xmm25},~{xmm26},~{xmm27},~{xmm28},~{xmm29},~{xmm30},~{xmm31},~{flags}"()
-  ret <16 x i8> %1
-}
-declare <16 x i8> @llvm.x86.avx512.mask.pmov.wb.256(<16 x i16>, <16 x i8>, i16)
-
-define <8 x i16> @stack_fold_vpmovsdw(<8 x i32> %a0) {
-  ;CHECK-LABEL: stack_fold_vpmovsdw
-  ;CHECK:       vpmovsdw %ymm0, {{-?[0-9]*}}(%rsp) # 16-byte Folded Spill
-  %1 = call <8 x i16> @llvm.x86.avx512.mask.pmovs.dw.256(<8 x i32> %a0, <8 x i16> undef, i8 -1)
-  %2 = tail call <2 x i64> asm sideeffect "nop", "=x,~{xmm1},~{xmm2},~{xmm3},~{xmm4},~{xmm5},~{xmm6},~{xmm7},~{xmm8},~{xmm9},~{xmm10},~{xmm11},~{xmm12},~{xmm13},~{xmm14},~{xmm15},~{xmm16},~{xmm17},~{xmm18},~{xmm19},~{xmm20},~{xmm21},~{xmm22},~{xmm23},~{xmm24},~{xmm25},~{xmm26},~{xmm27},~{xmm28},~{xmm29},~{xmm30},~{xmm31},~{flags}"()
-  ret <8 x i16> %1
-}
-declare <8 x i16> @llvm.x86.avx512.mask.pmovs.dw.256(<8 x i32>, <8 x i16>, i8)
-
-define <4 x i32> @stack_fold_vpmovsqd(<4 x i64> %a0) {
-  ;CHECK-LABEL: stack_fold_vpmovsqd
-  ;CHECK:       vpmovsqd %ymm0, {{-?[0-9]*}}(%rsp) # 16-byte Folded Spill
-  %1 = call <4 x i32> @llvm.x86.avx512.mask.pmovs.qd.256(<4 x i64> %a0, <4 x i32> undef, i8 -1)
-  %2 = tail call <2 x i64> asm sideeffect "nop", "=x,~{xmm1},~{xmm2},~{xmm3},~{xmm4},~{xmm5},~{xmm6},~{xmm7},~{xmm8},~{xmm9},~{xmm10},~{xmm11},~{xmm12},~{xmm13},~{xmm14},~{xmm15},~{xmm16},~{xmm17},~{xmm18},~{xmm19},~{xmm20},~{xmm21},~{xmm22},~{xmm23},~{xmm24},~{xmm25},~{xmm26},~{xmm27},~{xmm28},~{xmm29},~{xmm30},~{xmm31},~{flags}"()
-  ret <4 x i32> %1
-}
-declare <4 x i32> @llvm.x86.avx512.mask.pmovs.qd.256(<4 x i64>, <4 x i32>, i8)
-
-define <16 x i8> @stack_fold_vpmovswb(<16 x i16> %a0) {
-  ;CHECK-LABEL: stack_fold_vpmovswb
-  ;CHECK:       vpmovswb %ymm0, {{-?[0-9]*}}(%rsp) # 16-byte Folded Spill
-  %1 = call <16 x i8> @llvm.x86.avx512.mask.pmovs.wb.256(<16 x i16> %a0, <16 x i8> undef, i16 -1)
-  %2 = tail call <2 x i64> asm sideeffect "nop", "=x,~{xmm1},~{xmm2},~{xmm3},~{xmm4},~{xmm5},~{xmm6},~{xmm7},~{xmm8},~{xmm9},~{xmm10},~{xmm11},~{xmm12},~{xmm13},~{xmm14},~{xmm15},~{xmm16},~{xmm17},~{xmm18},~{xmm19},~{xmm20},~{xmm21},~{xmm22},~{xmm23},~{xmm24},~{xmm25},~{xmm26},~{xmm27},~{xmm28},~{xmm29},~{xmm30},~{xmm31},~{flags}"()
-  ret <16 x i8> %1
-}
-declare <16 x i8> @llvm.x86.avx512.mask.pmovs.wb.256(<16 x i16>, <16 x i8>, i16)
-
-define <8 x i16> @stack_fold_vpmovusdw(<8 x i32> %a0) {
-  ;CHECK-LABEL: stack_fold_vpmovusdw
-  ;CHECK:       vpmovusdw %ymm0, {{-?[0-9]*}}(%rsp) # 16-byte Folded Spill
-  %1 = call <8 x i16> @llvm.x86.avx512.mask.pmovus.dw.256(<8 x i32> %a0, <8 x i16> undef, i8 -1)
-  %2 = tail call <2 x i64> asm sideeffect "nop", "=x,~{xmm1},~{xmm2},~{xmm3},~{xmm4},~{xmm5},~{xmm6},~{xmm7},~{xmm8},~{xmm9},~{xmm10},~{xmm11},~{xmm12},~{xmm13},~{xmm14},~{xmm15},~{xmm16},~{xmm17},~{xmm18},~{xmm19},~{xmm20},~{xmm21},~{xmm22},~{xmm23},~{xmm24},~{xmm25},~{xmm26},~{xmm27},~{xmm28},~{xmm29},~{xmm30},~{xmm31},~{flags}"()
-  ret <8 x i16> %1
-}
-declare <8 x i16> @llvm.x86.avx512.mask.pmovus.dw.256(<8 x i32>, <8 x i16>, i8)
-
-define <4 x i32> @stack_fold_vpmovusqd(<4 x i64> %a0) {
-  ;CHECK-LABEL: stack_fold_vpmovusqd
-  ;CHECK:       vpmovusqd %ymm0, {{-?[0-9]*}}(%rsp) # 16-byte Folded Spill
-  %1 = call <4 x i32> @llvm.x86.avx512.mask.pmovus.qd.256(<4 x i64> %a0, <4 x i32> undef, i8 -1)
-  %2 = tail call <2 x i64> asm sideeffect "nop", "=x,~{xmm1},~{xmm2},~{xmm3},~{xmm4},~{xmm5},~{xmm6},~{xmm7},~{xmm8},~{xmm9},~{xmm10},~{xmm11},~{xmm12},~{xmm13},~{xmm14},~{xmm15},~{xmm16},~{xmm17},~{xmm18},~{xmm19},~{xmm20},~{xmm21},~{xmm22},~{xmm23},~{xmm24},~{xmm25},~{xmm26},~{xmm27},~{xmm28},~{xmm29},~{xmm30},~{xmm31},~{flags}"()
-  ret <4 x i32> %1
-}
-declare <4 x i32> @llvm.x86.avx512.mask.pmovus.qd.256(<4 x i64>, <4 x i32>, i8)
-
-define <16 x i8> @stack_fold_vpmovuswb(<16 x i16> %a0) {
-  ;CHECK-LABEL: stack_fold_vpmovuswb
-  ;CHECK:       vpmovuswb %ymm0, {{-?[0-9]*}}(%rsp) # 16-byte Folded Spill
-  %1 = call <16 x i8> @llvm.x86.avx512.mask.pmovus.wb.256(<16 x i16> %a0, <16 x i8> undef, i16 -1)
-  %2 = tail call <2 x i64> asm sideeffect "nop", "=x,~{xmm1},~{xmm2},~{xmm3},~{xmm4},~{xmm5},~{xmm6},~{xmm7},~{xmm8},~{xmm9},~{xmm10},~{xmm11},~{xmm12},~{xmm13},~{xmm14},~{xmm15},~{xmm16},~{xmm17},~{xmm18},~{xmm19},~{xmm20},~{xmm21},~{xmm22},~{xmm23},~{xmm24},~{xmm25},~{xmm26},~{xmm27},~{xmm28},~{xmm29},~{xmm30},~{xmm31},~{flags}"()
-  ret <16 x i8> %1
-}
-declare <16 x i8> @llvm.x86.avx512.mask.pmovus.wb.256(<16 x i16>, <16 x i8>, i16)
 
 define <4 x i32> @stack_fold_extracti32x4(<8 x i32> %a0, <8 x i32> %a1) {
   ;CHECK-LABEL: stack_fold_extracti32x4
@@ -555,6 +85,456 @@
   ret <4 x i64> %3
 }
 
+define <16 x i8> @stack_fold_pabsb(<16 x i8> %a0) {
+  ;CHECK-LABEL: stack_fold_pabsb
+  ;CHECK:       vpabsb {{-?[0-9]*}}(%rsp), {{%xmm[0-9][0-9]*}} {{.*#+}} 16-byte Folded Reload
+  %1 = tail call <2 x i64> asm sideeffect "nop", "=x,~{xmm1},~{xmm2},~{xmm3},~{xmm4},~{xmm5},~{xmm6},~{xmm7},~{xmm8},~{xmm9},~{xmm10},~{xmm11},~{xmm12},~{xmm13},~{xmm14},~{xmm15},~{xmm16},~{xmm17},~{xmm18},~{xmm19},~{xmm20},~{xmm21},~{xmm22},~{xmm23},~{xmm24},~{xmm25},~{xmm26},~{xmm27},~{xmm28},~{xmm29},~{xmm30},~{xmm31},~{flags}"()
+  %2 = call <16 x i8> @llvm.x86.ssse3.pabs.b.128(<16 x i8> %a0)
+  ret <16 x i8> %2
+}
+declare <16 x i8> @llvm.x86.ssse3.pabs.b.128(<16 x i8>) nounwind readnone
+
+define <32 x i8> @stack_fold_pabsb_ymm(<32 x i8> %a0) {
+  ;CHECK-LABEL: stack_fold_pabsb_ymm
+  ;CHECK:       vpabsb {{-?[0-9]*}}(%rsp), {{%ymm[0-9][0-9]*}} {{.*#+}} 32-byte Folded Reload
+  %1 = tail call <2 x i64> asm sideeffect "nop", "=x,~{xmm1},~{xmm2},~{xmm3},~{xmm4},~{xmm5},~{xmm6},~{xmm7},~{xmm8},~{xmm9},~{xmm10},~{xmm11},~{xmm12},~{xmm13},~{xmm14},~{xmm15},~{xmm16},~{xmm17},~{xmm18},~{xmm19},~{xmm20},~{xmm21},~{xmm22},~{xmm23},~{xmm24},~{xmm25},~{xmm26},~{xmm27},~{xmm28},~{xmm29},~{xmm30},~{xmm31},~{flags}"()
+  %2 = call <32 x i8> @llvm.x86.avx2.pabs.b(<32 x i8> %a0)
+  ret <32 x i8> %2
+}
+declare <32 x i8> @llvm.x86.avx2.pabs.b(<32 x i8>) nounwind readnone
+
+define <4 x i32> @stack_fold_pabsd(<4 x i32> %a0) {
+  ;CHECK-LABEL: stack_fold_pabsd
+  ;CHECK:       vpabsd {{-?[0-9]*}}(%rsp), {{%xmm[0-9][0-9]*}} {{.*#+}} 16-byte Folded Reload
+  %1 = tail call <2 x i64> asm sideeffect "nop", "=x,~{xmm1},~{xmm2},~{xmm3},~{xmm4},~{xmm5},~{xmm6},~{xmm7},~{xmm8},~{xmm9},~{xmm10},~{xmm11},~{xmm12},~{xmm13},~{xmm14},~{xmm15},~{xmm16},~{xmm17},~{xmm18},~{xmm19},~{xmm20},~{xmm21},~{xmm22},~{xmm23},~{xmm24},~{xmm25},~{xmm26},~{xmm27},~{xmm28},~{xmm29},~{xmm30},~{xmm31},~{flags}"()
+  %2 = call <4 x i32> @llvm.x86.ssse3.pabs.d.128(<4 x i32> %a0)
+  ret <4 x i32> %2
+}
+declare <4 x i32> @llvm.x86.ssse3.pabs.d.128(<4 x i32>) nounwind readnone
+
+define <8 x i32> @stack_fold_pabsd_ymm(<8 x i32> %a0) {
+  ;CHECK-LABEL: stack_fold_pabsd_ymm
+  ;CHECK:       vpabsd {{-?[0-9]*}}(%rsp), {{%ymm[0-9][0-9]*}} {{.*#+}} 32-byte Folded Reload
+  %1 = tail call <2 x i64> asm sideeffect "nop", "=x,~{xmm1},~{xmm2},~{xmm3},~{xmm4},~{xmm5},~{xmm6},~{xmm7},~{xmm8},~{xmm9},~{xmm10},~{xmm11},~{xmm12},~{xmm13},~{xmm14},~{xmm15},~{xmm16},~{xmm17},~{xmm18},~{xmm19},~{xmm20},~{xmm21},~{xmm22},~{xmm23},~{xmm24},~{xmm25},~{xmm26},~{xmm27},~{xmm28},~{xmm29},~{xmm30},~{xmm31},~{flags}"()
+  %2 = call <8 x i32> @llvm.x86.avx2.pabs.d(<8 x i32> %a0)
+  ret <8 x i32> %2
+}
+declare <8 x i32> @llvm.x86.avx2.pabs.d(<8 x i32>) nounwind readnone
+
+define <2 x i64> @stack_fold_pabsq(<2 x i64> %a0) {
+  ;CHECK-LABEL: stack_fold_pabsq
+  ;CHECK:       vpabsq {{-?[0-9]*}}(%rsp), {{%xmm[0-9][0-9]*}} {{.*#+}} 16-byte Folded Reload
+  %1 = tail call <2 x i64> asm sideeffect "nop", "=x,~{xmm1},~{xmm2},~{xmm3},~{xmm4},~{xmm5},~{xmm6},~{xmm7},~{xmm8},~{xmm9},~{xmm10},~{xmm11},~{xmm12},~{xmm13},~{xmm14},~{xmm15},~{xmm16},~{xmm17},~{xmm18},~{xmm19},~{xmm20},~{xmm21},~{xmm22},~{xmm23},~{xmm24},~{xmm25},~{xmm26},~{xmm27},~{xmm28},~{xmm29},~{xmm30},~{xmm31},~{flags}"()
+  %2 = call <2 x i64> @llvm.x86.avx512.mask.pabs.q.128(<2 x i64> %a0, <2 x i64> undef, i8 -1)
+  ret <2 x i64> %2
+}
+declare <2 x i64> @llvm.x86.avx512.mask.pabs.q.128(<2 x i64>, <2 x i64>, i8) nounwind readnone
+
+define <4 x i64> @stack_fold_pabsq_ymm(<4 x i64> %a0) {
+  ;CHECK-LABEL: stack_fold_pabsq_ymm
+  ;CHECK:       vpabsq {{-?[0-9]*}}(%rsp), {{%ymm[0-9][0-9]*}} {{.*#+}} 32-byte Folded Reload
+  %1 = tail call <2 x i64> asm sideeffect "nop", "=x,~{xmm1},~{xmm2},~{xmm3},~{xmm4},~{xmm5},~{xmm6},~{xmm7},~{xmm8},~{xmm9},~{xmm10},~{xmm11},~{xmm12},~{xmm13},~{xmm14},~{xmm15},~{xmm16},~{xmm17},~{xmm18},~{xmm19},~{xmm20},~{xmm21},~{xmm22},~{xmm23},~{xmm24},~{xmm25},~{xmm26},~{xmm27},~{xmm28},~{xmm29},~{xmm30},~{xmm31},~{flags}"()
+  %2 = call <4 x i64> @llvm.x86.avx512.mask.pabs.q.256(<4 x i64> %a0, <4 x i64> undef, i8 -1)
+  ret <4 x i64> %2
+}
+declare <4 x i64> @llvm.x86.avx512.mask.pabs.q.256(<4 x i64>, <4 x i64>, i8) nounwind readnone
+
+define <8 x i16> @stack_fold_pabsw(<8 x i16> %a0) {
+  ;CHECK-LABEL: stack_fold_pabsw
+  ;CHECK:       vpabsw {{-?[0-9]*}}(%rsp), {{%xmm[0-9][0-9]*}} {{.*#+}} 16-byte Folded Reload
+  %1 = tail call <2 x i64> asm sideeffect "nop", "=x,~{xmm1},~{xmm2},~{xmm3},~{xmm4},~{xmm5},~{xmm6},~{xmm7},~{xmm8},~{xmm9},~{xmm10},~{xmm11},~{xmm12},~{xmm13},~{xmm14},~{xmm15},~{xmm16},~{xmm17},~{xmm18},~{xmm19},~{xmm20},~{xmm21},~{xmm22},~{xmm23},~{xmm24},~{xmm25},~{xmm26},~{xmm27},~{xmm28},~{xmm29},~{xmm30},~{xmm31},~{flags}"()
+  %2 = call <8 x i16> @llvm.x86.ssse3.pabs.w.128(<8 x i16> %a0)
+  ret <8 x i16> %2
+}
+declare <8 x i16> @llvm.x86.ssse3.pabs.w.128(<8 x i16>) nounwind readnone
+
+define <16 x i16> @stack_fold_pabsw_ymm(<16 x i16> %a0) {
+  ;CHECK-LABEL: stack_fold_pabsw_ymm
+  ;CHECK:       vpabsw {{-?[0-9]*}}(%rsp), {{%ymm[0-9][0-9]*}} {{.*#+}} 32-byte Folded Reload
+  %1 = tail call <2 x i64> asm sideeffect "nop", "=x,~{xmm1},~{xmm2},~{xmm3},~{xmm4},~{xmm5},~{xmm6},~{xmm7},~{xmm8},~{xmm9},~{xmm10},~{xmm11},~{xmm12},~{xmm13},~{xmm14},~{xmm15},~{xmm16},~{xmm17},~{xmm18},~{xmm19},~{xmm20},~{xmm21},~{xmm22},~{xmm23},~{xmm24},~{xmm25},~{xmm26},~{xmm27},~{xmm28},~{xmm29},~{xmm30},~{xmm31},~{flags}"()
+  %2 = call <16 x i16> @llvm.x86.avx2.pabs.w(<16 x i16> %a0)
+  ret <16 x i16> %2
+}
+declare <16 x i16> @llvm.x86.avx2.pabs.w(<16 x i16>) nounwind readnone
+
+define <16 x i8> @stack_fold_paddb(<16 x i8> %a0, <16 x i8> %a1) {
+  ;CHECK-LABEL: stack_fold_paddb
+  ;CHECK:       vpaddb {{-?[0-9]*}}(%rsp), {{%xmm[0-9][0-9]*}}, {{%xmm[0-9][0-9]*}} {{.*#+}} 16-byte Folded Reload
+  %1 = tail call <2 x i64> asm sideeffect "nop", "=x,~{xmm2},~{xmm3},~{xmm4},~{xmm5},~{xmm6},~{xmm7},~{xmm8},~{xmm9},~{xmm10},~{xmm11},~{xmm12},~{xmm13},~{xmm14},~{xmm15},~{xmm16},~{xmm17},~{xmm18},~{xmm19},~{xmm20},~{xmm21},~{xmm22},~{xmm23},~{xmm24},~{xmm25},~{xmm26},~{xmm27},~{xmm28},~{xmm29},~{xmm30},~{xmm31},~{flags}"()
+  %2 = add <16 x i8> %a0, %a1
+  ret <16 x i8> %2
+}
+
+define <16 x i8> @stack_fold_paddb_mask(<16 x i8> %a0, <16 x i8> %a1, <16 x i8>* %a2, i16 %mask) {
+  ;CHECK-LABEL: stack_fold_paddb_mask
+  ;CHECK:       vpaddb {{-?[0-9]*}}(%rsp), {{%xmm[0-9][0-9]*}}, {{%xmm[0-9][0-9]*}} {{{%k[0-7]}}} {{.*#+}} 16-byte Folded Reload
+  %1 = tail call <2 x i64> asm sideeffect "nop", "=x,~{xmm2},~{xmm3},~{xmm4},~{xmm5},~{xmm6},~{xmm7},~{xmm8},~{xmm9},~{xmm10},~{xmm11},~{xmm12},~{xmm13},~{xmm14},~{xmm15},~{xmm16},~{xmm17},~{xmm18},~{xmm19},~{xmm20},~{xmm21},~{xmm22},~{xmm23},~{xmm24},~{xmm25},~{xmm26},~{xmm27},~{xmm28},~{xmm29},~{xmm30},~{xmm31},~{flags}"()
+  %2 = add <16 x i8> %a0, %a1
+  %3 = bitcast i16 %mask to <16 x i1>
+  ; load needed to keep the operation from being scheduled about the asm block
+  %4 = load <16 x i8>, <16 x i8>* %a2
+  %5 = select <16 x i1> %3, <16 x i8> %2, <16 x i8> %4
+  ret <16 x i8> %5
+}
+
+define <16 x i8> @stack_fold_paddb_maskz(<16 x i8> %a0, <16 x i8> %a1, i16 %mask) {
+  ;CHECK-LABEL: stack_fold_paddb_maskz
+  ;CHECK:       vpaddb {{-?[0-9]*}}(%rsp), {{%xmm[0-9][0-9]*}}, {{%xmm[0-9][0-9]*}} {{{%k[0-7]}}} {z} {{.*#+}} 16-byte Folded Reload
+  %1 = tail call <2 x i64> asm sideeffect "nop", "=x,~{xmm2},~{xmm3},~{xmm4},~{xmm5},~{xmm6},~{xmm7},~{xmm8},~{xmm9},~{xmm10},~{xmm11},~{xmm12},~{xmm13},~{xmm14},~{xmm15},~{xmm16},~{xmm17},~{xmm18},~{xmm19},~{xmm20},~{xmm21},~{xmm22},~{xmm23},~{xmm24},~{xmm25},~{xmm26},~{xmm27},~{xmm28},~{xmm29},~{xmm30},~{xmm31},~{flags}"()
+  %2 = add <16 x i8> %a0, %a1
+  %3 = bitcast i16 %mask to <16 x i1>
+  %4 = select <16 x i1> %3, <16 x i8> %2, <16 x i8> zeroinitializer
+  ret <16 x i8> %4
+}
+
+define <32 x i8> @stack_fold_paddb_ymm(<32 x i8> %a0, <32 x i8> %a1) {
+  ;CHECK-LABEL: stack_fold_paddb_ymm
+  ;CHECK:       vpaddb {{-?[0-9]*}}(%rsp), {{%ymm[0-9][0-9]*}}, {{%ymm[0-9][0-9]*}} {{.*#+}} 32-byte Folded Reload
+  %1 = tail call <2 x i64> asm sideeffect "nop", "=x,~{xmm2},~{xmm3},~{xmm4},~{xmm5},~{xmm6},~{xmm7},~{xmm8},~{xmm9},~{xmm10},~{xmm11},~{xmm12},~{xmm13},~{xmm14},~{xmm15},~{xmm16},~{xmm17},~{xmm18},~{xmm19},~{xmm20},~{xmm21},~{xmm22},~{xmm23},~{xmm24},~{xmm25},~{xmm26},~{xmm27},~{xmm28},~{xmm29},~{xmm30},~{xmm31},~{flags}"()
+  %2 = add <32 x i8> %a0, %a1
+  ret <32 x i8> %2
+}
+
+define <32 x i8> @stack_fold_paddb_mask_ymm(<32 x i8> %a0, <32 x i8> %a1, <32 x i8>* %a2, i32 %mask) {
+  ;CHECK-LABEL: stack_fold_paddb_mask_ymm
+  ;CHECK:       vpaddb {{-?[0-9]*}}(%rsp), {{%ymm[0-9][0-9]*}}, {{%ymm[0-9][0-9]*}} {{{%k[0-7]}}} {{.*#+}} 32-byte Folded Reload
+  %1 = tail call <2 x i64> asm sideeffect "nop", "=x,~{xmm2},~{xmm3},~{xmm4},~{xmm5},~{xmm6},~{xmm7},~{xmm8},~{xmm9},~{xmm10},~{xmm11},~{xmm12},~{xmm13},~{xmm14},~{xmm15},~{xmm16},~{xmm17},~{xmm18},~{xmm19},~{xmm20},~{xmm21},~{xmm22},~{xmm23},~{xmm24},~{xmm25},~{xmm26},~{xmm27},~{xmm28},~{xmm29},~{xmm30},~{xmm31},~{flags}"()
+  %2 = add <32 x i8> %a0, %a1
+  %3 = bitcast i32 %mask to <32 x i1>
+  ; load needed to keep the operation from being scheduled about the asm block
+  %4 = load <32 x i8>, <32 x i8>* %a2
+  %5 = select <32 x i1> %3, <32 x i8> %2, <32 x i8> %4
+  ret <32 x i8> %5
+}
+
+define <32 x i8> @stack_fold_paddb_maskz_ymm(<32 x i8> %a0, <32 x i8> %a1, i32 %mask) {
+  ;CHECK-LABEL: stack_fold_paddb_maskz_ymm
+  ;CHECK:       vpaddb {{-?[0-9]*}}(%rsp), {{%ymm[0-9][0-9]*}}, {{%ymm[0-9][0-9]*}} {{{%k[0-7]}}} {z} {{.*#+}} 32-byte Folded Reload
+  %1 = tail call <2 x i64> asm sideeffect "nop", "=x,~{xmm2},~{xmm3},~{xmm4},~{xmm5},~{xmm6},~{xmm7},~{xmm8},~{xmm9},~{xmm10},~{xmm11},~{xmm12},~{xmm13},~{xmm14},~{xmm15},~{xmm16},~{xmm17},~{xmm18},~{xmm19},~{xmm20},~{xmm21},~{xmm22},~{xmm23},~{xmm24},~{xmm25},~{xmm26},~{xmm27},~{xmm28},~{xmm29},~{xmm30},~{xmm31},~{flags}"()
+  %2 = add <32 x i8> %a0, %a1
+  %3 = bitcast i32 %mask to <32 x i1>
+  %4 = select <32 x i1> %3, <32 x i8> %2, <32 x i8> zeroinitializer
+  ret <32 x i8> %4
+}
+
+define <4 x i32> @stack_fold_paddd(<4 x i32> %a0, <4 x i32> %a1) {
+  ;CHECK-LABEL: stack_fold_paddd
+  ;CHECK:       vpaddd {{-?[0-9]*}}(%rsp), {{%xmm[0-9][0-9]*}}, {{%xmm[0-9][0-9]*}} {{.*#+}} 16-byte Folded Reload
+  %1 = tail call <2 x i64> asm sideeffect "nop", "=x,~{xmm2},~{xmm3},~{xmm4},~{xmm5},~{xmm6},~{xmm7},~{xmm8},~{xmm9},~{xmm10},~{xmm11},~{xmm12},~{xmm13},~{xmm14},~{xmm15},~{xmm16},~{xmm17},~{xmm18},~{xmm19},~{xmm20},~{xmm21},~{xmm22},~{xmm23},~{xmm24},~{xmm25},~{xmm26},~{xmm27},~{xmm28},~{xmm29},~{xmm30},~{xmm31},~{flags}"()
+  %2 = add <4 x i32> %a0, %a1
+  ret <4 x i32> %2
+}
+
+define <8 x i32> @stack_fold_paddd_ymm(<8 x i32> %a0, <8 x i32> %a1) {
+  ;CHECK-LABEL: stack_fold_paddd_ymm
+  ;CHECK:       vpaddd {{-?[0-9]*}}(%rsp), {{%ymm[0-9][0-9]*}}, {{%ymm[0-9][0-9]*}} {{.*#+}} 32-byte Folded Reload
+  %1 = tail call <2 x i64> asm sideeffect "nop", "=x,~{xmm2},~{xmm3},~{xmm4},~{xmm5},~{xmm6},~{xmm7},~{xmm8},~{xmm9},~{xmm10},~{xmm11},~{xmm12},~{xmm13},~{xmm14},~{xmm15},~{xmm16},~{xmm17},~{xmm18},~{xmm19},~{xmm20},~{xmm21},~{xmm22},~{xmm23},~{xmm24},~{xmm25},~{xmm26},~{xmm27},~{xmm28},~{xmm29},~{xmm30},~{xmm31},~{flags}"()
+  %2 = add <8 x i32> %a0, %a1
+  ret <8 x i32> %2
+}
+
+define <2 x i64> @stack_fold_paddq(<2 x i64> %a0, <2 x i64> %a1) {
+  ;CHECK-LABEL: stack_fold_paddq
+  ;CHECK:       vpaddq {{-?[0-9]*}}(%rsp), {{%xmm[0-9][0-9]*}}, {{%xmm[0-9][0-9]*}} {{.*#+}} 16-byte Folded Reload
+  %1 = tail call <2 x i64> asm sideeffect "nop", "=x,~{xmm2},~{xmm3},~{xmm4},~{xmm5},~{xmm6},~{xmm7},~{xmm8},~{xmm9},~{xmm10},~{xmm11},~{xmm12},~{xmm13},~{xmm14},~{xmm15},~{xmm16},~{xmm17},~{xmm18},~{xmm19},~{xmm20},~{xmm21},~{xmm22},~{xmm23},~{xmm24},~{xmm25},~{xmm26},~{xmm27},~{xmm28},~{xmm29},~{xmm30},~{xmm31},~{flags}"()
+  %2 = add <2 x i64> %a0, %a1
+  ret <2 x i64> %2
+}
+
+define <4 x i64> @stack_fold_paddq_ymm(<4 x i64> %a0, <4 x i64> %a1) {
+  ;CHECK-LABEL: stack_fold_paddq_ymm
+  ;CHECK:       vpaddq {{-?[0-9]*}}(%rsp), {{%ymm[0-9][0-9]*}}, {{%ymm[0-9][0-9]*}} {{.*#+}} 32-byte Folded Reload
+  %1 = tail call <2 x i64> asm sideeffect "nop", "=x,~{xmm2},~{xmm3},~{xmm4},~{xmm5},~{xmm6},~{xmm7},~{xmm8},~{xmm9},~{xmm10},~{xmm11},~{xmm12},~{xmm13},~{xmm14},~{xmm15},~{xmm16},~{xmm17},~{xmm18},~{xmm19},~{xmm20},~{xmm21},~{xmm22},~{xmm23},~{xmm24},~{xmm25},~{xmm26},~{xmm27},~{xmm28},~{xmm29},~{xmm30},~{xmm31},~{flags}"()
+  %2 = add <4 x i64> %a0, %a1
+  ret <4 x i64> %2
+}
+
+define <16 x i8> @stack_fold_paddsb(<16 x i8> %a0, <16 x i8> %a1) {
+  ;CHECK-LABEL: stack_fold_paddsb
+  ;CHECK:       vpaddsb {{-?[0-9]*}}(%rsp), {{%xmm[0-9][0-9]*}}, {{%xmm[0-9][0-9]*}} {{.*#+}} 16-byte Folded Reload
+  %1 = tail call <2 x i64> asm sideeffect "nop", "=x,~{xmm2},~{xmm3},~{xmm4},~{xmm5},~{xmm6},~{xmm7},~{xmm8},~{xmm9},~{xmm10},~{xmm11},~{xmm12},~{xmm13},~{xmm14},~{xmm15},~{xmm16},~{xmm17},~{xmm18},~{xmm19},~{xmm20},~{xmm21},~{xmm22},~{xmm23},~{xmm24},~{xmm25},~{xmm26},~{xmm27},~{xmm28},~{xmm29},~{xmm30},~{xmm31},~{flags}"()
+  %2 = call <16 x i8> @llvm.x86.sse2.padds.b(<16 x i8> %a0, <16 x i8> %a1)
+  ret <16 x i8> %2
+}
+declare <16 x i8> @llvm.x86.sse2.padds.b(<16 x i8>, <16 x i8>) nounwind readnone
+
+define <32 x i8> @stack_fold_paddsb_ymm(<32 x i8> %a0, <32 x i8> %a1) {
+  ;CHECK-LABEL: stack_fold_paddsb_ymm
+  ;CHECK:       vpaddsb {{-?[0-9]*}}(%rsp), {{%ymm[0-9][0-9]*}}, {{%ymm[0-9][0-9]*}} {{.*#+}} 32-byte Folded Reload
+  %1 = tail call <2 x i64> asm sideeffect "nop", "=x,~{xmm2},~{xmm3},~{xmm4},~{xmm5},~{xmm6},~{xmm7},~{xmm8},~{xmm9},~{xmm10},~{xmm11},~{xmm12},~{xmm13},~{xmm14},~{xmm15},~{xmm16},~{xmm17},~{xmm18},~{xmm19},~{xmm20},~{xmm21},~{xmm22},~{xmm23},~{xmm24},~{xmm25},~{xmm26},~{xmm27},~{xmm28},~{xmm29},~{xmm30},~{xmm31},~{flags}"()
+  %2 = call <32 x i8> @llvm.x86.avx2.padds.b(<32 x i8> %a0, <32 x i8> %a1)
+  ret <32 x i8> %2
+}
+declare <32 x i8> @llvm.x86.avx2.padds.b(<32 x i8>, <32 x i8>) nounwind readnone
+
+define <8 x i16> @stack_fold_paddsw(<8 x i16> %a0, <8 x i16> %a1) {
+  ;CHECK-LABEL: stack_fold_paddsw
+  ;CHECK:       vpaddsw {{-?[0-9]*}}(%rsp), {{%xmm[0-9][0-9]*}}, {{%xmm[0-9][0-9]*}} {{.*#+}} 16-byte Folded Reload
+  %1 = tail call <2 x i64> asm sideeffect "nop", "=x,~{xmm2},~{xmm3},~{xmm4},~{xmm5},~{xmm6},~{xmm7},~{xmm8},~{xmm9},~{xmm10},~{xmm11},~{xmm12},~{xmm13},~{xmm14},~{xmm15},~{xmm16},~{xmm17},~{xmm18},~{xmm19},~{xmm20},~{xmm21},~{xmm22},~{xmm23},~{xmm24},~{xmm25},~{xmm26},~{xmm27},~{xmm28},~{xmm29},~{xmm30},~{xmm31},~{flags}"()
+  %2 = call <8 x i16> @llvm.x86.sse2.padds.w(<8 x i16> %a0, <8 x i16> %a1)
+  ret <8 x i16> %2
+}
+declare <8 x i16> @llvm.x86.sse2.padds.w(<8 x i16>, <8 x i16>) nounwind readnone
+
+define <16 x i16> @stack_fold_paddsw_ymm(<16 x i16> %a0, <16 x i16> %a1) {
+  ;CHECK-LABEL: stack_fold_paddsw_ymm
+  ;CHECK:       vpaddsw {{-?[0-9]*}}(%rsp), {{%ymm[0-9][0-9]*}}, {{%ymm[0-9][0-9]*}} {{.*#+}} 32-byte Folded Reload
+  %1 = tail call <2 x i64> asm sideeffect "nop", "=x,~{xmm2},~{xmm3},~{xmm4},~{xmm5},~{xmm6},~{xmm7},~{xmm8},~{xmm9},~{xmm10},~{xmm11},~{xmm12},~{xmm13},~{xmm14},~{xmm15},~{xmm16},~{xmm17},~{xmm18},~{xmm19},~{xmm20},~{xmm21},~{xmm22},~{xmm23},~{xmm24},~{xmm25},~{xmm26},~{xmm27},~{xmm28},~{xmm29},~{xmm30},~{xmm31},~{flags}"()
+  %2 = call <16 x i16> @llvm.x86.avx2.padds.w(<16 x i16> %a0, <16 x i16> %a1)
+  ret <16 x i16> %2
+}
+declare <16 x i16> @llvm.x86.avx2.padds.w(<16 x i16>, <16 x i16>) nounwind readnone
+
+define <16 x i8> @stack_fold_paddusb(<16 x i8> %a0, <16 x i8> %a1) {
+  ;CHECK-LABEL: stack_fold_paddusb
+  ;CHECK:       vpaddusb {{-?[0-9]*}}(%rsp), {{%xmm[0-9][0-9]*}}, {{%xmm[0-9][0-9]*}} {{.*#+}} 16-byte Folded Reload
+  %1 = tail call <2 x i64> asm sideeffect "nop", "=x,~{xmm2},~{xmm3},~{xmm4},~{xmm5},~{xmm6},~{xmm7},~{xmm8},~{xmm9},~{xmm10},~{xmm11},~{xmm12},~{xmm13},~{xmm14},~{xmm15},~{xmm16},~{xmm17},~{xmm18},~{xmm19},~{xmm20},~{xmm21},~{xmm22},~{xmm23},~{xmm24},~{xmm25},~{xmm26},~{xmm27},~{xmm28},~{xmm29},~{xmm30},~{xmm31},~{flags}"()
+  %2 = call <16 x i8> @llvm.x86.sse2.paddus.b(<16 x i8> %a0, <16 x i8> %a1)
+  ret <16 x i8> %2
+}
+declare <16 x i8> @llvm.x86.sse2.paddus.b(<16 x i8>, <16 x i8>) nounwind readnone
+
+define <32 x i8> @stack_fold_paddusb_ymm(<32 x i8> %a0, <32 x i8> %a1) {
+  ;CHECK-LABEL: stack_fold_paddusb_ymm
+  ;CHECK:       vpaddusb {{-?[0-9]*}}(%rsp), {{%ymm[0-9][0-9]*}}, {{%ymm[0-9][0-9]*}} {{.*#+}} 32-byte Folded Reload
+  %1 = tail call <2 x i64> asm sideeffect "nop", "=x,~{xmm2},~{xmm3},~{xmm4},~{xmm5},~{xmm6},~{xmm7},~{xmm8},~{xmm9},~{xmm10},~{xmm11},~{xmm12},~{xmm13},~{xmm14},~{xmm15},~{xmm16},~{xmm17},~{xmm18},~{xmm19},~{xmm20},~{xmm21},~{xmm22},~{xmm23},~{xmm24},~{xmm25},~{xmm26},~{xmm27},~{xmm28},~{xmm29},~{xmm30},~{xmm31},~{flags}"()
+  %2 = call <32 x i8> @llvm.x86.avx2.paddus.b(<32 x i8> %a0, <32 x i8> %a1)
+  ret <32 x i8> %2
+}
+declare <32 x i8> @llvm.x86.avx2.paddus.b(<32 x i8>, <32 x i8>) nounwind readnone
+
+define <8 x i16> @stack_fold_paddusw(<8 x i16> %a0, <8 x i16> %a1) {
+  ;CHECK-LABEL: stack_fold_paddusw
+  ;CHECK:       vpaddusw {{-?[0-9]*}}(%rsp), {{%xmm[0-9][0-9]*}}, {{%xmm[0-9][0-9]*}} {{.*#+}} 16-byte Folded Reload
+  %1 = tail call <2 x i64> asm sideeffect "nop", "=x,~{xmm2},~{xmm3},~{xmm4},~{xmm5},~{xmm6},~{xmm7},~{xmm8},~{xmm9},~{xmm10},~{xmm11},~{xmm12},~{xmm13},~{xmm14},~{xmm15},~{xmm16},~{xmm17},~{xmm18},~{xmm19},~{xmm20},~{xmm21},~{xmm22},~{xmm23},~{xmm24},~{xmm25},~{xmm26},~{xmm27},~{xmm28},~{xmm29},~{xmm30},~{xmm31},~{flags}"()
+  %2 = call <8 x i16> @llvm.x86.sse2.paddus.w(<8 x i16> %a0, <8 x i16> %a1)
+  ret <8 x i16> %2
+}
+declare <8 x i16> @llvm.x86.sse2.paddus.w(<8 x i16>, <8 x i16>) nounwind readnone
+
+define <16 x i16> @stack_fold_paddusw_ymm(<16 x i16> %a0, <16 x i16> %a1) {
+  ;CHECK-LABEL: stack_fold_paddusw_ymm
+  ;CHECK:       vpaddusw {{-?[0-9]*}}(%rsp), {{%ymm[0-9][0-9]*}}, {{%ymm[0-9][0-9]*}} {{.*#+}} 32-byte Folded Reload
+  %1 = tail call <2 x i64> asm sideeffect "nop", "=x,~{xmm2},~{xmm3},~{xmm4},~{xmm5},~{xmm6},~{xmm7},~{xmm8},~{xmm9},~{xmm10},~{xmm11},~{xmm12},~{xmm13},~{xmm14},~{xmm15},~{xmm16},~{xmm17},~{xmm18},~{xmm19},~{xmm20},~{xmm21},~{xmm22},~{xmm23},~{xmm24},~{xmm25},~{xmm26},~{xmm27},~{xmm28},~{xmm29},~{xmm30},~{xmm31},~{flags}"()
+  %2 = call <16 x i16> @llvm.x86.avx2.paddus.w(<16 x i16> %a0, <16 x i16> %a1)
+  ret <16 x i16> %2
+}
+declare <16 x i16> @llvm.x86.avx2.paddus.w(<16 x i16>, <16 x i16>) nounwind readnone
+
+define <8 x i16> @stack_fold_paddw(<8 x i16> %a0, <8 x i16> %a1) {
+  ;CHECK-LABEL: stack_fold_paddw
+  ;CHECK:       vpaddw {{-?[0-9]*}}(%rsp), {{%xmm[0-9][0-9]*}}, {{%xmm[0-9][0-9]*}} {{.*#+}} 16-byte Folded Reload
+  %1 = tail call <2 x i64> asm sideeffect "nop", "=x,~{xmm2},~{xmm3},~{xmm4},~{xmm5},~{xmm6},~{xmm7},~{xmm8},~{xmm9},~{xmm10},~{xmm11},~{xmm12},~{xmm13},~{xmm14},~{xmm15},~{xmm16},~{xmm17},~{xmm18},~{xmm19},~{xmm20},~{xmm21},~{xmm22},~{xmm23},~{xmm24},~{xmm25},~{xmm26},~{xmm27},~{xmm28},~{xmm29},~{xmm30},~{xmm31},~{flags}"()
+  %2 = add <8 x i16> %a0, %a1
+  ret <8 x i16> %2
+}
+
+define <16 x i16> @stack_fold_paddw_ymm(<16 x i16> %a0, <16 x i16> %a1) {
+  ;CHECK-LABEL: stack_fold_paddw_ymm
+  ;CHECK:       vpaddw {{-?[0-9]*}}(%rsp), {{%ymm[0-9][0-9]*}}, {{%ymm[0-9][0-9]*}} {{.*#+}} 32-byte Folded Reload
+  %1 = tail call <2 x i64> asm sideeffect "nop", "=x,~{xmm2},~{xmm3},~{xmm4},~{xmm5},~{xmm6},~{xmm7},~{xmm8},~{xmm9},~{xmm10},~{xmm11},~{xmm12},~{xmm13},~{xmm14},~{xmm15},~{xmm16},~{xmm17},~{xmm18},~{xmm19},~{xmm20},~{xmm21},~{xmm22},~{xmm23},~{xmm24},~{xmm25},~{xmm26},~{xmm27},~{xmm28},~{xmm29},~{xmm30},~{xmm31},~{flags}"()
+  %2 = add <16 x i16> %a0, %a1
+  ret <16 x i16> %2
+}
+
+define <32 x i8> @stack_fold_palignr(<32 x i8> %a0, <32 x i8> %a1) {
+  ;CHECK-LABEL: stack_fold_palignr
+  ;CHECK:       vpalignr $1, {{-?[0-9]*}}(%rsp), {{%ymm[0-9][0-9]*}}, {{%ymm[0-9][0-9]*}} {{.*#+}} 32-byte Folded Reload
+  %1 = tail call <2 x i64> asm sideeffect "nop", "=x,~{xmm1},~{xmm2},~{xmm3},~{xmm4},~{xmm5},~{xmm6},~{xmm7},~{xmm8},~{xmm9},~{xmm10},~{xmm11},~{xmm12},~{xmm13},~{xmm14},~{xmm15},~{xmm16},~{xmm17},~{xmm18},~{xmm19},~{xmm20},~{xmm21},~{xmm22},~{xmm23},~{xmm24},~{xmm25},~{xmm26},~{xmm27},~{xmm28},~{xmm29},~{xmm30},~{xmm31},~{flags}"()
+  %2 = shufflevector <32 x i8> %a1, <32 x i8> %a0, <32 x i32> <i32 1, i32 2, i32 3, i32 4, i32 5, i32 6, i32 7, i32 8, i32 9, i32 10, i32 11, i32 12, i32 13, i32 14, i32 15, i32 32, i32 17, i32 18, i32 19, i32 20, i32 21, i32 22, i32 23, i32 24, i32 25, i32 26, i32 27, i32 28, i32 29, i32 30, i32 31, i32 48>
+  ret <32 x i8> %2
+}
+
+define <32 x i8> @stack_fold_palignr_mask(<32 x i8> %a0, <32 x i8> %a1, <32 x i8>* %passthru, i32 %mask) {
+  ;CHECK-LABEL: stack_fold_palignr_mask
+  ;CHECK:       vpalignr $1, {{-?[0-9]*}}(%rsp), {{%ymm[0-9][0-9]*}}, {{%ymm[0-9][0-9]*}} {{{%k[0-7]}}} {{.*#+}} 32-byte Folded Reload
+  %1 = tail call <2 x i64> asm sideeffect "nop", "=x,~{xmm1},~{xmm2},~{xmm3},~{xmm4},~{xmm5},~{xmm6},~{xmm7},~{xmm8},~{xmm9},~{xmm10},~{xmm11},~{xmm12},~{xmm13},~{xmm14},~{xmm15},~{xmm16},~{xmm17},~{xmm18},~{xmm19},~{xmm20},~{xmm21},~{xmm22},~{xmm23},~{xmm24},~{xmm25},~{xmm26},~{xmm27},~{xmm28},~{xmm29},~{xmm30},~{xmm31},~{flags}"()
+  %2 = shufflevector <32 x i8> %a1, <32 x i8> %a0, <32 x i32> <i32 1, i32 2, i32 3, i32 4, i32 5, i32 6, i32 7, i32 8, i32 9, i32 10, i32 11, i32 12, i32 13, i32 14, i32 15, i32 32, i32 17, i32 18, i32 19, i32 20, i32 21, i32 22, i32 23, i32 24, i32 25, i32 26, i32 27, i32 28, i32 29, i32 30, i32 31, i32 48>
+  %3 = bitcast i32 %mask to <32 x i1>
+  %4 = load <32 x i8>, <32 x i8>* %passthru
+  %5 = select <32 x i1> %3, <32 x i8> %2, <32 x i8> %4
+  ret <32 x i8> %5
+}
+
+define <32 x i8> @stack_fold_palignr_maskz(<32 x i8> %a0, <32 x i8> %a1, i32 %mask) {
+  ;CHECK-LABEL: stack_fold_palignr_maskz
+  ;CHECK:       vpalignr $1, {{-?[0-9]*}}(%rsp), {{%ymm[0-9][0-9]*}}, {{%ymm[0-9][0-9]*}} {{{%k[0-7]}}} {z} {{.*#+}} 32-byte Folded Reload
+  %1 = tail call <2 x i64> asm sideeffect "nop", "=x,~{xmm1},~{xmm2},~{xmm3},~{xmm4},~{xmm5},~{xmm6},~{xmm7},~{xmm8},~{xmm9},~{xmm10},~{xmm11},~{xmm12},~{xmm13},~{xmm14},~{xmm15},~{xmm16},~{xmm17},~{xmm18},~{xmm19},~{xmm20},~{xmm21},~{xmm22},~{xmm23},~{xmm24},~{xmm25},~{xmm26},~{xmm27},~{xmm28},~{xmm29},~{xmm30},~{xmm31},~{flags}"()
+  %2 = shufflevector <32 x i8> %a1, <32 x i8> %a0, <32 x i32> <i32 1, i32 2, i32 3, i32 4, i32 5, i32 6, i32 7, i32 8, i32 9, i32 10, i32 11, i32 12, i32 13, i32 14, i32 15, i32 32, i32 17, i32 18, i32 19, i32 20, i32 21, i32 22, i32 23, i32 24, i32 25, i32 26, i32 27, i32 28, i32 29, i32 30, i32 31, i32 48>
+  %3 = bitcast i32 %mask to <32 x i1>
+  %4 = select <32 x i1> %3, <32 x i8> %2, <32 x i8> zeroinitializer
+  ret <32 x i8> %4
+}
+
+define i16 @stack_fold_pcmpeqb(<16 x i8> %a0, <16 x i8> %a1) {
+  ;CHECK-LABEL: stack_fold_pcmpeqb
+  ;CHECK:       vpcmpeqb {{-?[0-9]*}}(%rsp), {{%xmm[0-9][0-9]*}}, {{%k[0-7]}} {{.*#+}} 16-byte Folded Reload
+  %1 = tail call <2 x i64> asm sideeffect "nop", "=x,~{xmm2},~{xmm3},~{xmm4},~{xmm5},~{xmm6},~{xmm7},~{xmm8},~{xmm9},~{xmm10},~{xmm11},~{xmm12},~{xmm13},~{xmm14},~{xmm15},~{xmm16},~{xmm17},~{xmm18},~{xmm19},~{xmm20},~{xmm21},~{xmm22},~{xmm23},~{xmm24},~{xmm25},~{xmm26},~{xmm27},~{xmm28},~{xmm29},~{xmm30},~{xmm31},~{flags}"()
+  %2 = icmp eq <16 x i8> %a0, %a1
+  %3 = bitcast <16 x i1> %2 to i16
+  ret i16 %3
+}
+
+define i8 @stack_fold_pcmpeqd(<4 x i32> %a0, <4 x i32> %a1) {
+  ;CHECK-LABEL: stack_fold_pcmpeqd
+  ;CHECK:       vpcmpeqd {{-?[0-9]*}}(%rsp), {{%xmm[0-9][0-9]*}}, {{%k[0-7]}} {{.*#+}} 16-byte Folded Reload
+  %1 = tail call <2 x i64> asm sideeffect "nop", "=x,~{xmm2},~{xmm3},~{xmm4},~{xmm5},~{xmm6},~{xmm7},~{xmm8},~{xmm9},~{xmm10},~{xmm11},~{xmm12},~{xmm13},~{xmm14},~{xmm15},~{xmm16},~{xmm17},~{xmm18},~{xmm19},~{xmm20},~{xmm21},~{xmm22},~{xmm23},~{xmm24},~{xmm25},~{xmm26},~{xmm27},~{xmm28},~{xmm29},~{xmm30},~{xmm31},~{flags}"()
+  %2 = icmp eq <4 x i32> %a0, %a1
+  %3 = shufflevector <4 x i1> %2, <4 x i1> undef, <8 x i32> <i32 0, i32 1, i32 2, i32 3, i32 4, i32 5, i32 6, i32 7>
+  %4 = bitcast <8 x i1> %3 to i8
+  ret i8 %4
+}
+
+define i8 @stack_fold_pcmpeqq(<2 x i64> %a0, <2 x i64> %a1) {
+  ;CHECK-LABEL: stack_fold_pcmpeqq
+  ;CHECK:       vpcmpeqq {{-?[0-9]*}}(%rsp), {{%xmm[0-9][0-9]*}}, {{%k[0-7]}} {{.*#+}} 16-byte Folded Reload
+  %1 = tail call <2 x i64> asm sideeffect "nop", "=x,~{xmm2},~{xmm3},~{xmm4},~{xmm5},~{xmm6},~{xmm7},~{xmm8},~{xmm9},~{xmm10},~{xmm11},~{xmm12},~{xmm13},~{xmm14},~{xmm15},~{xmm16},~{xmm17},~{xmm18},~{xmm19},~{xmm20},~{xmm21},~{xmm22},~{xmm23},~{xmm24},~{xmm25},~{xmm26},~{xmm27},~{xmm28},~{xmm29},~{xmm30},~{xmm31},~{flags}"()
+  %2 = icmp eq <2 x i64> %a0, %a1
+  %3 = shufflevector <2 x i1> %2, <2 x i1> undef, <8 x i32> <i32 0, i32 1, i32 2, i32 3, i32 2, i32 3, i32 2, i32 3>
+  %4 = bitcast <8 x i1> %3 to i8
+  ret i8 %4
+}
+
+define i8 @stack_fold_pcmpeqw(<8 x i16> %a0, <8 x i16> %a1) {
+  ;CHECK-LABEL: stack_fold_pcmpeqw
+  ;CHECK:       vpcmpeqw {{-?[0-9]*}}(%rsp), {{%xmm[0-9][0-9]*}}, {{%k[0-7]}} {{.*#+}} 16-byte Folded Reload
+  %1 = tail call <2 x i64> asm sideeffect "nop", "=x,~{xmm2},~{xmm3},~{xmm4},~{xmm5},~{xmm6},~{xmm7},~{xmm8},~{xmm9},~{xmm10},~{xmm11},~{xmm12},~{xmm13},~{xmm14},~{xmm15},~{xmm16},~{xmm17},~{xmm18},~{xmm19},~{xmm20},~{xmm21},~{xmm22},~{xmm23},~{xmm24},~{xmm25},~{xmm26},~{xmm27},~{xmm28},~{xmm29},~{xmm30},~{xmm31},~{flags}"()
+  %2 = icmp eq <8 x i16> %a0, %a1
+  %3 = bitcast <8 x i1> %2 to i8
+  ret i8 %3
+}
+
+define <32 x i8> @stack_fold_permbvar(<32 x i8> %a0, <32 x i8> %a1) {
+  ;CHECK-LABEL: stack_fold_permbvar
+  ;CHECK:   vpermb {{-?[0-9]*}}(%rsp), {{%ymm[0-9][0-9]*}}, {{%ymm[0-9][0-9]*}} {{.*#+}} 32-byte Folded Reload
+  %1 = tail call <2 x i64> asm sideeffect "nop", "=x,~{xmm1},~{xmm2},~{xmm3},~{xmm4},~{xmm5},~{xmm6},~{xmm7},~{xmm8},~{xmm9},~{xmm10},~{xmm11},~{xmm12},~{xmm13},~{xmm14},~{xmm15},~{xmm16},~{xmm17},~{xmm18},~{xmm19},~{xmm20},~{xmm21},~{xmm22},~{xmm23},~{xmm24},~{xmm25},~{xmm26},~{xmm27},~{xmm28},~{xmm29},~{xmm30},~{xmm31},~{flags}"()
+  %2 = call <32 x i8> @llvm.x86.avx512.mask.permvar.qi.256(<32 x i8> %a1, <32 x i8> %a0, <32 x i8> undef, i32 -1)
+  ; add forces execution domain
+  %3 = add <32 x i8> %2, <i8 1, i8 1, i8 1, i8 1, i8 1, i8 1, i8 1, i8 1, i8 1, i8 1, i8 1, i8 1, i8 1, i8 1, i8 1, i8 1, i8 1, i8 1, i8 1, i8 1, i8 1, i8 1, i8 1, i8 1, i8 1, i8 1, i8 1, i8 1, i8 1, i8 1, i8 1, i8 1>
+  ret <32 x i8> %3
+}
+declare <32 x i8> @llvm.x86.avx512.mask.permvar.qi.256(<32 x i8>, <32 x i8>, <32 x i8>, i32) nounwind readonly
+
+define <8 x i32> @stack_fold_permd(<8 x i32> %a0, <8 x i32> %a1) {
+  ;CHECK-LABEL: stack_fold_permd
+  ;CHECK:   vpermd {{-?[0-9]*}}(%rsp), {{%ymm[0-9][0-9]*}}, {{%ymm[0-9][0-9]*}} {{.*#+}} 32-byte Folded Reload
+  %1 = tail call <2 x i64> asm sideeffect "nop", "=x,~{xmm2},~{xmm3},~{xmm4},~{xmm5},~{xmm6},~{xmm7},~{xmm8},~{xmm9},~{xmm10},~{xmm11},~{xmm12},~{xmm13},~{xmm14},~{xmm15},~{xmm16},~{xmm17},~{xmm18},~{xmm19},~{xmm20},~{xmm21},~{xmm22},~{xmm23},~{xmm24},~{xmm25},~{xmm26},~{xmm27},~{xmm28},~{xmm29},~{xmm30},~{xmm31},~{flags}"()
+  %2 = call <8 x i32> @llvm.x86.avx2.permd(<8 x i32> %a1, <8 x i32> %a0)
+  ret <8 x i32> %2
+}
+declare <8 x i32> @llvm.x86.avx2.permd(<8 x i32>, <8 x i32>) nounwind readonly
+
+define <16 x i8> @stack_fold_vpermi2b(<16 x i8> %x0, <16 x i8> %x1, <16 x i8> %x2) {
+  ;CHECK-LABEL: stack_fold_vpermi2b
+  ;CHECK:       vpermi2b {{-?[0-9]*}}(%rsp), %xmm1, %xmm0 # 16-byte Folded Reload
+  %1 = tail call <2 x i64> asm sideeffect "nop", "=x,~{xmm3},~{xmm4},~{xmm5},~{xmm6},~{xmm7},~{xmm8},~{xmm9},~{xmm10},~{xmm11},~{xmm12},~{xmm13},~{xmm14},~{xmm15},~{xmm16},~{xmm17},~{xmm18},~{xmm19},~{xmm20},~{xmm21},~{xmm22},~{xmm23},~{xmm24},~{xmm25},~{xmm26},~{xmm27},~{xmm28},~{xmm29},~{xmm30},~{xmm31},~{flags}"()
+  %res = call <16 x i8> @llvm.x86.avx512.mask.vpermt2var.qi.128(<16 x i8> %x0, <16 x i8> %x1, <16 x i8> %x2, i16 -1)
+  ret <16 x i8> %res
+}
+declare <16 x i8> @llvm.x86.avx512.mask.vpermt2var.qi.128(<16 x i8>, <16 x i8>, <16 x i8>, i16)
+
+define <32 x i8> @stack_fold_vpermi2b_ymm(<32 x i8> %x0, <32 x i8> %x1, <32 x i8> %x2) {
+  ;CHECK-LABEL: stack_fold_vpermi2b_ymm
+  ;CHECK:       vpermi2b {{-?[0-9]*}}(%rsp), %ymm1, %ymm0 # 32-byte Folded Reload
+  %1 = tail call <4 x i64> asm sideeffect "nop", "=x,~{xmm3},~{xmm4},~{xmm5},~{xmm6},~{xmm7},~{xmm8},~{xmm9},~{xmm10},~{xmm11},~{xmm12},~{xmm13},~{xmm14},~{xmm15},~{xmm16},~{xmm17},~{xmm18},~{xmm19},~{xmm20},~{xmm21},~{xmm22},~{xmm23},~{xmm24},~{xmm25},~{xmm26},~{xmm27},~{xmm28},~{xmm29},~{xmm30},~{xmm31},~{flags}"()
+  %res = call <32 x i8> @llvm.x86.avx512.mask.vpermt2var.qi.256(<32 x i8> %x0, <32 x i8> %x1, <32 x i8> %x2, i32 -1)
+  ret <32 x i8> %res
+}
+declare <32 x i8> @llvm.x86.avx512.mask.vpermt2var.qi.256(<32 x i8>, <32 x i8>, <32 x i8>, i32)
+
+define <4 x i32> @stack_fold_vpermi2d(<4 x i32> %x0, <4 x i32> %x1, <4 x i32> %x2) {
+  ;CHECK-LABEL: stack_fold_vpermi2d
+  ;CHECK:       vpermi2d {{-?[0-9]*}}(%rsp), %xmm1, %xmm0 # 16-byte Folded Reload
+  %1 = tail call <2 x i64> asm sideeffect "nop", "=x,~{xmm3},~{xmm4},~{xmm5},~{xmm6},~{xmm7},~{xmm8},~{xmm9},~{xmm10},~{xmm11},~{xmm12},~{xmm13},~{xmm14},~{xmm15},~{xmm16},~{xmm17},~{xmm18},~{xmm19},~{xmm20},~{xmm21},~{xmm22},~{xmm23},~{xmm24},~{xmm25},~{xmm26},~{xmm27},~{xmm28},~{xmm29},~{xmm30},~{xmm31},~{flags}"()
+  %res = call <4 x i32> @llvm.x86.avx512.mask.vpermt2var.d.128(<4 x i32> %x0, <4 x i32> %x1, <4 x i32> %x2, i8 -1)
+  ret <4 x i32> %res
+}
+declare <4 x i32> @llvm.x86.avx512.mask.vpermt2var.d.128(<4 x i32>, <4 x i32>, <4 x i32>, i8)
+
+define <8 x i32> @stack_fold_vpermi2d_ymm(<8 x i32> %x0, <8 x i32> %x1, <8 x i32> %x2) {
+  ;CHECK-LABEL: stack_fold_vpermi2d_ymm
+  ;CHECK:       vpermi2d {{-?[0-9]*}}(%rsp), %ymm1, %ymm0 # 32-byte Folded Reload
+  %1 = tail call <4 x i64> asm sideeffect "nop", "=x,~{xmm3},~{xmm4},~{xmm5},~{xmm6},~{xmm7},~{xmm8},~{xmm9},~{xmm10},~{xmm11},~{xmm12},~{xmm13},~{xmm14},~{xmm15},~{xmm16},~{xmm17},~{xmm18},~{xmm19},~{xmm20},~{xmm21},~{xmm22},~{xmm23},~{xmm24},~{xmm25},~{xmm26},~{xmm27},~{xmm28},~{xmm29},~{xmm30},~{xmm31},~{flags}"()
+  %res = call <8 x i32> @llvm.x86.avx512.mask.vpermt2var.d.256(<8 x i32> %x0, <8 x i32> %x1, <8 x i32> %x2, i8 -1)
+  ret <8 x i32> %res
+}
+declare <8 x i32> @llvm.x86.avx512.mask.vpermt2var.d.256(<8 x i32>, <8 x i32>, <8 x i32>, i8)
+
+define <2 x i64> @stack_fold_vpermi2q(<2 x i64> %x0, <2 x i64> %x1, <2 x i64> %x2) {
+  ;CHECK-LABEL: stack_fold_vpermi2q
+  ;CHECK:       vpermi2q {{-?[0-9]*}}(%rsp), %xmm1, %xmm0 # 16-byte Folded Reload
+  %1 = tail call <2 x i64> asm sideeffect "nop", "=x,~{xmm3},~{xmm4},~{xmm5},~{xmm6},~{xmm7},~{xmm8},~{xmm9},~{xmm10},~{xmm11},~{xmm12},~{xmm13},~{xmm14},~{xmm15},~{xmm16},~{xmm17},~{xmm18},~{xmm19},~{xmm20},~{xmm21},~{xmm22},~{xmm23},~{xmm24},~{xmm25},~{xmm26},~{xmm27},~{xmm28},~{xmm29},~{xmm30},~{xmm31},~{flags}"()
+  %res = call <2 x i64> @llvm.x86.avx512.mask.vpermt2var.q.128(<2 x i64> %x0, <2 x i64> %x1, <2 x i64> %x2, i8 -1)
+  ret <2 x i64> %res
+}
+declare <2 x i64> @llvm.x86.avx512.mask.vpermt2var.q.128(<2 x i64>, <2 x i64>, <2 x i64>, i8)
+
+define <4 x i64> @stack_fold_vpermi2q_ymm(<4 x i64> %x0, <4 x i64> %x1, <4 x i64> %x2) {
+  ;CHECK-LABEL: stack_fold_vpermi2q_ymm
+  ;CHECK:       vpermi2q {{-?[0-9]*}}(%rsp), %ymm1, %ymm0 # 32-byte Folded Reload
+  %1 = tail call <4 x i64> asm sideeffect "nop", "=x,~{xmm3},~{xmm4},~{xmm5},~{xmm6},~{xmm7},~{xmm8},~{xmm9},~{xmm10},~{xmm11},~{xmm12},~{xmm13},~{xmm14},~{xmm15},~{xmm16},~{xmm17},~{xmm18},~{xmm19},~{xmm20},~{xmm21},~{xmm22},~{xmm23},~{xmm24},~{xmm25},~{xmm26},~{xmm27},~{xmm28},~{xmm29},~{xmm30},~{xmm31},~{flags}"()
+  %res = call <4 x i64> @llvm.x86.avx512.mask.vpermt2var.q.256(<4 x i64> %x0, <4 x i64> %x1, <4 x i64> %x2, i8 -1)
+  ret <4 x i64> %res
+}
+declare <4 x i64> @llvm.x86.avx512.mask.vpermt2var.q.256(<4 x i64>, <4 x i64>, <4 x i64>, i8)
+
+define <8 x i16> @stack_fold_vpermi2w(<8 x i16> %x0, <8 x i16> %x1, <8 x i16> %x2) {
+  ;CHECK-LABEL: stack_fold_vpermi2w
+  ;CHECK:       vpermi2w {{-?[0-9]*}}(%rsp), %xmm1, %xmm0 # 16-byte Folded Reload
+  %1 = tail call <2 x i64> asm sideeffect "nop", "=x,~{xmm3},~{xmm4},~{xmm5},~{xmm6},~{xmm7},~{xmm8},~{xmm9},~{xmm10},~{xmm11},~{xmm12},~{xmm13},~{xmm14},~{xmm15},~{xmm16},~{xmm17},~{xmm18},~{xmm19},~{xmm20},~{xmm21},~{xmm22},~{xmm23},~{xmm24},~{xmm25},~{xmm26},~{xmm27},~{xmm28},~{xmm29},~{xmm30},~{xmm31},~{flags}"()
+  %res = call <8 x i16> @llvm.x86.avx512.mask.vpermt2var.hi.128(<8 x i16> %x0, <8 x i16> %x1, <8 x i16> %x2, i8 -1)
+  ret <8 x i16> %res
+}
+declare <8 x i16> @llvm.x86.avx512.mask.vpermt2var.hi.128(<8 x i16>, <8 x i16>, <8 x i16>, i8)
+
+define <16 x i16> @stack_fold_vpermi2w_ymm(<16 x i16> %x0, <16 x i16> %x1, <16 x i16> %x2) {
+  ;CHECK-LABEL: stack_fold_vpermi2w_ymm
+  ;CHECK:       vpermi2w {{-?[0-9]*}}(%rsp), %ymm1, %ymm0 # 32-byte Folded Reload
+  %1 = tail call <4 x i64> asm sideeffect "nop", "=x,~{xmm3},~{xmm4},~{xmm5},~{xmm6},~{xmm7},~{xmm8},~{xmm9},~{xmm10},~{xmm11},~{xmm12},~{xmm13},~{xmm14},~{xmm15},~{xmm16},~{xmm17},~{xmm18},~{xmm19},~{xmm20},~{xmm21},~{xmm22},~{xmm23},~{xmm24},~{xmm25},~{xmm26},~{xmm27},~{xmm28},~{xmm29},~{xmm30},~{xmm31},~{flags}"()
+  %res = call <16 x i16> @llvm.x86.avx512.mask.vpermt2var.hi.256(<16 x i16> %x0, <16 x i16> %x1, <16 x i16> %x2, i16 -1)
+  ret <16 x i16> %res
+}
+declare <16 x i16> @llvm.x86.avx512.mask.vpermt2var.hi.256(<16 x i16>, <16 x i16>, <16 x i16>, i16)
+
+define <4 x i64> @stack_fold_permq(<4 x i64> %a0) {
+  ;CHECK-LABEL: stack_fold_permq
+  ;CHECK:   vpermq $235, {{-?[0-9]*}}(%rsp), {{%ymm[0-9][0-9]*}} {{.*#+}} 32-byte Folded Reload
+  %1 = tail call <2 x i64> asm sideeffect "nop", "=x,~{xmm1},~{xmm2},~{xmm3},~{xmm4},~{xmm5},~{xmm6},~{xmm7},~{xmm8},~{xmm9},~{xmm10},~{xmm11},~{xmm12},~{xmm13},~{xmm14},~{xmm15},~{xmm16},~{xmm17},~{xmm18},~{xmm19},~{xmm20},~{xmm21},~{xmm22},~{xmm23},~{xmm24},~{xmm25},~{xmm26},~{xmm27},~{xmm28},~{xmm29},~{xmm30},~{xmm31},~{flags}"()
+  %2 = shufflevector <4 x i64> %a0, <4 x i64> undef, <4 x i32> <i32 3, i32 2, i32 2, i32 3>
+  ; add forces execution domain
+  %3 = add <4 x i64> %2, <i64 1, i64 1, i64 1, i64 1>
+  ret <4 x i64> %3
+}
+
+define <4 x i64> @stack_fold_permqvar(<4 x i64> %a0, <4 x i64> %a1) {
+  ;CHECK-LABEL: stack_fold_permqvar
+  ;CHECK:   vpermq {{-?[0-9]*}}(%rsp), {{%ymm[0-9][0-9]*}}, {{%ymm[0-9][0-9]*}} {{.*#+}} 32-byte Folded Reload
+  %1 = tail call <2 x i64> asm sideeffect "nop", "=x,~{xmm1},~{xmm2},~{xmm3},~{xmm4},~{xmm5},~{xmm6},~{xmm7},~{xmm8},~{xmm9},~{xmm10},~{xmm11},~{xmm12},~{xmm13},~{xmm14},~{xmm15},~{xmm16},~{xmm17},~{xmm18},~{xmm19},~{xmm20},~{xmm21},~{xmm22},~{xmm23},~{xmm24},~{xmm25},~{xmm26},~{xmm27},~{xmm28},~{xmm29},~{xmm30},~{xmm31},~{flags}"()
+  %2 = call <4 x i64> @llvm.x86.avx512.mask.permvar.di.256(<4 x i64> %a1, <4 x i64> %a0, <4 x i64> undef, i8 -1)
+  ; add forces execution domain
+  %3 = add <4 x i64> %2, <i64 1, i64 1, i64 1, i64 1>
+  ret <4 x i64> %3
+}
+declare <4 x i64> @llvm.x86.avx512.mask.permvar.di.256(<4 x i64>, <4 x i64>, <4 x i64>, i8) nounwind readonly
+
+define <16 x i8> @stack_fold_vpermt2b(<16 x i8> %x0, <16 x i8> %x1, <16 x i8> %x2) {
+  ;CHECK-LABEL: stack_fold_vpermt2b
+  ;CHECK:       vpermt2b {{-?[0-9]*}}(%rsp), %xmm1, %xmm0 # 16-byte Folded Reload
+  %1 = tail call <2 x i64> asm sideeffect "nop", "=x,~{xmm3},~{xmm4},~{xmm5},~{xmm6},~{xmm7},~{xmm8},~{xmm9},~{xmm10},~{xmm11},~{xmm12},~{xmm13},~{xmm14},~{xmm15},~{xmm16},~{xmm17},~{xmm18},~{xmm19},~{xmm20},~{xmm21},~{xmm22},~{xmm23},~{xmm24},~{xmm25},~{xmm26},~{xmm27},~{xmm28},~{xmm29},~{xmm30},~{xmm31},~{flags}"()
+  %res = call <16 x i8> @llvm.x86.avx512.mask.vpermi2var.qi.128(<16 x i8> %x0, <16 x i8> %x1, <16 x i8> %x2, i16 -1)
+  ret <16 x i8> %res
+}
+declare <16 x i8> @llvm.x86.avx512.mask.vpermi2var.qi.128(<16 x i8>, <16 x i8>, <16 x i8>, i16)
+
+define <32 x i8> @stack_fold_vpermt2b_ymm(<32 x i8> %x0, <32 x i8> %x1, <32 x i8> %x2) {
+  ;CHECK-LABEL: stack_fold_vpermt2b_ymm
+  ;CHECK:       vpermt2b {{-?[0-9]*}}(%rsp), %ymm1, %ymm0 # 32-byte Folded Reload
+  %1 = tail call <4 x i64> asm sideeffect "nop", "=x,~{xmm3},~{xmm4},~{xmm5},~{xmm6},~{xmm7},~{xmm8},~{xmm9},~{xmm10},~{xmm11},~{xmm12},~{xmm13},~{xmm14},~{xmm15},~{xmm16},~{xmm17},~{xmm18},~{xmm19},~{xmm20},~{xmm21},~{xmm22},~{xmm23},~{xmm24},~{xmm25},~{xmm26},~{xmm27},~{xmm28},~{xmm29},~{xmm30},~{xmm31},~{flags}"()
+  %res = call <32 x i8> @llvm.x86.avx512.mask.vpermi2var.qi.256(<32 x i8> %x0, <32 x i8> %x1, <32 x i8> %x2, i32 -1)
+  ret <32 x i8> %res
+}
+declare <32 x i8> @llvm.x86.avx512.mask.vpermi2var.qi.256(<32 x i8>, <32 x i8>, <32 x i8>, i32)
+
 define <4 x i32> @stack_fold_vpermt2d(<4 x i32> %x0, <4 x i32> %x1, <4 x i32> %x2) {
   ;CHECK-LABEL: stack_fold_vpermt2d
   ;CHECK:       vpermt2d {{-?[0-9]*}}(%rsp), %xmm1, %xmm0 # 16-byte Folded Reload
@@ -564,14 +544,14 @@
 }
 declare <4 x i32> @llvm.x86.avx512.mask.vpermi2var.d.128(<4 x i32>, <4 x i32>, <4 x i32>, i8)
 
-define <4 x i32> @stack_fold_vpermi2d(<4 x i32> %x0, <4 x i32> %x1, <4 x i32> %x2) {
-  ;CHECK-LABEL: stack_fold_vpermi2d
-  ;CHECK:       vpermi2d {{-?[0-9]*}}(%rsp), %xmm1, %xmm0 # 16-byte Folded Reload
-  %1 = tail call <2 x i64> asm sideeffect "nop", "=x,~{xmm3},~{xmm4},~{xmm5},~{xmm6},~{xmm7},~{xmm8},~{xmm9},~{xmm10},~{xmm11},~{xmm12},~{xmm13},~{xmm14},~{xmm15},~{xmm16},~{xmm17},~{xmm18},~{xmm19},~{xmm20},~{xmm21},~{xmm22},~{xmm23},~{xmm24},~{xmm25},~{xmm26},~{xmm27},~{xmm28},~{xmm29},~{xmm30},~{xmm31},~{flags}"()
-  %res = call <4 x i32> @llvm.x86.avx512.mask.vpermt2var.d.128(<4 x i32> %x0, <4 x i32> %x1, <4 x i32> %x2, i8 -1)
-  ret <4 x i32> %res
-}
-declare <4 x i32> @llvm.x86.avx512.mask.vpermt2var.d.128(<4 x i32>, <4 x i32>, <4 x i32>, i8)
+define <8 x i32> @stack_fold_vpermt2d_ymm(<8 x i32> %x0, <8 x i32> %x1, <8 x i32> %x2) {
+  ;CHECK-LABEL: stack_fold_vpermt2d_ymm
+  ;CHECK:       vpermt2d {{-?[0-9]*}}(%rsp), %ymm1, %ymm0 # 32-byte Folded Reload
+  %1 = tail call <4 x i64> asm sideeffect "nop", "=x,~{xmm3},~{xmm4},~{xmm5},~{xmm6},~{xmm7},~{xmm8},~{xmm9},~{xmm10},~{xmm11},~{xmm12},~{xmm13},~{xmm14},~{xmm15},~{xmm16},~{xmm17},~{xmm18},~{xmm19},~{xmm20},~{xmm21},~{xmm22},~{xmm23},~{xmm24},~{xmm25},~{xmm26},~{xmm27},~{xmm28},~{xmm29},~{xmm30},~{xmm31},~{flags}"()
+  %res = call <8 x i32> @llvm.x86.avx512.mask.vpermi2var.d.256(<8 x i32> %x0, <8 x i32> %x1, <8 x i32> %x2, i8 -1)
+  ret <8 x i32> %res
+}
+declare <8 x i32> @llvm.x86.avx512.mask.vpermi2var.d.256(<8 x i32>, <8 x i32>, <8 x i32>, i8)
 
 define <2 x i64> @stack_fold_vpermt2q(<2 x i64> %x0, <2 x i64> %x1, <2 x i64> %x2) {
   ;CHECK-LABEL: stack_fold_vpermt2q
@@ -582,14 +562,14 @@
 }
 declare <2 x i64> @llvm.x86.avx512.mask.vpermi2var.q.128(<2 x i64>, <2 x i64>, <2 x i64>, i8)
 
-define <2 x i64> @stack_fold_vpermi2q(<2 x i64> %x0, <2 x i64> %x1, <2 x i64> %x2) {
-  ;CHECK-LABEL: stack_fold_vpermi2q
-  ;CHECK:       vpermi2q {{-?[0-9]*}}(%rsp), %xmm1, %xmm0 # 16-byte Folded Reload
-  %1 = tail call <2 x i64> asm sideeffect "nop", "=x,~{xmm3},~{xmm4},~{xmm5},~{xmm6},~{xmm7},~{xmm8},~{xmm9},~{xmm10},~{xmm11},~{xmm12},~{xmm13},~{xmm14},~{xmm15},~{xmm16},~{xmm17},~{xmm18},~{xmm19},~{xmm20},~{xmm21},~{xmm22},~{xmm23},~{xmm24},~{xmm25},~{xmm26},~{xmm27},~{xmm28},~{xmm29},~{xmm30},~{xmm31},~{flags}"()
-  %res = call <2 x i64> @llvm.x86.avx512.mask.vpermt2var.q.128(<2 x i64> %x0, <2 x i64> %x1, <2 x i64> %x2, i8 -1)
-  ret <2 x i64> %res
-}
-declare <2 x i64> @llvm.x86.avx512.mask.vpermt2var.q.128(<2 x i64>, <2 x i64>, <2 x i64>, i8)
+define <4 x i64> @stack_fold_vpermt2q_ymm(<4 x i64> %x0, <4 x i64> %x1, <4 x i64> %x2) {
+  ;CHECK-LABEL: stack_fold_vpermt2q_ymm
+  ;CHECK:       vpermt2q {{-?[0-9]*}}(%rsp), %ymm1, %ymm0 # 32-byte Folded Reload
+  %1 = tail call <4 x i64> asm sideeffect "nop", "=x,~{xmm3},~{xmm4},~{xmm5},~{xmm6},~{xmm7},~{xmm8},~{xmm9},~{xmm10},~{xmm11},~{xmm12},~{xmm13},~{xmm14},~{xmm15},~{xmm16},~{xmm17},~{xmm18},~{xmm19},~{xmm20},~{xmm21},~{xmm22},~{xmm23},~{xmm24},~{xmm25},~{xmm26},~{xmm27},~{xmm28},~{xmm29},~{xmm30},~{xmm31},~{flags}"()
+  %res = call <4 x i64> @llvm.x86.avx512.mask.vpermi2var.q.256(<4 x i64> %x0, <4 x i64> %x1, <4 x i64> %x2, i8 -1)
+  ret <4 x i64> %res
+}
+declare <4 x i64> @llvm.x86.avx512.mask.vpermi2var.q.256(<4 x i64>, <4 x i64>, <4 x i64>, i8)
 
 define <8 x i16> @stack_fold_vpermt2w(<8 x i16> %x0, <8 x i16> %x1, <8 x i16> %x2) {
   ;CHECK-LABEL: stack_fold_vpermt2w
@@ -600,69 +580,6 @@
 }
 declare <8 x i16> @llvm.x86.avx512.mask.vpermi2var.hi.128(<8 x i16>, <8 x i16>, <8 x i16>, i8)
 
-define <8 x i16> @stack_fold_vpermi2w(<8 x i16> %x0, <8 x i16> %x1, <8 x i16> %x2) {
-  ;CHECK-LABEL: stack_fold_vpermi2w
-  ;CHECK:       vpermi2w {{-?[0-9]*}}(%rsp), %xmm1, %xmm0 # 16-byte Folded Reload
-  %1 = tail call <2 x i64> asm sideeffect "nop", "=x,~{xmm3},~{xmm4},~{xmm5},~{xmm6},~{xmm7},~{xmm8},~{xmm9},~{xmm10},~{xmm11},~{xmm12},~{xmm13},~{xmm14},~{xmm15},~{xmm16},~{xmm17},~{xmm18},~{xmm19},~{xmm20},~{xmm21},~{xmm22},~{xmm23},~{xmm24},~{xmm25},~{xmm26},~{xmm27},~{xmm28},~{xmm29},~{xmm30},~{xmm31},~{flags}"()
-  %res = call <8 x i16> @llvm.x86.avx512.mask.vpermt2var.hi.128(<8 x i16> %x0, <8 x i16> %x1, <8 x i16> %x2, i8 -1)
-  ret <8 x i16> %res
-}
-declare <8 x i16> @llvm.x86.avx512.mask.vpermt2var.hi.128(<8 x i16>, <8 x i16>, <8 x i16>, i8)
-
-define <16 x i8> @stack_fold_vpermt2b(<16 x i8> %x0, <16 x i8> %x1, <16 x i8> %x2) {
-  ;CHECK-LABEL: stack_fold_vpermt2b
-  ;CHECK:       vpermt2b {{-?[0-9]*}}(%rsp), %xmm1, %xmm0 # 16-byte Folded Reload
-  %1 = tail call <2 x i64> asm sideeffect "nop", "=x,~{xmm3},~{xmm4},~{xmm5},~{xmm6},~{xmm7},~{xmm8},~{xmm9},~{xmm10},~{xmm11},~{xmm12},~{xmm13},~{xmm14},~{xmm15},~{xmm16},~{xmm17},~{xmm18},~{xmm19},~{xmm20},~{xmm21},~{xmm22},~{xmm23},~{xmm24},~{xmm25},~{xmm26},~{xmm27},~{xmm28},~{xmm29},~{xmm30},~{xmm31},~{flags}"()
-  %res = call <16 x i8> @llvm.x86.avx512.mask.vpermi2var.qi.128(<16 x i8> %x0, <16 x i8> %x1, <16 x i8> %x2, i16 -1)
-  ret <16 x i8> %res
-}
-declare <16 x i8> @llvm.x86.avx512.mask.vpermi2var.qi.128(<16 x i8>, <16 x i8>, <16 x i8>, i16)
-
-define <16 x i8> @stack_fold_vpermi2b(<16 x i8> %x0, <16 x i8> %x1, <16 x i8> %x2) {
-  ;CHECK-LABEL: stack_fold_vpermi2b
-  ;CHECK:       vpermi2b {{-?[0-9]*}}(%rsp), %xmm1, %xmm0 # 16-byte Folded Reload
-  %1 = tail call <2 x i64> asm sideeffect "nop", "=x,~{xmm3},~{xmm4},~{xmm5},~{xmm6},~{xmm7},~{xmm8},~{xmm9},~{xmm10},~{xmm11},~{xmm12},~{xmm13},~{xmm14},~{xmm15},~{xmm16},~{xmm17},~{xmm18},~{xmm19},~{xmm20},~{xmm21},~{xmm22},~{xmm23},~{xmm24},~{xmm25},~{xmm26},~{xmm27},~{xmm28},~{xmm29},~{xmm30},~{xmm31},~{flags}"()
-  %res = call <16 x i8> @llvm.x86.avx512.mask.vpermt2var.qi.128(<16 x i8> %x0, <16 x i8> %x1, <16 x i8> %x2, i16 -1)
-  ret <16 x i8> %res
-}
-declare <16 x i8> @llvm.x86.avx512.mask.vpermt2var.qi.128(<16 x i8>, <16 x i8>, <16 x i8>, i16)
-
-define <8 x i32> @stack_fold_vpermt2d_ymm(<8 x i32> %x0, <8 x i32> %x1, <8 x i32> %x2) {
-  ;CHECK-LABEL: stack_fold_vpermt2d_ymm
-  ;CHECK:       vpermt2d {{-?[0-9]*}}(%rsp), %ymm1, %ymm0 # 32-byte Folded Reload
-  %1 = tail call <4 x i64> asm sideeffect "nop", "=x,~{xmm3},~{xmm4},~{xmm5},~{xmm6},~{xmm7},~{xmm8},~{xmm9},~{xmm10},~{xmm11},~{xmm12},~{xmm13},~{xmm14},~{xmm15},~{xmm16},~{xmm17},~{xmm18},~{xmm19},~{xmm20},~{xmm21},~{xmm22},~{xmm23},~{xmm24},~{xmm25},~{xmm26},~{xmm27},~{xmm28},~{xmm29},~{xmm30},~{xmm31},~{flags}"()
-  %res = call <8 x i32> @llvm.x86.avx512.mask.vpermi2var.d.256(<8 x i32> %x0, <8 x i32> %x1, <8 x i32> %x2, i8 -1)
-  ret <8 x i32> %res
-}
-declare <8 x i32> @llvm.x86.avx512.mask.vpermi2var.d.256(<8 x i32>, <8 x i32>, <8 x i32>, i8)
-
-define <8 x i32> @stack_fold_vpermi2d_ymm(<8 x i32> %x0, <8 x i32> %x1, <8 x i32> %x2) {
-  ;CHECK-LABEL: stack_fold_vpermi2d_ymm
-  ;CHECK:       vpermi2d {{-?[0-9]*}}(%rsp), %ymm1, %ymm0 # 32-byte Folded Reload
-  %1 = tail call <4 x i64> asm sideeffect "nop", "=x,~{xmm3},~{xmm4},~{xmm5},~{xmm6},~{xmm7},~{xmm8},~{xmm9},~{xmm10},~{xmm11},~{xmm12},~{xmm13},~{xmm14},~{xmm15},~{xmm16},~{xmm17},~{xmm18},~{xmm19},~{xmm20},~{xmm21},~{xmm22},~{xmm23},~{xmm24},~{xmm25},~{xmm26},~{xmm27},~{xmm28},~{xmm29},~{xmm30},~{xmm31},~{flags}"()
-  %res = call <8 x i32> @llvm.x86.avx512.mask.vpermt2var.d.256(<8 x i32> %x0, <8 x i32> %x1, <8 x i32> %x2, i8 -1)
-  ret <8 x i32> %res
-}
-declare <8 x i32> @llvm.x86.avx512.mask.vpermt2var.d.256(<8 x i32>, <8 x i32>, <8 x i32>, i8)
-
-define <4 x i64> @stack_fold_vpermt2q_ymm(<4 x i64> %x0, <4 x i64> %x1, <4 x i64> %x2) {
-  ;CHECK-LABEL: stack_fold_vpermt2q_ymm
-  ;CHECK:       vpermt2q {{-?[0-9]*}}(%rsp), %ymm1, %ymm0 # 32-byte Folded Reload
-  %1 = tail call <4 x i64> asm sideeffect "nop", "=x,~{xmm3},~{xmm4},~{xmm5},~{xmm6},~{xmm7},~{xmm8},~{xmm9},~{xmm10},~{xmm11},~{xmm12},~{xmm13},~{xmm14},~{xmm15},~{xmm16},~{xmm17},~{xmm18},~{xmm19},~{xmm20},~{xmm21},~{xmm22},~{xmm23},~{xmm24},~{xmm25},~{xmm26},~{xmm27},~{xmm28},~{xmm29},~{xmm30},~{xmm31},~{flags}"()
-  %res = call <4 x i64> @llvm.x86.avx512.mask.vpermi2var.q.256(<4 x i64> %x0, <4 x i64> %x1, <4 x i64> %x2, i8 -1)
-  ret <4 x i64> %res
-}
-declare <4 x i64> @llvm.x86.avx512.mask.vpermi2var.q.256(<4 x i64>, <4 x i64>, <4 x i64>, i8)
-
-define <4 x i64> @stack_fold_vpermi2q_ymm(<4 x i64> %x0, <4 x i64> %x1, <4 x i64> %x2) {
-  ;CHECK-LABEL: stack_fold_vpermi2q_ymm
-  ;CHECK:       vpermi2q {{-?[0-9]*}}(%rsp), %ymm1, %ymm0 # 32-byte Folded Reload
-  %1 = tail call <4 x i64> asm sideeffect "nop", "=x,~{xmm3},~{xmm4},~{xmm5},~{xmm6},~{xmm7},~{xmm8},~{xmm9},~{xmm10},~{xmm11},~{xmm12},~{xmm13},~{xmm14},~{xmm15},~{xmm16},~{xmm17},~{xmm18},~{xmm19},~{xmm20},~{xmm21},~{xmm22},~{xmm23},~{xmm24},~{xmm25},~{xmm26},~{xmm27},~{xmm28},~{xmm29},~{xmm30},~{xmm31},~{flags}"()
-  %res = call <4 x i64> @llvm.x86.avx512.mask.vpermt2var.q.256(<4 x i64> %x0, <4 x i64> %x1, <4 x i64> %x2, i8 -1)
-  ret <4 x i64> %res
-}
-declare <4 x i64> @llvm.x86.avx512.mask.vpermt2var.q.256(<4 x i64>, <4 x i64>, <4 x i64>, i8)
-
 define <16 x i16> @stack_fold_vpermt2w_ymm(<16 x i16> %x0, <16 x i16> %x1, <16 x i16> %x2) {
   ;CHECK-LABEL: stack_fold_vpermt2w_ymm
   ;CHECK:       vpermt2w {{-?[0-9]*}}(%rsp), %ymm1, %ymm0 # 32-byte Folded Reload
@@ -672,607 +589,16 @@
 }
 declare <16 x i16> @llvm.x86.avx512.mask.vpermi2var.hi.256(<16 x i16>, <16 x i16>, <16 x i16>, i16)
 
-define <16 x i16> @stack_fold_vpermi2w_ymm(<16 x i16> %x0, <16 x i16> %x1, <16 x i16> %x2) {
-  ;CHECK-LABEL: stack_fold_vpermi2w_ymm
-  ;CHECK:       vpermi2w {{-?[0-9]*}}(%rsp), %ymm1, %ymm0 # 32-byte Folded Reload
-  %1 = tail call <4 x i64> asm sideeffect "nop", "=x,~{xmm3},~{xmm4},~{xmm5},~{xmm6},~{xmm7},~{xmm8},~{xmm9},~{xmm10},~{xmm11},~{xmm12},~{xmm13},~{xmm14},~{xmm15},~{xmm16},~{xmm17},~{xmm18},~{xmm19},~{xmm20},~{xmm21},~{xmm22},~{xmm23},~{xmm24},~{xmm25},~{xmm26},~{xmm27},~{xmm28},~{xmm29},~{xmm30},~{xmm31},~{flags}"()
-  %res = call <16 x i16> @llvm.x86.avx512.mask.vpermt2var.hi.256(<16 x i16> %x0, <16 x i16> %x1, <16 x i16> %x2, i16 -1)
-  ret <16 x i16> %res
-}
-declare <16 x i16> @llvm.x86.avx512.mask.vpermt2var.hi.256(<16 x i16>, <16 x i16>, <16 x i16>, i16)
-
-define <32 x i8> @stack_fold_vpermt2b_ymm(<32 x i8> %x0, <32 x i8> %x1, <32 x i8> %x2) {
-  ;CHECK-LABEL: stack_fold_vpermt2b_ymm
-  ;CHECK:       vpermt2b {{-?[0-9]*}}(%rsp), %ymm1, %ymm0 # 32-byte Folded Reload
-  %1 = tail call <4 x i64> asm sideeffect "nop", "=x,~{xmm3},~{xmm4},~{xmm5},~{xmm6},~{xmm7},~{xmm8},~{xmm9},~{xmm10},~{xmm11},~{xmm12},~{xmm13},~{xmm14},~{xmm15},~{xmm16},~{xmm17},~{xmm18},~{xmm19},~{xmm20},~{xmm21},~{xmm22},~{xmm23},~{xmm24},~{xmm25},~{xmm26},~{xmm27},~{xmm28},~{xmm29},~{xmm30},~{xmm31},~{flags}"()
-  %res = call <32 x i8> @llvm.x86.avx512.mask.vpermi2var.qi.256(<32 x i8> %x0, <32 x i8> %x1, <32 x i8> %x2, i32 -1)
-  ret <32 x i8> %res
-}
-declare <32 x i8> @llvm.x86.avx512.mask.vpermi2var.qi.256(<32 x i8>, <32 x i8>, <32 x i8>, i32)
-
-define <32 x i8> @stack_fold_vpermi2b_ymm(<32 x i8> %x0, <32 x i8> %x1, <32 x i8> %x2) {
-  ;CHECK-LABEL: stack_fold_vpermi2b_ymm
-  ;CHECK:       vpermi2b {{-?[0-9]*}}(%rsp), %ymm1, %ymm0 # 32-byte Folded Reload
-  %1 = tail call <4 x i64> asm sideeffect "nop", "=x,~{xmm3},~{xmm4},~{xmm5},~{xmm6},~{xmm7},~{xmm8},~{xmm9},~{xmm10},~{xmm11},~{xmm12},~{xmm13},~{xmm14},~{xmm15},~{xmm16},~{xmm17},~{xmm18},~{xmm19},~{xmm20},~{xmm21},~{xmm22},~{xmm23},~{xmm24},~{xmm25},~{xmm26},~{xmm27},~{xmm28},~{xmm29},~{xmm30},~{xmm31},~{flags}"()
-  %res = call <32 x i8> @llvm.x86.avx512.mask.vpermt2var.qi.256(<32 x i8> %x0, <32 x i8> %x1, <32 x i8> %x2, i32 -1)
-  ret <32 x i8> %res
-}
-declare <32 x i8> @llvm.x86.avx512.mask.vpermt2var.qi.256(<32 x i8>, <32 x i8>, <32 x i8>, i32)
-
-define <4 x i32> @stack_fold_pmovsxbd(<16 x i8> %a0) {
-  ;CHECK-LABEL: stack_fold_pmovsxbd
-  ;CHECK:       vpmovsxbd {{-?[0-9]*}}(%rsp), {{%xmm[0-9][0-9]*}} {{.*#+}} 16-byte Folded Reload
-  %1 = tail call <2 x i64> asm sideeffect "nop", "=x,~{xmm1},~{xmm2},~{xmm3},~{xmm4},~{xmm5},~{xmm6},~{xmm7},~{xmm8},~{xmm9},~{xmm10},~{xmm11},~{xmm12},~{xmm13},~{xmm14},~{xmm15},~{xmm16},~{xmm17},~{xmm18},~{xmm19},~{xmm20},~{xmm21},~{xmm22},~{xmm23},~{xmm24},~{xmm25},~{xmm26},~{xmm27},~{xmm28},~{xmm29},~{xmm30},~{xmm31},~{flags}"()
-  %2 = shufflevector <16 x i8> %a0, <16 x i8> undef, <4 x i32> <i32 0, i32 1, i32 2, i32 3>
-  %3 = sext <4 x i8> %2 to <4 x i32>
-  ret <4 x i32> %3
-}
-
-define <2 x i64> @stack_fold_pmovsxbq(<16 x i8> %a0) {
-  ;CHECK-LABEL: stack_fold_pmovsxbq
-  ;CHECK:       vpmovsxbq {{-?[0-9]*}}(%rsp), {{%xmm[0-9][0-9]*}} {{.*#+}} 16-byte Folded Reload
-  %1 = tail call <2 x i64> asm sideeffect "nop", "=x,~{xmm1},~{xmm2},~{xmm3},~{xmm4},~{xmm5},~{xmm6},~{xmm7},~{xmm8},~{xmm9},~{xmm10},~{xmm11},~{xmm12},~{xmm13},~{xmm14},~{xmm15},~{xmm16},~{xmm17},~{xmm18},~{xmm19},~{xmm20},~{xmm21},~{xmm22},~{xmm23},~{xmm24},~{xmm25},~{xmm26},~{xmm27},~{xmm28},~{xmm29},~{xmm30},~{xmm31},~{flags}"()
-  %2 = shufflevector <16 x i8> %a0, <16 x i8> undef, <2 x i32> <i32 0, i32 1>
-  %3 = sext <2 x i8> %2 to <2 x i64>
-  ret <2 x i64> %3
-}
-
-define <8 x i16> @stack_fold_pmovsxbw(<16 x i8> %a0) {
-  ;CHECK-LABEL: stack_fold_pmovsxbw
-  ;CHECK:       vpmovsxbw {{-?[0-9]*}}(%rsp), {{%xmm[0-9][0-9]*}} {{.*#+}} 16-byte Folded Reload
-  %1 = tail call <2 x i64> asm sideeffect "nop", "=x,~{xmm1},~{xmm2},~{xmm3},~{xmm4},~{xmm5},~{xmm6},~{xmm7},~{xmm8},~{xmm9},~{xmm10},~{xmm11},~{xmm12},~{xmm13},~{xmm14},~{xmm15},~{xmm16},~{xmm17},~{xmm18},~{xmm19},~{xmm20},~{xmm21},~{xmm22},~{xmm23},~{xmm24},~{xmm25},~{xmm26},~{xmm27},~{xmm28},~{xmm29},~{xmm30},~{xmm31},~{flags}"()
-  %2 = shufflevector <16 x i8> %a0, <16 x i8> undef, <8 x i32> <i32 0, i32 1, i32 2, i32 3, i32 4, i32 5, i32 6, i32 7>
-  %3 = sext <8 x i8> %2 to <8 x i16>
-  ret <8 x i16> %3
-}
-
-define <2 x i64> @stack_fold_pmovsxdq(<4 x i32> %a0) {
-  ;CHECK-LABEL: stack_fold_pmovsxdq
-  ;CHECK:       vpmovsxdq {{-?[0-9]*}}(%rsp), {{%xmm[0-9][0-9]*}} {{.*#+}} 16-byte Folded Reload
-  %1 = tail call <2 x i64> asm sideeffect "nop", "=x,~{xmm1},~{xmm2},~{xmm3},~{xmm4},~{xmm5},~{xmm6},~{xmm7},~{xmm8},~{xmm9},~{xmm10},~{xmm11},~{xmm12},~{xmm13},~{xmm14},~{xmm15},~{xmm16},~{xmm17},~{xmm18},~{xmm19},~{xmm20},~{xmm21},~{xmm22},~{xmm23},~{xmm24},~{xmm25},~{xmm26},~{xmm27},~{xmm28},~{xmm29},~{xmm30},~{xmm31},~{flags}"()
-  %2 = shufflevector <4 x i32> %a0, <4 x i32> undef, <2 x i32> <i32 0, i32 1>
-  %3 = sext <2 x i32> %2 to <2 x i64>
-  ret <2 x i64> %3
-}
-
-define <4 x i32> @stack_fold_pmovsxwd(<8 x i16> %a0) {
-  ;CHECK-LABEL: stack_fold_pmovsxwd
-  ;CHECK:       vpmovsxwd {{-?[0-9]*}}(%rsp), {{%xmm[0-9][0-9]*}} {{.*#+}} 16-byte Folded Reload
-  %1 = tail call <2 x i64> asm sideeffect "nop", "=x,~{xmm1},~{xmm2},~{xmm3},~{xmm4},~{xmm5},~{xmm6},~{xmm7},~{xmm8},~{xmm9},~{xmm10},~{xmm11},~{xmm12},~{xmm13},~{xmm14},~{xmm15},~{xmm16},~{xmm17},~{xmm18},~{xmm19},~{xmm20},~{xmm21},~{xmm22},~{xmm23},~{xmm24},~{xmm25},~{xmm26},~{xmm27},~{xmm28},~{xmm29},~{xmm30},~{xmm31},~{flags}"()
-  %2 = shufflevector <8 x i16> %a0, <8 x i16> undef, <4 x i32> <i32 0, i32 1, i32 2, i32 3>
-  %3 = sext <4 x i16> %2 to <4 x i32>
-  ret <4 x i32> %3
-}
-
-define <2 x i64> @stack_fold_pmovsxwq(<8 x i16> %a0) {
-  ;CHECK-LABEL: stack_fold_pmovsxwq
-  ;CHECK:       vpmovsxwq {{-?[0-9]*}}(%rsp), {{%xmm[0-9][0-9]*}} {{.*#+}} 16-byte Folded Reload
-  %1 = tail call <2 x i64> asm sideeffect "nop", "=x,~{xmm1},~{xmm2},~{xmm3},~{xmm4},~{xmm5},~{xmm6},~{xmm7},~{xmm8},~{xmm9},~{xmm10},~{xmm11},~{xmm12},~{xmm13},~{xmm14},~{xmm15},~{xmm16},~{xmm17},~{xmm18},~{xmm19},~{xmm20},~{xmm21},~{xmm22},~{xmm23},~{xmm24},~{xmm25},~{xmm26},~{xmm27},~{xmm28},~{xmm29},~{xmm30},~{xmm31},~{flags}"()
-  %2 = shufflevector <8 x i16> %a0, <8 x i16> undef, <2 x i32> <i32 0, i32 1>
-  %3 = sext <2 x i16> %2 to <2 x i64>
-  ret <2 x i64> %3
-}
-
-define <4 x i32> @stack_fold_pmovzxbd(<16 x i8> %a0) {
-  ;CHECK-LABEL: stack_fold_pmovzxbd
-  ;CHECK:       vpmovzxbd {{-?[0-9]*}}(%rsp), {{%xmm[0-9][0-9]*}} {{.*#+}} 16-byte Folded Reload
-  %1 = tail call <2 x i64> asm sideeffect "nop", "=x,~{xmm1},~{xmm2},~{xmm3},~{xmm4},~{xmm5},~{xmm6},~{xmm7},~{xmm8},~{xmm9},~{xmm10},~{xmm11},~{xmm12},~{xmm13},~{xmm14},~{xmm15},~{xmm16},~{xmm17},~{xmm18},~{xmm19},~{xmm20},~{xmm21},~{xmm22},~{xmm23},~{xmm24},~{xmm25},~{xmm26},~{xmm27},~{xmm28},~{xmm29},~{xmm30},~{xmm31},~{flags}"()
-  %2 = shufflevector <16 x i8> %a0, <16 x i8> zeroinitializer, <16 x i32> <i32 0, i32 16, i32 17, i32 18, i32 1, i32 19, i32 20, i32 21, i32 2, i32 22, i32 23, i32 24, i32 3, i32 25, i32 26, i32 27>
-  %3 = bitcast <16 x i8> %2 to <4 x i32>
-  ret <4 x i32> %3
-}
-
-define <2 x i64> @stack_fold_pmovzxbq(<16 x i8> %a0) {
-  ;CHECK-LABEL: stack_fold_pmovzxbq
-  ;CHECK:       vpmovzxbq {{-?[0-9]*}}(%rsp), {{%xmm[0-9][0-9]*}} {{.*#+}} 16-byte Folded Reload
-  %1 = tail call <2 x i64> asm sideeffect "nop", "=x,~{xmm1},~{xmm2},~{xmm3},~{xmm4},~{xmm5},~{xmm6},~{xmm7},~{xmm8},~{xmm9},~{xmm10},~{xmm11},~{xmm12},~{xmm13},~{xmm14},~{xmm15},~{xmm16},~{xmm17},~{xmm18},~{xmm19},~{xmm20},~{xmm21},~{xmm22},~{xmm23},~{xmm24},~{xmm25},~{xmm26},~{xmm27},~{xmm28},~{xmm29},~{xmm30},~{xmm31},~{flags}"()
-  %2 = shufflevector <16 x i8> %a0, <16 x i8> zeroinitializer, <16 x i32> <i32 0, i32 16, i32 17, i32 18, i32 19, i32 20, i32 21, i32 22, i32 1, i32 22, i32 23, i32 24, i32 25, i32 26, i32 27, i32 28>
-  %3 = bitcast <16 x i8> %2 to <2 x i64>
-  ret <2 x i64> %3
-}
-
-define <8 x i16> @stack_fold_pmovzxbw(<16 x i8> %a0) {
-  ;CHECK-LABEL: stack_fold_pmovzxbw
-  ;CHECK:       vpmovzxbw {{-?[0-9]*}}(%rsp), {{%xmm[0-9][0-9]*}} {{.*#+}} 16-byte Folded Reload
-  %1 = tail call <2 x i64> asm sideeffect "nop", "=x,~{xmm1},~{xmm2},~{xmm3},~{xmm4},~{xmm5},~{xmm6},~{xmm7},~{xmm8},~{xmm9},~{xmm10},~{xmm11},~{xmm12},~{xmm13},~{xmm14},~{xmm15},~{xmm16},~{xmm17},~{xmm18},~{xmm19},~{xmm20},~{xmm21},~{xmm22},~{xmm23},~{xmm24},~{xmm25},~{xmm26},~{xmm27},~{xmm28},~{xmm29},~{xmm30},~{xmm31},~{flags}"()
-  %2 = shufflevector <16 x i8> %a0, <16 x i8> zeroinitializer, <16 x i32> <i32 0, i32 16, i32 1, i32 17, i32 2, i32 18, i32 3, i32 19, i32 4, i32 20, i32 5, i32 21, i32 6, i32 22, i32 7, i32 23>
-  %3 = bitcast <16 x i8> %2 to <8 x i16>
-  ret <8 x i16> %3
-}
-
-define <2 x i64> @stack_fold_pmovzxdq(<4 x i32> %a0) {
-  ;CHECK-LABEL: stack_fold_pmovzxdq
-  ;CHECK:       vpmovzxdq {{-?[0-9]*}}(%rsp), {{%xmm[0-9][0-9]*}} {{.*#+}} 16-byte Folded Reload
-  %1 = tail call <2 x i64> asm sideeffect "nop", "=x,~{xmm1},~{xmm2},~{xmm3},~{xmm4},~{xmm5},~{xmm6},~{xmm7},~{xmm8},~{xmm9},~{xmm10},~{xmm11},~{xmm12},~{xmm13},~{xmm14},~{xmm15},~{xmm16},~{xmm17},~{xmm18},~{xmm19},~{xmm20},~{xmm21},~{xmm22},~{xmm23},~{xmm24},~{xmm25},~{xmm26},~{xmm27},~{xmm28},~{xmm29},~{xmm30},~{xmm31},~{flags}"()
-  %2 = shufflevector <4 x i32> %a0, <4 x i32> zeroinitializer, <4 x i32> <i32 0, i32 4, i32 1, i32 5>
-  %3 = bitcast <4 x i32> %2 to <2 x i64>
-  ret <2 x i64> %3
-}
-
-define <4 x i32> @stack_fold_pmovzxwd(<8 x i16> %a0) {
-  ;CHECK-LABEL: stack_fold_pmovzxwd
-  ;CHECK:       vpmovzxwd {{-?[0-9]*}}(%rsp), {{%xmm[0-9][0-9]*}} {{.*#+}} 16-byte Folded Reload
-  %1 = tail call <2 x i64> asm sideeffect "nop", "=x,~{xmm1},~{xmm2},~{xmm3},~{xmm4},~{xmm5},~{xmm6},~{xmm7},~{xmm8},~{xmm9},~{xmm10},~{xmm11},~{xmm12},~{xmm13},~{xmm14},~{xmm15},~{xmm16},~{xmm17},~{xmm18},~{xmm19},~{xmm20},~{xmm21},~{xmm22},~{xmm23},~{xmm24},~{xmm25},~{xmm26},~{xmm27},~{xmm28},~{xmm29},~{xmm30},~{xmm31},~{flags}"()
-  %2 = shufflevector <8 x i16> %a0, <8 x i16> zeroinitializer, <8 x i32> <i32 0, i32 8, i32 1, i32 9, i32 2, i32 10, i32 3, i32 11>
-  %3 = bitcast <8 x i16> %2 to <4 x i32>
-  ret <4 x i32> %3
-}
-
-define <2 x i64> @stack_fold_pmovzxwq(<8 x i16> %a0) {
-  ;CHECK-LABEL: stack_fold_pmovzxwq
-  ;CHECK:       vpmovzxwq {{-?[0-9]*}}(%rsp), {{%xmm[0-9][0-9]*}} {{.*#+}} 16-byte Folded Reload
-  %1 = tail call <2 x i64> asm sideeffect "nop", "=x,~{xmm1},~{xmm2},~{xmm3},~{xmm4},~{xmm5},~{xmm6},~{xmm7},~{xmm8},~{xmm9},~{xmm10},~{xmm11},~{xmm12},~{xmm13},~{xmm14},~{xmm15},~{xmm16},~{xmm17},~{xmm18},~{xmm19},~{xmm20},~{xmm21},~{xmm22},~{xmm23},~{xmm24},~{xmm25},~{xmm26},~{xmm27},~{xmm28},~{xmm29},~{xmm30},~{xmm31},~{flags}"()
-  %2 = shufflevector <8 x i16> %a0, <8 x i16> zeroinitializer, <8 x i32> <i32 0, i32 8, i32 9, i32 10, i32 1, i32 11, i32 12, i32 13>
-  %3 = bitcast <8 x i16> %2 to <2 x i64>
-  ret <2 x i64> %3
-}
-
-define <8 x i32> @stack_fold_pmovsxbd_ymm(<16 x i8> %a0) {
-  ;CHECK-LABEL: stack_fold_pmovsxbd_ymm
-  ;CHECK:       vpmovsxbd {{-?[0-9]*}}(%rsp), {{%ymm[0-9][0-9]*}} {{.*#+}} 16-byte Folded Reload
-  %1 = tail call <2 x i64> asm sideeffect "nop", "=x,~{xmm1},~{xmm2},~{xmm3},~{xmm4},~{xmm5},~{xmm6},~{xmm7},~{xmm8},~{xmm9},~{xmm10},~{xmm11},~{xmm12},~{xmm13},~{xmm14},~{xmm15},~{xmm16},~{xmm17},~{xmm18},~{xmm19},~{xmm20},~{xmm21},~{xmm22},~{xmm23},~{xmm24},~{xmm25},~{xmm26},~{xmm27},~{xmm28},~{xmm29},~{xmm30},~{xmm31},~{flags}"()
-  %2 = shufflevector <16 x i8> %a0, <16 x i8> undef, <8 x i32> <i32 0, i32 1, i32 2, i32 3, i32 4, i32 5, i32 6, i32 7>
-  %3 = sext <8 x i8> %2 to <8 x i32>
-  ret <8 x i32> %3
-}
-
-define <4 x i64> @stack_fold_pmovsxbq_ymm(<16 x i8> %a0) {
-  ;CHECK-LABEL: stack_fold_pmovsxbq_ymm
-  ;CHECK:       pmovsxbq {{-?[0-9]*}}(%rsp), {{%ymm[0-9][0-9]*}} {{.*#+}} 16-byte Folded Reload
-  %1 = tail call <2 x i64> asm sideeffect "nop", "=x,~{xmm1},~{xmm2},~{xmm3},~{xmm4},~{xmm5},~{xmm6},~{xmm7},~{xmm8},~{xmm9},~{xmm10},~{xmm11},~{xmm12},~{xmm13},~{xmm14},~{xmm15},~{xmm16},~{xmm17},~{xmm18},~{xmm19},~{xmm20},~{xmm21},~{xmm22},~{xmm23},~{xmm24},~{xmm25},~{xmm26},~{xmm27},~{xmm28},~{xmm29},~{xmm30},~{xmm31},~{flags}"()
-  %2 = shufflevector <16 x i8> %a0, <16 x i8> undef, <4 x i32> <i32 0, i32 1, i32 2, i32 3>
-  %3 = sext <4 x i8> %2 to <4 x i64>
-  ret <4 x i64> %3
-}
-
-define <16 x i16> @stack_fold_pmovsxbw_ymm(<16 x i8> %a0) {
-  ;CHECK-LABEL: stack_fold_pmovsxbw_ymm
-  ;CHECK:       vpmovsxbw {{-?[0-9]*}}(%rsp), {{%ymm[0-9][0-9]*}} {{.*#+}} 16-byte Folded Reload
-  %1 = tail call <2 x i64> asm sideeffect "nop", "=x,~{xmm1},~{xmm2},~{xmm3},~{xmm4},~{xmm5},~{xmm6},~{xmm7},~{xmm8},~{xmm9},~{xmm10},~{xmm11},~{xmm12},~{xmm13},~{xmm14},~{xmm15},~{xmm16},~{xmm17},~{xmm18},~{xmm19},~{xmm20},~{xmm21},~{xmm22},~{xmm23},~{xmm24},~{xmm25},~{xmm26},~{xmm27},~{xmm28},~{xmm29},~{xmm30},~{xmm31},~{flags}"()
-  %2 = sext <16 x i8> %a0 to <16 x i16>
-  ret <16 x i16> %2
-}
-
-define <4 x i64> @stack_fold_pmovsxdq_ymm(<4 x i32> %a0) {
-  ;CHECK-LABEL: stack_fold_pmovsxdq_ymm
-  ;CHECK:       vpmovsxdq {{-?[0-9]*}}(%rsp), {{%ymm[0-9][0-9]*}} {{.*#+}} 16-byte Folded Reload
-  %1 = tail call <2 x i64> asm sideeffect "nop", "=x,~{xmm1},~{xmm2},~{xmm3},~{xmm4},~{xmm5},~{xmm6},~{xmm7},~{xmm8},~{xmm9},~{xmm10},~{xmm11},~{xmm12},~{xmm13},~{xmm14},~{xmm15},~{xmm16},~{xmm17},~{xmm18},~{xmm19},~{xmm20},~{xmm21},~{xmm22},~{xmm23},~{xmm24},~{xmm25},~{xmm26},~{xmm27},~{xmm28},~{xmm29},~{xmm30},~{xmm31},~{flags}"()
-  %2 = sext <4 x i32> %a0 to <4 x i64>
-  ret <4 x i64> %2
-}
-
-define <8 x i32> @stack_fold_pmovsxwd_ymm(<8 x i16> %a0) {
-  ;CHECK-LABEL: stack_fold_pmovsxwd_ymm
-  ;CHECK:       vpmovsxwd {{-?[0-9]*}}(%rsp), {{%ymm[0-9][0-9]*}} {{.*#+}} 16-byte Folded Reload
-  %1 = tail call <2 x i64> asm sideeffect "nop", "=x,~{xmm1},~{xmm2},~{xmm3},~{xmm4},~{xmm5},~{xmm6},~{xmm7},~{xmm8},~{xmm9},~{xmm10},~{xmm11},~{xmm12},~{xmm13},~{xmm14},~{xmm15},~{xmm16},~{xmm17},~{xmm18},~{xmm19},~{xmm20},~{xmm21},~{xmm22},~{xmm23},~{xmm24},~{xmm25},~{xmm26},~{xmm27},~{xmm28},~{xmm29},~{xmm30},~{xmm31},~{flags}"()
-  %2 = sext <8 x i16> %a0 to <8 x i32>
-  ret <8 x i32> %2
-}
-
-define <4 x i64> @stack_fold_pmovsxwq_ymm(<8 x i16> %a0) {
-  ;CHECK-LABEL: stack_fold_pmovsxwq_ymm
-  ;CHECK:       vpmovsxwq {{-?[0-9]*}}(%rsp), {{%ymm[0-9][0-9]*}} {{.*#+}} 16-byte Folded Reload
-  %1 = tail call <2 x i64> asm sideeffect "nop", "=x,~{xmm1},~{xmm2},~{xmm3},~{xmm4},~{xmm5},~{xmm6},~{xmm7},~{xmm8},~{xmm9},~{xmm10},~{xmm11},~{xmm12},~{xmm13},~{xmm14},~{xmm15},~{xmm16},~{xmm17},~{xmm18},~{xmm19},~{xmm20},~{xmm21},~{xmm22},~{xmm23},~{xmm24},~{xmm25},~{xmm26},~{xmm27},~{xmm28},~{xmm29},~{xmm30},~{xmm31},~{flags}"()
-  %2 = shufflevector <8 x i16> %a0, <8 x i16> undef, <4 x i32> <i32 0, i32 1, i32 2, i32 3>
-  %3 = sext <4 x i16> %2 to <4 x i64>
-  ret <4 x i64> %3
-}
-
-define <8 x i32> @stack_fold_pmovzxbd_ymm(<16 x i8> %a0) {
-  ;CHECK-LABEL: stack_fold_pmovzxbd_ymm
-  ;CHECK:       vpmovzxbd {{-?[0-9]*}}(%rsp), {{%ymm[0-9][0-9]*}} {{.*#+}} 16-byte Folded Reload
-  %1 = tail call <2 x i64> asm sideeffect "nop", "=x,~{xmm1},~{xmm2},~{xmm3},~{xmm4},~{xmm5},~{xmm6},~{xmm7},~{xmm8},~{xmm9},~{xmm10},~{xmm11},~{xmm12},~{xmm13},~{xmm14},~{xmm15},~{xmm16},~{xmm17},~{xmm18},~{xmm19},~{xmm20},~{xmm21},~{xmm22},~{xmm23},~{xmm24},~{xmm25},~{xmm26},~{xmm27},~{xmm28},~{xmm29},~{xmm30},~{xmm31},~{flags}"()
-  %2 = shufflevector <16 x i8> %a0, <16 x i8> undef, <8 x i32> <i32 0, i32 1, i32 2, i32 3, i32 4, i32 5, i32 6, i32 7>
-  %3 = zext <8 x i8> %2 to <8 x i32>
-  ret <8 x i32> %3
-}
-
-define <4 x i64> @stack_fold_pmovzxbq_ymm(<16 x i8> %a0) {
-  ;CHECK-LABEL: stack_fold_pmovzxbq_ymm
-  ;CHECK:       vpmovzxbq {{-?[0-9]*}}(%rsp), {{%ymm[0-9][0-9]*}} {{.*#+}} 16-byte Folded Reload
-  %1 = tail call <2 x i64> asm sideeffect "nop", "=x,~{xmm1},~{xmm2},~{xmm3},~{xmm4},~{xmm5},~{xmm6},~{xmm7},~{xmm8},~{xmm9},~{xmm10},~{xmm11},~{xmm12},~{xmm13},~{xmm14},~{xmm15},~{xmm16},~{xmm17},~{xmm18},~{xmm19},~{xmm20},~{xmm21},~{xmm22},~{xmm23},~{xmm24},~{xmm25},~{xmm26},~{xmm27},~{xmm28},~{xmm29},~{xmm30},~{xmm31},~{flags}"()
-  %2 = shufflevector <16 x i8> %a0, <16 x i8> undef, <4 x i32> <i32 0, i32 1, i32 2, i32 3>
-  %3 = zext <4 x i8> %2 to <4 x i64>
-  ret <4 x i64> %3
-}
-
-define <16 x i16> @stack_fold_pmovzxbw_ymm(<16 x i8> %a0) {
-  ;CHECK-LABEL: stack_fold_pmovzxbw_ymm
-  ;CHECK:       vpmovzxbw {{-?[0-9]*}}(%rsp), {{%ymm[0-9][0-9]*}} {{.*#+}} 16-byte Folded Reload
-  %1 = tail call <2 x i64> asm sideeffect "nop", "=x,~{xmm1},~{xmm2},~{xmm3},~{xmm4},~{xmm5},~{xmm6},~{xmm7},~{xmm8},~{xmm9},~{xmm10},~{xmm11},~{xmm12},~{xmm13},~{xmm14},~{xmm15},~{xmm16},~{xmm17},~{xmm18},~{xmm19},~{xmm20},~{xmm21},~{xmm22},~{xmm23},~{xmm24},~{xmm25},~{xmm26},~{xmm27},~{xmm28},~{xmm29},~{xmm30},~{xmm31},~{flags}"()
-  %2 = zext <16 x i8> %a0 to <16 x i16>
-  ret <16 x i16> %2
-}
-
-define <4 x i64> @stack_fold_pmovzxdq_ymm(<4 x i32> %a0) {
-  ;CHECK-LABEL: stack_fold_pmovzxdq_ymm
-  ;CHECK:       vpmovzxdq {{-?[0-9]*}}(%rsp), {{%ymm[0-9][0-9]*}} {{.*#+}} 16-byte Folded Reload
-  %1 = tail call <2 x i64> asm sideeffect "nop", "=x,~{xmm1},~{xmm2},~{xmm3},~{xmm4},~{xmm5},~{xmm6},~{xmm7},~{xmm8},~{xmm9},~{xmm10},~{xmm11},~{xmm12},~{xmm13},~{xmm14},~{xmm15},~{xmm16},~{xmm17},~{xmm18},~{xmm19},~{xmm20},~{xmm21},~{xmm22},~{xmm23},~{xmm24},~{xmm25},~{xmm26},~{xmm27},~{xmm28},~{xmm29},~{xmm30},~{xmm31},~{flags}"()
-  %2 = zext <4 x i32> %a0 to <4 x i64>
-  ret <4 x i64> %2
-}
-
-define <8 x i32> @stack_fold_pmovzxwd_ymm(<8 x i16> %a0) {
-  ;CHECK-LABEL: stack_fold_pmovzxwd_ymm
-  ;CHECK:       vpmovzxwd {{-?[0-9]*}}(%rsp), {{%ymm[0-9][0-9]*}} {{.*#+}} 16-byte Folded Reload
-  %1 = tail call <2 x i64> asm sideeffect "nop", "=x,~{xmm1},~{xmm2},~{xmm3},~{xmm4},~{xmm5},~{xmm6},~{xmm7},~{xmm8},~{xmm9},~{xmm10},~{xmm11},~{xmm12},~{xmm13},~{xmm14},~{xmm15},~{xmm16},~{xmm17},~{xmm18},~{xmm19},~{xmm20},~{xmm21},~{xmm22},~{xmm23},~{xmm24},~{xmm25},~{xmm26},~{xmm27},~{xmm28},~{xmm29},~{xmm30},~{xmm31},~{flags}"()
-  %2 = zext <8 x i16> %a0 to <8 x i32>
-  ret <8 x i32> %2
-}
-
-define <4 x i64> @stack_fold_pmovzxwq_ymm(<8 x i16> %a0) {
-  ;CHECK-LABEL: stack_fold_pmovzxwq_ymm
-  ;CHECK:       vpmovzxwq {{-?[0-9]*}}(%rsp), {{%ymm[0-9][0-9]*}} {{.*#+}} 16-byte Folded Reload
-  %1 = tail call <2 x i64> asm sideeffect "nop", "=x,~{xmm1},~{xmm2},~{xmm3},~{xmm4},~{xmm5},~{xmm6},~{xmm7},~{xmm8},~{xmm9},~{xmm10},~{xmm11},~{xmm12},~{xmm13},~{xmm14},~{xmm15},~{xmm16},~{xmm17},~{xmm18},~{xmm19},~{xmm20},~{xmm21},~{xmm22},~{xmm23},~{xmm24},~{xmm25},~{xmm26},~{xmm27},~{xmm28},~{xmm29},~{xmm30},~{xmm31},~{flags}"()
-  %2 = shufflevector <8 x i16> %a0, <8 x i16> undef, <4 x i32> <i32 0, i32 1, i32 2, i32 3>
-  %3 = zext <4 x i16> %2 to <4 x i64>
-  ret <4 x i64> %3
-}
-
-define <4 x i64> @stack_fold_pmovzxwq_maskz_ymm(<8 x i16> %a0, i8 %mask) {
-  ;CHECK-LABEL: stack_fold_pmovzxwq_maskz_ymm
-  ;CHECK:       vpmovzxwq {{-?[0-9]*}}(%rsp), {{%ymm[0-9][0-9]*}} {{{%k[0-7]}}} {z} {{.*#+}} 16-byte Folded Reload
-  %1 = tail call <2 x i64> asm sideeffect "nop", "=x,~{xmm1},~{xmm2},~{xmm3},~{xmm4},~{xmm5},~{xmm6},~{xmm7},~{xmm8},~{xmm9},~{xmm10},~{xmm11},~{xmm12},~{xmm13},~{xmm14},~{xmm15},~{xmm16},~{xmm17},~{xmm18},~{xmm19},~{xmm20},~{xmm21},~{xmm22},~{xmm23},~{xmm24},~{xmm25},~{xmm26},~{xmm27},~{xmm28},~{xmm29},~{xmm30},~{xmm31},~{flags}"()
-  %2 = shufflevector <8 x i16> %a0, <8 x i16> undef, <4 x i32> <i32 0, i32 1, i32 2, i32 3>
-  %3 = zext <4 x i16> %2 to <4 x i64>
-  %4 = bitcast i8 %mask to <8 x i1>
-  %5 = shufflevector <8 x i1> %4, <8 x i1> undef, <4 x i32> <i32 0, i32 1, i32 2, i32 3>
-  %6 = select <4 x i1> %5, <4 x i64> %3, <4 x i64> zeroinitializer
-  ret <4 x i64> %6
-}
-
-define <4 x i64> @stack_fold_pmovzxwq_mask_ymm(<4 x i64> %passthru, <8 x i16> %a0, i8 %mask) {
-  ;CHECK-LABEL: stack_fold_pmovzxwq_mask_ymm
-  ;CHECK:       vpmovzxwq {{-?[0-9]*}}(%rsp), {{%ymm[0-9][0-9]*}} {{{%k[0-7]}}} {{.*#+}} 16-byte Folded Reload
-  %1 = tail call <2 x i64> asm sideeffect "nop", "=x,~{xmm2},~{xmm3},~{xmm4},~{xmm5},~{xmm6},~{xmm7},~{xmm8},~{xmm9},~{xmm10},~{xmm11},~{xmm12},~{xmm13},~{xmm14},~{xmm15},~{xmm16},~{xmm17},~{xmm18},~{xmm19},~{xmm20},~{xmm21},~{xmm22},~{xmm23},~{xmm24},~{xmm25},~{xmm26},~{xmm27},~{xmm28},~{xmm29},~{xmm30},~{xmm31},~{flags}"()
-  %2 = shufflevector <8 x i16> %a0, <8 x i16> undef, <4 x i32> <i32 0, i32 1, i32 2, i32 3>
-  %3 = zext <4 x i16> %2 to <4 x i64>
-  %4 = bitcast i8 %mask to <8 x i1>
-  %5 = shufflevector <8 x i1> %4, <8 x i1> undef, <4 x i32> <i32 0, i32 1, i32 2, i32 3>
-  %6 = select <4 x i1> %5, <4 x i64> %3, <4 x i64> %passthru
-  ret <4 x i64> %6
-}
-
-define <2 x i64> @stack_fold_pmuldq(<4 x i32> %a0, <4 x i32> %a1) {
-  ;CHECK-LABEL: stack_fold_pmuldq
-  ;CHECK:       vpmuldq {{-?[0-9]*}}(%rsp), {{%xmm[0-9][0-9]*}}, {{%xmm[0-9][0-9]*}} {{.*#+}} 16-byte Folded Reload
-  %1 = tail call <2 x i64> asm sideeffect "nop", "=x,~{xmm2},~{xmm3},~{xmm4},~{xmm5},~{xmm6},~{xmm7},~{xmm8},~{xmm9},~{xmm10},~{xmm11},~{xmm12},~{xmm13},~{xmm14},~{xmm15},~{xmm16},~{xmm17},~{xmm18},~{xmm19},~{xmm20},~{xmm21},~{xmm22},~{xmm23},~{xmm24},~{xmm25},~{xmm26},~{xmm27},~{xmm28},~{xmm29},~{xmm30},~{xmm31},~{flags}"()
-  %2 = call <2 x i64> @llvm.x86.sse41.pmuldq(<4 x i32> %a0, <4 x i32> %a1)
-  ret <2 x i64> %2
-}
-declare <2 x i64> @llvm.x86.sse41.pmuldq(<4 x i32>, <4 x i32>) nounwind readnone
-
-define <4 x i64> @stack_fold_pmuldq_ymm(<8 x i32> %a0, <8 x i32> %a1) {
-  ;CHECK-LABEL: stack_fold_pmuldq_ymm
-  ;CHECK:       vpmuldq {{-?[0-9]*}}(%rsp), {{%ymm[0-9][0-9]*}}, {{%ymm[0-9][0-9]*}} {{.*#+}} 32-byte Folded Reload
-  %1 = tail call <2 x i64> asm sideeffect "nop", "=x,~{xmm2},~{xmm3},~{xmm4},~{xmm5},~{xmm6},~{xmm7},~{xmm8},~{xmm9},~{xmm10},~{xmm11},~{xmm12},~{xmm13},~{xmm14},~{xmm15},~{xmm16},~{xmm17},~{xmm18},~{xmm19},~{xmm20},~{xmm21},~{xmm22},~{xmm23},~{xmm24},~{xmm25},~{xmm26},~{xmm27},~{xmm28},~{xmm29},~{xmm30},~{xmm31},~{flags}"()
-  %2 = call <4 x i64> @llvm.x86.avx2.pmul.dq(<8 x i32> %a0, <8 x i32> %a1)
-  ret <4 x i64> %2
-}
-declare <4 x i64> @llvm.x86.avx2.pmul.dq(<8 x i32>, <8 x i32>) nounwind readnone
-
-define <2 x i64> @stack_fold_pmuludq(<4 x i32> %a0, <4 x i32> %a1) {
-  ;CHECK-LABEL: stack_fold_pmuludq
-  ;CHECK:       vpmuludq {{-?[0-9]*}}(%rsp), {{%xmm[0-9][0-9]*}}, {{%xmm[0-9][0-9]*}} {{.*#+}} 16-byte Folded Reload
-  %1 = tail call <2 x i64> asm sideeffect "nop", "=x,~{xmm2},~{xmm3},~{xmm4},~{xmm5},~{xmm6},~{xmm7},~{xmm8},~{xmm9},~{xmm10},~{xmm11},~{xmm12},~{xmm13},~{xmm14},~{xmm15},~{xmm16},~{xmm17},~{xmm18},~{xmm19},~{xmm20},~{xmm21},~{xmm22},~{xmm23},~{xmm24},~{xmm25},~{xmm26},~{xmm27},~{xmm28},~{xmm29},~{xmm30},~{xmm31},~{flags}"()
-  %2 = call <2 x i64> @llvm.x86.sse2.pmulu.dq(<4 x i32> %a0, <4 x i32> %a1)
-  ret <2 x i64> %2
-}
-declare <2 x i64> @llvm.x86.sse2.pmulu.dq(<4 x i32>, <4 x i32>) nounwind readnone
-
-define <4 x i64> @stack_fold_pmuludq_ymm(<8 x i32> %a0, <8 x i32> %a1) {
-  ;CHECK-LABEL: stack_fold_pmuludq_ymm
-  ;CHECK:       vpmuludq {{-?[0-9]*}}(%rsp), {{%ymm[0-9][0-9]*}}, {{%ymm[0-9][0-9]*}} {{.*#+}} 32-byte Folded Reload
-  %1 = tail call <2 x i64> asm sideeffect "nop", "=x,~{xmm2},~{xmm3},~{xmm4},~{xmm5},~{xmm6},~{xmm7},~{xmm8},~{xmm9},~{xmm10},~{xmm11},~{xmm12},~{xmm13},~{xmm14},~{xmm15},~{xmm16},~{xmm17},~{xmm18},~{xmm19},~{xmm20},~{xmm21},~{xmm22},~{xmm23},~{xmm24},~{xmm25},~{xmm26},~{xmm27},~{xmm28},~{xmm29},~{xmm30},~{xmm31},~{flags}"()
-  %2 = call <4 x i64> @llvm.x86.avx2.pmulu.dq(<8 x i32> %a0, <8 x i32> %a1)
-  ret <4 x i64> %2
-}
-declare <4 x i64> @llvm.x86.avx2.pmulu.dq(<8 x i32>, <8 x i32>) nounwind readnone
-
-define <4 x i64> @stack_fold_pmuludq_ymm_mask(<4 x i64>* %passthru, <8 x i32> %a0, <8 x i32> %a1, i8 %mask) {
-  ;CHECK-LABEL: stack_fold_pmuludq_ymm_mask
-  ;CHECK:       vpmuludq {{-?[0-9]*}}(%rsp), {{%ymm[0-9][0-9]*}}, {{%ymm[0-9][0-9]*}} {{{%k[0-7]}}} {{.*#+}} 32-byte Folded Reload
-  %1 = tail call <2 x i64> asm sideeffect "nop", "=x,~{xmm1},~{xmm2},~{xmm3},~{xmm4},~{xmm5},~{xmm6},~{xmm7},~{xmm8},~{xmm9},~{xmm10},~{xmm11},~{xmm12},~{xmm13},~{xmm14},~{xmm15},~{xmm16},~{xmm17},~{xmm18},~{xmm19},~{xmm20},~{xmm21},~{xmm22},~{xmm23},~{xmm24},~{xmm25},~{xmm26},~{xmm27},~{xmm28},~{xmm29},~{xmm30},~{xmm31},~{flags}"()
-  %2 = call <4 x i64> @llvm.x86.avx2.pmulu.dq(<8 x i32> %a0, <8 x i32> %a1)
-  %3 = bitcast i8 %mask to <8 x i1>
-  %4 = shufflevector <8 x i1> %3, <8 x i1> undef, <4 x i32> <i32 0, i32 1, i32 2, i32 3>
-  %5 = load <4 x i64>, <4 x i64>* %passthru
-  %6 = select <4 x i1> %4, <4 x i64> %2, <4 x i64> %5
-  ret <4 x i64> %6
-}
-
-define <4 x i64> @stack_fold_pmuludq_ymm_maskz(<8 x i32> %a0, <8 x i32> %a1, i8 %mask) {
-  ;CHECK-LABEL: stack_fold_pmuludq_ymm_maskz
-  ;CHECK:       vpmuludq {{-?[0-9]*}}(%rsp), {{%ymm[0-9][0-9]*}}, {{%ymm[0-9][0-9]*}} {{{%k[0-7]}}} {z} {{.*#+}} 32-byte Folded Reload
-  %1 = tail call <2 x i64> asm sideeffect "nop", "=x,~{xmm1},~{xmm2},~{xmm3},~{xmm4},~{xmm5},~{xmm6},~{xmm7},~{xmm8},~{xmm9},~{xmm10},~{xmm11},~{xmm12},~{xmm13},~{xmm14},~{xmm15},~{xmm16},~{xmm17},~{xmm18},~{xmm19},~{xmm20},~{xmm21},~{xmm22},~{xmm23},~{xmm24},~{xmm25},~{xmm26},~{xmm27},~{xmm28},~{xmm29},~{xmm30},~{xmm31},~{flags}"()
-  %2 = call <4 x i64> @llvm.x86.avx2.pmulu.dq(<8 x i32> %a0, <8 x i32> %a1)
-  %3 = bitcast i8 %mask to <8 x i1>
-  %4 = shufflevector <8 x i1> %3, <8 x i1> undef, <4 x i32> <i32 0, i32 1, i32 2, i32 3>
-  %5 = select <4 x i1> %4, <4 x i64> %2, <4 x i64> zeroinitializer
-  ret <4 x i64> %5
-}
-
-define <16 x i8> @stack_fold_punpckhbw(<16 x i8> %a0, <16 x i8> %a1) {
-  ;CHECK-LABEL: stack_fold_punpckhbw
-  ;CHECK:       vpunpckhbw {{-?[0-9]*}}(%rsp), {{%xmm[0-9][0-9]*}}, {{%xmm[0-9][0-9]*}} {{.*#+}} 16-byte Folded Reload
-  %1 = tail call <2 x i64> asm sideeffect "nop", "=x,~{xmm2},~{xmm3},~{xmm4},~{xmm5},~{xmm6},~{xmm7},~{xmm8},~{xmm9},~{xmm10},~{xmm11},~{xmm12},~{xmm13},~{xmm14},~{xmm15},~{xmm16},~{xmm17},~{xmm18},~{xmm19},~{xmm20},~{xmm21},~{xmm22},~{xmm23},~{xmm24},~{xmm25},~{xmm26},~{xmm27},~{xmm28},~{xmm29},~{xmm30},~{xmm31},~{flags}"()
-  %2 = shufflevector <16 x i8> %a0, <16 x i8> %a1, <16 x i32> <i32 8, i32 24, i32 9, i32 25, i32 10, i32 26, i32 11, i32 27, i32 12, i32 28, i32 13, i32 29, i32 14, i32 30, i32 15, i32 31>
-  ret <16 x i8> %2
-}
-
-define <16 x i8> @stack_fold_punpckhbw_mask(<16 x i8>* %passthru, <16 x i8> %a0, <16 x i8> %a1, i16 %mask) {
-  ;CHECK-LABEL: stack_fold_punpckhbw_mask
-  ;CHECK:       vpunpckhbw {{-?[0-9]*}}(%rsp), {{%xmm[0-9][0-9]*}}, {{%xmm[0-9][0-9]*}} {{{%k[0-7]}}} {{.*#+}} 16-byte Folded Reload
-  %1 = tail call <2 x i64> asm sideeffect "nop", "=x,~{xmm2},~{xmm3},~{xmm4},~{xmm5},~{xmm6},~{xmm7},~{xmm8},~{xmm9},~{xmm10},~{xmm11},~{xmm12},~{xmm13},~{xmm14},~{xmm15},~{xmm16},~{xmm17},~{xmm18},~{xmm19},~{xmm20},~{xmm21},~{xmm22},~{xmm23},~{xmm24},~{xmm25},~{xmm26},~{xmm27},~{xmm28},~{xmm29},~{xmm30},~{xmm31},~{flags}"()
-  %2 = shufflevector <16 x i8> %a0, <16 x i8> %a1, <16 x i32> <i32 8, i32 24, i32 9, i32 25, i32 10, i32 26, i32 11, i32 27, i32 12, i32 28, i32 13, i32 29, i32 14, i32 30, i32 15, i32 31>
-  %3 = bitcast i16 %mask to <16 x i1>
-  ; load needed to keep the operation from being scheduled about the asm block
-  %4 = load <16 x i8>, <16 x i8>* %passthru
-  %5 = select <16 x i1> %3, <16 x i8> %2, <16 x i8> %4
-  ret <16 x i8> %5
-}
-
-define <16 x i8> @stack_fold_punpckhbw_maskz(<16 x i8> %passthru, <16 x i8> %a0, <16 x i8> %a1, i16 %mask) {
-  ;CHECK-LABEL: stack_fold_punpckhbw_maskz
-  ;CHECK:       vpunpckhbw {{-?[0-9]*}}(%rsp), {{%xmm[0-9][0-9]*}}, {{%xmm[0-9][0-9]*}} {{{%k[0-7]}}} {z} {{.*#+}} 16-byte Folded Reload
-  %1 = tail call <2 x i64> asm sideeffect "nop", "=x,~{xmm2},~{xmm3},~{xmm4},~{xmm5},~{xmm6},~{xmm7},~{xmm8},~{xmm9},~{xmm10},~{xmm11},~{xmm12},~{xmm13},~{xmm14},~{xmm15},~{xmm16},~{xmm17},~{xmm18},~{xmm19},~{xmm20},~{xmm21},~{xmm22},~{xmm23},~{xmm24},~{xmm25},~{xmm26},~{xmm27},~{xmm28},~{xmm29},~{xmm30},~{xmm31},~{flags}"()
-  %2 = shufflevector <16 x i8> %a0, <16 x i8> %a1, <16 x i32> <i32 8, i32 24, i32 9, i32 25, i32 10, i32 26, i32 11, i32 27, i32 12, i32 28, i32 13, i32 29, i32 14, i32 30, i32 15, i32 31>
-  %3 = bitcast i16 %mask to <16 x i1>
-  %4 = select <16 x i1> %3, <16 x i8> %2, <16 x i8> zeroinitializer
-  ret <16 x i8> %4
-}
-
-define <32 x i8> @stack_fold_punpckhbw_ymm(<32 x i8> %a0, <32 x i8> %a1) {
-  ;CHECK-LABEL: stack_fold_punpckhbw_ymm
-  ;CHECK:       vpunpckhbw {{-?[0-9]*}}(%rsp), {{%ymm[0-9][0-9]*}}, {{%ymm[0-9][0-9]*}} {{.*#+}} 32-byte Folded Reload
-  %1 = tail call <2 x i64> asm sideeffect "nop", "=x,~{xmm2},~{xmm3},~{xmm4},~{xmm5},~{xmm6},~{xmm7},~{xmm8},~{xmm9},~{xmm10},~{xmm11},~{xmm12},~{xmm13},~{xmm14},~{xmm15},~{xmm16},~{xmm17},~{xmm18},~{xmm19},~{xmm20},~{xmm21},~{xmm22},~{xmm23},~{xmm24},~{xmm25},~{xmm26},~{xmm27},~{xmm28},~{xmm29},~{xmm30},~{xmm31},~{flags}"()
-  %2 = shufflevector <32 x i8> %a0, <32 x i8> %a1, <32 x i32> <i32 8, i32 40, i32 9, i32 41, i32 10, i32 42, i32 11, i32 43, i32 12, i32 44, i32 13, i32 45, i32 14, i32 46, i32 15, i32 47, i32 24, i32 56, i32 25, i32 57, i32 26, i32 58, i32 27, i32 59, i32 28, i32 60, i32 29, i32 61, i32 30, i32 62, i32 31, i32 63>
-  ret <32 x i8> %2
-}
-
-define <32 x i8> @stack_fold_punpckhbw_mask_ymm(<32 x i8>* %passthru, <32 x i8> %a0, <32 x i8> %a1, i32 %mask) {
-  ;CHECK-LABEL: stack_fold_punpckhbw_mask_ymm
-  ;CHECK:       vpunpckhbw {{-?[0-9]*}}(%rsp), {{%ymm[0-9][0-9]*}}, {{%ymm[0-9][0-9]*}} {{{%k[0-7]}}} {{.*#+}} 32-byte Folded Reload
-  %1 = tail call <2 x i64> asm sideeffect "nop", "=x,~{xmm2},~{xmm3},~{xmm4},~{xmm5},~{xmm6},~{xmm7},~{xmm8},~{xmm9},~{xmm10},~{xmm11},~{xmm12},~{xmm13},~{xmm14},~{xmm15},~{xmm16},~{xmm17},~{xmm18},~{xmm19},~{xmm20},~{xmm21},~{xmm22},~{xmm23},~{xmm24},~{xmm25},~{xmm26},~{xmm27},~{xmm28},~{xmm29},~{xmm30},~{xmm31},~{flags}"()
-  %2 = shufflevector <32 x i8> %a0, <32 x i8> %a1, <32 x i32> <i32 8, i32 40, i32 9, i32 41, i32 10, i32 42, i32 11, i32 43, i32 12, i32 44, i32 13, i32 45, i32 14, i32 46, i32 15, i32 47, i32 24, i32 56, i32 25, i32 57, i32 26, i32 58, i32 27, i32 59, i32 28, i32 60, i32 29, i32 61, i32 30, i32 62, i32 31, i32 63>
-  %3 = bitcast i32 %mask to <32 x i1>
-  ; load needed to keep the operation from being scheduled about the asm block
-  %4 = load <32 x i8>, <32 x i8>* %passthru
-  %5 = select <32 x i1> %3, <32 x i8> %2, <32 x i8> %4
-  ret <32 x i8> %5
-}
-
-define <32 x i8> @stack_fold_punpckhbw_maskz_ymm(<32 x i8> %a0, <32 x i8> %a1, i32 %mask) {
-  ;CHECK-LABEL: stack_fold_punpckhbw_maskz_ymm
-  ;CHECK:       vpunpckhbw {{-?[0-9]*}}(%rsp), {{%ymm[0-9][0-9]*}}, {{%ymm[0-9][0-9]*}} {{{%k[0-7]}}} {z} {{.*#+}} 32-byte Folded Reload
-  %1 = tail call <2 x i64> asm sideeffect "nop", "=x,~{xmm2},~{xmm3},~{xmm4},~{xmm5},~{xmm6},~{xmm7},~{xmm8},~{xmm9},~{xmm10},~{xmm11},~{xmm12},~{xmm13},~{xmm14},~{xmm15},~{xmm16},~{xmm17},~{xmm18},~{xmm19},~{xmm20},~{xmm21},~{xmm22},~{xmm23},~{xmm24},~{xmm25},~{xmm26},~{xmm27},~{xmm28},~{xmm29},~{xmm30},~{xmm31},~{flags}"()
-  %2 = shufflevector <32 x i8> %a0, <32 x i8> %a1, <32 x i32> <i32 8, i32 40, i32 9, i32 41, i32 10, i32 42, i32 11, i32 43, i32 12, i32 44, i32 13, i32 45, i32 14, i32 46, i32 15, i32 47, i32 24, i32 56, i32 25, i32 57, i32 26, i32 58, i32 27, i32 59, i32 28, i32 60, i32 29, i32 61, i32 30, i32 62, i32 31, i32 63>
-  %3 = bitcast i32 %mask to <32 x i1>
-  %4 = select <32 x i1> %3, <32 x i8> %2, <32 x i8> zeroinitializer
-  ret <32 x i8> %4
-}
-
-define <16 x i8> @stack_fold_pshufb(<16 x i8> %a0, <16 x i8> %a1) {
-  ;CHECK-LABEL: stack_fold_pshufb
-  ;CHECK:       vpshufb {{-?[0-9]*}}(%rsp), {{%xmm[0-9][0-9]*}}, {{%xmm[0-9][0-9]*}} {{.*#+}} 16-byte Folded Reload
-  %1 = tail call <2 x i64> asm sideeffect "nop", "=x,~{xmm2},~{xmm3},~{xmm4},~{xmm5},~{xmm6},~{xmm7},~{xmm8},~{xmm9},~{xmm10},~{xmm11},~{xmm12},~{xmm13},~{xmm14},~{xmm15},~{xmm16},~{xmm17},~{xmm18},~{xmm19},~{xmm20},~{xmm21},~{xmm22},~{xmm23},~{xmm24},~{xmm25},~{xmm26},~{xmm27},~{xmm28},~{xmm29},~{xmm30},~{xmm31},~{flags}"()
-  %2 = call <16 x i8> @llvm.x86.avx512.mask.pshuf.b.128(<16 x i8> %a0, <16 x i8> %a1, <16 x i8> undef, i16 -1)
-  ret <16 x i8> %2
-}
-declare <16 x i8> @llvm.x86.avx512.mask.pshuf.b.128(<16 x i8>, <16 x i8>, <16 x i8>, i16) nounwind readnone
-
-define <16 x i8> @stack_fold_pshufb_mask(<16 x i8>* %passthru, <16 x i8> %a0, <16 x i8> %a1, i16 %mask) {
-  ;CHECK-LABEL: stack_fold_pshufb_mask
-  ;CHECK:       vpshufb {{-?[0-9]*}}(%rsp), {{%xmm[0-9][0-9]*}}, {{%xmm[0-9][0-9]*}} {{{%k[0-7]}}} {{.*#+}} 16-byte Folded Reload
-  %1 = tail call <2 x i64> asm sideeffect "nop", "=x,~{xmm2},~{xmm3},~{xmm4},~{xmm5},~{xmm6},~{xmm7},~{xmm8},~{xmm9},~{xmm10},~{xmm11},~{xmm12},~{xmm13},~{xmm14},~{xmm15},~{xmm16},~{xmm17},~{xmm18},~{xmm19},~{xmm20},~{xmm21},~{xmm22},~{xmm23},~{xmm24},~{xmm25},~{xmm26},~{xmm27},~{xmm28},~{xmm29},~{xmm30},~{xmm31},~{flags}"()
-  %2 = load <16 x i8>, <16 x i8>* %passthru
-  %3 = call <16 x i8> @llvm.x86.avx512.mask.pshuf.b.128(<16 x i8> %a0, <16 x i8> %a1, <16 x i8> %2, i16 %mask)
-  ret <16 x i8> %3
-}
-
-define <16 x i8> @stack_fold_pshufb_maskz(<16 x i8> %a0, <16 x i8> %a1, i16 %mask) {
-  ;CHECK-LABEL: stack_fold_pshufb_maskz
-  ;CHECK:       vpshufb {{-?[0-9]*}}(%rsp), {{%xmm[0-9][0-9]*}}, {{%xmm[0-9][0-9]*}} {{{%k[0-7]}}} {z} {{.*#+}} 16-byte Folded Reload
-  %1 = tail call <2 x i64> asm sideeffect "nop", "=x,~{xmm2},~{xmm3},~{xmm4},~{xmm5},~{xmm6},~{xmm7},~{xmm8},~{xmm9},~{xmm10},~{xmm11},~{xmm12},~{xmm13},~{xmm14},~{xmm15},~{xmm16},~{xmm17},~{xmm18},~{xmm19},~{xmm20},~{xmm21},~{xmm22},~{xmm23},~{xmm24},~{xmm25},~{xmm26},~{xmm27},~{xmm28},~{xmm29},~{xmm30},~{xmm31},~{flags}"()
-  %2 = call <16 x i8> @llvm.x86.avx512.mask.pshuf.b.128(<16 x i8> %a0, <16 x i8> %a1, <16 x i8> zeroinitializer, i16 %mask)
-  ret <16 x i8> %2
-}
-
-define <32 x i8> @stack_fold_pshufb_ymm(<32 x i8> %a0, <32 x i8> %a1) {
-  ;CHECK-LABEL: stack_fold_pshufb_ymm
-  ;CHECK:       vpshufb {{-?[0-9]*}}(%rsp), {{%ymm[0-9][0-9]*}}, {{%ymm[0-9][0-9]*}} {{.*#+}} 32-byte Folded Reload
-  %1 = tail call <2 x i64> asm sideeffect "nop", "=x,~{xmm2},~{xmm3},~{xmm4},~{xmm5},~{xmm6},~{xmm7},~{xmm8},~{xmm9},~{xmm10},~{xmm11},~{xmm12},~{xmm13},~{xmm14},~{xmm15},~{xmm16},~{xmm17},~{xmm18},~{xmm19},~{xmm20},~{xmm21},~{xmm22},~{xmm23},~{xmm24},~{xmm25},~{xmm26},~{xmm27},~{xmm28},~{xmm29},~{xmm30},~{xmm31},~{flags}"()
-  %2 = call <32 x i8> @llvm.x86.avx512.mask.pshuf.b.256(<32 x i8> %a0, <32 x i8> %a1, <32 x i8> undef, i32 -1)
-  ret <32 x i8> %2
-}
-declare <32 x i8> @llvm.x86.avx512.mask.pshuf.b.256(<32 x i8>, <32 x i8>, <32 x i8>, i32)
-
-define <32 x i8> @stack_fold_pshufb_ymm_mask(<32 x i8>* %passthru, <32 x i8> %a0, <32 x i8> %a1, i32 %mask) {
-  ;CHECK-LABEL: stack_fold_pshufb_ymm_mask
-  ;CHECK:       vpshufb {{-?[0-9]*}}(%rsp), {{%ymm[0-9][0-9]*}}, {{%ymm[0-9][0-9]*}} {{{%k[0-7]}}} {{.*#+}} 32-byte Folded Reload
-  %1 = tail call <2 x i64> asm sideeffect "nop", "=x,~{xmm2},~{xmm3},~{xmm4},~{xmm5},~{xmm6},~{xmm7},~{xmm8},~{xmm9},~{xmm10},~{xmm11},~{xmm12},~{xmm13},~{xmm14},~{xmm15},~{xmm16},~{xmm17},~{xmm18},~{xmm19},~{xmm20},~{xmm21},~{xmm22},~{xmm23},~{xmm24},~{xmm25},~{xmm26},~{xmm27},~{xmm28},~{xmm29},~{xmm30},~{xmm31},~{flags}"()
-  %2 = load <32 x i8>, <32 x i8>* %passthru
-  %3 = call <32 x i8> @llvm.x86.avx512.mask.pshuf.b.256(<32 x i8> %a0, <32 x i8> %a1, <32 x i8> %2, i32 %mask)
-  ret <32 x i8> %3
-}
-
-define <32 x i8> @stack_fold_pshufb_ymm_maskz(<32 x i8> %a0, <32 x i8> %a1, i32 %mask) {
-  ;CHECK-LABEL: stack_fold_pshufb_ymm_maskz
-  ;CHECK:       vpshufb {{-?[0-9]*}}(%rsp), {{%ymm[0-9][0-9]*}}, {{%ymm[0-9][0-9]*}} {{{%k[0-7]}}} {z} {{.*#+}} 32-byte Folded Reload
-  %1 = tail call <2 x i64> asm sideeffect "nop", "=x,~{xmm2},~{xmm3},~{xmm4},~{xmm5},~{xmm6},~{xmm7},~{xmm8},~{xmm9},~{xmm10},~{xmm11},~{xmm12},~{xmm13},~{xmm14},~{xmm15},~{xmm16},~{xmm17},~{xmm18},~{xmm19},~{xmm20},~{xmm21},~{xmm22},~{xmm23},~{xmm24},~{xmm25},~{xmm26},~{xmm27},~{xmm28},~{xmm29},~{xmm30},~{xmm31},~{flags}"()
-  %2 = call <32 x i8> @llvm.x86.avx512.mask.pshuf.b.256(<32 x i8> %a0, <32 x i8> %a1, <32 x i8> zeroinitializer, i32 %mask)
-  ret <32 x i8> %2
-}
-
-define <4 x i32> @stack_fold_pshufd(<4 x i32> %a0) {
-  ;CHECK-LABEL: stack_fold_pshufd
-  ;CHECK:       vpshufd $27, {{-?[0-9]*}}(%rsp), {{%xmm[0-9][0-9]*}} {{.*#+}} 16-byte Folded Reload
-  %1 = tail call <2 x i64> asm sideeffect "nop", "=x,~{xmm1},~{xmm2},~{xmm3},~{xmm4},~{xmm5},~{xmm6},~{xmm7},~{xmm8},~{xmm9},~{xmm10},~{xmm11},~{xmm12},~{xmm13},~{xmm14},~{xmm15},~{xmm16},~{xmm17},~{xmm18},~{xmm19},~{xmm20},~{xmm21},~{xmm22},~{xmm23},~{xmm24},~{xmm25},~{xmm26},~{xmm27},~{xmm28},~{xmm29},~{xmm30},~{xmm31},~{flags}"()
-  %2 = shufflevector <4 x i32> %a0, <4 x i32> undef, <4 x i32> <i32 3, i32 2, i32 1, i32 0>
-  ret <4 x i32> %2
-}
-
-define <4 x i32> @stack_fold_pshufd_mask(<4 x i32> %passthru, <4 x i32> %a0, i8 %mask) {
-  ;CHECK-LABEL: stack_fold_pshufd_mask
-  ;CHECK:       vpshufd $27, {{-?[0-9]*}}(%rsp), {{%xmm[0-9][0-9]*}} {{{%k[0-7]}}} {{.*#+}} 16-byte Folded Reload
-  %1 = tail call <2 x i64> asm sideeffect "nop", "=x,~{xmm1},~{xmm2},~{xmm3},~{xmm4},~{xmm5},~{xmm6},~{xmm7},~{xmm8},~{xmm9},~{xmm10},~{xmm11},~{xmm12},~{xmm13},~{xmm14},~{xmm15},~{xmm16},~{xmm17},~{xmm18},~{xmm19},~{xmm20},~{xmm21},~{xmm22},~{xmm23},~{xmm24},~{xmm25},~{xmm26},~{xmm27},~{xmm28},~{xmm29},~{xmm30},~{xmm31},~{flags}"()
-  %2 = shufflevector <4 x i32> %a0, <4 x i32> undef, <4 x i32> <i32 3, i32 2, i32 1, i32 0>
-  %3 = bitcast i8 %mask to <8 x i1>
-  %4 = shufflevector <8 x i1> %3, <8 x i1> undef, <4 x i32> <i32 0, i32 1, i32 2, i32 3>
-  %5 = select <4 x i1> %4, <4 x i32> %2, <4 x i32> %passthru
-  ret <4 x i32> %5
-}
-
-define <4 x i32> @stack_fold_pshufd_maskz(<4 x i32> %a0, i8 %mask) {
-  ;CHECK-LABEL: stack_fold_pshufd_maskz
-  ;CHECK:       vpshufd $27, {{-?[0-9]*}}(%rsp), {{%xmm[0-9][0-9]*}} {{{%k[0-7]}}} {z} {{.*#+}} 16-byte Folded Reload
-  %1 = tail call <2 x i64> asm sideeffect "nop", "=x,~{xmm1},~{xmm2},~{xmm3},~{xmm4},~{xmm5},~{xmm6},~{xmm7},~{xmm8},~{xmm9},~{xmm10},~{xmm11},~{xmm12},~{xmm13},~{xmm14},~{xmm15},~{xmm16},~{xmm17},~{xmm18},~{xmm19},~{xmm20},~{xmm21},~{xmm22},~{xmm23},~{xmm24},~{xmm25},~{xmm26},~{xmm27},~{xmm28},~{xmm29},~{xmm30},~{xmm31},~{flags}"()
-  %2 = shufflevector <4 x i32> %a0, <4 x i32> undef, <4 x i32> <i32 3, i32 2, i32 1, i32 0>
-  %3 = bitcast i8 %mask to <8 x i1>
-  %4 = shufflevector <8 x i1> %3, <8 x i1> undef, <4 x i32> <i32 0, i32 1, i32 2, i32 3>
-  %5 = select <4 x i1> %4, <4 x i32> %2, <4 x i32> zeroinitializer
-  ret <4 x i32> %5
-}
-
-define <8 x i16> @stack_fold_pshufhw(<8 x i16> %a0) {
-  ;CHECK-LABEL: stack_fold_pshufhw
-  ;CHECK:       vpshufhw $11, {{-?[0-9]*}}(%rsp), {{%xmm[0-9][0-9]*}} {{.*#+}} 16-byte Folded Reload
-  %1 = tail call <2 x i64> asm sideeffect "nop", "=x,~{xmm1},~{xmm2},~{xmm3},~{xmm4},~{xmm5},~{xmm6},~{xmm7},~{xmm8},~{xmm9},~{xmm10},~{xmm11},~{xmm12},~{xmm13},~{xmm14},~{xmm15},~{xmm16},~{xmm17},~{xmm18},~{xmm19},~{xmm20},~{xmm21},~{xmm22},~{xmm23},~{xmm24},~{xmm25},~{xmm26},~{xmm27},~{xmm28},~{xmm29},~{xmm30},~{xmm31},~{flags}"()
-  %2 = shufflevector <8 x i16> %a0, <8 x i16> undef, <8 x i32> <i32 0, i32 1, i32 2, i32 3, i32 7, i32 6, i32 4, i32 4>
-  ret <8 x i16> %2
-}
-
-define <8 x i16> @stack_fold_pshufhw_mask(<8 x i16> %passthru, <8 x i16> %a0, i8 %mask) {
-  ;CHECK-LABEL: stack_fold_pshufhw_mask
-  ;CHECK:       vpshufhw $11, {{-?[0-9]*}}(%rsp), {{%xmm[0-9][0-9]*}} {{{%k[0-7]}}} {{.*#+}} 16-byte Folded Reload
-  %1 = tail call <2 x i64> asm sideeffect "nop", "=x,~{xmm1},~{xmm2},~{xmm3},~{xmm4},~{xmm5},~{xmm6},~{xmm7},~{xmm8},~{xmm9},~{xmm10},~{xmm11},~{xmm12},~{xmm13},~{xmm14},~{xmm15},~{xmm16},~{xmm17},~{xmm18},~{xmm19},~{xmm20},~{xmm21},~{xmm22},~{xmm23},~{xmm24},~{xmm25},~{xmm26},~{xmm27},~{xmm28},~{xmm29},~{xmm30},~{xmm31},~{flags}"()
-  %2 = shufflevector <8 x i16> %a0, <8 x i16> undef, <8 x i32> <i32 0, i32 1, i32 2, i32 3, i32 7, i32 6, i32 4, i32 4>
-  %3 = bitcast i8 %mask to <8 x i1>
-  %4 = select <8 x i1> %3, <8 x i16> %2, <8 x i16> %passthru
-  ret <8 x i16> %4
-}
-
-define <8 x i16> @stack_fold_pshufhw_maskz(<8 x i16> %a0, i8 %mask) {
-  ;CHECK-LABEL: stack_fold_pshufhw_maskz
-  ;CHECK:       vpshufhw $11, {{-?[0-9]*}}(%rsp), {{%xmm[0-9][0-9]*}} {{{%k[0-7]}}} {z} {{.*#+}} 16-byte Folded Reload
-  %1 = tail call <2 x i64> asm sideeffect "nop", "=x,~{xmm1},~{xmm2},~{xmm3},~{xmm4},~{xmm5},~{xmm6},~{xmm7},~{xmm8},~{xmm9},~{xmm10},~{xmm11},~{xmm12},~{xmm13},~{xmm14},~{xmm15},~{xmm16},~{xmm17},~{xmm18},~{xmm19},~{xmm20},~{xmm21},~{xmm22},~{xmm23},~{xmm24},~{xmm25},~{xmm26},~{xmm27},~{xmm28},~{xmm29},~{xmm30},~{xmm31},~{flags}"()
-  %2 = shufflevector <8 x i16> %a0, <8 x i16> undef, <8 x i32> <i32 0, i32 1, i32 2, i32 3, i32 7, i32 6, i32 4, i32 4>
-  %3 = bitcast i8 %mask to <8 x i1>
-  %4 = select <8 x i1> %3, <8 x i16> %2, <8 x i16> zeroinitializer
-  ret <8 x i16> %4
-}
-
-define <8 x i16> @stack_fold_pshuflw(<8 x i16> %a0) {
-  ;CHECK-LABEL: stack_fold_pshuflw
-  ;CHECK:       vpshuflw $27, {{-?[0-9]*}}(%rsp), {{%xmm[0-9][0-9]*}} {{.*#+}} 16-byte Folded Reload
-  %1 = tail call <2 x i64> asm sideeffect "nop", "=x,~{xmm1},~{xmm2},~{xmm3},~{xmm4},~{xmm5},~{xmm6},~{xmm7},~{xmm8},~{xmm9},~{xmm10},~{xmm11},~{xmm12},~{xmm13},~{xmm14},~{xmm15},~{xmm16},~{xmm17},~{xmm18},~{xmm19},~{xmm20},~{xmm21},~{xmm22},~{xmm23},~{xmm24},~{xmm25},~{xmm26},~{xmm27},~{xmm28},~{xmm29},~{xmm30},~{xmm31},~{flags}"()
-  %2 = shufflevector <8 x i16> %a0, <8 x i16> undef, <8 x i32> <i32 3, i32 2, i32 1, i32 0, i32 4, i32 5, i32 6, i32 7>
-  ret <8 x i16> %2
-}
-
-define <8 x i16> @stack_fold_pshuflw_mask(<8 x i16> %passthru, <8 x i16> %a0, i8 %mask) {
-  ;CHECK-LABEL: stack_fold_pshuflw_mask
-  ;CHECK:       vpshuflw $27, {{-?[0-9]*}}(%rsp), {{%xmm[0-9][0-9]*}} {{{%k[0-7]}}} {{.*#+}} 16-byte Folded Reload
-  %1 = tail call <2 x i64> asm sideeffect "nop", "=x,~{xmm1},~{xmm2},~{xmm3},~{xmm4},~{xmm5},~{xmm6},~{xmm7},~{xmm8},~{xmm9},~{xmm10},~{xmm11},~{xmm12},~{xmm13},~{xmm14},~{xmm15},~{xmm16},~{xmm17},~{xmm18},~{xmm19},~{xmm20},~{xmm21},~{xmm22},~{xmm23},~{xmm24},~{xmm25},~{xmm26},~{xmm27},~{xmm28},~{xmm29},~{xmm30},~{xmm31},~{flags}"()
-  %2 = shufflevector <8 x i16> %a0, <8 x i16> undef, <8 x i32> <i32 3, i32 2, i32 1, i32 0, i32 4, i32 5, i32 6, i32 7>
-  %3 = bitcast i8 %mask to <8 x i1>
-  %4 = select <8 x i1> %3, <8 x i16> %2, <8 x i16> %passthru
-  ret <8 x i16> %4
-}
-
-define <8 x i16> @stack_fold_pshuflw_maskz(<8 x i16> %a0, i8 %mask) {
-  ;CHECK-LABEL: stack_fold_pshuflw_maskz
-  ;CHECK:       vpshuflw $27, {{-?[0-9]*}}(%rsp), {{%xmm[0-9][0-9]*}} {{{%k[0-7]}}} {z} {{.*#+}} 16-byte Folded Reload
-  %1 = tail call <2 x i64> asm sideeffect "nop", "=x,~{xmm1},~{xmm2},~{xmm3},~{xmm4},~{xmm5},~{xmm6},~{xmm7},~{xmm8},~{xmm9},~{xmm10},~{xmm11},~{xmm12},~{xmm13},~{xmm14},~{xmm15},~{xmm16},~{xmm17},~{xmm18},~{xmm19},~{xmm20},~{xmm21},~{xmm22},~{xmm23},~{xmm24},~{xmm25},~{xmm26},~{xmm27},~{xmm28},~{xmm29},~{xmm30},~{xmm31},~{flags}"()
-  %2 = shufflevector <8 x i16> %a0, <8 x i16> undef, <8 x i32> <i32 3, i32 2, i32 1, i32 0, i32 4, i32 5, i32 6, i32 7>
-  %3 = bitcast i8 %mask to <8 x i1>
-  %4 = select <8 x i1> %3, <8 x i16> %2, <8 x i16> zeroinitializer
-  ret <8 x i16> %4
-}
-
-define <8 x i32> @stack_fold_pshufd_ymm(<8 x i32> %a0) {
-  ;CHECK-LABEL: stack_fold_pshufd_ymm
-  ;CHECK:       vpshufd $27, {{-?[0-9]*}}(%rsp), {{%ymm[0-9][0-9]*}} {{.*#+}} 32-byte Folded Reload
-  %1 = tail call <2 x i64> asm sideeffect "nop", "=x,~{xmm1},~{xmm2},~{xmm3},~{xmm4},~{xmm5},~{xmm6},~{xmm7},~{xmm8},~{xmm9},~{xmm10},~{xmm11},~{xmm12},~{xmm13},~{xmm14},~{xmm15},~{xmm16},~{xmm17},~{xmm18},~{xmm19},~{xmm20},~{xmm21},~{xmm22},~{xmm23},~{xmm24},~{xmm25},~{xmm26},~{xmm27},~{xmm28},~{xmm29},~{xmm30},~{xmm31},~{flags}"()
-  %2 = shufflevector <8 x i32> %a0, <8 x i32> undef, <8 x i32> <i32 3, i32 2, i32 1, i32 0, i32 7, i32 6, i32 5, i32 4>
-  ret <8 x i32> %2
-}
-
-define <8 x i32> @stack_fold_pshufd_ymm_mask(<8 x i32> %passthru, <8 x i32> %a0, i8 %mask) {
-  ;CHECK-LABEL: stack_fold_pshufd_ymm_mask
-  ;CHECK:       vpshufd $27, {{-?[0-9]*}}(%rsp), {{%ymm[0-9][0-9]*}} {{{%k[0-7]}}} {{.*#+}} 32-byte Folded Reload
-  %1 = tail call <2 x i64> asm sideeffect "nop", "=x,~{xmm1},~{xmm2},~{xmm3},~{xmm4},~{xmm5},~{xmm6},~{xmm7},~{xmm8},~{xmm9},~{xmm10},~{xmm11},~{xmm12},~{xmm13},~{xmm14},~{xmm15},~{xmm16},~{xmm17},~{xmm18},~{xmm19},~{xmm20},~{xmm21},~{xmm22},~{xmm23},~{xmm24},~{xmm25},~{xmm26},~{xmm27},~{xmm28},~{xmm29},~{xmm30},~{xmm31},~{flags}"()
-  %2 = shufflevector <8 x i32> %a0, <8 x i32> undef, <8 x i32> <i32 3, i32 2, i32 1, i32 0, i32 7, i32 6, i32 5, i32 4>
-  %3 = bitcast i8 %mask to <8 x i1>
-  %4 = select <8 x i1> %3, <8 x i32> %2, <8 x i32> %passthru
-  ret <8 x i32> %4
-}
-
-define <8 x i32> @stack_fold_pshufd_ymm_maskz(<8 x i32> %a0, i8 %mask) {
-  ;CHECK-LABEL: stack_fold_pshufd_ymm_maskz
-  ;CHECK:       vpshufd $27, {{-?[0-9]*}}(%rsp), {{%ymm[0-9][0-9]*}} {{{%k[0-7]}}} {z} {{.*#+}} 32-byte Folded Reload
-  %1 = tail call <2 x i64> asm sideeffect "nop", "=x,~{xmm1},~{xmm2},~{xmm3},~{xmm4},~{xmm5},~{xmm6},~{xmm7},~{xmm8},~{xmm9},~{xmm10},~{xmm11},~{xmm12},~{xmm13},~{xmm14},~{xmm15},~{xmm16},~{xmm17},~{xmm18},~{xmm19},~{xmm20},~{xmm21},~{xmm22},~{xmm23},~{xmm24},~{xmm25},~{xmm26},~{xmm27},~{xmm28},~{xmm29},~{xmm30},~{xmm31},~{flags}"()
-  %2 = shufflevector <8 x i32> %a0, <8 x i32> undef, <8 x i32> <i32 3, i32 2, i32 1, i32 0, i32 7, i32 6, i32 5, i32 4>
-  %3 = bitcast i8 %mask to <8 x i1>
-  %4 = select <8 x i1> %3, <8 x i32> %2, <8 x i32> zeroinitializer
-  ret <8 x i32> %4
-}
-
-define <16 x i16> @stack_fold_vpshufhw_ymm(<16 x i16> %a0) {
-  ;CHECK-LABEL: stack_fold_vpshufhw_ymm
-  ;CHECK:       vpshufhw $27, {{-?[0-9]*}}(%rsp), {{%ymm[0-9][0-9]*}} {{.*#+}} 32-byte Folded Reload
-  %1 = tail call <2 x i64> asm sideeffect "nop", "=x,~{xmm1},~{xmm2},~{xmm3},~{xmm4},~{xmm5},~{xmm6},~{xmm7},~{xmm8},~{xmm9},~{xmm10},~{xmm11},~{xmm12},~{xmm13},~{xmm14},~{xmm15},~{xmm16},~{xmm17},~{xmm18},~{xmm19},~{xmm20},~{xmm21},~{xmm22},~{xmm23},~{xmm24},~{xmm25},~{xmm26},~{xmm27},~{xmm28},~{xmm29},~{xmm30},~{xmm31},~{flags}"()
-  %2 = shufflevector <16 x i16> %a0, <16 x i16> undef, <16 x i32> <i32 0, i32 1, i32 2, i32 3, i32 7, i32 6, i32 5, i32 4, i32 8, i32 9, i32 10, i32 11, i32 15, i32 14, i32 13, i32 12>
-  ret <16 x i16> %2
-}
-
-define <16 x i16> @stack_fold_vpshufhw_ymm_mask(<16 x i16> %passthru, <16 x i16> %a0, i16 %mask) {
-  ;CHECK-LABEL: stack_fold_vpshufhw_ymm_mask
-  ;CHECK:       vpshufhw $27, {{-?[0-9]*}}(%rsp), {{%ymm[0-9][0-9]*}} {{{%k[0-7]}}} {{.*#+}} 32-byte Folded Reload
-  %1 = tail call <2 x i64> asm sideeffect "nop", "=x,~{xmm1},~{xmm2},~{xmm3},~{xmm4},~{xmm5},~{xmm6},~{xmm7},~{xmm8},~{xmm9},~{xmm10},~{xmm11},~{xmm12},~{xmm13},~{xmm14},~{xmm15},~{xmm16},~{xmm17},~{xmm18},~{xmm19},~{xmm20},~{xmm21},~{xmm22},~{xmm23},~{xmm24},~{xmm25},~{xmm26},~{xmm27},~{xmm28},~{xmm29},~{xmm30},~{xmm31},~{flags}"()
-  %2 = shufflevector <16 x i16> %a0, <16 x i16> undef, <16 x i32> <i32 0, i32 1, i32 2, i32 3, i32 7, i32 6, i32 5, i32 4, i32 8, i32 9, i32 10, i32 11, i32 15, i32 14, i32 13, i32 12>
-  %3 = bitcast i16 %mask to <16 x i1>
-  %4 = select <16 x i1> %3, <16 x i16> %2, <16 x i16> %passthru
-  ret <16 x i16> %4
-}
-
-define <16 x i16> @stack_fold_vpshufhw_ymm_maskz(<16 x i16> %a0, i16 %mask) {
-  ;CHECK-LABEL: stack_fold_vpshufhw_ymm_maskz
-  ;CHECK:       vpshufhw $27, {{-?[0-9]*}}(%rsp), {{%ymm[0-9][0-9]*}} {{{%k[0-7]}}} {z} {{.*#+}} 32-byte Folded Reload
-  %1 = tail call <2 x i64> asm sideeffect "nop", "=x,~{xmm1},~{xmm2},~{xmm3},~{xmm4},~{xmm5},~{xmm6},~{xmm7},~{xmm8},~{xmm9},~{xmm10},~{xmm11},~{xmm12},~{xmm13},~{xmm14},~{xmm15},~{xmm16},~{xmm17},~{xmm18},~{xmm19},~{xmm20},~{xmm21},~{xmm22},~{xmm23},~{xmm24},~{xmm25},~{xmm26},~{xmm27},~{xmm28},~{xmm29},~{xmm30},~{xmm31},~{flags}"()
-  %2 = shufflevector <16 x i16> %a0, <16 x i16> undef, <16 x i32> <i32 0, i32 1, i32 2, i32 3, i32 7, i32 6, i32 5, i32 4, i32 8, i32 9, i32 10, i32 11, i32 15, i32 14, i32 13, i32 12>
-  %3 = bitcast i16 %mask to <16 x i1>
-  %4 = select <16 x i1> %3, <16 x i16> %2, <16 x i16> zeroinitializer
-  ret <16 x i16> %4
-}
-
-define <16 x i16> @stack_fold_vpshuflw_ymm(<16 x i16> %a0) {
-  ;CHECK-LABEL: stack_fold_vpshuflw_ymm
-  ;CHECK:       vpshuflw $27, {{-?[0-9]*}}(%rsp), {{%ymm[0-9][0-9]*}} {{.*#+}} 32-byte Folded Reload
-  %1 = tail call <2 x i64> asm sideeffect "nop", "=x,~{xmm1},~{xmm2},~{xmm3},~{xmm4},~{xmm5},~{xmm6},~{xmm7},~{xmm8},~{xmm9},~{xmm10},~{xmm11},~{xmm12},~{xmm13},~{xmm14},~{xmm15},~{xmm16},~{xmm17},~{xmm18},~{xmm19},~{xmm20},~{xmm21},~{xmm22},~{xmm23},~{xmm24},~{xmm25},~{xmm26},~{xmm27},~{xmm28},~{xmm29},~{xmm30},~{xmm31},~{flags}"()
-  %2 = shufflevector <16 x i16> %a0, <16 x i16> undef, <16 x i32> <i32 3, i32 2, i32 1, i32 0, i32 4, i32 5, i32 6, i32 7, i32 11, i32 10, i32 9, i32 8, i32 12, i32 13, i32 14, i32 15>
-  ret <16 x i16> %2
-}
-
-define <16 x i16> @stack_fold_vpshuflw_ymm_mask(<16 x i16> %passthru, <16 x i16> %a0, i16 %mask) {
-  ;CHECK-LABEL: stack_fold_vpshuflw_ymm_mask
-  ;CHECK:       vpshuflw $27, {{-?[0-9]*}}(%rsp), {{%ymm[0-9][0-9]*}} {{{%k[0-7]}}} {{.*#+}} 32-byte Folded Reload
-  %1 = tail call <2 x i64> asm sideeffect "nop", "=x,~{xmm1},~{xmm2},~{xmm3},~{xmm4},~{xmm5},~{xmm6},~{xmm7},~{xmm8},~{xmm9},~{xmm10},~{xmm11},~{xmm12},~{xmm13},~{xmm14},~{xmm15},~{xmm16},~{xmm17},~{xmm18},~{xmm19},~{xmm20},~{xmm21},~{xmm22},~{xmm23},~{xmm24},~{xmm25},~{xmm26},~{xmm27},~{xmm28},~{xmm29},~{xmm30},~{xmm31},~{flags}"()
-  %2 = shufflevector <16 x i16> %a0, <16 x i16> undef, <16 x i32> <i32 3, i32 2, i32 1, i32 0, i32 4, i32 5, i32 6, i32 7, i32 11, i32 10, i32 9, i32 8, i32 12, i32 13, i32 14, i32 15>
-  %3 = bitcast i16 %mask to <16 x i1>
-  %4 = select <16 x i1> %3, <16 x i16> %2, <16 x i16> %passthru
-  ret <16 x i16> %4
-}
-
-define <16 x i16> @stack_fold_vpshuflw_ymm_maskz(<16 x i16> %a0, i16 %mask) {
-  ;CHECK-LABEL: stack_fold_vpshuflw_ymm_maskz
-  ;CHECK:       vpshuflw $27, {{-?[0-9]*}}(%rsp), {{%ymm[0-9][0-9]*}} {{{%k[0-7]}}} {z} {{.*#+}} 32-byte Folded Reload
-  %1 = tail call <2 x i64> asm sideeffect "nop", "=x,~{xmm1},~{xmm2},~{xmm3},~{xmm4},~{xmm5},~{xmm6},~{xmm7},~{xmm8},~{xmm9},~{xmm10},~{xmm11},~{xmm12},~{xmm13},~{xmm14},~{xmm15},~{xmm16},~{xmm17},~{xmm18},~{xmm19},~{xmm20},~{xmm21},~{xmm22},~{xmm23},~{xmm24},~{xmm25},~{xmm26},~{xmm27},~{xmm28},~{xmm29},~{xmm30},~{xmm31},~{flags}"()
-  %2 = shufflevector <16 x i16> %a0, <16 x i16> undef, <16 x i32> <i32 3, i32 2, i32 1, i32 0, i32 4, i32 5, i32 6, i32 7, i32 11, i32 10, i32 9, i32 8, i32 12, i32 13, i32 14, i32 15>
-  %3 = bitcast i16 %mask to <16 x i1>
-  %4 = select <16 x i1> %3, <16 x i16> %2, <16 x i16> zeroinitializer
-  ret <16 x i16> %4
-}
+define <16 x i16> @stack_fold_permwvar(<16 x i16> %a0, <16 x i16> %a1) {
+  ;CHECK-LABEL: stack_fold_permwvar
+  ;CHECK:   vpermw {{-?[0-9]*}}(%rsp), {{%ymm[0-9][0-9]*}}, {{%ymm[0-9][0-9]*}} {{.*#+}} 32-byte Folded Reload
+  %1 = tail call <2 x i64> asm sideeffect "nop", "=x,~{xmm1},~{xmm2},~{xmm3},~{xmm4},~{xmm5},~{xmm6},~{xmm7},~{xmm8},~{xmm9},~{xmm10},~{xmm11},~{xmm12},~{xmm13},~{xmm14},~{xmm15},~{xmm16},~{xmm17},~{xmm18},~{xmm19},~{xmm20},~{xmm21},~{xmm22},~{xmm23},~{xmm24},~{xmm25},~{xmm26},~{xmm27},~{xmm28},~{xmm29},~{xmm30},~{xmm31},~{flags}"()
+  %2 = call <16 x i16> @llvm.x86.avx512.mask.permvar.hi.256(<16 x i16> %a1, <16 x i16> %a0, <16 x i16> undef, i16 -1)
+  ; add forces execution domain
+  %3 = add <16 x i16> %2, <i16 1, i16 1, i16 1, i16 1, i16 1, i16 1, i16 1, i16 1, i16 1, i16 1, i16 1, i16 1, i16 1, i16 1, i16 1, i16 1>
+  ret <16 x i16> %3
+}
+declare <16 x i16> @llvm.x86.avx512.mask.permvar.hi.256(<16 x i16>, <16 x i16>, <16 x i16>, i16) nounwind readonly
 
 define <8 x i16> @stack_fold_pmaddubsw(<16 x i8> %a0, <16 x i8> %a1) {
   ;CHECK-LABEL: stack_fold_pmaddubsw
@@ -1400,138 +726,600 @@
   ret <8 x i32> %4
 }
 
-define <8 x i32> @stack_fold_permd(<8 x i32> %a0, <8 x i32> %a1) {
-  ;CHECK-LABEL: stack_fold_permd
-  ;CHECK:   vpermd {{-?[0-9]*}}(%rsp), {{%ymm[0-9][0-9]*}}, {{%ymm[0-9][0-9]*}} {{.*#+}} 32-byte Folded Reload
-  %1 = tail call <2 x i64> asm sideeffect "nop", "=x,~{xmm2},~{xmm3},~{xmm4},~{xmm5},~{xmm6},~{xmm7},~{xmm8},~{xmm9},~{xmm10},~{xmm11},~{xmm12},~{xmm13},~{xmm14},~{xmm15},~{xmm16},~{xmm17},~{xmm18},~{xmm19},~{xmm20},~{xmm21},~{xmm22},~{xmm23},~{xmm24},~{xmm25},~{xmm26},~{xmm27},~{xmm28},~{xmm29},~{xmm30},~{xmm31},~{flags}"()
-  %2 = call <8 x i32> @llvm.x86.avx2.permd(<8 x i32> %a1, <8 x i32> %a0)
+define <8 x i16> @stack_fold_vpmovdw(<8 x i32> %a0) {
+  ;CHECK-LABEL: stack_fold_vpmovdw
+  ;CHECK:       vpmovdw %ymm0, {{-?[0-9]*}}(%rsp) # 16-byte Folded Spill
+  %1 = call <8 x i16> @llvm.x86.avx512.mask.pmov.dw.256(<8 x i32> %a0, <8 x i16> undef, i8 -1)
+  %2 = tail call <2 x i64> asm sideeffect "nop", "=x,~{xmm1},~{xmm2},~{xmm3},~{xmm4},~{xmm5},~{xmm6},~{xmm7},~{xmm8},~{xmm9},~{xmm10},~{xmm11},~{xmm12},~{xmm13},~{xmm14},~{xmm15},~{xmm16},~{xmm17},~{xmm18},~{xmm19},~{xmm20},~{xmm21},~{xmm22},~{xmm23},~{xmm24},~{xmm25},~{xmm26},~{xmm27},~{xmm28},~{xmm29},~{xmm30},~{xmm31},~{flags}"()
+  ret <8 x i16> %1
+}
+declare <8 x i16> @llvm.x86.avx512.mask.pmov.dw.256(<8 x i32>, <8 x i16>, i8)
+
+define <4 x i32> @stack_fold_vpmovqd(<4 x i64> %a0) {
+  ;CHECK-LABEL: stack_fold_vpmovqd
+  ;CHECK:       vpmovqd %ymm0, {{-?[0-9]*}}(%rsp) # 16-byte Folded Spill
+  %1 = call <4 x i32> @llvm.x86.avx512.mask.pmov.qd.256(<4 x i64> %a0, <4 x i32> undef, i8 -1)
+  %2 = tail call <2 x i64> asm sideeffect "nop", "=x,~{xmm1},~{xmm2},~{xmm3},~{xmm4},~{xmm5},~{xmm6},~{xmm7},~{xmm8},~{xmm9},~{xmm10},~{xmm11},~{xmm12},~{xmm13},~{xmm14},~{xmm15},~{xmm16},~{xmm17},~{xmm18},~{xmm19},~{xmm20},~{xmm21},~{xmm22},~{xmm23},~{xmm24},~{xmm25},~{xmm26},~{xmm27},~{xmm28},~{xmm29},~{xmm30},~{xmm31},~{flags}"()
+  ret <4 x i32> %1
+}
+declare <4 x i32> @llvm.x86.avx512.mask.pmov.qd.256(<4 x i64>, <4 x i32>, i8)
+
+define <16 x i8> @stack_fold_vpmovwb(<16 x i16> %a0) {
+  ;CHECK-LABEL: stack_fold_vpmovwb
+  ;CHECK:       vpmovwb %ymm0, {{-?[0-9]*}}(%rsp) # 16-byte Folded Spill
+  %1 = call <16 x i8> @llvm.x86.avx512.mask.pmov.wb.256(<16 x i16> %a0, <16 x i8> undef, i16 -1)
+  %2 = tail call <2 x i64> asm sideeffect "nop", "=x,~{xmm1},~{xmm2},~{xmm3},~{xmm4},~{xmm5},~{xmm6},~{xmm7},~{xmm8},~{xmm9},~{xmm10},~{xmm11},~{xmm12},~{xmm13},~{xmm14},~{xmm15},~{xmm16},~{xmm17},~{xmm18},~{xmm19},~{xmm20},~{xmm21},~{xmm22},~{xmm23},~{xmm24},~{xmm25},~{xmm26},~{xmm27},~{xmm28},~{xmm29},~{xmm30},~{xmm31},~{flags}"()
+  ret <16 x i8> %1
+}
+declare <16 x i8> @llvm.x86.avx512.mask.pmov.wb.256(<16 x i16>, <16 x i8>, i16)
+
+define <8 x i16> @stack_fold_vpmovsdw(<8 x i32> %a0) {
+  ;CHECK-LABEL: stack_fold_vpmovsdw
+  ;CHECK:       vpmovsdw %ymm0, {{-?[0-9]*}}(%rsp) # 16-byte Folded Spill
+  %1 = call <8 x i16> @llvm.x86.avx512.mask.pmovs.dw.256(<8 x i32> %a0, <8 x i16> undef, i8 -1)
+  %2 = tail call <2 x i64> asm sideeffect "nop", "=x,~{xmm1},~{xmm2},~{xmm3},~{xmm4},~{xmm5},~{xmm6},~{xmm7},~{xmm8},~{xmm9},~{xmm10},~{xmm11},~{xmm12},~{xmm13},~{xmm14},~{xmm15},~{xmm16},~{xmm17},~{xmm18},~{xmm19},~{xmm20},~{xmm21},~{xmm22},~{xmm23},~{xmm24},~{xmm25},~{xmm26},~{xmm27},~{xmm28},~{xmm29},~{xmm30},~{xmm31},~{flags}"()
+  ret <8 x i16> %1
+}
+declare <8 x i16> @llvm.x86.avx512.mask.pmovs.dw.256(<8 x i32>, <8 x i16>, i8)
+
+define <4 x i32> @stack_fold_vpmovsqd(<4 x i64> %a0) {
+  ;CHECK-LABEL: stack_fold_vpmovsqd
+  ;CHECK:       vpmovsqd %ymm0, {{-?[0-9]*}}(%rsp) # 16-byte Folded Spill
+  %1 = call <4 x i32> @llvm.x86.avx512.mask.pmovs.qd.256(<4 x i64> %a0, <4 x i32> undef, i8 -1)
+  %2 = tail call <2 x i64> asm sideeffect "nop", "=x,~{xmm1},~{xmm2},~{xmm3},~{xmm4},~{xmm5},~{xmm6},~{xmm7},~{xmm8},~{xmm9},~{xmm10},~{xmm11},~{xmm12},~{xmm13},~{xmm14},~{xmm15},~{xmm16},~{xmm17},~{xmm18},~{xmm19},~{xmm20},~{xmm21},~{xmm22},~{xmm23},~{xmm24},~{xmm25},~{xmm26},~{xmm27},~{xmm28},~{xmm29},~{xmm30},~{xmm31},~{flags}"()
+  ret <4 x i32> %1
+}
+declare <4 x i32> @llvm.x86.avx512.mask.pmovs.qd.256(<4 x i64>, <4 x i32>, i8)
+
+define <16 x i8> @stack_fold_vpmovswb(<16 x i16> %a0) {
+  ;CHECK-LABEL: stack_fold_vpmovswb
+  ;CHECK:       vpmovswb %ymm0, {{-?[0-9]*}}(%rsp) # 16-byte Folded Spill
+  %1 = call <16 x i8> @llvm.x86.avx512.mask.pmovs.wb.256(<16 x i16> %a0, <16 x i8> undef, i16 -1)
+  %2 = tail call <2 x i64> asm sideeffect "nop", "=x,~{xmm1},~{xmm2},~{xmm3},~{xmm4},~{xmm5},~{xmm6},~{xmm7},~{xmm8},~{xmm9},~{xmm10},~{xmm11},~{xmm12},~{xmm13},~{xmm14},~{xmm15},~{xmm16},~{xmm17},~{xmm18},~{xmm19},~{xmm20},~{xmm21},~{xmm22},~{xmm23},~{xmm24},~{xmm25},~{xmm26},~{xmm27},~{xmm28},~{xmm29},~{xmm30},~{xmm31},~{flags}"()
+  ret <16 x i8> %1
+}
+declare <16 x i8> @llvm.x86.avx512.mask.pmovs.wb.256(<16 x i16>, <16 x i8>, i16)
+
+define <4 x i32> @stack_fold_pmovsxbd(<16 x i8> %a0) {
+  ;CHECK-LABEL: stack_fold_pmovsxbd
+  ;CHECK:       vpmovsxbd {{-?[0-9]*}}(%rsp), {{%xmm[0-9][0-9]*}} {{.*#+}} 16-byte Folded Reload
+  %1 = tail call <2 x i64> asm sideeffect "nop", "=x,~{xmm1},~{xmm2},~{xmm3},~{xmm4},~{xmm5},~{xmm6},~{xmm7},~{xmm8},~{xmm9},~{xmm10},~{xmm11},~{xmm12},~{xmm13},~{xmm14},~{xmm15},~{xmm16},~{xmm17},~{xmm18},~{xmm19},~{xmm20},~{xmm21},~{xmm22},~{xmm23},~{xmm24},~{xmm25},~{xmm26},~{xmm27},~{xmm28},~{xmm29},~{xmm30},~{xmm31},~{flags}"()
+  %2 = shufflevector <16 x i8> %a0, <16 x i8> undef, <4 x i32> <i32 0, i32 1, i32 2, i32 3>
+  %3 = sext <4 x i8> %2 to <4 x i32>
+  ret <4 x i32> %3
+}
+
+define <8 x i32> @stack_fold_pmovsxbd_ymm(<16 x i8> %a0) {
+  ;CHECK-LABEL: stack_fold_pmovsxbd_ymm
+  ;CHECK:       vpmovsxbd {{-?[0-9]*}}(%rsp), {{%ymm[0-9][0-9]*}} {{.*#+}} 16-byte Folded Reload
+  %1 = tail call <2 x i64> asm sideeffect "nop", "=x,~{xmm1},~{xmm2},~{xmm3},~{xmm4},~{xmm5},~{xmm6},~{xmm7},~{xmm8},~{xmm9},~{xmm10},~{xmm11},~{xmm12},~{xmm13},~{xmm14},~{xmm15},~{xmm16},~{xmm17},~{xmm18},~{xmm19},~{xmm20},~{xmm21},~{xmm22},~{xmm23},~{xmm24},~{xmm25},~{xmm26},~{xmm27},~{xmm28},~{xmm29},~{xmm30},~{xmm31},~{flags}"()
+  %2 = shufflevector <16 x i8> %a0, <16 x i8> undef, <8 x i32> <i32 0, i32 1, i32 2, i32 3, i32 4, i32 5, i32 6, i32 7>
+  %3 = sext <8 x i8> %2 to <8 x i32>
+  ret <8 x i32> %3
+}
+
+define <2 x i64> @stack_fold_pmovsxbq(<16 x i8> %a0) {
+  ;CHECK-LABEL: stack_fold_pmovsxbq
+  ;CHECK:       vpmovsxbq {{-?[0-9]*}}(%rsp), {{%xmm[0-9][0-9]*}} {{.*#+}} 16-byte Folded Reload
+  %1 = tail call <2 x i64> asm sideeffect "nop", "=x,~{xmm1},~{xmm2},~{xmm3},~{xmm4},~{xmm5},~{xmm6},~{xmm7},~{xmm8},~{xmm9},~{xmm10},~{xmm11},~{xmm12},~{xmm13},~{xmm14},~{xmm15},~{xmm16},~{xmm17},~{xmm18},~{xmm19},~{xmm20},~{xmm21},~{xmm22},~{xmm23},~{xmm24},~{xmm25},~{xmm26},~{xmm27},~{xmm28},~{xmm29},~{xmm30},~{xmm31},~{flags}"()
+  %2 = shufflevector <16 x i8> %a0, <16 x i8> undef, <2 x i32> <i32 0, i32 1>
+  %3 = sext <2 x i8> %2 to <2 x i64>
+  ret <2 x i64> %3
+}
+
+define <4 x i64> @stack_fold_pmovsxbq_ymm(<16 x i8> %a0) {
+  ;CHECK-LABEL: stack_fold_pmovsxbq_ymm
+  ;CHECK:       pmovsxbq {{-?[0-9]*}}(%rsp), {{%ymm[0-9][0-9]*}} {{.*#+}} 16-byte Folded Reload
+  %1 = tail call <2 x i64> asm sideeffect "nop", "=x,~{xmm1},~{xmm2},~{xmm3},~{xmm4},~{xmm5},~{xmm6},~{xmm7},~{xmm8},~{xmm9},~{xmm10},~{xmm11},~{xmm12},~{xmm13},~{xmm14},~{xmm15},~{xmm16},~{xmm17},~{xmm18},~{xmm19},~{xmm20},~{xmm21},~{xmm22},~{xmm23},~{xmm24},~{xmm25},~{xmm26},~{xmm27},~{xmm28},~{xmm29},~{xmm30},~{xmm31},~{flags}"()
+  %2 = shufflevector <16 x i8> %a0, <16 x i8> undef, <4 x i32> <i32 0, i32 1, i32 2, i32 3>
+  %3 = sext <4 x i8> %2 to <4 x i64>
+  ret <4 x i64> %3
+}
+
+define <8 x i16> @stack_fold_pmovsxbw(<16 x i8> %a0) {
+  ;CHECK-LABEL: stack_fold_pmovsxbw
+  ;CHECK:       vpmovsxbw {{-?[0-9]*}}(%rsp), {{%xmm[0-9][0-9]*}} {{.*#+}} 16-byte Folded Reload
+  %1 = tail call <2 x i64> asm sideeffect "nop", "=x,~{xmm1},~{xmm2},~{xmm3},~{xmm4},~{xmm5},~{xmm6},~{xmm7},~{xmm8},~{xmm9},~{xmm10},~{xmm11},~{xmm12},~{xmm13},~{xmm14},~{xmm15},~{xmm16},~{xmm17},~{xmm18},~{xmm19},~{xmm20},~{xmm21},~{xmm22},~{xmm23},~{xmm24},~{xmm25},~{xmm26},~{xmm27},~{xmm28},~{xmm29},~{xmm30},~{xmm31},~{flags}"()
+  %2 = shufflevector <16 x i8> %a0, <16 x i8> undef, <8 x i32> <i32 0, i32 1, i32 2, i32 3, i32 4, i32 5, i32 6, i32 7>
+  %3 = sext <8 x i8> %2 to <8 x i16>
+  ret <8 x i16> %3
+}
+
+define <16 x i16> @stack_fold_pmovsxbw_ymm(<16 x i8> %a0) {
+  ;CHECK-LABEL: stack_fold_pmovsxbw_ymm
+  ;CHECK:       vpmovsxbw {{-?[0-9]*}}(%rsp), {{%ymm[0-9][0-9]*}} {{.*#+}} 16-byte Folded Reload
+  %1 = tail call <2 x i64> asm sideeffect "nop", "=x,~{xmm1},~{xmm2},~{xmm3},~{xmm4},~{xmm5},~{xmm6},~{xmm7},~{xmm8},~{xmm9},~{xmm10},~{xmm11},~{xmm12},~{xmm13},~{xmm14},~{xmm15},~{xmm16},~{xmm17},~{xmm18},~{xmm19},~{xmm20},~{xmm21},~{xmm22},~{xmm23},~{xmm24},~{xmm25},~{xmm26},~{xmm27},~{xmm28},~{xmm29},~{xmm30},~{xmm31},~{flags}"()
+  %2 = sext <16 x i8> %a0 to <16 x i16>
+  ret <16 x i16> %2
+}
+
+define <2 x i64> @stack_fold_pmovsxdq(<4 x i32> %a0) {
+  ;CHECK-LABEL: stack_fold_pmovsxdq
+  ;CHECK:       vpmovsxdq {{-?[0-9]*}}(%rsp), {{%xmm[0-9][0-9]*}} {{.*#+}} 16-byte Folded Reload
+  %1 = tail call <2 x i64> asm sideeffect "nop", "=x,~{xmm1},~{xmm2},~{xmm3},~{xmm4},~{xmm5},~{xmm6},~{xmm7},~{xmm8},~{xmm9},~{xmm10},~{xmm11},~{xmm12},~{xmm13},~{xmm14},~{xmm15},~{xmm16},~{xmm17},~{xmm18},~{xmm19},~{xmm20},~{xmm21},~{xmm22},~{xmm23},~{xmm24},~{xmm25},~{xmm26},~{xmm27},~{xmm28},~{xmm29},~{xmm30},~{xmm31},~{flags}"()
+  %2 = shufflevector <4 x i32> %a0, <4 x i32> undef, <2 x i32> <i32 0, i32 1>
+  %3 = sext <2 x i32> %2 to <2 x i64>
+  ret <2 x i64> %3
+}
+
+define <4 x i64> @stack_fold_pmovsxdq_ymm(<4 x i32> %a0) {
+  ;CHECK-LABEL: stack_fold_pmovsxdq_ymm
+  ;CHECK:       vpmovsxdq {{-?[0-9]*}}(%rsp), {{%ymm[0-9][0-9]*}} {{.*#+}} 16-byte Folded Reload
+  %1 = tail call <2 x i64> asm sideeffect "nop", "=x,~{xmm1},~{xmm2},~{xmm3},~{xmm4},~{xmm5},~{xmm6},~{xmm7},~{xmm8},~{xmm9},~{xmm10},~{xmm11},~{xmm12},~{xmm13},~{xmm14},~{xmm15},~{xmm16},~{xmm17},~{xmm18},~{xmm19},~{xmm20},~{xmm21},~{xmm22},~{xmm23},~{xmm24},~{xmm25},~{xmm26},~{xmm27},~{xmm28},~{xmm29},~{xmm30},~{xmm31},~{flags}"()
+  %2 = sext <4 x i32> %a0 to <4 x i64>
+  ret <4 x i64> %2
+}
+
+define <4 x i32> @stack_fold_pmovsxwd(<8 x i16> %a0) {
+  ;CHECK-LABEL: stack_fold_pmovsxwd
+  ;CHECK:       vpmovsxwd {{-?[0-9]*}}(%rsp), {{%xmm[0-9][0-9]*}} {{.*#+}} 16-byte Folded Reload
+  %1 = tail call <2 x i64> asm sideeffect "nop", "=x,~{xmm1},~{xmm2},~{xmm3},~{xmm4},~{xmm5},~{xmm6},~{xmm7},~{xmm8},~{xmm9},~{xmm10},~{xmm11},~{xmm12},~{xmm13},~{xmm14},~{xmm15},~{xmm16},~{xmm17},~{xmm18},~{xmm19},~{xmm20},~{xmm21},~{xmm22},~{xmm23},~{xmm24},~{xmm25},~{xmm26},~{xmm27},~{xmm28},~{xmm29},~{xmm30},~{xmm31},~{flags}"()
+  %2 = shufflevector <8 x i16> %a0, <8 x i16> undef, <4 x i32> <i32 0, i32 1, i32 2, i32 3>
+  %3 = sext <4 x i16> %2 to <4 x i32>
+  ret <4 x i32> %3
+}
+
+define <8 x i32> @stack_fold_pmovsxwd_ymm(<8 x i16> %a0) {
+  ;CHECK-LABEL: stack_fold_pmovsxwd_ymm
+  ;CHECK:       vpmovsxwd {{-?[0-9]*}}(%rsp), {{%ymm[0-9][0-9]*}} {{.*#+}} 16-byte Folded Reload
+  %1 = tail call <2 x i64> asm sideeffect "nop", "=x,~{xmm1},~{xmm2},~{xmm3},~{xmm4},~{xmm5},~{xmm6},~{xmm7},~{xmm8},~{xmm9},~{xmm10},~{xmm11},~{xmm12},~{xmm13},~{xmm14},~{xmm15},~{xmm16},~{xmm17},~{xmm18},~{xmm19},~{xmm20},~{xmm21},~{xmm22},~{xmm23},~{xmm24},~{xmm25},~{xmm26},~{xmm27},~{xmm28},~{xmm29},~{xmm30},~{xmm31},~{flags}"()
+  %2 = sext <8 x i16> %a0 to <8 x i32>
   ret <8 x i32> %2
 }
-declare <8 x i32> @llvm.x86.avx2.permd(<8 x i32>, <8 x i32>) nounwind readonly
-
-define <4 x i64> @stack_fold_permq(<4 x i64> %a0) {
-  ;CHECK-LABEL: stack_fold_permq
-  ;CHECK:   vpermq $235, {{-?[0-9]*}}(%rsp), {{%ymm[0-9][0-9]*}} {{.*#+}} 32-byte Folded Reload
-  %1 = tail call <2 x i64> asm sideeffect "nop", "=x,~{xmm1},~{xmm2},~{xmm3},~{xmm4},~{xmm5},~{xmm6},~{xmm7},~{xmm8},~{xmm9},~{xmm10},~{xmm11},~{xmm12},~{xmm13},~{xmm14},~{xmm15},~{xmm16},~{xmm17},~{xmm18},~{xmm19},~{xmm20},~{xmm21},~{xmm22},~{xmm23},~{xmm24},~{xmm25},~{xmm26},~{xmm27},~{xmm28},~{xmm29},~{xmm30},~{xmm31},~{flags}"()
-  %2 = shufflevector <4 x i64> %a0, <4 x i64> undef, <4 x i32> <i32 3, i32 2, i32 2, i32 3>
-  ; add forces execution domain
-  %3 = add <4 x i64> %2, <i64 1, i64 1, i64 1, i64 1>
+
+define <2 x i64> @stack_fold_pmovsxwq(<8 x i16> %a0) {
+  ;CHECK-LABEL: stack_fold_pmovsxwq
+  ;CHECK:       vpmovsxwq {{-?[0-9]*}}(%rsp), {{%xmm[0-9][0-9]*}} {{.*#+}} 16-byte Folded Reload
+  %1 = tail call <2 x i64> asm sideeffect "nop", "=x,~{xmm1},~{xmm2},~{xmm3},~{xmm4},~{xmm5},~{xmm6},~{xmm7},~{xmm8},~{xmm9},~{xmm10},~{xmm11},~{xmm12},~{xmm13},~{xmm14},~{xmm15},~{xmm16},~{xmm17},~{xmm18},~{xmm19},~{xmm20},~{xmm21},~{xmm22},~{xmm23},~{xmm24},~{xmm25},~{xmm26},~{xmm27},~{xmm28},~{xmm29},~{xmm30},~{xmm31},~{flags}"()
+  %2 = shufflevector <8 x i16> %a0, <8 x i16> undef, <2 x i32> <i32 0, i32 1>
+  %3 = sext <2 x i16> %2 to <2 x i64>
+  ret <2 x i64> %3
+}
+
+define <4 x i64> @stack_fold_pmovsxwq_ymm(<8 x i16> %a0) {
+  ;CHECK-LABEL: stack_fold_pmovsxwq_ymm
+  ;CHECK:       vpmovsxwq {{-?[0-9]*}}(%rsp), {{%ymm[0-9][0-9]*}} {{.*#+}} 16-byte Folded Reload
+  %1 = tail call <2 x i64> asm sideeffect "nop", "=x,~{xmm1},~{xmm2},~{xmm3},~{xmm4},~{xmm5},~{xmm6},~{xmm7},~{xmm8},~{xmm9},~{xmm10},~{xmm11},~{xmm12},~{xmm13},~{xmm14},~{xmm15},~{xmm16},~{xmm17},~{xmm18},~{xmm19},~{xmm20},~{xmm21},~{xmm22},~{xmm23},~{xmm24},~{xmm25},~{xmm26},~{xmm27},~{xmm28},~{xmm29},~{xmm30},~{xmm31},~{flags}"()
+  %2 = shufflevector <8 x i16> %a0, <8 x i16> undef, <4 x i32> <i32 0, i32 1, i32 2, i32 3>
+  %3 = sext <4 x i16> %2 to <4 x i64>
   ret <4 x i64> %3
 }
 
-define <4 x i64> @stack_fold_permqvar(<4 x i64> %a0, <4 x i64> %a1) {
-  ;CHECK-LABEL: stack_fold_permqvar
-  ;CHECK:   vpermq {{-?[0-9]*}}(%rsp), {{%ymm[0-9][0-9]*}}, {{%ymm[0-9][0-9]*}} {{.*#+}} 32-byte Folded Reload
-  %1 = tail call <2 x i64> asm sideeffect "nop", "=x,~{xmm1},~{xmm2},~{xmm3},~{xmm4},~{xmm5},~{xmm6},~{xmm7},~{xmm8},~{xmm9},~{xmm10},~{xmm11},~{xmm12},~{xmm13},~{xmm14},~{xmm15},~{xmm16},~{xmm17},~{xmm18},~{xmm19},~{xmm20},~{xmm21},~{xmm22},~{xmm23},~{xmm24},~{xmm25},~{xmm26},~{xmm27},~{xmm28},~{xmm29},~{xmm30},~{xmm31},~{flags}"()
-  %2 = call <4 x i64> @llvm.x86.avx512.mask.permvar.di.256(<4 x i64> %a1, <4 x i64> %a0, <4 x i64> undef, i8 -1)
-  ; add forces execution domain
-  %3 = add <4 x i64> %2, <i64 1, i64 1, i64 1, i64 1>
+define <8 x i16> @stack_fold_vpmovusdw(<8 x i32> %a0) {
+  ;CHECK-LABEL: stack_fold_vpmovusdw
+  ;CHECK:       vpmovusdw %ymm0, {{-?[0-9]*}}(%rsp) # 16-byte Folded Spill
+  %1 = call <8 x i16> @llvm.x86.avx512.mask.pmovus.dw.256(<8 x i32> %a0, <8 x i16> undef, i8 -1)
+  %2 = tail call <2 x i64> asm sideeffect "nop", "=x,~{xmm1},~{xmm2},~{xmm3},~{xmm4},~{xmm5},~{xmm6},~{xmm7},~{xmm8},~{xmm9},~{xmm10},~{xmm11},~{xmm12},~{xmm13},~{xmm14},~{xmm15},~{xmm16},~{xmm17},~{xmm18},~{xmm19},~{xmm20},~{xmm21},~{xmm22},~{xmm23},~{xmm24},~{xmm25},~{xmm26},~{xmm27},~{xmm28},~{xmm29},~{xmm30},~{xmm31},~{flags}"()
+  ret <8 x i16> %1
+}
+declare <8 x i16> @llvm.x86.avx512.mask.pmovus.dw.256(<8 x i32>, <8 x i16>, i8)
+
+define <4 x i32> @stack_fold_vpmovusqd(<4 x i64> %a0) {
+  ;CHECK-LABEL: stack_fold_vpmovusqd
+  ;CHECK:       vpmovusqd %ymm0, {{-?[0-9]*}}(%rsp) # 16-byte Folded Spill
+  %1 = call <4 x i32> @llvm.x86.avx512.mask.pmovus.qd.256(<4 x i64> %a0, <4 x i32> undef, i8 -1)
+  %2 = tail call <2 x i64> asm sideeffect "nop", "=x,~{xmm1},~{xmm2},~{xmm3},~{xmm4},~{xmm5},~{xmm6},~{xmm7},~{xmm8},~{xmm9},~{xmm10},~{xmm11},~{xmm12},~{xmm13},~{xmm14},~{xmm15},~{xmm16},~{xmm17},~{xmm18},~{xmm19},~{xmm20},~{xmm21},~{xmm22},~{xmm23},~{xmm24},~{xmm25},~{xmm26},~{xmm27},~{xmm28},~{xmm29},~{xmm30},~{xmm31},~{flags}"()
+  ret <4 x i32> %1
+}
+declare <4 x i32> @llvm.x86.avx512.mask.pmovus.qd.256(<4 x i64>, <4 x i32>, i8)
+
+define <16 x i8> @stack_fold_vpmovuswb(<16 x i16> %a0) {
+  ;CHECK-LABEL: stack_fold_vpmovuswb
+  ;CHECK:       vpmovuswb %ymm0, {{-?[0-9]*}}(%rsp) # 16-byte Folded Spill
+  %1 = call <16 x i8> @llvm.x86.avx512.mask.pmovus.wb.256(<16 x i16> %a0, <16 x i8> undef, i16 -1)
+  %2 = tail call <2 x i64> asm sideeffect "nop", "=x,~{xmm1},~{xmm2},~{xmm3},~{xmm4},~{xmm5},~{xmm6},~{xmm7},~{xmm8},~{xmm9},~{xmm10},~{xmm11},~{xmm12},~{xmm13},~{xmm14},~{xmm15},~{xmm16},~{xmm17},~{xmm18},~{xmm19},~{xmm20},~{xmm21},~{xmm22},~{xmm23},~{xmm24},~{xmm25},~{xmm26},~{xmm27},~{xmm28},~{xmm29},~{xmm30},~{xmm31},~{flags}"()
+  ret <16 x i8> %1
+}
+declare <16 x i8> @llvm.x86.avx512.mask.pmovus.wb.256(<16 x i16>, <16 x i8>, i16)
+
+define <4 x i32> @stack_fold_pmovzxbd(<16 x i8> %a0) {
+  ;CHECK-LABEL: stack_fold_pmovzxbd
+  ;CHECK:       vpmovzxbd {{-?[0-9]*}}(%rsp), {{%xmm[0-9][0-9]*}} {{.*#+}} 16-byte Folded Reload
+  %1 = tail call <2 x i64> asm sideeffect "nop", "=x,~{xmm1},~{xmm2},~{xmm3},~{xmm4},~{xmm5},~{xmm6},~{xmm7},~{xmm8},~{xmm9},~{xmm10},~{xmm11},~{xmm12},~{xmm13},~{xmm14},~{xmm15},~{xmm16},~{xmm17},~{xmm18},~{xmm19},~{xmm20},~{xmm21},~{xmm22},~{xmm23},~{xmm24},~{xmm25},~{xmm26},~{xmm27},~{xmm28},~{xmm29},~{xmm30},~{xmm31},~{flags}"()
+  %2 = shufflevector <16 x i8> %a0, <16 x i8> zeroinitializer, <16 x i32> <i32 0, i32 16, i32 17, i32 18, i32 1, i32 19, i32 20, i32 21, i32 2, i32 22, i32 23, i32 24, i32 3, i32 25, i32 26, i32 27>
+  %3 = bitcast <16 x i8> %2 to <4 x i32>
+  ret <4 x i32> %3
+}
+
+define <8 x i32> @stack_fold_pmovzxbd_ymm(<16 x i8> %a0) {
+  ;CHECK-LABEL: stack_fold_pmovzxbd_ymm
+  ;CHECK:       vpmovzxbd {{-?[0-9]*}}(%rsp), {{%ymm[0-9][0-9]*}} {{.*#+}} 16-byte Folded Reload
+  %1 = tail call <2 x i64> asm sideeffect "nop", "=x,~{xmm1},~{xmm2},~{xmm3},~{xmm4},~{xmm5},~{xmm6},~{xmm7},~{xmm8},~{xmm9},~{xmm10},~{xmm11},~{xmm12},~{xmm13},~{xmm14},~{xmm15},~{xmm16},~{xmm17},~{xmm18},~{xmm19},~{xmm20},~{xmm21},~{xmm22},~{xmm23},~{xmm24},~{xmm25},~{xmm26},~{xmm27},~{xmm28},~{xmm29},~{xmm30},~{xmm31},~{flags}"()
+  %2 = shufflevector <16 x i8> %a0, <16 x i8> undef, <8 x i32> <i32 0, i32 1, i32 2, i32 3, i32 4, i32 5, i32 6, i32 7>
+  %3 = zext <8 x i8> %2 to <8 x i32>
+  ret <8 x i32> %3
+}
+
+define <2 x i64> @stack_fold_pmovzxbq(<16 x i8> %a0) {
+  ;CHECK-LABEL: stack_fold_pmovzxbq
+  ;CHECK:       vpmovzxbq {{-?[0-9]*}}(%rsp), {{%xmm[0-9][0-9]*}} {{.*#+}} 16-byte Folded Reload
+  %1 = tail call <2 x i64> asm sideeffect "nop", "=x,~{xmm1},~{xmm2},~{xmm3},~{xmm4},~{xmm5},~{xmm6},~{xmm7},~{xmm8},~{xmm9},~{xmm10},~{xmm11},~{xmm12},~{xmm13},~{xmm14},~{xmm15},~{xmm16},~{xmm17},~{xmm18},~{xmm19},~{xmm20},~{xmm21},~{xmm22},~{xmm23},~{xmm24},~{xmm25},~{xmm26},~{xmm27},~{xmm28},~{xmm29},~{xmm30},~{xmm31},~{flags}"()
+  %2 = shufflevector <16 x i8> %a0, <16 x i8> zeroinitializer, <16 x i32> <i32 0, i32 16, i32 17, i32 18, i32 19, i32 20, i32 21, i32 22, i32 1, i32 22, i32 23, i32 24, i32 25, i32 26, i32 27, i32 28>
+  %3 = bitcast <16 x i8> %2 to <2 x i64>
+  ret <2 x i64> %3
+}
+
+define <4 x i64> @stack_fold_pmovzxbq_ymm(<16 x i8> %a0) {
+  ;CHECK-LABEL: stack_fold_pmovzxbq_ymm
+  ;CHECK:       vpmovzxbq {{-?[0-9]*}}(%rsp), {{%ymm[0-9][0-9]*}} {{.*#+}} 16-byte Folded Reload
+  %1 = tail call <2 x i64> asm sideeffect "nop", "=x,~{xmm1},~{xmm2},~{xmm3},~{xmm4},~{xmm5},~{xmm6},~{xmm7},~{xmm8},~{xmm9},~{xmm10},~{xmm11},~{xmm12},~{xmm13},~{xmm14},~{xmm15},~{xmm16},~{xmm17},~{xmm18},~{xmm19},~{xmm20},~{xmm21},~{xmm22},~{xmm23},~{xmm24},~{xmm25},~{xmm26},~{xmm27},~{xmm28},~{xmm29},~{xmm30},~{xmm31},~{flags}"()
+  %2 = shufflevector <16 x i8> %a0, <16 x i8> undef, <4 x i32> <i32 0, i32 1, i32 2, i32 3>
+  %3 = zext <4 x i8> %2 to <4 x i64>
   ret <4 x i64> %3
 }
-declare <4 x i64> @llvm.x86.avx512.mask.permvar.di.256(<4 x i64>, <4 x i64>, <4 x i64>, i8) nounwind readonly
-
-define <16 x i16> @stack_fold_permwvar(<16 x i16> %a0, <16 x i16> %a1) {
-  ;CHECK-LABEL: stack_fold_permwvar
-  ;CHECK:   vpermw {{-?[0-9]*}}(%rsp), {{%ymm[0-9][0-9]*}}, {{%ymm[0-9][0-9]*}} {{.*#+}} 32-byte Folded Reload
-  %1 = tail call <2 x i64> asm sideeffect "nop", "=x,~{xmm1},~{xmm2},~{xmm3},~{xmm4},~{xmm5},~{xmm6},~{xmm7},~{xmm8},~{xmm9},~{xmm10},~{xmm11},~{xmm12},~{xmm13},~{xmm14},~{xmm15},~{xmm16},~{xmm17},~{xmm18},~{xmm19},~{xmm20},~{xmm21},~{xmm22},~{xmm23},~{xmm24},~{xmm25},~{xmm26},~{xmm27},~{xmm28},~{xmm29},~{xmm30},~{xmm31},~{flags}"()
-  %2 = call <16 x i16> @llvm.x86.avx512.mask.permvar.hi.256(<16 x i16> %a1, <16 x i16> %a0, <16 x i16> undef, i16 -1)
-  ; add forces execution domain
-  %3 = add <16 x i16> %2, <i16 1, i16 1, i16 1, i16 1, i16 1, i16 1, i16 1, i16 1, i16 1, i16 1, i16 1, i16 1, i16 1, i16 1, i16 1, i16 1>
-  ret <16 x i16> %3
-}
-declare <16 x i16> @llvm.x86.avx512.mask.permvar.hi.256(<16 x i16>, <16 x i16>, <16 x i16>, i16) nounwind readonly
-
-define <32 x i8> @stack_fold_permbvar(<32 x i8> %a0, <32 x i8> %a1) {
-  ;CHECK-LABEL: stack_fold_permbvar
-  ;CHECK:   vpermb {{-?[0-9]*}}(%rsp), {{%ymm[0-9][0-9]*}}, {{%ymm[0-9][0-9]*}} {{.*#+}} 32-byte Folded Reload
-  %1 = tail call <2 x i64> asm sideeffect "nop", "=x,~{xmm1},~{xmm2},~{xmm3},~{xmm4},~{xmm5},~{xmm6},~{xmm7},~{xmm8},~{xmm9},~{xmm10},~{xmm11},~{xmm12},~{xmm13},~{xmm14},~{xmm15},~{xmm16},~{xmm17},~{xmm18},~{xmm19},~{xmm20},~{xmm21},~{xmm22},~{xmm23},~{xmm24},~{xmm25},~{xmm26},~{xmm27},~{xmm28},~{xmm29},~{xmm30},~{xmm31},~{flags}"()
-  %2 = call <32 x i8> @llvm.x86.avx512.mask.permvar.qi.256(<32 x i8> %a1, <32 x i8> %a0, <32 x i8> undef, i32 -1)
-  ; add forces execution domain
-  %3 = add <32 x i8> %2, <i8 1, i8 1, i8 1, i8 1, i8 1, i8 1, i8 1, i8 1, i8 1, i8 1, i8 1, i8 1, i8 1, i8 1, i8 1, i8 1, i8 1, i8 1, i8 1, i8 1, i8 1, i8 1, i8 1, i8 1, i8 1, i8 1, i8 1, i8 1, i8 1, i8 1, i8 1, i8 1>
+
+define <8 x i16> @stack_fold_pmovzxbw(<16 x i8> %a0) {
+  ;CHECK-LABEL: stack_fold_pmovzxbw
+  ;CHECK:       vpmovzxbw {{-?[0-9]*}}(%rsp), {{%xmm[0-9][0-9]*}} {{.*#+}} 16-byte Folded Reload
+  %1 = tail call <2 x i64> asm sideeffect "nop", "=x,~{xmm1},~{xmm2},~{xmm3},~{xmm4},~{xmm5},~{xmm6},~{xmm7},~{xmm8},~{xmm9},~{xmm10},~{xmm11},~{xmm12},~{xmm13},~{xmm14},~{xmm15},~{xmm16},~{xmm17},~{xmm18},~{xmm19},~{xmm20},~{xmm21},~{xmm22},~{xmm23},~{xmm24},~{xmm25},~{xmm26},~{xmm27},~{xmm28},~{xmm29},~{xmm30},~{xmm31},~{flags}"()
+  %2 = shufflevector <16 x i8> %a0, <16 x i8> zeroinitializer, <16 x i32> <i32 0, i32 16, i32 1, i32 17, i32 2, i32 18, i32 3, i32 19, i32 4, i32 20, i32 5, i32 21, i32 6, i32 22, i32 7, i32 23>
+  %3 = bitcast <16 x i8> %2 to <8 x i16>
+  ret <8 x i16> %3
+}
+
+define <16 x i16> @stack_fold_pmovzxbw_ymm(<16 x i8> %a0) {
+  ;CHECK-LABEL: stack_fold_pmovzxbw_ymm
+  ;CHECK:       vpmovzxbw {{-?[0-9]*}}(%rsp), {{%ymm[0-9][0-9]*}} {{.*#+}} 16-byte Folded Reload
+  %1 = tail call <2 x i64> asm sideeffect "nop", "=x,~{xmm1},~{xmm2},~{xmm3},~{xmm4},~{xmm5},~{xmm6},~{xmm7},~{xmm8},~{xmm9},~{xmm10},~{xmm11},~{xmm12},~{xmm13},~{xmm14},~{xmm15},~{xmm16},~{xmm17},~{xmm18},~{xmm19},~{xmm20},~{xmm21},~{xmm22},~{xmm23},~{xmm24},~{xmm25},~{xmm26},~{xmm27},~{xmm28},~{xmm29},~{xmm30},~{xmm31},~{flags}"()
+  %2 = zext <16 x i8> %a0 to <16 x i16>
+  ret <16 x i16> %2
+}
+
+define <2 x i64> @stack_fold_pmovzxdq(<4 x i32> %a0) {
+  ;CHECK-LABEL: stack_fold_pmovzxdq
+  ;CHECK:       vpmovzxdq {{-?[0-9]*}}(%rsp), {{%xmm[0-9][0-9]*}} {{.*#+}} 16-byte Folded Reload
+  %1 = tail call <2 x i64> asm sideeffect "nop", "=x,~{xmm1},~{xmm2},~{xmm3},~{xmm4},~{xmm5},~{xmm6},~{xmm7},~{xmm8},~{xmm9},~{xmm10},~{xmm11},~{xmm12},~{xmm13},~{xmm14},~{xmm15},~{xmm16},~{xmm17},~{xmm18},~{xmm19},~{xmm20},~{xmm21},~{xmm22},~{xmm23},~{xmm24},~{xmm25},~{xmm26},~{xmm27},~{xmm28},~{xmm29},~{xmm30},~{xmm31},~{flags}"()
+  %2 = shufflevector <4 x i32> %a0, <4 x i32> zeroinitializer, <4 x i32> <i32 0, i32 4, i32 1, i32 5>
+  %3 = bitcast <4 x i32> %2 to <2 x i64>
+  ret <2 x i64> %3
+}
+
+define <4 x i64> @stack_fold_pmovzxdq_ymm(<4 x i32> %a0) {
+  ;CHECK-LABEL: stack_fold_pmovzxdq_ymm
+  ;CHECK:       vpmovzxdq {{-?[0-9]*}}(%rsp), {{%ymm[0-9][0-9]*}} {{.*#+}} 16-byte Folded Reload
+  %1 = tail call <2 x i64> asm sideeffect "nop", "=x,~{xmm1},~{xmm2},~{xmm3},~{xmm4},~{xmm5},~{xmm6},~{xmm7},~{xmm8},~{xmm9},~{xmm10},~{xmm11},~{xmm12},~{xmm13},~{xmm14},~{xmm15},~{xmm16},~{xmm17},~{xmm18},~{xmm19},~{xmm20},~{xmm21},~{xmm22},~{xmm23},~{xmm24},~{xmm25},~{xmm26},~{xmm27},~{xmm28},~{xmm29},~{xmm30},~{xmm31},~{flags}"()
+  %2 = zext <4 x i32> %a0 to <4 x i64>
+  ret <4 x i64> %2
+}
+
+define <4 x i32> @stack_fold_pmovzxwd(<8 x i16> %a0) {
+  ;CHECK-LABEL: stack_fold_pmovzxwd
+  ;CHECK:       vpmovzxwd {{-?[0-9]*}}(%rsp), {{%xmm[0-9][0-9]*}} {{.*#+}} 16-byte Folded Reload
+  %1 = tail call <2 x i64> asm sideeffect "nop", "=x,~{xmm1},~{xmm2},~{xmm3},~{xmm4},~{xmm5},~{xmm6},~{xmm7},~{xmm8},~{xmm9},~{xmm10},~{xmm11},~{xmm12},~{xmm13},~{xmm14},~{xmm15},~{xmm16},~{xmm17},~{xmm18},~{xmm19},~{xmm20},~{xmm21},~{xmm22},~{xmm23},~{xmm24},~{xmm25},~{xmm26},~{xmm27},~{xmm28},~{xmm29},~{xmm30},~{xmm31},~{flags}"()
+  %2 = shufflevector <8 x i16> %a0, <8 x i16> zeroinitializer, <8 x i32> <i32 0, i32 8, i32 1, i32 9, i32 2, i32 10, i32 3, i32 11>
+  %3 = bitcast <8 x i16> %2 to <4 x i32>
+  ret <4 x i32> %3
+}
+
+define <8 x i32> @stack_fold_pmovzxwd_ymm(<8 x i16> %a0) {
+  ;CHECK-LABEL: stack_fold_pmovzxwd_ymm
+  ;CHECK:       vpmovzxwd {{-?[0-9]*}}(%rsp), {{%ymm[0-9][0-9]*}} {{.*#+}} 16-byte Folded Reload
+  %1 = tail call <2 x i64> asm sideeffect "nop", "=x,~{xmm1},~{xmm2},~{xmm3},~{xmm4},~{xmm5},~{xmm6},~{xmm7},~{xmm8},~{xmm9},~{xmm10},~{xmm11},~{xmm12},~{xmm13},~{xmm14},~{xmm15},~{xmm16},~{xmm17},~{xmm18},~{xmm19},~{xmm20},~{xmm21},~{xmm22},~{xmm23},~{xmm24},~{xmm25},~{xmm26},~{xmm27},~{xmm28},~{xmm29},~{xmm30},~{xmm31},~{flags}"()
+  %2 = zext <8 x i16> %a0 to <8 x i32>
+  ret <8 x i32> %2
+}
+
+define <2 x i64> @stack_fold_pmovzxwq(<8 x i16> %a0) {
+  ;CHECK-LABEL: stack_fold_pmovzxwq
+  ;CHECK:       vpmovzxwq {{-?[0-9]*}}(%rsp), {{%xmm[0-9][0-9]*}} {{.*#+}} 16-byte Folded Reload
+  %1 = tail call <2 x i64> asm sideeffect "nop", "=x,~{xmm1},~{xmm2},~{xmm3},~{xmm4},~{xmm5},~{xmm6},~{xmm7},~{xmm8},~{xmm9},~{xmm10},~{xmm11},~{xmm12},~{xmm13},~{xmm14},~{xmm15},~{xmm16},~{xmm17},~{xmm18},~{xmm19},~{xmm20},~{xmm21},~{xmm22},~{xmm23},~{xmm24},~{xmm25},~{xmm26},~{xmm27},~{xmm28},~{xmm29},~{xmm30},~{xmm31},~{flags}"()
+  %2 = shufflevector <8 x i16> %a0, <8 x i16> zeroinitializer, <8 x i32> <i32 0, i32 8, i32 9, i32 10, i32 1, i32 11, i32 12, i32 13>
+  %3 = bitcast <8 x i16> %2 to <2 x i64>
+  ret <2 x i64> %3
+}
+
+define <4 x i64> @stack_fold_pmovzxwq_ymm(<8 x i16> %a0) {
+  ;CHECK-LABEL: stack_fold_pmovzxwq_ymm
+  ;CHECK:       vpmovzxwq {{-?[0-9]*}}(%rsp), {{%ymm[0-9][0-9]*}} {{.*#+}} 16-byte Folded Reload
+  %1 = tail call <2 x i64> asm sideeffect "nop", "=x,~{xmm1},~{xmm2},~{xmm3},~{xmm4},~{xmm5},~{xmm6},~{xmm7},~{xmm8},~{xmm9},~{xmm10},~{xmm11},~{xmm12},~{xmm13},~{xmm14},~{xmm15},~{xmm16},~{xmm17},~{xmm18},~{xmm19},~{xmm20},~{xmm21},~{xmm22},~{xmm23},~{xmm24},~{xmm25},~{xmm26},~{xmm27},~{xmm28},~{xmm29},~{xmm30},~{xmm31},~{flags}"()
+  %2 = shufflevector <8 x i16> %a0, <8 x i16> undef, <4 x i32> <i32 0, i32 1, i32 2, i32 3>
+  %3 = zext <4 x i16> %2 to <4 x i64>
+  ret <4 x i64> %3
+}
+
+define <4 x i64> @stack_fold_pmovzxwq_maskz_ymm(<8 x i16> %a0, i8 %mask) {
+  ;CHECK-LABEL: stack_fold_pmovzxwq_maskz_ymm
+  ;CHECK:       vpmovzxwq {{-?[0-9]*}}(%rsp), {{%ymm[0-9][0-9]*}} {{{%k[0-7]}}} {z} {{.*#+}} 16-byte Folded Reload
+  %1 = tail call <2 x i64> asm sideeffect "nop", "=x,~{xmm1},~{xmm2},~{xmm3},~{xmm4},~{xmm5},~{xmm6},~{xmm7},~{xmm8},~{xmm9},~{xmm10},~{xmm11},~{xmm12},~{xmm13},~{xmm14},~{xmm15},~{xmm16},~{xmm17},~{xmm18},~{xmm19},~{xmm20},~{xmm21},~{xmm22},~{xmm23},~{xmm24},~{xmm25},~{xmm26},~{xmm27},~{xmm28},~{xmm29},~{xmm30},~{xmm31},~{flags}"()
+  %2 = shufflevector <8 x i16> %a0, <8 x i16> undef, <4 x i32> <i32 0, i32 1, i32 2, i32 3>
+  %3 = zext <4 x i16> %2 to <4 x i64>
+  %4 = bitcast i8 %mask to <8 x i1>
+  %5 = shufflevector <8 x i1> %4, <8 x i1> undef, <4 x i32> <i32 0, i32 1, i32 2, i32 3>
+  %6 = select <4 x i1> %5, <4 x i64> %3, <4 x i64> zeroinitializer
+  ret <4 x i64> %6
+}
+
+define <4 x i64> @stack_fold_pmovzxwq_mask_ymm(<4 x i64> %passthru, <8 x i16> %a0, i8 %mask) {
+  ;CHECK-LABEL: stack_fold_pmovzxwq_mask_ymm
+  ;CHECK:       vpmovzxwq {{-?[0-9]*}}(%rsp), {{%ymm[0-9][0-9]*}} {{{%k[0-7]}}} {{.*#+}} 16-byte Folded Reload
+  %1 = tail call <2 x i64> asm sideeffect "nop", "=x,~{xmm2},~{xmm3},~{xmm4},~{xmm5},~{xmm6},~{xmm7},~{xmm8},~{xmm9},~{xmm10},~{xmm11},~{xmm12},~{xmm13},~{xmm14},~{xmm15},~{xmm16},~{xmm17},~{xmm18},~{xmm19},~{xmm20},~{xmm21},~{xmm22},~{xmm23},~{xmm24},~{xmm25},~{xmm26},~{xmm27},~{xmm28},~{xmm29},~{xmm30},~{xmm31},~{flags}"()
+  %2 = shufflevector <8 x i16> %a0, <8 x i16> undef, <4 x i32> <i32 0, i32 1, i32 2, i32 3>
+  %3 = zext <4 x i16> %2 to <4 x i64>
+  %4 = bitcast i8 %mask to <8 x i1>
+  %5 = shufflevector <8 x i1> %4, <8 x i1> undef, <4 x i32> <i32 0, i32 1, i32 2, i32 3>
+  %6 = select <4 x i1> %5, <4 x i64> %3, <4 x i64> %passthru
+  ret <4 x i64> %6
+}
+
+define <2 x i64> @stack_fold_pmuldq(<4 x i32> %a0, <4 x i32> %a1) {
+  ;CHECK-LABEL: stack_fold_pmuldq
+  ;CHECK:       vpmuldq {{-?[0-9]*}}(%rsp), {{%xmm[0-9][0-9]*}}, {{%xmm[0-9][0-9]*}} {{.*#+}} 16-byte Folded Reload
+  %1 = tail call <2 x i64> asm sideeffect "nop", "=x,~{xmm2},~{xmm3},~{xmm4},~{xmm5},~{xmm6},~{xmm7},~{xmm8},~{xmm9},~{xmm10},~{xmm11},~{xmm12},~{xmm13},~{xmm14},~{xmm15},~{xmm16},~{xmm17},~{xmm18},~{xmm19},~{xmm20},~{xmm21},~{xmm22},~{xmm23},~{xmm24},~{xmm25},~{xmm26},~{xmm27},~{xmm28},~{xmm29},~{xmm30},~{xmm31},~{flags}"()
+  %2 = call <2 x i64> @llvm.x86.sse41.pmuldq(<4 x i32> %a0, <4 x i32> %a1)
+  ret <2 x i64> %2
+}
+declare <2 x i64> @llvm.x86.sse41.pmuldq(<4 x i32>, <4 x i32>) nounwind readnone
+
+define <4 x i64> @stack_fold_pmuldq_ymm(<8 x i32> %a0, <8 x i32> %a1) {
+  ;CHECK-LABEL: stack_fold_pmuldq_ymm
+  ;CHECK:       vpmuldq {{-?[0-9]*}}(%rsp), {{%ymm[0-9][0-9]*}}, {{%ymm[0-9][0-9]*}} {{.*#+}} 32-byte Folded Reload
+  %1 = tail call <2 x i64> asm sideeffect "nop", "=x,~{xmm2},~{xmm3},~{xmm4},~{xmm5},~{xmm6},~{xmm7},~{xmm8},~{xmm9},~{xmm10},~{xmm11},~{xmm12},~{xmm13},~{xmm14},~{xmm15},~{xmm16},~{xmm17},~{xmm18},~{xmm19},~{xmm20},~{xmm21},~{xmm22},~{xmm23},~{xmm24},~{xmm25},~{xmm26},~{xmm27},~{xmm28},~{xmm29},~{xmm30},~{xmm31},~{flags}"()
+  %2 = call <4 x i64> @llvm.x86.avx2.pmul.dq(<8 x i32> %a0, <8 x i32> %a1)
+  ret <4 x i64> %2
+}
+declare <4 x i64> @llvm.x86.avx2.pmul.dq(<8 x i32>, <8 x i32>) nounwind readnone
+
+define <2 x i64> @stack_fold_pmuludq(<4 x i32> %a0, <4 x i32> %a1) {
+  ;CHECK-LABEL: stack_fold_pmuludq
+  ;CHECK:       vpmuludq {{-?[0-9]*}}(%rsp), {{%xmm[0-9][0-9]*}}, {{%xmm[0-9][0-9]*}} {{.*#+}} 16-byte Folded Reload
+  %1 = tail call <2 x i64> asm sideeffect "nop", "=x,~{xmm2},~{xmm3},~{xmm4},~{xmm5},~{xmm6},~{xmm7},~{xmm8},~{xmm9},~{xmm10},~{xmm11},~{xmm12},~{xmm13},~{xmm14},~{xmm15},~{xmm16},~{xmm17},~{xmm18},~{xmm19},~{xmm20},~{xmm21},~{xmm22},~{xmm23},~{xmm24},~{xmm25},~{xmm26},~{xmm27},~{xmm28},~{xmm29},~{xmm30},~{xmm31},~{flags}"()
+  %2 = call <2 x i64> @llvm.x86.sse2.pmulu.dq(<4 x i32> %a0, <4 x i32> %a1)
+  ret <2 x i64> %2
+}
+declare <2 x i64> @llvm.x86.sse2.pmulu.dq(<4 x i32>, <4 x i32>) nounwind readnone
+
+define <4 x i64> @stack_fold_pmuludq_ymm(<8 x i32> %a0, <8 x i32> %a1) {
+  ;CHECK-LABEL: stack_fold_pmuludq_ymm
+  ;CHECK:       vpmuludq {{-?[0-9]*}}(%rsp), {{%ymm[0-9][0-9]*}}, {{%ymm[0-9][0-9]*}} {{.*#+}} 32-byte Folded Reload
+  %1 = tail call <2 x i64> asm sideeffect "nop", "=x,~{xmm2},~{xmm3},~{xmm4},~{xmm5},~{xmm6},~{xmm7},~{xmm8},~{xmm9},~{xmm10},~{xmm11},~{xmm12},~{xmm13},~{xmm14},~{xmm15},~{xmm16},~{xmm17},~{xmm18},~{xmm19},~{xmm20},~{xmm21},~{xmm22},~{xmm23},~{xmm24},~{xmm25},~{xmm26},~{xmm27},~{xmm28},~{xmm29},~{xmm30},~{xmm31},~{flags}"()
+  %2 = call <4 x i64> @llvm.x86.avx2.pmulu.dq(<8 x i32> %a0, <8 x i32> %a1)
+  ret <4 x i64> %2
+}
+declare <4 x i64> @llvm.x86.avx2.pmulu.dq(<8 x i32>, <8 x i32>) nounwind readnone
+
+define <4 x i64> @stack_fold_pmuludq_ymm_mask(<4 x i64>* %passthru, <8 x i32> %a0, <8 x i32> %a1, i8 %mask) {
+  ;CHECK-LABEL: stack_fold_pmuludq_ymm_mask
+  ;CHECK:       vpmuludq {{-?[0-9]*}}(%rsp), {{%ymm[0-9][0-9]*}}, {{%ymm[0-9][0-9]*}} {{{%k[0-7]}}} {{.*#+}} 32-byte Folded Reload
+  %1 = tail call <2 x i64> asm sideeffect "nop", "=x,~{xmm1},~{xmm2},~{xmm3},~{xmm4},~{xmm5},~{xmm6},~{xmm7},~{xmm8},~{xmm9},~{xmm10},~{xmm11},~{xmm12},~{xmm13},~{xmm14},~{xmm15},~{xmm16},~{xmm17},~{xmm18},~{xmm19},~{xmm20},~{xmm21},~{xmm22},~{xmm23},~{xmm24},~{xmm25},~{xmm26},~{xmm27},~{xmm28},~{xmm29},~{xmm30},~{xmm31},~{flags}"()
+  %2 = call <4 x i64> @llvm.x86.avx2.pmulu.dq(<8 x i32> %a0, <8 x i32> %a1)
+  %3 = bitcast i8 %mask to <8 x i1>
+  %4 = shufflevector <8 x i1> %3, <8 x i1> undef, <4 x i32> <i32 0, i32 1, i32 2, i32 3>
+  %5 = load <4 x i64>, <4 x i64>* %passthru
+  %6 = select <4 x i1> %4, <4 x i64> %2, <4 x i64> %5
+  ret <4 x i64> %6
+}
+
+define <4 x i64> @stack_fold_pmuludq_ymm_maskz(<8 x i32> %a0, <8 x i32> %a1, i8 %mask) {
+  ;CHECK-LABEL: stack_fold_pmuludq_ymm_maskz
+  ;CHECK:       vpmuludq {{-?[0-9]*}}(%rsp), {{%ymm[0-9][0-9]*}}, {{%ymm[0-9][0-9]*}} {{{%k[0-7]}}} {z} {{.*#+}} 32-byte Folded Reload
+  %1 = tail call <2 x i64> asm sideeffect "nop", "=x,~{xmm1},~{xmm2},~{xmm3},~{xmm4},~{xmm5},~{xmm6},~{xmm7},~{xmm8},~{xmm9},~{xmm10},~{xmm11},~{xmm12},~{xmm13},~{xmm14},~{xmm15},~{xmm16},~{xmm17},~{xmm18},~{xmm19},~{xmm20},~{xmm21},~{xmm22},~{xmm23},~{xmm24},~{xmm25},~{xmm26},~{xmm27},~{xmm28},~{xmm29},~{xmm30},~{xmm31},~{flags}"()
+  %2 = call <4 x i64> @llvm.x86.avx2.pmulu.dq(<8 x i32> %a0, <8 x i32> %a1)
+  %3 = bitcast i8 %mask to <8 x i1>
+  %4 = shufflevector <8 x i1> %3, <8 x i1> undef, <4 x i32> <i32 0, i32 1, i32 2, i32 3>
+  %5 = select <4 x i1> %4, <4 x i64> %2, <4 x i64> zeroinitializer
+  ret <4 x i64> %5
+}
+
+define <16 x i8> @stack_fold_pshufb(<16 x i8> %a0, <16 x i8> %a1) {
+  ;CHECK-LABEL: stack_fold_pshufb
+  ;CHECK:       vpshufb {{-?[0-9]*}}(%rsp), {{%xmm[0-9][0-9]*}}, {{%xmm[0-9][0-9]*}} {{.*#+}} 16-byte Folded Reload
+  %1 = tail call <2 x i64> asm sideeffect "nop", "=x,~{xmm2},~{xmm3},~{xmm4},~{xmm5},~{xmm6},~{xmm7},~{xmm8},~{xmm9},~{xmm10},~{xmm11},~{xmm12},~{xmm13},~{xmm14},~{xmm15},~{xmm16},~{xmm17},~{xmm18},~{xmm19},~{xmm20},~{xmm21},~{xmm22},~{xmm23},~{xmm24},~{xmm25},~{xmm26},~{xmm27},~{xmm28},~{xmm29},~{xmm30},~{xmm31},~{flags}"()
+  %2 = call <16 x i8> @llvm.x86.avx512.mask.pshuf.b.128(<16 x i8> %a0, <16 x i8> %a1, <16 x i8> undef, i16 -1)
+  ret <16 x i8> %2
+}
+declare <16 x i8> @llvm.x86.avx512.mask.pshuf.b.128(<16 x i8>, <16 x i8>, <16 x i8>, i16) nounwind readnone
+
+define <16 x i8> @stack_fold_pshufb_mask(<16 x i8>* %passthru, <16 x i8> %a0, <16 x i8> %a1, i16 %mask) {
+  ;CHECK-LABEL: stack_fold_pshufb_mask
+  ;CHECK:       vpshufb {{-?[0-9]*}}(%rsp), {{%xmm[0-9][0-9]*}}, {{%xmm[0-9][0-9]*}} {{{%k[0-7]}}} {{.*#+}} 16-byte Folded Reload
+  %1 = tail call <2 x i64> asm sideeffect "nop", "=x,~{xmm2},~{xmm3},~{xmm4},~{xmm5},~{xmm6},~{xmm7},~{xmm8},~{xmm9},~{xmm10},~{xmm11},~{xmm12},~{xmm13},~{xmm14},~{xmm15},~{xmm16},~{xmm17},~{xmm18},~{xmm19},~{xmm20},~{xmm21},~{xmm22},~{xmm23},~{xmm24},~{xmm25},~{xmm26},~{xmm27},~{xmm28},~{xmm29},~{xmm30},~{xmm31},~{flags}"()
+  %2 = load <16 x i8>, <16 x i8>* %passthru
+  %3 = call <16 x i8> @llvm.x86.avx512.mask.pshuf.b.128(<16 x i8> %a0, <16 x i8> %a1, <16 x i8> %2, i16 %mask)
+  ret <16 x i8> %3
+}
+
+define <16 x i8> @stack_fold_pshufb_maskz(<16 x i8> %a0, <16 x i8> %a1, i16 %mask) {
+  ;CHECK-LABEL: stack_fold_pshufb_maskz
+  ;CHECK:       vpshufb {{-?[0-9]*}}(%rsp), {{%xmm[0-9][0-9]*}}, {{%xmm[0-9][0-9]*}} {{{%k[0-7]}}} {z} {{.*#+}} 16-byte Folded Reload
+  %1 = tail call <2 x i64> asm sideeffect "nop", "=x,~{xmm2},~{xmm3},~{xmm4},~{xmm5},~{xmm6},~{xmm7},~{xmm8},~{xmm9},~{xmm10},~{xmm11},~{xmm12},~{xmm13},~{xmm14},~{xmm15},~{xmm16},~{xmm17},~{xmm18},~{xmm19},~{xmm20},~{xmm21},~{xmm22},~{xmm23},~{xmm24},~{xmm25},~{xmm26},~{xmm27},~{xmm28},~{xmm29},~{xmm30},~{xmm31},~{flags}"()
+  %2 = call <16 x i8> @llvm.x86.avx512.mask.pshuf.b.128(<16 x i8> %a0, <16 x i8> %a1, <16 x i8> zeroinitializer, i16 %mask)
+  ret <16 x i8> %2
+}
+
+define <32 x i8> @stack_fold_pshufb_ymm(<32 x i8> %a0, <32 x i8> %a1) {
+  ;CHECK-LABEL: stack_fold_pshufb_ymm
+  ;CHECK:       vpshufb {{-?[0-9]*}}(%rsp), {{%ymm[0-9][0-9]*}}, {{%ymm[0-9][0-9]*}} {{.*#+}} 32-byte Folded Reload
+  %1 = tail call <2 x i64> asm sideeffect "nop", "=x,~{xmm2},~{xmm3},~{xmm4},~{xmm5},~{xmm6},~{xmm7},~{xmm8},~{xmm9},~{xmm10},~{xmm11},~{xmm12},~{xmm13},~{xmm14},~{xmm15},~{xmm16},~{xmm17},~{xmm18},~{xmm19},~{xmm20},~{xmm21},~{xmm22},~{xmm23},~{xmm24},~{xmm25},~{xmm26},~{xmm27},~{xmm28},~{xmm29},~{xmm30},~{xmm31},~{flags}"()
+  %2 = call <32 x i8> @llvm.x86.avx512.mask.pshuf.b.256(<32 x i8> %a0, <32 x i8> %a1, <32 x i8> undef, i32 -1)
+  ret <32 x i8> %2
+}
+declare <32 x i8> @llvm.x86.avx512.mask.pshuf.b.256(<32 x i8>, <32 x i8>, <32 x i8>, i32)
+
+define <32 x i8> @stack_fold_pshufb_ymm_mask(<32 x i8>* %passthru, <32 x i8> %a0, <32 x i8> %a1, i32 %mask) {
+  ;CHECK-LABEL: stack_fold_pshufb_ymm_mask
+  ;CHECK:       vpshufb {{-?[0-9]*}}(%rsp), {{%ymm[0-9][0-9]*}}, {{%ymm[0-9][0-9]*}} {{{%k[0-7]}}} {{.*#+}} 32-byte Folded Reload
+  %1 = tail call <2 x i64> asm sideeffect "nop", "=x,~{xmm2},~{xmm3},~{xmm4},~{xmm5},~{xmm6},~{xmm7},~{xmm8},~{xmm9},~{xmm10},~{xmm11},~{xmm12},~{xmm13},~{xmm14},~{xmm15},~{xmm16},~{xmm17},~{xmm18},~{xmm19},~{xmm20},~{xmm21},~{xmm22},~{xmm23},~{xmm24},~{xmm25},~{xmm26},~{xmm27},~{xmm28},~{xmm29},~{xmm30},~{xmm31},~{flags}"()
+  %2 = load <32 x i8>, <32 x i8>* %passthru
+  %3 = call <32 x i8> @llvm.x86.avx512.mask.pshuf.b.256(<32 x i8> %a0, <32 x i8> %a1, <32 x i8> %2, i32 %mask)
   ret <32 x i8> %3
 }
-declare <32 x i8> @llvm.x86.avx512.mask.permvar.qi.256(<32 x i8>, <32 x i8>, <32 x i8>, i32) nounwind readonly
-
-define <2 x i64> @stack_fold_valignq(<2 x i64> %a, <2 x i64> %b) {
-  ;CHECK-LABEL: stack_fold_valignq
-  ;CHECK:   vpalignr $8, {{-?[0-9]*}}(%rsp), {{%xmm[0-9][0-9]*}}, {{%xmm[0-9][0-9]*}} {{.*#+}} 16-byte Folded Reload
-  %1 = tail call <2 x i64> asm sideeffect "nop", "=x,~{xmm1},~{xmm2},~{xmm3},~{xmm4},~{xmm5},~{xmm6},~{xmm7},~{xmm8},~{xmm9},~{xmm10},~{xmm11},~{xmm12},~{xmm13},~{xmm14},~{xmm15},~{xmm16},~{xmm17},~{xmm18},~{xmm19},~{xmm20},~{xmm21},~{xmm22},~{xmm23},~{xmm24},~{xmm25},~{xmm26},~{xmm27},~{xmm28},~{xmm29},~{xmm30},~{xmm31},~{flags}"()
-  %2 = shufflevector <2 x i64> %a, <2 x i64> %b, <2 x i32> <i32 1, i32 2>
-  ret <2 x i64> %2
-}
-
-define <4 x i32> @stack_fold_valignd(<4 x i32> %a, <4 x i32> %b) {
-  ;CHECK-LABEL: stack_fold_valignd
-  ;CHECK:   vpalignr $4, {{-?[0-9]*}}(%rsp), {{%xmm[0-9][0-9]*}}, {{%xmm[0-9][0-9]*}} {{.*#+}} 16-byte Folded Reload
-  %1 = tail call <2 x i64> asm sideeffect "nop", "=x,~{xmm1},~{xmm2},~{xmm3},~{xmm4},~{xmm5},~{xmm6},~{xmm7},~{xmm8},~{xmm9},~{xmm10},~{xmm11},~{xmm12},~{xmm13},~{xmm14},~{xmm15},~{xmm16},~{xmm17},~{xmm18},~{xmm19},~{xmm20},~{xmm21},~{xmm22},~{xmm23},~{xmm24},~{xmm25},~{xmm26},~{xmm27},~{xmm28},~{xmm29},~{xmm30},~{xmm31},~{flags}"()
-  %2 = shufflevector <4 x i32> %a, <4 x i32> %b, <4 x i32><i32 1, i32 2, i32 3, i32 4>
+
+define <32 x i8> @stack_fold_pshufb_ymm_maskz(<32 x i8> %a0, <32 x i8> %a1, i32 %mask) {
+  ;CHECK-LABEL: stack_fold_pshufb_ymm_maskz
+  ;CHECK:       vpshufb {{-?[0-9]*}}(%rsp), {{%ymm[0-9][0-9]*}}, {{%ymm[0-9][0-9]*}} {{{%k[0-7]}}} {z} {{.*#+}} 32-byte Folded Reload
+  %1 = tail call <2 x i64> asm sideeffect "nop", "=x,~{xmm2},~{xmm3},~{xmm4},~{xmm5},~{xmm6},~{xmm7},~{xmm8},~{xmm9},~{xmm10},~{xmm11},~{xmm12},~{xmm13},~{xmm14},~{xmm15},~{xmm16},~{xmm17},~{xmm18},~{xmm19},~{xmm20},~{xmm21},~{xmm22},~{xmm23},~{xmm24},~{xmm25},~{xmm26},~{xmm27},~{xmm28},~{xmm29},~{xmm30},~{xmm31},~{flags}"()
+  %2 = call <32 x i8> @llvm.x86.avx512.mask.pshuf.b.256(<32 x i8> %a0, <32 x i8> %a1, <32 x i8> zeroinitializer, i32 %mask)
+  ret <32 x i8> %2
+}
+
+define <4 x i32> @stack_fold_pshufd(<4 x i32> %a0) {
+  ;CHECK-LABEL: stack_fold_pshufd
+  ;CHECK:       vpshufd $27, {{-?[0-9]*}}(%rsp), {{%xmm[0-9][0-9]*}} {{.*#+}} 16-byte Folded Reload
+  %1 = tail call <2 x i64> asm sideeffect "nop", "=x,~{xmm1},~{xmm2},~{xmm3},~{xmm4},~{xmm5},~{xmm6},~{xmm7},~{xmm8},~{xmm9},~{xmm10},~{xmm11},~{xmm12},~{xmm13},~{xmm14},~{xmm15},~{xmm16},~{xmm17},~{xmm18},~{xmm19},~{xmm20},~{xmm21},~{xmm22},~{xmm23},~{xmm24},~{xmm25},~{xmm26},~{xmm27},~{xmm28},~{xmm29},~{xmm30},~{xmm31},~{flags}"()
+  %2 = shufflevector <4 x i32> %a0, <4 x i32> undef, <4 x i32> <i32 3, i32 2, i32 1, i32 0>
   ret <4 x i32> %2
 }
 
-define <4 x i64> @stack_fold_valignq_ymm(<4 x i64> %a, <4 x i64> %b) {
-  ;CHECK-LABEL: stack_fold_valignq_ymm
-  ;CHECK:   valignq $1, {{-?[0-9]*}}(%rsp), {{%ymm[0-9][0-9]*}}, {{%ymm[0-9][0-9]*}} {{.*#+}} 32-byte Folded Reload
-  %1 = tail call <2 x i64> asm sideeffect "nop", "=x,~{xmm1},~{xmm2},~{xmm3},~{xmm4},~{xmm5},~{xmm6},~{xmm7},~{xmm8},~{xmm9},~{xmm10},~{xmm11},~{xmm12},~{xmm13},~{xmm14},~{xmm15},~{xmm16},~{xmm17},~{xmm18},~{xmm19},~{xmm20},~{xmm21},~{xmm22},~{xmm23},~{xmm24},~{xmm25},~{xmm26},~{xmm27},~{xmm28},~{xmm29},~{xmm30},~{xmm31},~{flags}"()
-  %2 = shufflevector <4 x i64> %a, <4 x i64> %b, <4 x i32> <i32 1, i32 2, i32 3, i32 4>
-  ret <4 x i64> %2
-}
-
-define <8 x i32> @stack_fold_valignd_ymm(<8 x i32> %a, <8 x i32> %b) {
-  ;CHECK-LABEL: stack_fold_valignd_ymm
-  ;CHECK:   valignd $1, {{-?[0-9]*}}(%rsp), {{%ymm[0-9][0-9]*}}, {{%ymm[0-9][0-9]*}} {{.*#+}} 32-byte Folded Reload
-  %1 = tail call <2 x i64> asm sideeffect "nop", "=x,~{xmm1},~{xmm2},~{xmm3},~{xmm4},~{xmm5},~{xmm6},~{xmm7},~{xmm8},~{xmm9},~{xmm10},~{xmm11},~{xmm12},~{xmm13},~{xmm14},~{xmm15},~{xmm16},~{xmm17},~{xmm18},~{xmm19},~{xmm20},~{xmm21},~{xmm22},~{xmm23},~{xmm24},~{xmm25},~{xmm26},~{xmm27},~{xmm28},~{xmm29},~{xmm30},~{xmm31},~{flags}"()
-  %2 = shufflevector <8 x i32> %a, <8 x i32> %b, <8 x i32><i32 1, i32 2, i32 3, i32 4, i32 5, i32 6, i32 7, i32 8>
+define <4 x i32> @stack_fold_pshufd_mask(<4 x i32> %passthru, <4 x i32> %a0, i8 %mask) {
+  ;CHECK-LABEL: stack_fold_pshufd_mask
+  ;CHECK:       vpshufd $27, {{-?[0-9]*}}(%rsp), {{%xmm[0-9][0-9]*}} {{{%k[0-7]}}} {{.*#+}} 16-byte Folded Reload
+  %1 = tail call <2 x i64> asm sideeffect "nop", "=x,~{xmm1},~{xmm2},~{xmm3},~{xmm4},~{xmm5},~{xmm6},~{xmm7},~{xmm8},~{xmm9},~{xmm10},~{xmm11},~{xmm12},~{xmm13},~{xmm14},~{xmm15},~{xmm16},~{xmm17},~{xmm18},~{xmm19},~{xmm20},~{xmm21},~{xmm22},~{xmm23},~{xmm24},~{xmm25},~{xmm26},~{xmm27},~{xmm28},~{xmm29},~{xmm30},~{xmm31},~{flags}"()
+  %2 = shufflevector <4 x i32> %a0, <4 x i32> undef, <4 x i32> <i32 3, i32 2, i32 1, i32 0>
+  %3 = bitcast i8 %mask to <8 x i1>
+  %4 = shufflevector <8 x i1> %3, <8 x i1> undef, <4 x i32> <i32 0, i32 1, i32 2, i32 3>
+  %5 = select <4 x i1> %4, <4 x i32> %2, <4 x i32> %passthru
+  ret <4 x i32> %5
+}
+
+define <4 x i32> @stack_fold_pshufd_maskz(<4 x i32> %a0, i8 %mask) {
+  ;CHECK-LABEL: stack_fold_pshufd_maskz
+  ;CHECK:       vpshufd $27, {{-?[0-9]*}}(%rsp), {{%xmm[0-9][0-9]*}} {{{%k[0-7]}}} {z} {{.*#+}} 16-byte Folded Reload
+  %1 = tail call <2 x i64> asm sideeffect "nop", "=x,~{xmm1},~{xmm2},~{xmm3},~{xmm4},~{xmm5},~{xmm6},~{xmm7},~{xmm8},~{xmm9},~{xmm10},~{xmm11},~{xmm12},~{xmm13},~{xmm14},~{xmm15},~{xmm16},~{xmm17},~{xmm18},~{xmm19},~{xmm20},~{xmm21},~{xmm22},~{xmm23},~{xmm24},~{xmm25},~{xmm26},~{xmm27},~{xmm28},~{xmm29},~{xmm30},~{xmm31},~{flags}"()
+  %2 = shufflevector <4 x i32> %a0, <4 x i32> undef, <4 x i32> <i32 3, i32 2, i32 1, i32 0>
+  %3 = bitcast i8 %mask to <8 x i1>
+  %4 = shufflevector <8 x i1> %3, <8 x i1> undef, <4 x i32> <i32 0, i32 1, i32 2, i32 3>
+  %5 = select <4 x i1> %4, <4 x i32> %2, <4 x i32> zeroinitializer
+  ret <4 x i32> %5
+}
+
+define <8 x i32> @stack_fold_pshufd_ymm(<8 x i32> %a0) {
+  ;CHECK-LABEL: stack_fold_pshufd_ymm
+  ;CHECK:       vpshufd $27, {{-?[0-9]*}}(%rsp), {{%ymm[0-9][0-9]*}} {{.*#+}} 32-byte Folded Reload
+  %1 = tail call <2 x i64> asm sideeffect "nop", "=x,~{xmm1},~{xmm2},~{xmm3},~{xmm4},~{xmm5},~{xmm6},~{xmm7},~{xmm8},~{xmm9},~{xmm10},~{xmm11},~{xmm12},~{xmm13},~{xmm14},~{xmm15},~{xmm16},~{xmm17},~{xmm18},~{xmm19},~{xmm20},~{xmm21},~{xmm22},~{xmm23},~{xmm24},~{xmm25},~{xmm26},~{xmm27},~{xmm28},~{xmm29},~{xmm30},~{xmm31},~{flags}"()
+  %2 = shufflevector <8 x i32> %a0, <8 x i32> undef, <8 x i32> <i32 3, i32 2, i32 1, i32 0, i32 7, i32 6, i32 5, i32 4>
   ret <8 x i32> %2
 }
 
-define <8 x i32> @stack_fold_valignd_ymm_mask(<8 x i32> %a, <8 x i32> %b, <8 x i32>* %passthru, i8 %mask) {
-  ;CHECK-LABEL: stack_fold_valignd_ymm_mask
-  ;CHECK:   valignd $1, {{-?[0-9]*}}(%rsp), {{%ymm[0-9][0-9]*}}, {{%ymm[0-9][0-9]*}} {{{%k[0-7]}}} {{.*#+}} 32-byte Folded Reload
-  %1 = tail call <2 x i64> asm sideeffect "nop", "=x,~{xmm1},~{xmm2},~{xmm3},~{xmm4},~{xmm5},~{xmm6},~{xmm7},~{xmm8},~{xmm9},~{xmm10},~{xmm11},~{xmm12},~{xmm13},~{xmm14},~{xmm15},~{xmm16},~{xmm17},~{xmm18},~{xmm19},~{xmm20},~{xmm21},~{xmm22},~{xmm23},~{xmm24},~{xmm25},~{xmm26},~{xmm27},~{xmm28},~{xmm29},~{xmm30},~{xmm31},~{flags}"()
-  %2 = shufflevector <8 x i32> %a, <8 x i32> %b, <8 x i32><i32 1, i32 2, i32 3, i32 4, i32 5, i32 6, i32 7, i32 8>
+define <8 x i32> @stack_fold_pshufd_ymm_mask(<8 x i32> %passthru, <8 x i32> %a0, i8 %mask) {
+  ;CHECK-LABEL: stack_fold_pshufd_ymm_mask
+  ;CHECK:       vpshufd $27, {{-?[0-9]*}}(%rsp), {{%ymm[0-9][0-9]*}} {{{%k[0-7]}}} {{.*#+}} 32-byte Folded Reload
+  %1 = tail call <2 x i64> asm sideeffect "nop", "=x,~{xmm1},~{xmm2},~{xmm3},~{xmm4},~{xmm5},~{xmm6},~{xmm7},~{xmm8},~{xmm9},~{xmm10},~{xmm11},~{xmm12},~{xmm13},~{xmm14},~{xmm15},~{xmm16},~{xmm17},~{xmm18},~{xmm19},~{xmm20},~{xmm21},~{xmm22},~{xmm23},~{xmm24},~{xmm25},~{xmm26},~{xmm27},~{xmm28},~{xmm29},~{xmm30},~{xmm31},~{flags}"()
+  %2 = shufflevector <8 x i32> %a0, <8 x i32> undef, <8 x i32> <i32 3, i32 2, i32 1, i32 0, i32 7, i32 6, i32 5, i32 4>
   %3 = bitcast i8 %mask to <8 x i1>
-  %4 = load <8 x i32>, <8 x i32>* %passthru
-  %5 = select <8 x i1> %3, <8 x i32> %2, <8 x i32> %4
-  ret <8 x i32> %5
-}
-
-define <8 x i32> @stack_fold_valignd_ymm_maskz(<8 x i32> %a, <8 x i32> %b, i8 %mask) {
-  ;CHECK-LABEL: stack_fold_valignd_ymm_maskz
-  ;CHECK:   valignd $1, {{-?[0-9]*}}(%rsp), {{%ymm[0-9][0-9]*}}, {{%ymm[0-9][0-9]*}} {{{%k[0-7]}}} {z} {{.*#+}} 32-byte Folded Reload
-  %1 = tail call <2 x i64> asm sideeffect "nop", "=x,~{xmm1},~{xmm2},~{xmm3},~{xmm4},~{xmm5},~{xmm6},~{xmm7},~{xmm8},~{xmm9},~{xmm10},~{xmm11},~{xmm12},~{xmm13},~{xmm14},~{xmm15},~{xmm16},~{xmm17},~{xmm18},~{xmm19},~{xmm20},~{xmm21},~{xmm22},~{xmm23},~{xmm24},~{xmm25},~{xmm26},~{xmm27},~{xmm28},~{xmm29},~{xmm30},~{xmm31},~{flags}"()
-  %2 = shufflevector <8 x i32> %a, <8 x i32> %b, <8 x i32><i32 1, i32 2, i32 3, i32 4, i32 5, i32 6, i32 7, i32 8>
+  %4 = select <8 x i1> %3, <8 x i32> %2, <8 x i32> %passthru
+  ret <8 x i32> %4
+}
+
+define <8 x i32> @stack_fold_pshufd_ymm_maskz(<8 x i32> %a0, i8 %mask) {
+  ;CHECK-LABEL: stack_fold_pshufd_ymm_maskz
+  ;CHECK:       vpshufd $27, {{-?[0-9]*}}(%rsp), {{%ymm[0-9][0-9]*}} {{{%k[0-7]}}} {z} {{.*#+}} 32-byte Folded Reload
+  %1 = tail call <2 x i64> asm sideeffect "nop", "=x,~{xmm1},~{xmm2},~{xmm3},~{xmm4},~{xmm5},~{xmm6},~{xmm7},~{xmm8},~{xmm9},~{xmm10},~{xmm11},~{xmm12},~{xmm13},~{xmm14},~{xmm15},~{xmm16},~{xmm17},~{xmm18},~{xmm19},~{xmm20},~{xmm21},~{xmm22},~{xmm23},~{xmm24},~{xmm25},~{xmm26},~{xmm27},~{xmm28},~{xmm29},~{xmm30},~{xmm31},~{flags}"()
+  %2 = shufflevector <8 x i32> %a0, <8 x i32> undef, <8 x i32> <i32 3, i32 2, i32 1, i32 0, i32 7, i32 6, i32 5, i32 4>
   %3 = bitcast i8 %mask to <8 x i1>
   %4 = select <8 x i1> %3, <8 x i32> %2, <8 x i32> zeroinitializer
   ret <8 x i32> %4
 }
 
-define <32 x i8> @stack_fold_palignr(<32 x i8> %a0, <32 x i8> %a1) {
-  ;CHECK-LABEL: stack_fold_palignr
-  ;CHECK:       vpalignr $1, {{-?[0-9]*}}(%rsp), {{%ymm[0-9][0-9]*}}, {{%ymm[0-9][0-9]*}} {{.*#+}} 32-byte Folded Reload
-  %1 = tail call <2 x i64> asm sideeffect "nop", "=x,~{xmm1},~{xmm2},~{xmm3},~{xmm4},~{xmm5},~{xmm6},~{xmm7},~{xmm8},~{xmm9},~{xmm10},~{xmm11},~{xmm12},~{xmm13},~{xmm14},~{xmm15},~{xmm16},~{xmm17},~{xmm18},~{xmm19},~{xmm20},~{xmm21},~{xmm22},~{xmm23},~{xmm24},~{xmm25},~{xmm26},~{xmm27},~{xmm28},~{xmm29},~{xmm30},~{xmm31},~{flags}"()
-  %2 = shufflevector <32 x i8> %a1, <32 x i8> %a0, <32 x i32> <i32 1, i32 2, i32 3, i32 4, i32 5, i32 6, i32 7, i32 8, i32 9, i32 10, i32 11, i32 12, i32 13, i32 14, i32 15, i32 32, i32 17, i32 18, i32 19, i32 20, i32 21, i32 22, i32 23, i32 24, i32 25, i32 26, i32 27, i32 28, i32 29, i32 30, i32 31, i32 48>
-  ret <32 x i8> %2
-}
-
-define <32 x i8> @stack_fold_palignr_mask(<32 x i8> %a0, <32 x i8> %a1, <32 x i8>* %passthru, i32 %mask) {
-  ;CHECK-LABEL: stack_fold_palignr_mask
-  ;CHECK:       vpalignr $1, {{-?[0-9]*}}(%rsp), {{%ymm[0-9][0-9]*}}, {{%ymm[0-9][0-9]*}} {{{%k[0-7]}}} {{.*#+}} 32-byte Folded Reload
-  %1 = tail call <2 x i64> asm sideeffect "nop", "=x,~{xmm1},~{xmm2},~{xmm3},~{xmm4},~{xmm5},~{xmm6},~{xmm7},~{xmm8},~{xmm9},~{xmm10},~{xmm11},~{xmm12},~{xmm13},~{xmm14},~{xmm15},~{xmm16},~{xmm17},~{xmm18},~{xmm19},~{xmm20},~{xmm21},~{xmm22},~{xmm23},~{xmm24},~{xmm25},~{xmm26},~{xmm27},~{xmm28},~{xmm29},~{xmm30},~{xmm31},~{flags}"()
-  %2 = shufflevector <32 x i8> %a1, <32 x i8> %a0, <32 x i32> <i32 1, i32 2, i32 3, i32 4, i32 5, i32 6, i32 7, i32 8, i32 9, i32 10, i32 11, i32 12, i32 13, i32 14, i32 15, i32 32, i32 17, i32 18, i32 19, i32 20, i32 21, i32 22, i32 23, i32 24, i32 25, i32 26, i32 27, i32 28, i32 29, i32 30, i32 31, i32 48>
-  %3 = bitcast i32 %mask to <32 x i1>
-  %4 = load <32 x i8>, <32 x i8>* %passthru
-  %5 = select <32 x i1> %3, <32 x i8> %2, <32 x i8> %4
-  ret <32 x i8> %5
-}
-
-define <32 x i8> @stack_fold_palignr_maskz(<32 x i8> %a0, <32 x i8> %a1, i32 %mask) {
-  ;CHECK-LABEL: stack_fold_palignr_maskz
-  ;CHECK:       vpalignr $1, {{-?[0-9]*}}(%rsp), {{%ymm[0-9][0-9]*}}, {{%ymm[0-9][0-9]*}} {{{%k[0-7]}}} {z} {{.*#+}} 32-byte Folded Reload
-  %1 = tail call <2 x i64> asm sideeffect "nop", "=x,~{xmm1},~{xmm2},~{xmm3},~{xmm4},~{xmm5},~{xmm6},~{xmm7},~{xmm8},~{xmm9},~{xmm10},~{xmm11},~{xmm12},~{xmm13},~{xmm14},~{xmm15},~{xmm16},~{xmm17},~{xmm18},~{xmm19},~{xmm20},~{xmm21},~{xmm22},~{xmm23},~{xmm24},~{xmm25},~{xmm26},~{xmm27},~{xmm28},~{xmm29},~{xmm30},~{xmm31},~{flags}"()
-  %2 = shufflevector <32 x i8> %a1, <32 x i8> %a0, <32 x i32> <i32 1, i32 2, i32 3, i32 4, i32 5, i32 6, i32 7, i32 8, i32 9, i32 10, i32 11, i32 12, i32 13, i32 14, i32 15, i32 32, i32 17, i32 18, i32 19, i32 20, i32 21, i32 22, i32 23, i32 24, i32 25, i32 26, i32 27, i32 28, i32 29, i32 30, i32 31, i32 48>
-  %3 = bitcast i32 %mask to <32 x i1>
-  %4 = select <32 x i1> %3, <32 x i8> %2, <32 x i8> zeroinitializer
-  ret <32 x i8> %4
+define <8 x i16> @stack_fold_pshufhw(<8 x i16> %a0) {
+  ;CHECK-LABEL: stack_fold_pshufhw
+  ;CHECK:       vpshufhw $11, {{-?[0-9]*}}(%rsp), {{%xmm[0-9][0-9]*}} {{.*#+}} 16-byte Folded Reload
+  %1 = tail call <2 x i64> asm sideeffect "nop", "=x,~{xmm1},~{xmm2},~{xmm3},~{xmm4},~{xmm5},~{xmm6},~{xmm7},~{xmm8},~{xmm9},~{xmm10},~{xmm11},~{xmm12},~{xmm13},~{xmm14},~{xmm15},~{xmm16},~{xmm17},~{xmm18},~{xmm19},~{xmm20},~{xmm21},~{xmm22},~{xmm23},~{xmm24},~{xmm25},~{xmm26},~{xmm27},~{xmm28},~{xmm29},~{xmm30},~{xmm31},~{flags}"()
+  %2 = shufflevector <8 x i16> %a0, <8 x i16> undef, <8 x i32> <i32 0, i32 1, i32 2, i32 3, i32 7, i32 6, i32 4, i32 4>
+  ret <8 x i16> %2
+}
+
+define <8 x i16> @stack_fold_pshufhw_mask(<8 x i16> %passthru, <8 x i16> %a0, i8 %mask) {
+  ;CHECK-LABEL: stack_fold_pshufhw_mask
+  ;CHECK:       vpshufhw $11, {{-?[0-9]*}}(%rsp), {{%xmm[0-9][0-9]*}} {{{%k[0-7]}}} {{.*#+}} 16-byte Folded Reload
+  %1 = tail call <2 x i64> asm sideeffect "nop", "=x,~{xmm1},~{xmm2},~{xmm3},~{xmm4},~{xmm5},~{xmm6},~{xmm7},~{xmm8},~{xmm9},~{xmm10},~{xmm11},~{xmm12},~{xmm13},~{xmm14},~{xmm15},~{xmm16},~{xmm17},~{xmm18},~{xmm19},~{xmm20},~{xmm21},~{xmm22},~{xmm23},~{xmm24},~{xmm25},~{xmm26},~{xmm27},~{xmm28},~{xmm29},~{xmm30},~{xmm31},~{flags}"()
+  %2 = shufflevector <8 x i16> %a0, <8 x i16> undef, <8 x i32> <i32 0, i32 1, i32 2, i32 3, i32 7, i32 6, i32 4, i32 4>
+  %3 = bitcast i8 %mask to <8 x i1>
+  %4 = select <8 x i1> %3, <8 x i16> %2, <8 x i16> %passthru
+  ret <8 x i16> %4
+}
+
+define <8 x i16> @stack_fold_pshufhw_maskz(<8 x i16> %a0, i8 %mask) {
+  ;CHECK-LABEL: stack_fold_pshufhw_maskz
+  ;CHECK:       vpshufhw $11, {{-?[0-9]*}}(%rsp), {{%xmm[0-9][0-9]*}} {{{%k[0-7]}}} {z} {{.*#+}} 16-byte Folded Reload
+  %1 = tail call <2 x i64> asm sideeffect "nop", "=x,~{xmm1},~{xmm2},~{xmm3},~{xmm4},~{xmm5},~{xmm6},~{xmm7},~{xmm8},~{xmm9},~{xmm10},~{xmm11},~{xmm12},~{xmm13},~{xmm14},~{xmm15},~{xmm16},~{xmm17},~{xmm18},~{xmm19},~{xmm20},~{xmm21},~{xmm22},~{xmm23},~{xmm24},~{xmm25},~{xmm26},~{xmm27},~{xmm28},~{xmm29},~{xmm30},~{xmm31},~{flags}"()
+  %2 = shufflevector <8 x i16> %a0, <8 x i16> undef, <8 x i32> <i32 0, i32 1, i32 2, i32 3, i32 7, i32 6, i32 4, i32 4>
+  %3 = bitcast i8 %mask to <8 x i1>
+  %4 = select <8 x i1> %3, <8 x i16> %2, <8 x i16> zeroinitializer
+  ret <8 x i16> %4
+}
+
+define <16 x i16> @stack_fold_pshufhw_ymm(<16 x i16> %a0) {
+  ;CHECK-LABEL: stack_fold_pshufhw_ymm
+  ;CHECK:       vpshufhw $27, {{-?[0-9]*}}(%rsp), {{%ymm[0-9][0-9]*}} {{.*#+}} 32-byte Folded Reload
+  %1 = tail call <2 x i64> asm sideeffect "nop", "=x,~{xmm1},~{xmm2},~{xmm3},~{xmm4},~{xmm5},~{xmm6},~{xmm7},~{xmm8},~{xmm9},~{xmm10},~{xmm11},~{xmm12},~{xmm13},~{xmm14},~{xmm15},~{xmm16},~{xmm17},~{xmm18},~{xmm19},~{xmm20},~{xmm21},~{xmm22},~{xmm23},~{xmm24},~{xmm25},~{xmm26},~{xmm27},~{xmm28},~{xmm29},~{xmm30},~{xmm31},~{flags}"()
+  %2 = shufflevector <16 x i16> %a0, <16 x i16> undef, <16 x i32> <i32 0, i32 1, i32 2, i32 3, i32 7, i32 6, i32 5, i32 4, i32 8, i32 9, i32 10, i32 11, i32 15, i32 14, i32 13, i32 12>
+  ret <16 x i16> %2
+}
+
+define <16 x i16> @stack_fold_pshufhw_ymm_mask(<16 x i16> %passthru, <16 x i16> %a0, i16 %mask) {
+  ;CHECK-LABEL: stack_fold_pshufhw_ymm_mask
+  ;CHECK:       vpshufhw $27, {{-?[0-9]*}}(%rsp), {{%ymm[0-9][0-9]*}} {{{%k[0-7]}}} {{.*#+}} 32-byte Folded Reload
+  %1 = tail call <2 x i64> asm sideeffect "nop", "=x,~{xmm1},~{xmm2},~{xmm3},~{xmm4},~{xmm5},~{xmm6},~{xmm7},~{xmm8},~{xmm9},~{xmm10},~{xmm11},~{xmm12},~{xmm13},~{xmm14},~{xmm15},~{xmm16},~{xmm17},~{xmm18},~{xmm19},~{xmm20},~{xmm21},~{xmm22},~{xmm23},~{xmm24},~{xmm25},~{xmm26},~{xmm27},~{xmm28},~{xmm29},~{xmm30},~{xmm31},~{flags}"()
+  %2 = shufflevector <16 x i16> %a0, <16 x i16> undef, <16 x i32> <i32 0, i32 1, i32 2, i32 3, i32 7, i32 6, i32 5, i32 4, i32 8, i32 9, i32 10, i32 11, i32 15, i32 14, i32 13, i32 12>
+  %3 = bitcast i16 %mask to <16 x i1>
+  %4 = select <16 x i1> %3, <16 x i16> %2, <16 x i16> %passthru
+  ret <16 x i16> %4
+}
+
+define <16 x i16> @stack_fold_pshufhw_ymm_maskz(<16 x i16> %a0, i16 %mask) {
+  ;CHECK-LABEL: stack_fold_pshufhw_ymm_maskz
+  ;CHECK:       vpshufhw $27, {{-?[0-9]*}}(%rsp), {{%ymm[0-9][0-9]*}} {{{%k[0-7]}}} {z} {{.*#+}} 32-byte Folded Reload
+  %1 = tail call <2 x i64> asm sideeffect "nop", "=x,~{xmm1},~{xmm2},~{xmm3},~{xmm4},~{xmm5},~{xmm6},~{xmm7},~{xmm8},~{xmm9},~{xmm10},~{xmm11},~{xmm12},~{xmm13},~{xmm14},~{xmm15},~{xmm16},~{xmm17},~{xmm18},~{xmm19},~{xmm20},~{xmm21},~{xmm22},~{xmm23},~{xmm24},~{xmm25},~{xmm26},~{xmm27},~{xmm28},~{xmm29},~{xmm30},~{xmm31},~{flags}"()
+  %2 = shufflevector <16 x i16> %a0, <16 x i16> undef, <16 x i32> <i32 0, i32 1, i32 2, i32 3, i32 7, i32 6, i32 5, i32 4, i32 8, i32 9, i32 10, i32 11, i32 15, i32 14, i32 13, i32 12>
+  %3 = bitcast i16 %mask to <16 x i1>
+  %4 = select <16 x i1> %3, <16 x i16> %2, <16 x i16> zeroinitializer
+  ret <16 x i16> %4
+}
+
+define <8 x i16> @stack_fold_pshuflw(<8 x i16> %a0) {
+  ;CHECK-LABEL: stack_fold_pshuflw
+  ;CHECK:       vpshuflw $27, {{-?[0-9]*}}(%rsp), {{%xmm[0-9][0-9]*}} {{.*#+}} 16-byte Folded Reload
+  %1 = tail call <2 x i64> asm sideeffect "nop", "=x,~{xmm1},~{xmm2},~{xmm3},~{xmm4},~{xmm5},~{xmm6},~{xmm7},~{xmm8},~{xmm9},~{xmm10},~{xmm11},~{xmm12},~{xmm13},~{xmm14},~{xmm15},~{xmm16},~{xmm17},~{xmm18},~{xmm19},~{xmm20},~{xmm21},~{xmm22},~{xmm23},~{xmm24},~{xmm25},~{xmm26},~{xmm27},~{xmm28},~{xmm29},~{xmm30},~{xmm31},~{flags}"()
+  %2 = shufflevector <8 x i16> %a0, <8 x i16> undef, <8 x i32> <i32 3, i32 2, i32 1, i32 0, i32 4, i32 5, i32 6, i32 7>
+  ret <8 x i16> %2
+}
+
+define <8 x i16> @stack_fold_pshuflw_mask(<8 x i16> %passthru, <8 x i16> %a0, i8 %mask) {
+  ;CHECK-LABEL: stack_fold_pshuflw_mask
+  ;CHECK:       vpshuflw $27, {{-?[0-9]*}}(%rsp), {{%xmm[0-9][0-9]*}} {{{%k[0-7]}}} {{.*#+}} 16-byte Folded Reload
+  %1 = tail call <2 x i64> asm sideeffect "nop", "=x,~{xmm1},~{xmm2},~{xmm3},~{xmm4},~{xmm5},~{xmm6},~{xmm7},~{xmm8},~{xmm9},~{xmm10},~{xmm11},~{xmm12},~{xmm13},~{xmm14},~{xmm15},~{xmm16},~{xmm17},~{xmm18},~{xmm19},~{xmm20},~{xmm21},~{xmm22},~{xmm23},~{xmm24},~{xmm25},~{xmm26},~{xmm27},~{xmm28},~{xmm29},~{xmm30},~{xmm31},~{flags}"()
+  %2 = shufflevector <8 x i16> %a0, <8 x i16> undef, <8 x i32> <i32 3, i32 2, i32 1, i32 0, i32 4, i32 5, i32 6, i32 7>
+  %3 = bitcast i8 %mask to <8 x i1>
+  %4 = select <8 x i1> %3, <8 x i16> %2, <8 x i16> %passthru
+  ret <8 x i16> %4
+}
+
+define <8 x i16> @stack_fold_pshuflw_maskz(<8 x i16> %a0, i8 %mask) {
+  ;CHECK-LABEL: stack_fold_pshuflw_maskz
+  ;CHECK:       vpshuflw $27, {{-?[0-9]*}}(%rsp), {{%xmm[0-9][0-9]*}} {{{%k[0-7]}}} {z} {{.*#+}} 16-byte Folded Reload
+  %1 = tail call <2 x i64> asm sideeffect "nop", "=x,~{xmm1},~{xmm2},~{xmm3},~{xmm4},~{xmm5},~{xmm6},~{xmm7},~{xmm8},~{xmm9},~{xmm10},~{xmm11},~{xmm12},~{xmm13},~{xmm14},~{xmm15},~{xmm16},~{xmm17},~{xmm18},~{xmm19},~{xmm20},~{xmm21},~{xmm22},~{xmm23},~{xmm24},~{xmm25},~{xmm26},~{xmm27},~{xmm28},~{xmm29},~{xmm30},~{xmm31},~{flags}"()
+  %2 = shufflevector <8 x i16> %a0, <8 x i16> undef, <8 x i32> <i32 3, i32 2, i32 1, i32 0, i32 4, i32 5, i32 6, i32 7>
+  %3 = bitcast i8 %mask to <8 x i1>
+  %4 = select <8 x i1> %3, <8 x i16> %2, <8 x i16> zeroinitializer
+  ret <8 x i16> %4
+}
+
+define <16 x i16> @stack_fold_pshuflw_ymm(<16 x i16> %a0) {
+  ;CHECK-LABEL: stack_fold_pshuflw_ymm
+  ;CHECK:       vpshuflw $27, {{-?[0-9]*}}(%rsp), {{%ymm[0-9][0-9]*}} {{.*#+}} 32-byte Folded Reload
+  %1 = tail call <2 x i64> asm sideeffect "nop", "=x,~{xmm1},~{xmm2},~{xmm3},~{xmm4},~{xmm5},~{xmm6},~{xmm7},~{xmm8},~{xmm9},~{xmm10},~{xmm11},~{xmm12},~{xmm13},~{xmm14},~{xmm15},~{xmm16},~{xmm17},~{xmm18},~{xmm19},~{xmm20},~{xmm21},~{xmm22},~{xmm23},~{xmm24},~{xmm25},~{xmm26},~{xmm27},~{xmm28},~{xmm29},~{xmm30},~{xmm31},~{flags}"()
+  %2 = shufflevector <16 x i16> %a0, <16 x i16> undef, <16 x i32> <i32 3, i32 2, i32 1, i32 0, i32 4, i32 5, i32 6, i32 7, i32 11, i32 10, i32 9, i32 8, i32 12, i32 13, i32 14, i32 15>
+  ret <16 x i16> %2
+}
+
+define <16 x i16> @stack_fold_pshuflw_ymm_mask(<16 x i16> %passthru, <16 x i16> %a0, i16 %mask) {
+  ;CHECK-LABEL: stack_fold_pshuflw_ymm_mask
+  ;CHECK:       vpshuflw $27, {{-?[0-9]*}}(%rsp), {{%ymm[0-9][0-9]*}} {{{%k[0-7]}}} {{.*#+}} 32-byte Folded Reload
+  %1 = tail call <2 x i64> asm sideeffect "nop", "=x,~{xmm1},~{xmm2},~{xmm3},~{xmm4},~{xmm5},~{xmm6},~{xmm7},~{xmm8},~{xmm9},~{xmm10},~{xmm11},~{xmm12},~{xmm13},~{xmm14},~{xmm15},~{xmm16},~{xmm17},~{xmm18},~{xmm19},~{xmm20},~{xmm21},~{xmm22},~{xmm23},~{xmm24},~{xmm25},~{xmm26},~{xmm27},~{xmm28},~{xmm29},~{xmm30},~{xmm31},~{flags}"()
+  %2 = shufflevector <16 x i16> %a0, <16 x i16> undef, <16 x i32> <i32 3, i32 2, i32 1, i32 0, i32 4, i32 5, i32 6, i32 7, i32 11, i32 10, i32 9, i32 8, i32 12, i32 13, i32 14, i32 15>
+  %3 = bitcast i16 %mask to <16 x i1>
+  %4 = select <16 x i1> %3, <16 x i16> %2, <16 x i16> %passthru
+  ret <16 x i16> %4
+}
+
+define <16 x i16> @stack_fold_pshuflw_ymm_maskz(<16 x i16> %a0, i16 %mask) {
+  ;CHECK-LABEL: stack_fold_pshuflw_ymm_maskz
+  ;CHECK:       vpshuflw $27, {{-?[0-9]*}}(%rsp), {{%ymm[0-9][0-9]*}} {{{%k[0-7]}}} {z} {{.*#+}} 32-byte Folded Reload
+  %1 = tail call <2 x i64> asm sideeffect "nop", "=x,~{xmm1},~{xmm2},~{xmm3},~{xmm4},~{xmm5},~{xmm6},~{xmm7},~{xmm8},~{xmm9},~{xmm10},~{xmm11},~{xmm12},~{xmm13},~{xmm14},~{xmm15},~{xmm16},~{xmm17},~{xmm18},~{xmm19},~{xmm20},~{xmm21},~{xmm22},~{xmm23},~{xmm24},~{xmm25},~{xmm26},~{xmm27},~{xmm28},~{xmm29},~{xmm30},~{xmm31},~{flags}"()
+  %2 = shufflevector <16 x i16> %a0, <16 x i16> undef, <16 x i32> <i32 3, i32 2, i32 1, i32 0, i32 4, i32 5, i32 6, i32 7, i32 11, i32 10, i32 9, i32 8, i32 12, i32 13, i32 14, i32 15>
+  %3 = bitcast i16 %mask to <16 x i1>
+  %4 = select <16 x i1> %3, <16 x i16> %2, <16 x i16> zeroinitializer
+  ret <16 x i16> %4
 }
 
 define <4 x i32> @stack_fold_pslld(<4 x i32> %a0, <4 x i32> %a1) {
@@ -1798,8 +1586,6 @@
   %1 = tail call <2 x i64> asm sideeffect "nop", "=x,~{xmm1},~{xmm2},~{xmm3},~{xmm4},~{xmm5},~{xmm6},~{xmm7},~{xmm8},~{xmm9},~{xmm10},~{xmm11},~{xmm12},~{xmm13},~{xmm14},~{xmm15},~{xmm16},~{xmm17},~{xmm18},~{xmm19},~{xmm20},~{xmm21},~{xmm22},~{xmm23},~{xmm24},~{xmm25},~{xmm26},~{xmm27},~{xmm28},~{xmm29},~{xmm30},~{xmm31},~{flags}"()
   %2 = shufflevector <32 x i8> zeroinitializer, <32 x i8> %a, <32 x i32> <i32 47, i32 0, i32 0, i32 0, i32 0, i32 0, i32 0, i32 0, i32 0, i32 0, i32 0, i32 0, i32 0, i32 0, i32 0, i32 0, i32 63, i32 0, i32 0, i32 0, i32 0, i32 0, i32 0, i32 0, i32 0, i32 0, i32 0, i32 0, i32 0, i32 0, i32 0, i32 0>
   ret <32 x i8> %2
-<<<<<<< HEAD
-=======
 }
 
 define <2 x i64> @stack_fold_psrlq(<2 x i64> %a0, <2 x i64> %a1) {
@@ -2086,5 +1872,4 @@
   %3 = bitcast i32 %mask to <32 x i1>
   %4 = select <32 x i1> %3, <32 x i8> %2, <32 x i8> zeroinitializer
   ret <32 x i8> %4
->>>>>>> 84b3cc39
 }