--- conflicted
+++ resolved
@@ -62,19 +62,15 @@
 
 # CHECK:      Resource pressure per iteration:
 # CHECK-NEXT: [0]    [1]    [2]    [3]    [4]    [5]    [6]    [7]    [8]    [9]    [10]   [11]   [12]   [13]   
-<<<<<<< HEAD
-# CHECK-NEXT:  -      -      -      -     63.00  5.00   4.00    -      -      -      -      -      -     1.00   
-=======
 # CHECK-NEXT:  -      -      -     3.00   63.00  5.00   4.00    -      -      -     1.00   0.50   0.50   2.00   
->>>>>>> f07278ec
 
 # CHECK:      Resource pressure by instruction:
 # CHECK-NEXT: [0]    [1]    [2]    [3]    [4]    [5]    [6]    [7]    [8]    [9]    [10]   [11]   [12]   [13]   	Instructions:
-# CHECK-NEXT:  -      -      -      -      -     1.00    -      -      -      -      -      -      -      -     	vpmulld	%xmm0, %xmm1, %xmm2
-# CHECK-NEXT:  -      -      -      -      -      -     1.00    -      -      -      -      -      -      -     	vpand	%xmm0, %xmm1, %xmm2
-# CHECK-NEXT:  -      -      -      -      -      -     1.00    -      -      -      -      -      -      -     	vcvttps2dq	%xmm0, %xmm2
+# CHECK-NEXT:  -      -      -      -      -     1.00    -      -      -      -      -      -      -     1.00   	vpmulld	%xmm0, %xmm1, %xmm2
+# CHECK-NEXT:  -      -      -      -      -      -     1.00    -      -      -      -     0.50   0.50    -     	vpand	%xmm0, %xmm1, %xmm2
+# CHECK-NEXT:  -      -      -      -      -      -     1.00    -      -      -     1.00    -      -      -     	vcvttps2dq	%xmm0, %xmm2
 # CHECK-NEXT:  -      -      -      -      -     1.00    -      -      -      -      -      -      -     1.00   	vpclmulqdq	$0, %xmm0, %xmm1, %xmm2
-# CHECK-NEXT:  -      -      -      -      -     1.00    -      -      -      -      -      -      -      -     	vaddps	%xmm0, %xmm1, %xmm2
+# CHECK-NEXT:  -      -      -     1.00    -     1.00    -      -      -      -      -      -      -      -     	vaddps	%xmm0, %xmm1, %xmm2
 # CHECK-NEXT:  -      -      -      -     21.00   -     1.00    -      -      -      -      -      -      -     	vsqrtps	%xmm0, %xmm2
 # CHECK-NEXT:  -      -      -     2.00    -     2.00    -      -      -      -      -      -      -      -     	vaddps	%ymm0, %ymm1, %ymm2
 # CHECK-NEXT:  -      -      -      -     42.00   -     1.00    -      -      -      -      -      -      -     	vsqrtps	%ymm0, %ymm2
