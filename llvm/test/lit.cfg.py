--- conflicted
+++ resolved
@@ -326,19 +326,7 @@
     [('--assertion-mode', {'ON': 'asserts'}),
      ('--has-global-isel', {'ON': 'global-isel'})])
 
-<<<<<<< HEAD
 if lit.util.isMacOSTriple(config.target_triple):
-    try:
-        sysctl_cmd = subprocess.Popen(['sysctl', 'hw.optional.fma'],
-                                      stdout=subprocess.PIPE)
-    except OSError:
-        print('Could not exec sysctl')
-    result = sysctl_cmd.stdout.read().decode('ascii')
-    if -1 != result.find('hw.optional.fma: 1'):
-        config.available_features.add('fma3')
-    sysctl_cmd.wait()
-=======
-if 'darwin' == sys.platform:
     cmd = ['sysctl', 'hw.optional.fma']
     sysctl_cmd = subprocess.Popen(cmd, stdout=subprocess.PIPE)
 
@@ -351,7 +339,6 @@
         result = sysctl_cmd.stdout.read().decode('ascii')
         if 'hw.optional.fma: 1' in result:
             config.available_features.add('fma3')
->>>>>>> 952a540b
 
 # .debug_frame is not emitted for targeting Windows x64.
 if not re.match(r'^x86_64.*-(windows-gnu|windows-msvc)', config.target_triple):
