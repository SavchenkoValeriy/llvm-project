--- conflicted
+++ resolved
@@ -37,6 +37,7 @@
 ; CHECK:     IsConst: 0
 ; CHECK:     IsVolatile: 0
 ; CHECK:     IsUnaligned: 0
+; CHECK:     SizeOf: 4
 ; CHECK:   }
 ; CHECK:   ArgList (0x1002) {
 ; CHECK:     TypeLeafKind: LF_ARGLIST (0x1201)
@@ -54,10 +55,8 @@
 ; CHECK:     ]
 ; CHECK:     NumParameters: 0
 ; CHECK:     ArgListType: () (0x1002)
-; CHECK:   }
-<<<<<<< HEAD
-; CHECK:   FuncId (0x1004) {
-=======
+; CHECK:     ThisAdjustment: 0
+; CHECK:   }
 ; CHECK:   FieldList (0x1004) {
 ; CHECK:     TypeLeafKind: LF_FIELDLIST (0x1203)
 ; CHECK:     OneMethod {
@@ -89,17 +88,12 @@
 ; CHECK:     LineNumber: 1
 ; CHECK:   }
 ; CHECK:   MemberFuncId (0x1008) {
->>>>>>> 5aba52ff
 ; CHECK:     TypeLeafKind: LF_MFUNC_ID (0x1602)
 ; CHECK:     ClassType: A (0x1000)
 ; CHECK:     FunctionType: void A::() (0x1003)
 ; CHECK:     Name: A::thiscallcc
 ; CHECK:   }
-<<<<<<< HEAD
-; CHECK:   Procedure (0x1005) {
-=======
 ; CHECK:   Procedure (0x1009) {
->>>>>>> 5aba52ff
 ; CHECK:     TypeLeafKind: LF_PROCEDURE (0x1008)
 ; CHECK:     ReturnType: void (0x3)
 ; CHECK:     CallingConvention: NearC (0x0)
@@ -108,15 +102,6 @@
 ; CHECK:     NumParameters: 0
 ; CHECK:     ArgListType: () (0x1002)
 ; CHECK:   }
-<<<<<<< HEAD
-; CHECK:   FuncId (0x1006) {
-; CHECK:     TypeLeafKind: LF_FUNC_ID (0x1601)
-; CHECK:     ParentScope: 0x0
-; CHECK:     FunctionType: void () (0x1005)
-; CHECK:     Name: cdeclcc
-; CHECK:   }
-; CHECK:   Procedure (0x1007) {
-=======
 ; CHECK:   FuncId (0x100A) {
 ; CHECK:     TypeLeafKind: LF_FUNC_ID (0x1601)
 ; CHECK:     ParentScope: 0x0
@@ -124,7 +109,6 @@
 ; CHECK:     Name: cdeclcc
 ; CHECK:   }
 ; CHECK:   Procedure (0x100B) {
->>>>>>> 5aba52ff
 ; CHECK:     TypeLeafKind: LF_PROCEDURE (0x1008)
 ; CHECK:     ReturnType: void (0x3)
 ; CHECK:     CallingConvention: NearFast (0x4)
@@ -133,15 +117,6 @@
 ; CHECK:     NumParameters: 0
 ; CHECK:     ArgListType: () (0x1002)
 ; CHECK:   }
-<<<<<<< HEAD
-; CHECK:   FuncId (0x1008) {
-; CHECK:     TypeLeafKind: LF_FUNC_ID (0x1601)
-; CHECK:     ParentScope: 0x0
-; CHECK:     FunctionType: void () (0x1007)
-; CHECK:     Name: fastcallcc
-; CHECK:   }
-; CHECK:   Procedure (0x1009) {
-=======
 ; CHECK:   FuncId (0x100C) {
 ; CHECK:     TypeLeafKind: LF_FUNC_ID (0x1601)
 ; CHECK:     ParentScope: 0x0
@@ -149,7 +124,6 @@
 ; CHECK:     Name: fastcallcc
 ; CHECK:   }
 ; CHECK:   Procedure (0x100D) {
->>>>>>> 5aba52ff
 ; CHECK:     TypeLeafKind: LF_PROCEDURE (0x1008)
 ; CHECK:     ReturnType: void (0x3)
 ; CHECK:     CallingConvention: NearStdCall (0x7)
@@ -158,15 +132,6 @@
 ; CHECK:     NumParameters: 0
 ; CHECK:     ArgListType: () (0x1002)
 ; CHECK:   }
-<<<<<<< HEAD
-; CHECK:   FuncId (0x100A) {
-; CHECK:     TypeLeafKind: LF_FUNC_ID (0x1601)
-; CHECK:     ParentScope: 0x0
-; CHECK:     FunctionType: void () (0x1009)
-; CHECK:     Name: stdcallcc
-; CHECK:   }
-; CHECK:   Procedure (0x100B) {
-=======
 ; CHECK:   FuncId (0x100E) {
 ; CHECK:     TypeLeafKind: LF_FUNC_ID (0x1601)
 ; CHECK:     ParentScope: 0x0
@@ -174,7 +139,6 @@
 ; CHECK:     Name: stdcallcc
 ; CHECK:   }
 ; CHECK:   Procedure (0x100F) {
->>>>>>> 5aba52ff
 ; CHECK:     TypeLeafKind: LF_PROCEDURE (0x1008)
 ; CHECK:     ReturnType: void (0x3)
 ; CHECK:     CallingConvention: NearVector (0x18)
@@ -183,17 +147,10 @@
 ; CHECK:     NumParameters: 0
 ; CHECK:     ArgListType: () (0x1002)
 ; CHECK:   }
-<<<<<<< HEAD
-; CHECK:   FuncId (0x100C) {
-; CHECK:     TypeLeafKind: LF_FUNC_ID (0x1601)
-; CHECK:     ParentScope: 0x0
-; CHECK:     FunctionType: void () (0x100B)
-=======
 ; CHECK:   FuncId (0x1010) {
 ; CHECK:     TypeLeafKind: LF_FUNC_ID (0x1601)
 ; CHECK:     ParentScope: 0x0
 ; CHECK:     FunctionType: void () (0x100F)
->>>>>>> 5aba52ff
 ; CHECK:     Name: vectorcallcc
 ; CHECK:   }
 ; CHECK: ]
