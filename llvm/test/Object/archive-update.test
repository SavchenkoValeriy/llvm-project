Test the 'u' option of llvm-ar

<<<<<<< HEAD
RUN: cd %T
RUN: rm -f %t.a
=======
RUN: rm -rf %t && mkdir -p %t && cd %t
RUN: rm -f %t/tmp.a
>>>>>>> 03c2208d

Create a file named evenlen that is newer than the evenlen on the source dir.
RUN: mkdir -p %t/tmp.older
RUN: echo older > %t/tmp.older/evenlen

RUN: mkdir -p %t/tmp.newer

Either the shell supports the 'touch' command with a flag to manually set the
mtime or we sleep for over two seconds so that the mtime is definitely
observable.
RUN: touch -m -t 200001010000 %t/tmp.older/evenlen || sleep 2.1

RUN: echo newer > %t/tmp.newer/evenlen
RUN: touch %t/tmp.newer/evenlen

Create an achive with the newest file
RUN: llvm-ar rU %t/tmp.a %t/tmp.newer/evenlen
RUN: llvm-ar p %t/tmp.a | FileCheck --check-prefix=NEWER %s

Check that without the 'u' option the member is replaced with an older file.
RUN: llvm-ar rU %t/tmp.a %t/tmp.older/evenlen
RUN: llvm-ar p %t/tmp.a | FileCheck --check-prefix=OLDER %s

Check that with the 'u' option the member is replaced with a newer file.
RUN: llvm-ar ruU %t/tmp.a %t/tmp.newer/evenlen
RUN: llvm-ar p %t/tmp.a | FileCheck --check-prefix=NEWER %s

Check that with the 'u' option the member is not replaced with an older file.
RUN: llvm-ar ruU %t/tmp.a %t/tmp.older/evenlen
RUN: llvm-ar p %t/tmp.a | FileCheck --check-prefix=NEWER %s

NEWER: newer
OLDER: older

RUN: rm -f %t/tmp.a
RUN: echo foo > foo
RUN: echo bar > bar
RUN: llvm-ar --format=gnu rcT %t/tmp.a foo
RUN: llvm-ar --format=gnu rcT %t/tmp.a bar
RUN: llvm-ar t %t/tmp.a | FileCheck --check-prefix=BOTH-FILES %s
BOTH-FILES: foo
BOTH-FILES: bar

RUN: rm -f %t/tmp.a
RUN: llvm-ar --format=gnu rc %t/tmp.a foo
RUN: not llvm-ar --format=gnu rcT %t/tmp.a bar 2>&1 | FileCheck --check-prefix=ERROR %s
ERROR: Cannot convert a regular archive to a thin one.<|MERGE_RESOLUTION|>--- conflicted
+++ resolved
@@ -1,12 +1,7 @@
 Test the 'u' option of llvm-ar
 
-<<<<<<< HEAD
-RUN: cd %T
-RUN: rm -f %t.a
-=======
 RUN: rm -rf %t && mkdir -p %t && cd %t
 RUN: rm -f %t/tmp.a
->>>>>>> 03c2208d
 
 Create a file named evenlen that is newer than the evenlen on the source dir.
 RUN: mkdir -p %t/tmp.older
