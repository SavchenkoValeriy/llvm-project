--- conflicted
+++ resolved
@@ -4,8 +4,12 @@
 # should be built with the LLVM toolchain from the build directory. This file is
 # a first step to formalizing runtime build interfaces.
 
-# In the current state this file only works with compiler-rt, other runtimes
-# will work as the runtime build interface standardizes.
+# Setting CMake minimum required version should be at the very top of the file
+# if this is the entry point.
+if(CMAKE_SOURCE_DIR STREQUAL CMAKE_CURRENT_SOURCE_DIR)
+  cmake_minimum_required(VERSION 3.4.3)
+  project(Runtimes C CXX ASM)
+endif()
 
 # Find all subdirectories containing CMake projects
 file(GLOB entries *)
@@ -205,14 +209,11 @@
 
 else() # if this is included from LLVM's CMake
   include(LLVMExternalProjectUtils)
-<<<<<<< HEAD
-=======
   if (LLVM_EXTERNAL_LIBCXX_SOURCE_DIR AND "libcxx" IN_LIST LLVM_ENABLE_RUNTIMES)
     set(LIBCXX_HEADER_DIR ${LLVM_INCLUDE_DIR}/c++/v1/)
     set(CXX_HEADER_TARGET runtime-libcxx-headers)
     add_subdirectory(${LLVM_EXTERNAL_LIBCXX_SOURCE_DIR}/include ${CXX_HEADER_TARGET})
   endif()
->>>>>>> 5c714cbd
 
   if(NOT LLVM_BUILD_RUNTIMES)
     set(EXTRA_ARGS EXCLUDE_FROM_ALL)
@@ -362,7 +363,7 @@
 
     llvm_ExternalProject_Add(runtimes
                              ${CMAKE_CURRENT_SOURCE_DIR}
-                             DEPENDS ${ARG_DEPENDS}
+                             DEPENDS ${ARG_DEPENDS} runtime-libcxx-headers
                              # Builtins were built separately above
                              CMAKE_ARGS -DCOMPILER_RT_BUILD_BUILTINS=Off
                                         -DLLVM_INCLUDE_TESTS=${LLVM_INCLUDE_TESTS}
@@ -453,7 +454,7 @@
 
     llvm_ExternalProject_Add(runtimes-${name}
                              ${CMAKE_CURRENT_SOURCE_DIR}
-                             DEPENDS ${${name}_deps}
+                             DEPENDS ${${name}_deps} runtime-libcxx-headers
                              # Builtins were built separately above
                              CMAKE_ARGS -DCOMPILER_RT_BUILD_BUILTINS=Off
                                         -DLLVM_INCLUDE_TESTS=${LLVM_INCLUDE_TESTS}
