--- conflicted
+++ resolved
@@ -5,28 +5,33 @@
 desc = '''Generate HTML output to visualize optimization records from the YAML files
 generated with -fsave-optimization-record and -fdiagnostics-show-hotness.
 
-The tools requires PyYAML to be installed.'''
+The tools requires PyYAML and Pygments Python packages.'''
 
 import yaml
 import argparse
 import os.path
+import re
 import subprocess
 import shutil
+from pygments import highlight
+from pygments.lexers.c_cpp import CppLexer
+from pygments.formatters import HtmlFormatter
 
 parser = argparse.ArgumentParser(description=desc)
 parser.add_argument('yaml_files', nargs='+')
 parser.add_argument('output_dir')
+parser.add_argument('-source-dir', '-s', default='', help='set source directory')
 args = parser.parse_args()
 
 p = subprocess.Popen(['c++filt', '-n'], stdin=subprocess.PIPE, stdout=subprocess.PIPE)
+
+
 def demangle(name):
     p.stdin.write(name + '\n')
     return p.stdout.readline().rstrip()
 
+
 class Remark(yaml.YAMLObject):
-<<<<<<< HEAD
-    max_hotness = 1
-=======
     max_hotness = 0
 
     @classmethod
@@ -37,7 +42,6 @@
 
     # Map function names to their source location for function where inlining happened
     caller_loc = dict()
->>>>>>> 06522278
 
     def __getattr__(self, name):
         # If hotness is missing, assume 0
@@ -104,54 +108,101 @@
         else:
             return ''
 
+    @property
+    def key(self):
+        return (self.__class__, self.Pass, self.Name, self.File, self.Line, self.Column, self.message)
+
+
 class Analysis(Remark):
     yaml_tag = '!Analysis'
 
     @property
-    def color(self): return "white"
+    def color(self):
+        return "white"
+
 
 class AnalysisFPCommute(Analysis):
     yaml_tag = '!AnalysisFPCommute'
 
+
 class AnalysisAliasing(Analysis):
     yaml_tag = '!AnalysisAliasing'
 
+
 class Passed(Remark):
     yaml_tag = '!Passed'
 
     @property
-    def color(self): return "green"
+    def color(self):
+        return "green"
+
 
 class Missed(Remark):
     yaml_tag = '!Missed'
 
     @property
-    def color(self): return "red"
+    def color(self):
+        return "red"
+
 
 class SourceFileRenderer:
     def __init__(self, filename):
-        self.source_stream = open(filename)
+        existing_filename = None
+        if os.path.exists(filename):
+            existing_filename = filename
+        else:
+            fn = os.path.join(args.source_dir, filename)
+            if os.path.exists(fn):
+                existing_filename = fn
+
         self.stream = open(os.path.join(args.output_dir, SourceFileRenderer.html_file_name(filename)), 'w')
+        if existing_filename:
+            self.source_stream = open(existing_filename)
+        else:
+            self.source_stream = None
+            print('''
+<html>
+<h1>Unable to locate file {}</h1>
+</html>
+            '''.format(filename), file=self.stream)
+
+        self.html_formatter = HtmlFormatter()
+        self.cpp_lexer = CppLexer()
 
     def render_source_line(self, linenum, line):
+        html_line = highlight(line, self.cpp_lexer, self.html_formatter)
         print('''
 <tr>
 <td><a name=\"L{linenum}\">{linenum}</a></td>
 <td></td>
 <td></td>
-<td><pre>{line}</pre></td>
+<td>{html_line}</td>
 </tr>'''.format(**locals()), file=self.stream)
 
-    def render_inline_remarks(self, r):
+    def render_inline_remarks(self, r, line):
+        inlining_context = r.DemangledFunctionName
+        dl = Remark.caller_loc.get(r.Function)
+        if dl:
+            link = Remark.make_link(dl['File'], dl['Line'] - 2)
+            inlining_context = "<a href={link}>{r.DemangledFunctionName}</a>".format(**locals())
+
+        # Column is the number of characters *including* tabs, keep those and
+        # replace everything else with spaces.
+        indent = line[:r.Column - 1]
+        indent = re.sub('\S', ' ', indent)
         print('''
 <tr>
 <td></td>
 <td>{r.RelativeHotness}</td>
 <td class=\"column-entry-{r.color}\">{r.Pass}</td>
-<td class=\"column-entry-yellow\">{r.message}</td>
+<td><pre style="display:inline">{indent}</pre><span class=\"column-entry-yellow\"> {r.message}&nbsp;</span></td>
+<td class=\"column-entry-yellow\">{inlining_context}</td>
 </tr>'''.format(**locals()), file=self.stream)
 
     def render(self, line_remarks):
+        if not self.source_stream:
+            return
+
         print('''
 <html>
 <head>
@@ -165,11 +216,12 @@
 <td>Hotness</td>
 <td>Optimization</td>
 <td>Source</td>
+<td>Inline Context</td>
 </tr>''', file=self.stream)
         for (linenum, line) in enumerate(self.source_stream.readlines(), start=1):
             self.render_source_line(linenum, line)
             for remark in line_remarks.get(linenum, []):
-                self.render_inline_remarks(remark)
+                self.render_inline_remarks(remark, line)
         print('''
 </table>
 </body>
@@ -178,6 +230,7 @@
     @classmethod
     def html_file_name(cls, filename):
         return filename.replace('/', '_') + ".html"
+
 
 class IndexRenderer:
     def __init__(self):
@@ -215,21 +268,13 @@
 </html>''', file=self.stream)
 
 
-all_remarks = []
-file_remarks  = dict()
+all_remarks = dict()
+file_remarks = dict()
 
 for input_file in args.yaml_files:
     f = open(input_file)
     docs = yaml.load_all(f)
     for remark in docs:
-<<<<<<< HEAD
-        if hasattr(remark, 'Hotness'):
-            file_remarks.setdefault(remark.File, dict()).setdefault(remark.Line, []).append(remark);
-            all_remarks.append(remark)
-            Remark.max_hotness = max(Remark.max_hotness, remark.Hotness)
-
-all_remarks = sorted(all_remarks, key=lambda r: r.Hotness, reverse=True)
-=======
         # Avoid duplicated remarks
         if remark.key in all_remarks:
             continue
@@ -251,7 +296,6 @@
     sorted_remarks = sorted(all_remarks.itervalues(), key=lambda r: r.Hotness, reverse=True)
 else:
     sorted_remarks = sorted(all_remarks.itervalues(), key=lambda r: (r.File, r.Line, r.Column))
->>>>>>> 06522278
 
 if not os.path.exists(args.output_dir):
     os.mkdir(args.output_dir)
@@ -259,6 +303,6 @@
 for (filename, remarks) in file_remarks.iteritems():
     SourceFileRenderer(filename).render(remarks)
 
-IndexRenderer().render(all_remarks)
+IndexRenderer().render(sorted_remarks)
 
 shutil.copy(os.path.join(os.path.dirname(os.path.realpath(__file__)), "style.css"), args.output_dir)