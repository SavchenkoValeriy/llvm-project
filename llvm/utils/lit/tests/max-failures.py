# Check the behavior of --max-failures option.
#
<<<<<<< HEAD
# RUN: not %{lit} -j 1 -v %{inputs}/shtest-shell > %t.out
# RUN: not %{lit} --max-failures=1 -j 1 -v %{inputs}/shtest-shell >> %t.out
# RUN: not %{lit} --max-failures=2 -j 1 -v %{inputs}/shtest-shell >> %t.out
# RUN: not %{lit} --max-failures=0 -j 1 -v %{inputs}/shtest-shell 2>> %t.out
=======
# RUN: not %{lit} -j 1 -v %{inputs}/max-failures > %t.out
# RUN: not %{lit} --max-failures=1 -j 1 -v %{inputs}/max-failures >> %t.out
# RUN: not %{lit} --max-failures=2 -j 1 -v %{inputs}/max-failures >> %t.out
# RUN: not %{lit} --max-failures=0 -j 1 -v %{inputs}/max-failures 2>> %t.out
>>>>>>> 967dc58a
# RUN: FileCheck < %t.out %s
#
# END.

# CHECK: Failing Tests (3)
# CHECK: Failing Tests (1)
# CHECK: Failing Tests (2)
# CHECK: error: Setting --max-failures to 0 does not have any effect.<|MERGE_RESOLUTION|>--- conflicted
+++ resolved
@@ -1,16 +1,9 @@
 # Check the behavior of --max-failures option.
 #
-<<<<<<< HEAD
-# RUN: not %{lit} -j 1 -v %{inputs}/shtest-shell > %t.out
-# RUN: not %{lit} --max-failures=1 -j 1 -v %{inputs}/shtest-shell >> %t.out
-# RUN: not %{lit} --max-failures=2 -j 1 -v %{inputs}/shtest-shell >> %t.out
-# RUN: not %{lit} --max-failures=0 -j 1 -v %{inputs}/shtest-shell 2>> %t.out
-=======
 # RUN: not %{lit} -j 1 -v %{inputs}/max-failures > %t.out
 # RUN: not %{lit} --max-failures=1 -j 1 -v %{inputs}/max-failures >> %t.out
 # RUN: not %{lit} --max-failures=2 -j 1 -v %{inputs}/max-failures >> %t.out
 # RUN: not %{lit} --max-failures=0 -j 1 -v %{inputs}/max-failures 2>> %t.out
->>>>>>> 967dc58a
 # RUN: FileCheck < %t.out %s
 #
 # END.
