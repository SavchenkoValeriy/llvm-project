import("//llvm/utils/TableGen/tablegen.gni")

tablegen("X86GenAsmWriter") {
  visibility = [ ":tablegen" ]
  args = [ "-gen-asm-writer" ]
  td_file = "../X86.td"
}

tablegen("X86GenAsmWriter1") {
  visibility = [ ":tablegen" ]
  args = [
    "-gen-asm-writer",
    "-asmwriternum=1",
  ]
  td_file = "../X86.td"
}

tablegen("X86GenInstrInfo") {
  visibility = [ ":tablegen" ]
  args = [ "-gen-instr-info" ]
  td_file = "../X86.td"
}

<<<<<<< HEAD
=======
tablegen("X86GenRegisterInfo") {
  visibility = [ ":tablegen" ]
  args = [ "-gen-register-info" ]
  td_file = "../X86.td"
}

tablegen("X86GenSubtargetInfo") {
  visibility = [ ":tablegen" ]
  args = [ "-gen-subtarget" ]
  td_file = "../X86.td"
}

>>>>>>> 682cc096
group("tablegen") {
  visibility = [
    ":MCTargetDesc",
    "../InstPrinter",
    "../TargetInfo",
  ]
  public_deps = [
    ":X86GenInstrInfo",
    ":X86GenRegisterInfo",
    ":X86GenSubtargetInfo",
  ]
}

static_library("MCTargetDesc") {
  output_name = "LLVMX86Desc"
  public_deps = [
    ":tablegen",
  ]
  deps = [
    "//llvm/lib/MC",
    "//llvm/lib/MC/MCDisassembler",
    "//llvm/lib/Object",
    "//llvm/lib/Support",
    "//llvm/lib/Target/X86/InstPrinter",
    "//llvm/lib/Target/X86/TargetInfo",
  ]
  include_dirs = [ ".." ]
  sources = [
    "X86AsmBackend.cpp",
    "X86ELFObjectWriter.cpp",
    "X86MCAsmInfo.cpp",
    "X86MCCodeEmitter.cpp",
    "X86MCTargetDesc.cpp",
    "X86MachObjectWriter.cpp",
    "X86WinCOFFObjectWriter.cpp",
    "X86WinCOFFStreamer.cpp",
    "X86WinCOFFTargetStreamer.cpp",
  ]
}<|MERGE_RESOLUTION|>--- conflicted
+++ resolved
@@ -21,8 +21,6 @@
   td_file = "../X86.td"
 }
 
-<<<<<<< HEAD
-=======
 tablegen("X86GenRegisterInfo") {
   visibility = [ ":tablegen" ]
   args = [ "-gen-register-info" ]
@@ -35,14 +33,14 @@
   td_file = "../X86.td"
 }
 
->>>>>>> 682cc096
 group("tablegen") {
   visibility = [
     ":MCTargetDesc",
-    "../InstPrinter",
     "../TargetInfo",
   ]
   public_deps = [
+    ":X86GenAsmWriter",
+    ":X86GenAsmWriter1",
     ":X86GenInstrInfo",
     ":X86GenRegisterInfo",
     ":X86GenSubtargetInfo",
@@ -59,13 +57,17 @@
     "//llvm/lib/MC/MCDisassembler",
     "//llvm/lib/Object",
     "//llvm/lib/Support",
-    "//llvm/lib/Target/X86/InstPrinter",
     "//llvm/lib/Target/X86/TargetInfo",
+    "//llvm/lib/Target/X86/Utils",
   ]
   include_dirs = [ ".." ]
   sources = [
+    "X86ATTInstPrinter.cpp",
     "X86AsmBackend.cpp",
     "X86ELFObjectWriter.cpp",
+    "X86InstComments.cpp",
+    "X86InstPrinterCommon.cpp",
+    "X86IntelInstPrinter.cpp",
     "X86MCAsmInfo.cpp",
     "X86MCCodeEmitter.cpp",
     "X86MCTargetDesc.cpp",
