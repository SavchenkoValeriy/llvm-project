import("//clang/utils/TableGen/clang_tablegen.gni")

clang_tablegen("Attrs") {
  args = [
    "-gen-clang-attr-classes",
    "-I",
    rebase_path("../..", root_out_dir),
  ]
  td_file = "../Basic/Attr.td"
}

clang_tablegen("AttrImpl") {
  args = [
    "-gen-clang-attr-impl",
    "-I",
    rebase_path("../..", root_out_dir),
  ]
  td_file = "../Basic/Attr.td"
}

clang_tablegen("AttrTextNodeDump") {
  args = [
    "-gen-clang-attr-text-node-dump",
    "-I",
    rebase_path("../..", root_out_dir),
  ]
  td_file = "../Basic/Attr.td"
}

clang_tablegen("AttrNodeTraverse") {
  args = [
    "-gen-clang-attr-node-traverse",
    "-I",
    rebase_path("../..", root_out_dir),
  ]
  td_file = "../Basic/Attr.td"
}

clang_tablegen("AttrVisitor") {
  args = [
    "-gen-clang-attr-ast-visitor",
    "-I",
    rebase_path("../..", root_out_dir),
  ]
  td_file = "../Basic/Attr.td"
}

clang_tablegen("StmtNodes") {
  args = [ "-gen-clang-stmt-nodes" ]
  td_file = "../Basic/StmtNodes.td"
}

clang_tablegen("DeclNodes") {
  args = [ "-gen-clang-decl-nodes" ]
  td_file = "../Basic/DeclNodes.td"
}

<<<<<<< HEAD
=======
clang_tablegen("TypeNodes") {
  args = [ "-gen-clang-type-nodes" ]
  td_file = "../Basic/TypeNodes.td"
}

>>>>>>> b54302e3
clang_tablegen("CommentNodes") {
  args = [ "-gen-clang-comment-nodes" ]
  td_file = "../Basic/CommentNodes.td"
}

clang_tablegen("CommentHTMLTags") {
  args = [ "-gen-clang-comment-html-tags" ]
}

clang_tablegen("CommentHTMLTagsProperties") {
  args = [ "-gen-clang-comment-html-tags-properties" ]
  td_file = "CommentHTMLTags.td"
}

clang_tablegen("CommentHTMLNamedCharacterReferences") {
  args = [ "-gen-clang-comment-html-named-character-references" ]
}

clang_tablegen("CommentCommandInfo") {
  args = [ "-gen-clang-comment-command-info" ]
  td_file = "CommentCommands.td"
}

clang_tablegen("CommentCommandList") {
  args = [ "-gen-clang-comment-command-list" ]
  td_file = "CommentCommands.td"
}

clang_tablegen("StmtDataCollectors") {
  args = [ "-gen-clang-data-collectors" ]
}<|MERGE_RESOLUTION|>--- conflicted
+++ resolved
@@ -55,14 +55,11 @@
   td_file = "../Basic/DeclNodes.td"
 }
 
-<<<<<<< HEAD
-=======
 clang_tablegen("TypeNodes") {
   args = [ "-gen-clang-type-nodes" ]
   td_file = "../Basic/TypeNodes.td"
 }
 
->>>>>>> b54302e3
 clang_tablegen("CommentNodes") {
   args = [ "-gen-clang-comment-nodes" ]
   td_file = "../Basic/CommentNodes.td"
