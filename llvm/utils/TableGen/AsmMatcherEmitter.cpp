--- conflicted
+++ resolved
@@ -704,12 +704,12 @@
   /// Map of AsmOperandClass records to their class information.
   std::map<Record*, ClassInfo*> AsmOperandClasses;
 
+  /// Map of RegisterClass records to their class information.
+  std::map<Record*, ClassInfo*> RegisterClassClasses;
+
 private:
   /// Map of token to class information which has already been constructed.
   std::map<std::string, ClassInfo*> TokenClasses;
-
-  /// Map of RegisterClass records to their class information.
-  std::map<Record*, ClassInfo*> RegisterClassClasses;
 
 private:
   /// getTokenClass - Lookup or create the class for the given token.
@@ -1281,6 +1281,19 @@
       CI->ValueName = RC.getName();
     } else
       CI->ValueName = CI->ValueName + "," + RC.getName();
+
+    Init *DiagnosticType = Def->getValueInit("DiagnosticType");
+    if (StringInit *SI = dyn_cast<StringInit>(DiagnosticType))
+      CI->DiagnosticType = SI->getValue();
+
+    Init *DiagnosticString = Def->getValueInit("DiagnosticString");
+    if (StringInit *SI = dyn_cast<StringInit>(DiagnosticString))
+      CI->DiagnosticString = SI->getValue();
+
+    // If we have a diagnostic string but the diagnostic type is not specified
+    // explicitly, create an anonymous diagnostic type.
+    if (!CI->DiagnosticString.empty() && CI->DiagnosticType.empty())
+      CI->DiagnosticType = RC.getName();
 
     RegisterClassClasses.insert(std::make_pair(Def, CI));
   }
@@ -2178,7 +2191,18 @@
   OS << "enum MatchClassKind {\n";
   OS << "  InvalidMatchClass = 0,\n";
   OS << "  OptionalMatchClass = 1,\n";
+  ClassInfo::ClassInfoKind LastKind = ClassInfo::Token;
+  StringRef LastName = "OptionalMatchClass";
   for (const auto &CI : Infos) {
+    if (LastKind == ClassInfo::Token && CI.Kind != ClassInfo::Token) {
+      OS << "  MCK_LAST_TOKEN = " << LastName << ",\n";
+    } else if (LastKind < ClassInfo::UserClass0 &&
+               CI.Kind >= ClassInfo::UserClass0) {
+      OS << "  MCK_LAST_REGISTER = " << LastName << ",\n";
+    }
+    LastKind = (ClassInfo::ClassInfoKind)CI.Kind;
+    LastName = CI.Name;
+
     OS << "  " << CI.Name << ", // ";
     if (CI.Kind == ClassInfo::Token) {
       OS << "'" << CI.ValueName << "'\n";
@@ -2229,6 +2253,26 @@
   OS << "}\n\n";
 }
 
+static void emitRegisterMatchErrorFunc(AsmMatcherInfo &Info, raw_ostream &OS) {
+  OS << "static unsigned getDiagKindFromRegisterClass(MatchClassKind "
+        "RegisterClass) {\n";
+  OS << "  switch (RegisterClass) {\n";
+
+  for (const auto &CI: Info.Classes) {
+    if (CI.isRegisterClass() && !CI.DiagnosticType.empty()) {
+      OS << "  case " << CI.Name << ":\n";
+      OS << "    return " << Info.Target.getName() << "AsmParser::Match_"
+         << CI.DiagnosticType << ";\n";
+    }
+  }
+
+  OS << "  default:\n";
+  OS << "    return MCTargetAsmParser::Match_InvalidOperand;\n";
+
+  OS << "  }\n";
+  OS << "}\n\n";
+}
+
 /// emitValidateOperandClass - Emit the function to validate an operand class.
 static void emitValidateOperandClass(AsmMatcherInfo &Info,
                                      raw_ostream &OS) {
@@ -2243,7 +2287,7 @@
 
   // Check for Token operands first.
   // FIXME: Use a more specific diagnostic type.
-  OS << "  if (Operand.isToken())\n";
+  OS << "  if (Operand.isToken() && Kind <= MCK_LAST_TOKEN)\n";
   OS << "    return isSubclass(matchTokenString(Operand.getToken()), Kind) ?\n"
      << "             MCTargetAsmParser::Match_Success :\n"
      << "             MCTargetAsmParser::Match_InvalidOperand;\n\n";
@@ -2279,8 +2323,12 @@
        << "; break;\n";
   OS << "    }\n";
   OS << "    return isSubclass(OpKind, Kind) ? "
-     << "MCTargetAsmParser::Match_Success :\n                             "
-     << "         MCTargetAsmParser::Match_InvalidOperand;\n  }\n\n";
+     << "(unsigned)MCTargetAsmParser::Match_Success :\n                     "
+     << "                 getDiagKindFromRegisterClass(Kind);\n  }\n\n";
+
+  // Expected operand is a register, but actual is not.
+  OS << "  if (Kind > MCK_LAST_TOKEN && Kind <= MCK_LAST_REGISTER)\n";
+  OS << "    return getDiagKindFromRegisterClass(Kind);\n\n";
 
   // Generic fallthrough match failure case for operands that don't have
   // specialized diagnostic types.
@@ -2426,6 +2474,10 @@
   // Get the set of diagnostic types from all of the operand classes.
   std::set<StringRef> Types;
   for (const auto &OpClassEntry : Info.AsmOperandClasses) {
+    if (!OpClassEntry.second->DiagnosticType.empty())
+      Types.insert(OpClassEntry.second->DiagnosticType);
+  }
+  for (const auto &OpClassEntry : Info.RegisterClassClasses) {
     if (!OpClassEntry.second->DiagnosticType.empty())
       Types.insert(OpClassEntry.second->DiagnosticType);
   }
@@ -2978,6 +3030,9 @@
   // Emit a function to get the user-visible string to describe an operand
   // match failure in diagnostics.
   emitOperandMatchErrorDiagStrings(Info, OS);
+
+  // Emit a function to map register classes to operand match failure codes.
+  emitRegisterMatchErrorFunc(Info, OS);
 
   // Emit the routine to match token strings to their match class.
   emitMatchTokenString(Target, Info.Classes, OS);
@@ -3275,20 +3330,18 @@
   OS << "      }\n";
   OS << "      // If the generic handler indicates an invalid operand\n";
   OS << "      // failure, check for a special case.\n";
-<<<<<<< HEAD
-  OS << "      if (Diag == Match_InvalidOperand) {\n";
-  OS << "        Diag = validateTargetOperandClass(Actual, Formal);\n";
-  OS << "        if (Diag == Match_Success) {\n";
-=======
   OS << "      if (Diag != Match_Success) {\n";
   OS << "        unsigned TargetDiag = validateTargetOperandClass(Actual, Formal);\n";
   OS << "        if (TargetDiag == Match_Success) {\n";
   OS << "          DEBUG_WITH_TYPE(\"asm-matcher\",\n";
   OS << "                          dbgs() << \"match success using target matcher\\n\");\n";
->>>>>>> 2c9570c0
   OS << "          ++ActualIdx;\n";
   OS << "          continue;\n";
   OS << "        }\n";
+  OS << "        // If the target matcher returned a specific error code use\n";
+  OS << "        // that, else use the one from the generic matcher.\n";
+  OS << "        if (TargetDiag != Match_InvalidOperand)\n";
+  OS << "          Diag = TargetDiag;\n";
   OS << "      }\n";
   OS << "      // If current formal operand wasn't matched and it is optional\n"
      << "      // then try to match next formal operand\n";
