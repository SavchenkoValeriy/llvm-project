--- conflicted
+++ resolved
@@ -11,16 +11,23 @@
 ///
 //===----------------------------------------------------------------------===//
 
+#include "llvm/ADT/Statistic.h"
 #include "llvm/Support/CommandLine.h"
 #include "llvm/Support/Timer.h"
 #include "llvm/TableGen/Error.h"
 #include "llvm/TableGen/StringMatcher.h"
 #include "llvm/TableGen/TableGenBackend.h"
 #include "CodeGenTarget.h"
+#include "GlobalISel/CodeExpander.h"
+#include "GlobalISel/CodeExpansions.h"
 
 using namespace llvm;
 
 #define DEBUG_TYPE "gicombiner-emitter"
+
+// FIXME: Use ALWAYS_ENABLED_STATISTIC once it's available.
+unsigned NumPatternTotal = 0;
+STATISTIC(NumPatternTotalStatistic, "Total number of patterns");
 
 cl::OptionCategory
     GICombinerEmitterCat("Options for -gen-global-isel-combiner");
@@ -33,8 +40,6 @@
     cl::cat(GICombinerEmitterCat));
 
 namespace {
-<<<<<<< HEAD
-=======
 typedef uint64_t RuleID;
 
 class RootInfo {
@@ -180,13 +185,19 @@
   return true;
 }
 
->>>>>>> 3b598b9c
 class GICombinerEmitter {
   StringRef Name;
+  const CodeGenTarget &Target;
   Record *Combiner;
+  std::vector<std::unique_ptr<CombineRule>> Rules;
+  std::unique_ptr<CombineRule> makeCombineRule(const Record &R);
+
+  void gatherRules(std::vector<std::unique_ptr<CombineRule>> &ActiveRules,
+                   const std::vector<Record *> &&RulesAndGroups);
+
 public:
-  explicit GICombinerEmitter(RecordKeeper &RK, StringRef Name,
-                             Record *Combiner);
+  explicit GICombinerEmitter(RecordKeeper &RK, const CodeGenTarget &Target,
+                             StringRef Name, Record *Combiner);
   ~GICombinerEmitter() {}
 
   StringRef getClassName() const {
@@ -194,13 +205,6 @@
   }
   void run(raw_ostream &OS);
 
-<<<<<<< HEAD
-};
-
-GICombinerEmitter::GICombinerEmitter(RecordKeeper &RK, StringRef Name,
-                                     Record *Combiner)
-    : Name(Name), Combiner(Combiner) {}
-=======
   /// Emit the name matcher (guarded by #ifndef NDEBUG) used to disable rules in
   /// response to the generated cl::opt.
   void emitNameMatcher(raw_ostream &OS) const;
@@ -330,9 +334,9 @@
     OS << Indent << "}\n";
   }
 }
->>>>>>> 3b598b9c
 
 void GICombinerEmitter::run(raw_ostream &OS) {
+  gatherRules(Rules, Combiner->getValueAsListOfDefs("Rules"));
   NamedRegionTimer T("Emit", "Time spent emitting the combiner",
                      "Code Generation", "Time spent generating code",
                      TimeRegions);
@@ -412,10 +416,14 @@
      << "    GISelChangeObserver &Observer,\n"
      << "    MachineInstr &MI,\n"
      << "    MachineIRBuilder &B) const {\n"
+     << "  CombinerHelper Helper(Observer, B);\n"
      << "  MachineBasicBlock *MBB = MI.getParent();\n"
      << "  MachineFunction *MF = MBB->getParent();\n"
      << "  MachineRegisterInfo &MRI = MF->getRegInfo();\n"
      << "  (void)MBB; (void)MF; (void)MRI;\n\n";
+
+  for (const auto &Rule : Rules)
+    generateCodeForRule(OS, Rule.get(), "  ");
   OS << "\n  return false;\n"
      << "}\n"
      << "#endif // ifdef " << Name.upper() << "_GENCOMBINERHELPER_CPP\n";
@@ -436,8 +444,9 @@
     Record *CombinerDef = RK.getDef(Combiner);
     if (!CombinerDef)
       PrintFatalError("Could not find " + Combiner);
-    GICombinerEmitter(RK, Combiner, CombinerDef).run(OS);
-  }
+    GICombinerEmitter(RK, Target, Combiner, CombinerDef).run(OS);
+  }
+  NumPatternTotalStatistic = NumPatternTotal;
 }
 
 } // namespace llvm