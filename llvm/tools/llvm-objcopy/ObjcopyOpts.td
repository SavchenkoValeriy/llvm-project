include "llvm/Option/OptParser.td"

multiclass Eq<string name> {
  def NAME: Separate<["--", "-"], name>;
  def NAME # _eq: Joined<["--", "-"], name # "=">, Alias<!cast<Separate>(NAME)>;
}

def help : Flag<["-", "--"], "help">;
defm binary_architecture : Eq<"binary-architecture">,
                           HelpText<"Used when transforming an architecture-less format (such as binary) to another format">;
def B : JoinedOrSeparate<["-"], "B">,
        Alias<binary_architecture>;
defm input_target : Eq<"input-target">,
                    HelpText<"Format of the input file">,
                    Values<"binary">;
defm output_target : Eq<"output-target">,
                     HelpText<"Format of the output file">,
                     Values<"binary">;
def O : JoinedOrSeparate<["-"], "O">,
        Alias<output_target>;
defm split_dwo : Eq<"split-dwo">,
                 MetaVarName<"dwo-file">,
                 HelpText<"Equivalent to extract-dwo on the input file to <dwo-file>, then strip-dwo on the input file">;
defm add_gnu_debuglink : Eq<"add-gnu-debuglink">,
                         MetaVarName<"debug-file">,
                         HelpText<"Add a .gnu_debuglink for <debug-file>">;
defm remove_section : Eq<"remove-section">,
                      MetaVarName<"section">,
                      HelpText<"Remove <section>">;
defm redefine_symbol : Eq<"redefine-sym">,
                       MetaVarName<"old=new">,
                       HelpText<"Change the name of a symbol old to new">;
def R : JoinedOrSeparate<["-"], "R">,
        Alias<remove_section>;
defm keep : Eq<"keep">,
            MetaVarName<"section">,
            HelpText<"Keep <section>">;
defm only_keep : Eq<"only-keep">,
                 MetaVarName<"section">,
                 HelpText<"Remove all but <section>">;
def j : JoinedOrSeparate<["-"], "j">,
                      Alias<only_keep>;
defm add_section : Eq<"add-section">,
                   MetaVarName<"section=file">,
                   HelpText<"Make a section named <section> with the contents of <file>.">;
def strip_all : Flag<["-", "--"], "strip-all">,
                HelpText<"Remove non-allocated sections other than .gnu.warning* sections">;
def strip_all_gnu : Flag<["-", "--"], "strip-all-gnu">,
                    HelpText<"Compaitable with GNU objcopy's --strip-all">;
def strip_debug : Flag<["-", "--"], "strip-debug">,
                  HelpText<"Remove all debug information">;
def strip_dwo : Flag<["-", "--"], "strip-dwo">,
                HelpText<"Remove all DWARF .dwo sections from file">;
def strip_sections : Flag<["-", "--"], "strip-sections">,
                     HelpText<"Remove all section headers">;
def strip_non_alloc : Flag<["-", "--"], "strip-non-alloc">,
                      HelpText<"Remove all non-allocated sections">;
def extract_dwo : Flag<["-", "--"], "extract-dwo">,
                  HelpText<"Remove all sections that are not DWARF .dwo sections from file">;
def localize_hidden : Flag<["-", "--"], "localize-hidden">,
                      HelpText<"Mark all symbols that have hidden or internal visibility as local">;
defm localize_symbol : Eq<"localize-symbol">,
                       MetaVarName<"symbol">,
                       HelpText<"Mark <symbol> as local">;
def L : JoinedOrSeparate<["-"], "L">,
        Alias<localize_symbol>;
defm globalize_symbol : Eq<"globalize-symbol">,
                       MetaVarName<"symbol">,
                       HelpText<"Mark <symbol> as global">;
defm weaken_symbol : Eq<"weaken-symbol">,
                       MetaVarName<"symbol">,
                       HelpText<"Mark <symbol> as weak">;
def W : JoinedOrSeparate<["-"], "W">,
        Alias<weaken_symbol>;
def weaken : Flag<["-", "--"], "weaken">,
                  HelpText<"Mark all global symbols as weak">;
def discard_all : Flag<["-", "--"], "discard-all">,
                      HelpText<"Remove all local symbols except file and section symbols">;
def x : Flag<["-"], "x">,
        Alias<discard_all>;
defm strip_symbol : Eq<"strip-symbol">,
                       MetaVarName<"symbol">,
                       HelpText<"Remove symbol <symbol>">;
def N : JoinedOrSeparate<["-"], "N">,
        Alias<strip_symbol>;
defm keep_symbol : Eq<"keep-symbol">,
                       MetaVarName<"symbol">,
                       HelpText<"Do not remove symbol <symbol>">;
def K : JoinedOrSeparate<["-"], "K">,
        Alias<keep_symbol>;
def only_keep_debug : Flag<["-", "--"], "only-keep-debug">,
<<<<<<< HEAD
                          HelpText<"Currently ignored. Only for compaitability with GNU objcopy.">;
=======
                          HelpText<"Currently ignored. Only for compaitability with GNU objcopy.">;
def strip_unneeded : Flag<["-", "--"], "strip-unneeded">,
                      HelpText<"Remove all symbols not needed by relocations">;
def keep_file_symbols : Flag<["-", "--"], "keep-file-symbols">,
                      HelpText<"Do not remove file symbols">;
>>>>>>> cf51c80b
<|MERGE_RESOLUTION|>--- conflicted
+++ resolved
@@ -89,12 +89,8 @@
 def K : JoinedOrSeparate<["-"], "K">,
         Alias<keep_symbol>;
 def only_keep_debug : Flag<["-", "--"], "only-keep-debug">,
-<<<<<<< HEAD
-                          HelpText<"Currently ignored. Only for compaitability with GNU objcopy.">;
-=======
                           HelpText<"Currently ignored. Only for compaitability with GNU objcopy.">;
 def strip_unneeded : Flag<["-", "--"], "strip-unneeded">,
                       HelpText<"Remove all symbols not needed by relocations">;
 def keep_file_symbols : Flag<["-", "--"], "keep-file-symbols">,
-                      HelpText<"Do not remove file symbols">;
->>>>>>> cf51c80b
+                      HelpText<"Do not remove file symbols">;