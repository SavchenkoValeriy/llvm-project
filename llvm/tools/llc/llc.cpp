--- conflicted
+++ resolved
@@ -48,6 +48,7 @@
 #include "llvm/Support/TargetRegistry.h"
 #include "llvm/Support/TargetSelect.h"
 #include "llvm/Support/ToolOutputFile.h"
+#include "llvm/Support/WithColor.h"
 #include "llvm/Target/TargetMachine.h"
 #include "llvm/Transforms/Utils/Cloning.h"
 #include <memory>
@@ -231,7 +232,7 @@
     OpenFlags |= sys::fs::F_Text;
   auto FDOut = llvm::make_unique<ToolOutputFile>(OutputFilename, EC, OpenFlags);
   if (EC) {
-    errs() << EC.message() << '\n';
+    WithColor::error() << EC.message() << '\n';
     return nullptr;
   }
 
@@ -267,7 +268,7 @@
 
   // For testing purposes, we print the LocCookie here.
   if (LocCookie)
-    errs() << "note: !srcloc = " << LocCookie << "\n";
+    WithColor::note() << "!srcloc = " << LocCookie << "\n";
 }
 
 // main - Entry point for the llc compiler.
@@ -330,7 +331,7 @@
     YamlFile =
         llvm::make_unique<ToolOutputFile>(RemarksFilename, EC, sys::fs::F_None);
     if (EC) {
-      errs() << EC.message() << '\n';
+      WithColor::error(errs(), argv[0]) << EC.message() << '\n';
       return 1;
     }
     Context.setDiagnosticsOutputFile(
@@ -339,7 +340,8 @@
 
   if (InputLanguage != "" && InputLanguage != "ir" &&
       InputLanguage != "mir") {
-    errs() << argv[0] << "Input language must be '', 'IR' or 'MIR'\n";
+    WithColor::error(errs(), argv[0])
+        << "input language must be '', 'IR' or 'MIR'\n";
     return 1;
   }
 
@@ -362,7 +364,8 @@
   const PassRegistry *PR = PassRegistry::getPassRegistry();
   const PassInfo *PI = PR->getPassInfo(PassName);
   if (!PI) {
-    errs() << argv0 << ": run-pass " << PassName << " is not registered.\n";
+    WithColor::error(errs(), argv0)
+        << "run-pass " << PassName << " is not registered.\n";
     return true;
   }
 
@@ -370,7 +373,8 @@
   if (PI->getNormalCtor())
     P = PI->getNormalCtor()();
   else {
-    errs() << argv0 << ": cannot create pass: " << PI->getPassName() << "\n";
+    WithColor::error(errs(), argv0)
+        << "cannot create pass: " << PI->getPassName() << "\n";
     return true;
   }
   std::string Banner = std::string("After ") + std::string(P->getPassName());
@@ -400,7 +404,7 @@
     } else
       M = parseIRFile(InputFilename, Err, Context, false);
     if (!M) {
-      Err.print(argv[0], errs());
+      Err.print(argv[0], WithColor::error(errs(), argv[0]));
       return 1;
     }
 
@@ -420,7 +424,7 @@
   const Target *TheTarget = TargetRegistry::lookupTarget(MArch, TheTriple,
                                                          Error);
   if (!TheTarget) {
-    errs() << argv[0] << ": " << Error;
+    WithColor::error(errs(), argv[0]) << Error;
     return 1;
   }
 
@@ -429,7 +433,7 @@
   CodeGenOpt::Level OLvl = CodeGenOpt::Default;
   switch (OptLevel) {
   default:
-    errs() << argv[0] << ": invalid optimization level.\n";
+    WithColor::error(errs(), argv[0]) << "invalid optimization level.\n";
     return 1;
   case ' ': break;
   case '0': OLvl = CodeGenOpt::None; break;
@@ -474,7 +478,7 @@
     DwoOut = llvm::make_unique<ToolOutputFile>(SplitDwarfOutputFile, EC,
                                                sys::fs::F_None);
     if (EC) {
-      errs() << EC.message() << '\n';
+      WithColor::error(errs(), argv[0]) << EC.message() << '\n';
       return 1;
     }
   }
@@ -500,14 +504,9 @@
   // Verify module immediately to catch problems before doInitialization() is
   // called on any passes.
   if (!NoVerify && verifyModule(*M, &errs())) {
-<<<<<<< HEAD
-    errs() << argv[0] << ": " << InputFilename
-           << ": error: input module is broken!\n";
-=======
     std::string Prefix =
         (Twine(argv[0]) + Twine(": ") + Twine(InputFilename)).str();
     WithColor::error(errs(), Prefix) << "input module is broken!\n";
->>>>>>> 03523f67
     return 1;
   }
 
@@ -517,8 +516,8 @@
 
   if (RelaxAll.getNumOccurrences() > 0 &&
       FileType != TargetMachine::CGFT_ObjectFile)
-    errs() << argv[0]
-             << ": warning: ignoring -mc-relax-all because filetype != obj";
+    WithColor::warning(errs(), argv[0])
+        << ": warning: ignoring -mc-relax-all because filetype != obj";
 
   {
     raw_pwrite_stream *OS = &Out->os();
@@ -542,13 +541,15 @@
     // selection.
     if (!RunPassNames->empty()) {
       if (!MIR) {
-        errs() << argv0 << ": run-pass is for .mir file only.\n";
+        WithColor::warning(errs(), argv[0])
+            << "run-pass is for .mir file only.\n";
         return 1;
       }
       TargetPassConfig &TPC = *LLVMTM.createPassConfig(PM);
       if (TPC.hasLimitedCodeGenPipeline()) {
-        errs() << argv0 << ": run-pass cannot be used with "
-               << TPC.getLimitedCodeGenPipelineReason(" and ") << ".\n";
+        WithColor::warning(errs(), argv[0])
+            << "run-pass cannot be used with "
+            << TPC.getLimitedCodeGenPipelineReason(" and ") << ".\n";
         return 1;
       }
 
@@ -566,8 +567,9 @@
     } else if (Target->addPassesToEmitFile(PM, *OS,
                                            DwoOut ? &DwoOut->os() : nullptr,
                                            FileType, NoVerify, MMI)) {
-      errs() << argv0 << ": target does not support generation of this"
-             << " file type!\n";
+      WithColor::warning(errs(), argv[0])
+          << "target does not support generation of this"
+          << " file type!\n";
       return 1;
     }
 
