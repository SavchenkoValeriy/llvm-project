--- conflicted
+++ resolved
@@ -16,24 +16,24 @@
 #ifndef LLVM_TOOLS_LLVM_EXEGESIS_BENCHMARKRESULT_H
 #define LLVM_TOOLS_LLVM_EXEGESIS_BENCHMARKRESULT_H
 
+#include "llvm/ADT/StringMap.h"
 #include "llvm/ADT/StringRef.h"
+#include "llvm/MC/MCInst.h"
+#include "llvm/MC/MCInstBuilder.h"
 #include "llvm/Support/YAMLTraits.h"
 #include <limits>
 #include <string>
+#include <unordered_map>
 #include <vector>
 
 namespace exegesis {
 
+struct BenchmarkResultContext; // Forward declaration.
+
 struct InstructionBenchmarkKey {
   // The LLVM opcode name.
-<<<<<<< HEAD
-  std::string OpcodeName;
-  enum ModeE { Unknown, Latency, Uops };
-  ModeE Mode;
-=======
   std::string OpcodeName; // FIXME: Deprecated, use Instructions below.
   std::vector<llvm::MCInst> Instructions;
->>>>>>> 62b34fa8
   // An opaque configuration, that can be used to separate several benchmarks of
   // the same instruction under different configurations.
   std::string Config;
@@ -57,16 +57,23 @@
   std::string Error;
   std::string Info;
 
-  static InstructionBenchmark readYamlOrDie(llvm::StringRef Filename);
+  // Read functions.
+  static InstructionBenchmark
+  readYamlOrDie(const BenchmarkResultContext &Context,
+                llvm::StringRef Filename);
+
   static std::vector<InstructionBenchmark>
+  readYamlsOrDie(const BenchmarkResultContext &Context,
+                 llvm::StringRef Filename);
 
-  // Read functions.
-  readYamlsOrDie(llvm::StringRef Filename);
-  void readYamlFrom(llvm::StringRef InputContent);
+  void readYamlFrom(const BenchmarkResultContext &Context,
+                    llvm::StringRef InputContent);
 
   // Write functions, non-const because of YAML traits.
-  void writeYamlTo(llvm::raw_ostream &S);
-  void writeYamlOrDie(const llvm::StringRef Filename);
+  void writeYamlTo(const BenchmarkResultContext &Context, llvm::raw_ostream &S);
+
+  void writeYamlOrDie(const BenchmarkResultContext &Context,
+                      const llvm::StringRef Filename);
 };
 
 //------------------------------------------------------------------------------
@@ -94,6 +101,38 @@
   double MinValue = std::numeric_limits<double>::max();
 };
 
+// This context is used when de/serializing InstructionBenchmark to guarantee
+// that Registers and Instructions are human readable and preserved accross
+// different versions of LLVM.
+struct BenchmarkResultContext {
+  BenchmarkResultContext() = default;
+  BenchmarkResultContext(BenchmarkResultContext &&) = default;
+  BenchmarkResultContext &operator=(BenchmarkResultContext &&) = default;
+  BenchmarkResultContext(const BenchmarkResultContext &) = delete;
+  BenchmarkResultContext &operator=(const BenchmarkResultContext &) = delete;
+
+  // Populate Registers and Instruction mapping.
+  void addRegEntry(unsigned RegNo, llvm::StringRef Name);
+  void addInstrEntry(unsigned Opcode, llvm::StringRef Name);
+
+  // Register accessors.
+  llvm::StringRef getRegName(unsigned RegNo) const;
+  unsigned getRegNo(llvm::StringRef Name) const; // 0 is not found.
+
+  // Instruction accessors.
+  llvm::StringRef getInstrName(unsigned Opcode) const;
+  unsigned getInstrOpcode(llvm::StringRef Name) const; // 0 is not found.
+
+private:
+  // Ideally we would like to use MCRegisterInfo and MCInstrInfo but doing so
+  // would make testing harder, instead we create a mapping that we can easily
+  // populate.
+  std::unordered_map<unsigned, llvm::StringRef> InstrOpcodeToName;
+  std::unordered_map<unsigned, llvm::StringRef> RegNoToName;
+  llvm::StringMap<unsigned> InstrNameToOpcode;
+  llvm::StringMap<unsigned> RegNameToNo;
+};
+
 } // namespace exegesis
 
 #endif // LLVM_TOOLS_LLVM_EXEGESIS_BENCHMARKRESULT_H