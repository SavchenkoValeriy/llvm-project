//===-- Uops.cpp ------------------------------------------------*- C++ -*-===//
//
//                     The LLVM Compiler Infrastructure
//
// This file is distributed under the University of Illinois Open Source
// License. See LICENSE.TXT for details.
//
//===----------------------------------------------------------------------===//

#include "Uops.h"

#include "Assembler.h"
#include "BenchmarkRunner.h"
#include "MCInstrDescView.h"
#include "PerfHelper.h"
#include "Target.h"

// FIXME: Load constants into registers (e.g. with fld1) to not break
// instructions like x87.

// Ideally we would like the only limitation on executing uops to be the issue
// ports. Maximizing port pressure increases the likelihood that the load is
// distributed evenly across possible ports.

// To achieve that, one approach is to generate instructions that do not have
// data dependencies between them.
//
// For some instructions, this is trivial:
//    mov rax, qword ptr [rsi]
//    mov rax, qword ptr [rsi]
//    mov rax, qword ptr [rsi]
//    mov rax, qword ptr [rsi]
// For the above snippet, haswell just renames rax four times and executes the
// four instructions two at a time on P23 and P0126.
//
// For some instructions, we just need to make sure that the source is
// different from the destination. For example, IDIV8r reads from GPR and
// writes to AX. We just need to ensure that the Var is assigned a
// register which is different from AX:
//    idiv bx
//    idiv bx
//    idiv bx
//    idiv bx
// The above snippet will be able to fully saturate the ports, while the same
// with ax would issue one uop every `latency(IDIV8r)` cycles.
//
// Some instructions make this harder because they both read and write from
// the same register:
//    inc rax
//    inc rax
//    inc rax
//    inc rax
// This has a data dependency from each instruction to the next, limit the
// number of instructions that can be issued in parallel.
// It turns out that this is not a big issue on recent Intel CPUs because they
// have heuristics to balance port pressure. In the snippet above, subsequent
// instructions will end up evenly distributed on {P0,P1,P5,P6}, but some CPUs
// might end up executing them all on P0 (just because they can), or try
// avoiding P5 because it's usually under high pressure from vector
// instructions.
// This issue is even more important for high-latency instructions because
// they increase the idle time of the CPU, e.g. :
//    imul rax, rbx
//    imul rax, rbx
//    imul rax, rbx
//    imul rax, rbx
//
// To avoid that, we do the renaming statically by generating as many
// independent exclusive assignments as possible (until all possible registers
// are exhausted) e.g.:
//    imul rax, rbx
//    imul rcx, rbx
//    imul rdx, rbx
//    imul r8,  rbx
//
// Some instruction even make the above static renaming impossible because
// they implicitly read and write from the same operand, e.g. ADC16rr reads
// and writes from EFLAGS.
// In that case we just use a greedy register assignment and hope for the
// best.

namespace exegesis {

static bool hasUnknownOperand(const llvm::MCOperandInfo &OpInfo) {
  return OpInfo.OperandType == llvm::MCOI::OPERAND_UNKNOWN;
}

llvm::Error
UopsSnippetGenerator::isInfeasible(const llvm::MCInstrDesc &MCInstrDesc) const {
  if (llvm::any_of(MCInstrDesc.operands(), hasUnknownOperand))
    return llvm::make_error<BenchmarkFailure>(
        "Infeasible : has unknown operands");
  return llvm::Error::success();
}

// Returns whether this Variable ties Use and Def operands together.
static bool hasTiedOperands(const Instruction &Instr, const Variable &Var) {
  bool HasUse = false;
  bool HasDef = false;
  for (const unsigned OpIndex : Var.TiedOperands) {
    const Operand &Op = Instr.Operands[OpIndex];
    if (Op.IsDef)
      HasDef = true;
    else
      HasUse = true;
  }
  return HasUse && HasDef;
}

static llvm::SmallVector<const Variable *, 8>
getTiedVariables(const Instruction &Instr) {
  llvm::SmallVector<const Variable *, 8> Result;
  for (const auto &Var : Instr.Variables)
    if (hasTiedOperands(Instr, Var))
      Result.push_back(&Var);
  return Result;
}

static void remove(llvm::BitVector &a, const llvm::BitVector &b) {
  assert(a.size() == b.size());
  for (auto I : b.set_bits())
    a.reset(I);
}

UopsBenchmarkRunner::~UopsBenchmarkRunner() = default;
UopsSnippetGenerator::~UopsSnippetGenerator() = default;

void UopsSnippetGenerator::instantiateMemoryOperands(
    const unsigned ScratchSpacePointerInReg,
    std::vector<InstructionTemplate> &Instructions) const {
  if (ScratchSpacePointerInReg == 0)
    return; // no memory operands.
  const auto &ET = State.getExegesisTarget();
  const unsigned MemStep = ET.getMaxMemoryAccessSize();
  const size_t OriginalInstructionsSize = Instructions.size();
  size_t I = 0;
  for (InstructionTemplate &IT : Instructions) {
    ET.fillMemoryOperands(IT, ScratchSpacePointerInReg, I * MemStep);
    ++I;
  }

  while (Instructions.size() < kMinNumDifferentAddresses) {
    InstructionTemplate IT = Instructions[I % OriginalInstructionsSize];
    ET.fillMemoryOperands(IT, ScratchSpacePointerInReg, I * MemStep);
    ++I;
    Instructions.push_back(std::move(IT));
  }
  assert(I * MemStep < BenchmarkRunner::ScratchSpace::kSize &&
         "not enough scratch space");
}

llvm::Expected<CodeTemplate>
UopsSnippetGenerator::generateCodeTemplate(unsigned Opcode) const {
  const auto &InstrDesc = State.getInstrInfo().get(Opcode);
  if (auto E = isInfeasible(InstrDesc))
    return std::move(E);
  const Instruction Instr(InstrDesc, RATC);
  const auto &ET = State.getExegesisTarget();
  CodeTemplate CT;

  const llvm::BitVector *ScratchSpaceAliasedRegs = nullptr;
  if (Instr.hasMemoryOperands()) {
    CT.ScratchSpacePointerInReg =
        ET.getScratchMemoryRegister(State.getTargetMachine().getTargetTriple());
    if (CT.ScratchSpacePointerInReg == 0)
      return llvm::make_error<BenchmarkFailure>(
          "Infeasible : target does not support memory instructions");
    ScratchSpaceAliasedRegs =
        &RATC.getRegister(CT.ScratchSpacePointerInReg).aliasedBits();
    // If the instruction implicitly writes to ScratchSpacePointerInReg , abort.
    // FIXME: We could make a copy of the scratch register.
    for (const auto &Op : Instr.Operands) {
      if (Op.IsDef && Op.ImplicitReg &&
          ScratchSpaceAliasedRegs->test(*Op.ImplicitReg))
        return llvm::make_error<BenchmarkFailure>(
            "Infeasible : memory instruction uses scratch memory register");
    }
  }

  const AliasingConfigurations SelfAliasing(Instr, Instr);
  InstructionTemplate IT(Instr);
  if (SelfAliasing.empty()) {
    CT.Info = "instruction is parallel, repeating a random one.";
    CT.Instructions.push_back(std::move(IT));
    instantiateMemoryOperands(CT.ScratchSpacePointerInReg, CT.Instructions);
    return std::move(CT);
  }
  if (SelfAliasing.hasImplicitAliasing()) {
    CT.Info = "instruction is serial, repeating a random one.";
    CT.Instructions.push_back(std::move(IT));
    instantiateMemoryOperands(CT.ScratchSpacePointerInReg, CT.Instructions);
    return std::move(CT);
  }
  const auto TiedVariables = getTiedVariables(Instr);
  if (!TiedVariables.empty()) {
    if (TiedVariables.size() > 1)
      return llvm::make_error<llvm::StringError>(
          "Infeasible : don't know how to handle several tied variables",
          llvm::inconvertibleErrorCode());
    const Variable *Var = TiedVariables.front();
    assert(Var);
    assert(!Var->TiedOperands.empty());
    const Operand &Op = Instr.Operands[Var->TiedOperands.front()];
    assert(Op.Tracker);
    CT.Info = "instruction has tied variables using static renaming.";
    for (const llvm::MCPhysReg Reg : Op.Tracker->sourceBits().set_bits()) {
      if (ScratchSpaceAliasedRegs && ScratchSpaceAliasedRegs->test(Reg))
        continue; // Do not use the scratch memory address register.
      InstructionTemplate TmpIT = IT;
      TmpIT.getValueFor(*Var) = llvm::MCOperand::createReg(Reg);
      CT.Instructions.push_back(std::move(TmpIT));
    }
    instantiateMemoryOperands(CT.ScratchSpacePointerInReg, CT.Instructions);
    return std::move(CT);
  }
  // No tied variables, we pick random values for defs.
  llvm::BitVector Defs(State.getRegInfo().getNumRegs());
  for (const auto &Op : Instr.Operands) {
    if (Op.Tracker && Op.IsExplicit && Op.IsDef && !Op.IsMem) {
      auto PossibleRegisters = Op.Tracker->sourceBits();
      remove(PossibleRegisters, RATC.reservedRegisters());
      // Do not use the scratch memory address register.
      if (ScratchSpaceAliasedRegs)
        remove(PossibleRegisters, *ScratchSpaceAliasedRegs);
      assert(PossibleRegisters.any() && "No register left to choose from");
      const auto RandomReg = randomBit(PossibleRegisters);
      Defs.set(RandomReg);
      IT.getValueFor(Op) = llvm::MCOperand::createReg(RandomReg);
    }
  }
  // And pick random use values that are not reserved and don't alias with defs.
  const auto DefAliases = getAliasedBits(State.getRegInfo(), Defs);
  for (const auto &Op : Instr.Operands) {
    if (Op.Tracker && Op.IsExplicit && !Op.IsDef && !Op.IsMem) {
      auto PossibleRegisters = Op.Tracker->sourceBits();
      remove(PossibleRegisters, RATC.reservedRegisters());
      // Do not use the scratch memory address register.
      if (ScratchSpaceAliasedRegs)
        remove(PossibleRegisters, *ScratchSpaceAliasedRegs);
      remove(PossibleRegisters, DefAliases);
      assert(PossibleRegisters.any() && "No register left to choose from");
      const auto RandomReg = randomBit(PossibleRegisters);
      IT.getValueFor(Op) = llvm::MCOperand::createReg(RandomReg);
    }
  }
  CT.Info =
      "instruction has no tied variables picking Uses different from defs";
  CT.Instructions.push_back(std::move(IT));
  instantiateMemoryOperands(CT.ScratchSpacePointerInReg, CT.Instructions);
  return std::move(CT);
}

std::vector<BenchmarkMeasure>
UopsBenchmarkRunner::runMeasurements(const ExecutableFunction &Function,
                                     ScratchSpace &Scratch) const {
  const auto &SchedModel = State.getSubtargetInfo().getSchedModel();

  std::vector<BenchmarkMeasure> Result;
  for (unsigned ProcResIdx = 1;
       ProcResIdx < SchedModel.getNumProcResourceKinds(); ++ProcResIdx) {
    const char *const PfmCounters = SchedModel.getExtraProcessorInfo()
                                        .PfmCounters.IssueCounters[ProcResIdx];
    if (!PfmCounters)
      continue;
    // We sum counts when there are several counters for a single ProcRes
    // (e.g. P23 on SandyBridge).
    int64_t CounterValue = 0;
    llvm::SmallVector<llvm::StringRef, 2> CounterNames;
    llvm::StringRef(PfmCounters).split(CounterNames, ',');
    for (const auto &CounterName : CounterNames) {
      pfm::PerfEvent UopPerfEvent(CounterName);
      if (!UopPerfEvent.valid())
        llvm::report_fatal_error(
            llvm::Twine("invalid perf event ").concat(PfmCounters));
      pfm::Counter Counter(UopPerfEvent);
      Scratch.clear();
      Counter.start();
      Function(Scratch.ptr());
      Counter.stop();
      CounterValue += Counter.read();
    }
<<<<<<< HEAD
    Result.push_back({llvm::itostr(ProcResIdx),
                      static_cast<double>(CounterValue),
                      static_cast<double>(CounterValue),
                      SchedModel.getProcResource(ProcResIdx)->Name});
=======
    return CounterValue;
  };

  std::vector<BenchmarkMeasure> Result;
  const auto &PfmCounters = SchedModel.getExtraProcessorInfo().PfmCounters;
  // Uops per port.
  for (unsigned ProcResIdx = 1;
       ProcResIdx < SchedModel.getNumProcResourceKinds(); ++ProcResIdx) {
    const char *const Counters = PfmCounters.IssueCounters[ProcResIdx];
    if (!Counters)
      continue;
    const double CounterValue = RunMeasurement(Counters);
    Result.push_back(BenchmarkMeasure::Create(
        SchedModel.getProcResource(ProcResIdx)->Name, CounterValue));
  }
  // NumMicroOps.
  if (const char *const UopsCounter = PfmCounters.UopsCounter) {
    const double CounterValue = RunMeasurement(UopsCounter);
    Result.push_back(BenchmarkMeasure::Create("NumMicroOps", CounterValue));
>>>>>>> 70ac019e
  }
  return Result;
}

constexpr const size_t UopsSnippetGenerator::kMinNumDifferentAddresses;

} // namespace exegesis<|MERGE_RESOLUTION|>--- conflicted
+++ resolved
@@ -255,23 +255,18 @@
                                      ScratchSpace &Scratch) const {
   const auto &SchedModel = State.getSubtargetInfo().getSchedModel();
 
-  std::vector<BenchmarkMeasure> Result;
-  for (unsigned ProcResIdx = 1;
-       ProcResIdx < SchedModel.getNumProcResourceKinds(); ++ProcResIdx) {
-    const char *const PfmCounters = SchedModel.getExtraProcessorInfo()
-                                        .PfmCounters.IssueCounters[ProcResIdx];
-    if (!PfmCounters)
-      continue;
+  const auto RunMeasurement = [&Function,
+                               &Scratch](const char *const Counters) {
     // We sum counts when there are several counters for a single ProcRes
     // (e.g. P23 on SandyBridge).
     int64_t CounterValue = 0;
     llvm::SmallVector<llvm::StringRef, 2> CounterNames;
-    llvm::StringRef(PfmCounters).split(CounterNames, ',');
+    llvm::StringRef(Counters).split(CounterNames, ',');
     for (const auto &CounterName : CounterNames) {
       pfm::PerfEvent UopPerfEvent(CounterName);
       if (!UopPerfEvent.valid())
         llvm::report_fatal_error(
-            llvm::Twine("invalid perf event ").concat(PfmCounters));
+            llvm::Twine("invalid perf event ").concat(Counters));
       pfm::Counter Counter(UopPerfEvent);
       Scratch.clear();
       Counter.start();
@@ -279,12 +274,6 @@
       Counter.stop();
       CounterValue += Counter.read();
     }
-<<<<<<< HEAD
-    Result.push_back({llvm::itostr(ProcResIdx),
-                      static_cast<double>(CounterValue),
-                      static_cast<double>(CounterValue),
-                      SchedModel.getProcResource(ProcResIdx)->Name});
-=======
     return CounterValue;
   };
 
@@ -304,7 +293,6 @@
   if (const char *const UopsCounter = PfmCounters.UopsCounter) {
     const double CounterValue = RunMeasurement(UopsCounter);
     Result.push_back(BenchmarkMeasure::Create("NumMicroOps", CounterValue));
->>>>>>> 70ac019e
   }
   return Result;
 }
