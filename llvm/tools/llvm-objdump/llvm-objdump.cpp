--- conflicted
+++ resolved
@@ -868,78 +868,23 @@
   return N & ~0x3;
 }
 
-static void disassembleObject(const ObjectFile *Obj, bool InlineRelocs) {
-  if (StartAddress > StopAddress)
-    error("Start address should be less than stop address");
-
-  const Target *TheTarget = getTarget(Obj);
-
-  // Package up features to be passed to target/subtarget
-  SubtargetFeatures Features = Obj->getFeatures();
-  if (!MAttrs.empty())
-    for (unsigned I = 0; I != MAttrs.size(); ++I)
-      Features.AddFeature(MAttrs[I]);
-
-  std::unique_ptr<const MCRegisterInfo> MRI(
-      TheTarget->createMCRegInfo(TripleName));
-  if (!MRI)
-    report_error(Obj->getFileName(), "no register info for target " +
-                 TripleName);
-
-  // Set up disassembler.
-  std::unique_ptr<const MCAsmInfo> AsmInfo(
-      TheTarget->createMCAsmInfo(*MRI, TripleName));
-  if (!AsmInfo)
-    report_error(Obj->getFileName(), "no assembly info for target " +
-                 TripleName);
-  std::unique_ptr<const MCSubtargetInfo> STI(
-      TheTarget->createMCSubtargetInfo(TripleName, MCPU, Features.getString()));
-  if (!STI)
-    report_error(Obj->getFileName(), "no subtarget info for target " +
-                 TripleName);
-  std::unique_ptr<const MCInstrInfo> MII(TheTarget->createMCInstrInfo());
-  if (!MII)
-    report_error(Obj->getFileName(), "no instruction info for target " +
-                 TripleName);
-  MCObjectFileInfo MOFI;
-  MCContext Ctx(AsmInfo.get(), MRI.get(), &MOFI);
-  // FIXME: for now initialize MCObjectFileInfo with default values
-  MOFI.InitMCObjectFileInfo(Triple(TripleName), false, Ctx);
-
-  std::unique_ptr<MCDisassembler> DisAsm(
-    TheTarget->createMCDisassembler(*STI, Ctx));
-  if (!DisAsm)
-    report_error(Obj->getFileName(), "no disassembler for target " +
-                 TripleName);
-
-  std::unique_ptr<const MCInstrAnalysis> MIA(
-      TheTarget->createMCInstrAnalysis(MII.get()));
-
-<<<<<<< HEAD
-  int AsmPrinterVariant = AsmInfo->getAssemblerDialect();
-  std::unique_ptr<MCInstPrinter> IP(TheTarget->createMCInstPrinter(
-      Triple(TripleName), AsmPrinterVariant, *AsmInfo, *MII, *MRI));
-  if (!IP)
-    report_error(Obj->getFileName(), "no instruction printer for target " +
-                 TripleName);
-  IP->setPrintImmHex(PrintImmHex);
-  PrettyPrinter &PIP = selectPrettyPrinter(Triple(TripleName));
-
-  StringRef Fmt = Obj->getBytesInAddress() > 4 ? "\t\t%016" PRIx64 ":  " :
-                                                 "\t\t\t%08" PRIx64 ":  ";
-
-  SourcePrinter SP(Obj, TheTarget->getName());
-
-  // Create a mapping, RelocSecs = SectionRelocMap[S], where sections
-  // in RelocSecs contain the relocations for section S.
-  std::error_code EC;
-  std::map<SectionRef, SmallVector<SectionRef, 1>> SectionRelocMap;
-  for (const SectionRef &Section : ToolSectionFilter(*Obj)) {
-    section_iterator Sec2 = Section.getRelocatedSection();
-    if (Sec2 != Obj->section_end())
-      SectionRelocMap[*Sec2].push_back(Section);
-  }
-=======
+// Returns a map from sections to their relocations.
+static std::map<SectionRef, std::vector<RelocationRef>>
+getRelocsMap(llvm::object::ObjectFile const &Obj) {
+  std::map<SectionRef, std::vector<RelocationRef>> Ret;
+  for (const SectionRef &Section : ToolSectionFilter(Obj)) {
+    section_iterator RelSec = Section.getRelocatedSection();
+    if (RelSec == Obj.section_end())
+      continue;
+    std::vector<RelocationRef> &V = Ret[*RelSec];
+    for (const RelocationRef &R : Section.relocations())
+      V.push_back(R);
+    // Sort relocations by address.
+    llvm::sort(V, isRelocAddressLess);
+  }
+  return Ret;
+}
+
 static void disassembleObject(const Target *TheTarget, const ObjectFile *Obj,
                               MCContext &Ctx, MCDisassembler *DisAsm,
                               const MCInstrAnalysis *MIA, MCInstPrinter *IP,
@@ -948,7 +893,6 @@
   std::map<SectionRef, std::vector<RelocationRef>> RelocMap;
   if (InlineRelocs)
     RelocMap = getRelocsMap(*Obj);
->>>>>>> fd383e7e
 
   // Create a mapping from virtual address to symbol name.  This is used to
   // pretty print the symbols while disassembling.
@@ -1073,19 +1017,6 @@
       }
     }
 
-    // Make a list of all the relocations for this section.
-    std::vector<RelocationRef> Rels;
-    if (InlineRelocs) {
-      for (const SectionRef &RelocSec : SectionRelocMap[Section]) {
-        for (const RelocationRef &Reloc : RelocSec.relocations()) {
-          Rels.push_back(Reloc);
-        }
-      }
-    }
-
-    // Sort relocations by address.
-    llvm::sort(Rels, isRelocAddressLess);
-
     StringRef SegmentName = "";
     if (const MachOObjectFile *MachO = dyn_cast<const MachOObjectFile>(Obj)) {
       DataRefImpl DR = Section.getRawDataRefImpl();
@@ -1114,6 +1045,7 @@
     uint64_t Index;
     bool PrintedSection = false;
 
+    std::vector<RelocationRef> Rels = RelocMap[Section];
     std::vector<RelocationRef>::const_iterator RelCur = Rels.begin();
     std::vector<RelocationRef>::const_iterator RelEnd = Rels.end();
     // Disassemble symbol by symbol.
@@ -1434,6 +1366,68 @@
   }
 }
 
+static void disassembleObject(const ObjectFile *Obj, bool InlineRelocs) {
+  if (StartAddress > StopAddress)
+    error("Start address should be less than stop address");
+
+  const Target *TheTarget = getTarget(Obj);
+
+  // Package up features to be passed to target/subtarget
+  SubtargetFeatures Features = Obj->getFeatures();
+  if (!MAttrs.empty())
+    for (unsigned I = 0; I != MAttrs.size(); ++I)
+      Features.AddFeature(MAttrs[I]);
+
+  std::unique_ptr<const MCRegisterInfo> MRI(
+      TheTarget->createMCRegInfo(TripleName));
+  if (!MRI)
+    report_error(Obj->getFileName(),
+                 "no register info for target " + TripleName);
+
+  // Set up disassembler.
+  std::unique_ptr<const MCAsmInfo> AsmInfo(
+      TheTarget->createMCAsmInfo(*MRI, TripleName));
+  if (!AsmInfo)
+    report_error(Obj->getFileName(),
+                 "no assembly info for target " + TripleName);
+  std::unique_ptr<const MCSubtargetInfo> STI(
+      TheTarget->createMCSubtargetInfo(TripleName, MCPU, Features.getString()));
+  if (!STI)
+    report_error(Obj->getFileName(),
+                 "no subtarget info for target " + TripleName);
+  std::unique_ptr<const MCInstrInfo> MII(TheTarget->createMCInstrInfo());
+  if (!MII)
+    report_error(Obj->getFileName(),
+                 "no instruction info for target " + TripleName);
+  MCObjectFileInfo MOFI;
+  MCContext Ctx(AsmInfo.get(), MRI.get(), &MOFI);
+  // FIXME: for now initialize MCObjectFileInfo with default values
+  MOFI.InitMCObjectFileInfo(Triple(TripleName), false, Ctx);
+
+  std::unique_ptr<MCDisassembler> DisAsm(
+      TheTarget->createMCDisassembler(*STI, Ctx));
+  if (!DisAsm)
+    report_error(Obj->getFileName(),
+                 "no disassembler for target " + TripleName);
+
+  std::unique_ptr<const MCInstrAnalysis> MIA(
+      TheTarget->createMCInstrAnalysis(MII.get()));
+
+  int AsmPrinterVariant = AsmInfo->getAssemblerDialect();
+  std::unique_ptr<MCInstPrinter> IP(TheTarget->createMCInstPrinter(
+      Triple(TripleName), AsmPrinterVariant, *AsmInfo, *MII, *MRI));
+  if (!IP)
+    report_error(Obj->getFileName(),
+                 "no instruction printer for target " + TripleName);
+  IP->setPrintImmHex(PrintImmHex);
+
+  PrettyPrinter &PIP = selectPrettyPrinter(Triple(TripleName));
+  SourcePrinter SP(Obj, TheTarget->getName());
+
+  disassembleObject(TheTarget, Obj, Ctx, DisAsm.get(), MIA.get(), IP.get(),
+                    STI.get(), PIP, SP, InlineRelocs);
+}
+
 void llvm::printRelocations(const ObjectFile *Obj) {
   StringRef Fmt = Obj->getBytesInAddress() > 4 ? "%016" PRIx64 :
                                                  "%08" PRIx64;
