--- conflicted
+++ resolved
@@ -126,15 +126,10 @@
                                       cl::desc("Alias for --full-contents"),
                                       cl::aliasopt(SectionContents));
 
-<<<<<<< HEAD
-cl::opt<bool>
-llvm::SymbolTable("t", cl::desc("Display the symbol table"));
-=======
 cl::opt<bool> llvm::SymbolTable("syms", cl::desc("Display the symbol table"));
 static cl::alias SymbolTableShort("t", cl::desc("Alias for --syms"),
                                   cl::NotHidden,
                                   cl::aliasopt(llvm::SymbolTable));
->>>>>>> 889356eb
 
 cl::opt<bool>
 llvm::ExportsTrie("exports-trie", cl::desc("Display mach-o exported symbols"));
