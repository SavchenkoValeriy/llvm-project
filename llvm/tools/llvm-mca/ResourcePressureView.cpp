//===--------------------- ResourcePressureView.cpp -------------*- C++ -*-===//
//
//                     The LLVM Compiler Infrastructure
//
// This file is distributed under the University of Illinois Open Source
// License. See LICENSE.TXT for details.
//
//===----------------------------------------------------------------------===//
/// \file
///
/// This file implements methods in the ResourcePressureView interface.
///
//===----------------------------------------------------------------------===//

#include "ResourcePressureView.h"
#include "llvm/Support/raw_ostream.h"

namespace mca {

using namespace llvm;

void ResourcePressureView::initialize() {
  // Populate the map of resource descriptors.
  unsigned R2VIndex = 0;
  const MCSchedModel &SM = STI.getSchedModel();
  for (unsigned I = 0, E = SM.getNumProcResourceKinds(); I < E; ++I) {
    const MCProcResourceDesc &ProcResource = *SM.getProcResource(I);
    unsigned NumUnits = ProcResource.NumUnits;
    // Skip groups and invalid resources with zero units.
    if (ProcResource.SubUnitsIdxBegin || !NumUnits)
      continue;

    Resource2VecIndex.insert(std::pair<unsigned, unsigned>(I, R2VIndex));
    R2VIndex += ProcResource.NumUnits;
  }

  NumResourceUnits = R2VIndex;
  ResourceUsage.resize(NumResourceUnits * (Source.size() + 1));
  std::fill(ResourceUsage.begin(), ResourceUsage.end(), 0.0);
}

void ResourcePressureView::onInstructionEvent(const HWInstructionEvent &Event) {
  // We're only interested in Issue events.
  if (Event.Type != HWInstructionEvent::Issued)
    return;
  const auto &IssueEvent = static_cast<const HWInstructionIssuedEvent &>(Event);
  unsigned SourceIdx = Event.Index % Source.size();
  for (const std::pair<ResourceRef, double> &Use : IssueEvent.UsedResources) {
    const ResourceRef &RR = Use.first;
    assert(Resource2VecIndex.find(RR.first) != Resource2VecIndex.end());
    unsigned R2VIndex = Resource2VecIndex[RR.first];
    R2VIndex += countTrailingZeros(RR.second);
    ResourceUsage[R2VIndex + NumResourceUnits * SourceIdx] += Use.second;
    ResourceUsage[R2VIndex + NumResourceUnits * Source.size()] += Use.second;
  }
}

static void printColumnNames(raw_string_ostream &OS, const MCSchedModel &SM) {
  for (unsigned I = 1, ResourceIndex = 0, E = SM.getNumProcResourceKinds();
       I < E; ++I) {
    const MCProcResourceDesc &ProcResource = *SM.getProcResource(I);
    unsigned NumUnits = ProcResource.NumUnits;
    // Skip groups and invalid resources with zero units.
    if (ProcResource.SubUnitsIdxBegin || !NumUnits)
      continue;

    if (NumUnits == 1) {
      OS << '[' << ResourceIndex << ']';
      if (ResourceIndex < 10)
        OS << "    ";
      else
        OS << "   ";
    } else {
      for (unsigned J = 0; J < NumUnits; ++J) {
        OS << "[" << ResourceIndex << '.' << J << ']';
        if (ResourceIndex < 10)
          OS << "  ";
        else
          OS << ' ';
      }
    }
    ResourceIndex++;
  }
}

static void printResourcePressure(raw_string_ostream &OS, double Pressure) {
  if (!Pressure) {
    OS << " -     ";
    return;
  }

  // Round to the value to the nearest hundredth and then print it.
  OS << format("%.2f", floor((Pressure * 100) + 0.5)/100);
  if (Pressure < 10.0)
    OS << "   ";
  else if (Pressure < 100.0)
    OS << "  ";
  else
    OS << ' ';
}

void ResourcePressureView::printResourcePressurePerIteration(
    raw_ostream &OS, unsigned Executions) const {
  std::string Buffer;
  raw_string_ostream TempStream(Buffer);

  TempStream << "\n\nResources:\n";
  const MCSchedModel &SM = STI.getSchedModel();
  for (unsigned I = 1, ResourceIndex = 0, E = SM.getNumProcResourceKinds();
       I < E; ++I) {
    const MCProcResourceDesc &ProcResource = *SM.getProcResource(I);
    unsigned NumUnits = ProcResource.NumUnits;
    // Skip groups and invalid resources with zero units.
    if (ProcResource.SubUnitsIdxBegin || !NumUnits)
      continue;

    for (unsigned J = 0; J < NumUnits; ++J) {
      TempStream << '[' << ResourceIndex;
      if (NumUnits > 1)
        TempStream << '.' << J;
      TempStream << "] - " << ProcResource.Name << '\n';
    }

    ResourceIndex++;
  }

  TempStream << "\n\nResource pressure per iteration:\n";
  printColumnNames(TempStream, SM);
  TempStream << '\n';

  for (unsigned I = 0, E = NumResourceUnits; I < E; ++I) {
    double Usage = ResourceUsage[I + Source.size() * E];
<<<<<<< HEAD
    if (!Usage) {
      TempStream << " -     ";
      continue;
    }

    double Pressure = Usage / Executions;
    TempStream << format("%.2f", Pressure);
    if (Pressure < 10.0)
      TempStream << "   ";
    else if (Pressure < 100.0)
      TempStream << "  ";
    else
      TempStream << ' ';
=======
    printResourcePressure(TempStream, Usage / Executions);
>>>>>>> 5da361a0
  }

  TempStream.flush();
  OS << Buffer;
}

void ResourcePressureView::printResourcePressurePerInstruction(
    raw_ostream &OS, unsigned Executions) const {
  std::string Buffer;
  raw_string_ostream TempStream(Buffer);

  TempStream << "\n\nResource pressure by instruction:\n";
  printColumnNames(TempStream, STI.getSchedModel());
  TempStream << "\tInstructions:\n";

  for (unsigned I = 0, E = Source.size(); I < E; ++I) {
    for (unsigned J = 0; J < NumResourceUnits; ++J) {
      double Usage = ResourceUsage[J + I * NumResourceUnits];
      printResourcePressure(TempStream, Usage / Executions);
    }

    MCIP.printInst(&Source.getMCInstFromIndex(I), TempStream, "", STI);
    TempStream << '\n';
    TempStream.flush();
    OS << Buffer;
    Buffer = "";
  }
}
} // namespace mca<|MERGE_RESOLUTION|>--- conflicted
+++ resolved
@@ -130,23 +130,7 @@
 
   for (unsigned I = 0, E = NumResourceUnits; I < E; ++I) {
     double Usage = ResourceUsage[I + Source.size() * E];
-<<<<<<< HEAD
-    if (!Usage) {
-      TempStream << " -     ";
-      continue;
-    }
-
-    double Pressure = Usage / Executions;
-    TempStream << format("%.2f", Pressure);
-    if (Pressure < 10.0)
-      TempStream << "   ";
-    else if (Pressure < 100.0)
-      TempStream << "  ";
-    else
-      TempStream << ' ';
-=======
     printResourcePressure(TempStream, Usage / Executions);
->>>>>>> 5da361a0
   }
 
   TempStream.flush();
