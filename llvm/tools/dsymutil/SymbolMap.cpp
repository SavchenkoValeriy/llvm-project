--- conflicted
+++ resolved
@@ -96,11 +96,7 @@
           StringRef UUID(CFStringGetCStringPtr(OldUUID, kCFStringEncodingUTF8));
           SmallString<256> BCSymbolMapPath(SymbolMapPath);
           sys::path::append(BCSymbolMapPath, UUID.str() + ".bcsymbolmap");
-<<<<<<< HEAD
-          SymbolMapPath = std::string(BCSymbolMapPath.str());
-=======
           SymbolMapPath = BCSymbolMapPath.str().str();
->>>>>>> 00d834e0
         }
         CFRelease(plist);
       }
